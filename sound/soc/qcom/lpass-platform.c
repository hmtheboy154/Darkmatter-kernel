// SPDX-License-Identifier: GPL-2.0-only
/*
 * Copyright (c) 2010-2011,2013-2015 The Linux Foundation. All rights reserved.
 *
 * lpass-platform.c -- ALSA SoC platform driver for QTi LPASS
 */

#include <linux/dma-mapping.h>
#include <linux/export.h>
#include <linux/kernel.h>
#include <linux/module.h>
#include <linux/platform_device.h>
#include <sound/pcm_params.h>
#include <linux/regmap.h>
#include <sound/soc.h>
#include "lpass-lpaif-reg.h"
#include "lpass.h"

#define DRV_NAME "lpass-platform"

struct lpass_pcm_data {
	int dma_ch;
	int i2s_port;
};

#define LPASS_PLATFORM_BUFFER_SIZE	(24 *  2 * 1024)
#define LPASS_PLATFORM_PERIODS		2

static const struct snd_pcm_hardware lpass_platform_pcm_hardware = {
	.info			=	SNDRV_PCM_INFO_MMAP |
					SNDRV_PCM_INFO_MMAP_VALID |
					SNDRV_PCM_INFO_INTERLEAVED |
					SNDRV_PCM_INFO_PAUSE |
					SNDRV_PCM_INFO_RESUME,
	.formats		=	SNDRV_PCM_FMTBIT_S16 |
					SNDRV_PCM_FMTBIT_S24 |
					SNDRV_PCM_FMTBIT_S32,
	.rates			=	SNDRV_PCM_RATE_8000_192000,
	.rate_min		=	8000,
	.rate_max		=	192000,
	.channels_min		=	1,
	.channels_max		=	8,
	.buffer_bytes_max	=	LPASS_PLATFORM_BUFFER_SIZE,
	.period_bytes_max	=	LPASS_PLATFORM_BUFFER_SIZE /
						LPASS_PLATFORM_PERIODS,
	.period_bytes_min	=	LPASS_PLATFORM_BUFFER_SIZE /
						LPASS_PLATFORM_PERIODS,
	.periods_min		=	LPASS_PLATFORM_PERIODS,
	.periods_max		=	LPASS_PLATFORM_PERIODS,
	.fifo_size		=	0,
};

static int lpass_platform_alloc_dmactl_fields(struct device *dev,
					 struct regmap *map)
{
	struct lpass_data *drvdata = dev_get_drvdata(dev);
	struct lpass_variant *v = drvdata->variant;
	struct lpaif_dmactl *rd_dmactl, *wr_dmactl;
	int rval;

	drvdata->rd_dmactl = devm_kzalloc(dev, sizeof(struct lpaif_dmactl),
					  GFP_KERNEL);
	if (drvdata->rd_dmactl == NULL)
		return -ENOMEM;

	drvdata->wr_dmactl = devm_kzalloc(dev, sizeof(struct lpaif_dmactl),
					  GFP_KERNEL);
	if (drvdata->wr_dmactl == NULL)
		return -ENOMEM;

	rd_dmactl = drvdata->rd_dmactl;
	wr_dmactl = drvdata->wr_dmactl;

	rval = devm_regmap_field_bulk_alloc(dev, map, &rd_dmactl->intf,
					    &v->rdma_intf, 6);
	if (rval)
		return rval;

	return devm_regmap_field_bulk_alloc(dev, map, &wr_dmactl->intf,
					    &v->wrdma_intf, 6);
}

static int lpass_platform_alloc_hdmidmactl_fields(struct device *dev,
					 struct regmap *map)
{
	struct lpass_data *drvdata = dev_get_drvdata(dev);
	struct lpass_variant *v = drvdata->variant;
	struct lpaif_dmactl *rd_dmactl;

	rd_dmactl = devm_kzalloc(dev, sizeof(struct lpaif_dmactl), GFP_KERNEL);
	if (rd_dmactl == NULL)
		return -ENOMEM;

	drvdata->hdmi_rd_dmactl = rd_dmactl;

	return devm_regmap_field_bulk_alloc(dev, map, &rd_dmactl->bursten,
					    &v->hdmi_rdma_bursten, 8);
}

static int lpass_platform_pcmops_open(struct snd_soc_component *component,
				      struct snd_pcm_substream *substream)
{
	struct snd_pcm_runtime *runtime = substream->runtime;
	struct snd_soc_pcm_runtime *soc_runtime = asoc_substream_to_rtd(substream);
	struct snd_soc_dai *cpu_dai = asoc_rtd_to_cpu(soc_runtime, 0);
	struct lpass_data *drvdata = snd_soc_component_get_drvdata(component);
	struct lpass_variant *v = drvdata->variant;
	int ret, dma_ch, dir = substream->stream;
	struct lpass_pcm_data *data;
	struct regmap *map;
	unsigned int dai_id = cpu_dai->driver->id;

	component->id = dai_id;
	data = kzalloc(sizeof(*data), GFP_KERNEL);
	if (!data)
		return -ENOMEM;

	data->i2s_port = cpu_dai->driver->id;
	runtime->private_data = data;

	if (v->alloc_dma_channel)
		dma_ch = v->alloc_dma_channel(drvdata, dir, dai_id);
	else
		dma_ch = 0;

	if (dma_ch < 0) {
		kfree(data);
		return dma_ch;
	}

	if (cpu_dai->driver->id == LPASS_DP_RX) {
		map = drvdata->hdmiif_map;
		drvdata->hdmi_substream[dma_ch] = substream;
	} else {
		map = drvdata->lpaif_map;
		drvdata->substream[dma_ch] = substream;
	}
	data->dma_ch = dma_ch;
	ret = regmap_write(map,
			LPAIF_DMACTL_REG(v, dma_ch, dir, data->i2s_port), 0);
	if (ret) {
		dev_err(soc_runtime->dev,
			"error writing to rdmactl reg: %d\n", ret);
		return ret;
	}
	snd_soc_set_runtime_hwparams(substream, &lpass_platform_pcm_hardware);

	runtime->dma_bytes = lpass_platform_pcm_hardware.buffer_bytes_max;

	ret = snd_pcm_hw_constraint_integer(runtime,
			SNDRV_PCM_HW_PARAM_PERIODS);
	if (ret < 0) {
		kfree(data);
		dev_err(soc_runtime->dev, "setting constraints failed: %d\n",
			ret);
		return -EINVAL;
	}

	snd_pcm_set_runtime_buffer(substream, &substream->dma_buffer);

	return 0;
}

static int lpass_platform_pcmops_close(struct snd_soc_component *component,
				       struct snd_pcm_substream *substream)
{
	struct snd_pcm_runtime *runtime = substream->runtime;
	struct snd_soc_pcm_runtime *soc_runtime = asoc_substream_to_rtd(substream);
	struct snd_soc_dai *cpu_dai = asoc_rtd_to_cpu(soc_runtime, 0);
	struct lpass_data *drvdata = snd_soc_component_get_drvdata(component);
	struct lpass_variant *v = drvdata->variant;
	struct lpass_pcm_data *data;
	unsigned int dai_id = cpu_dai->driver->id;

	data = runtime->private_data;
	if (dai_id == LPASS_DP_RX)
		drvdata->hdmi_substream[data->dma_ch] = NULL;
	else
		drvdata->substream[data->dma_ch] = NULL;
	if (v->free_dma_channel)
		v->free_dma_channel(drvdata, data->dma_ch, dai_id);

	kfree(data);
	return 0;
}

static int lpass_platform_pcmops_hw_params(struct snd_soc_component *component,
					   struct snd_pcm_substream *substream,
					   struct snd_pcm_hw_params *params)
{
	struct snd_soc_pcm_runtime *soc_runtime = asoc_substream_to_rtd(substream);
	struct snd_soc_dai *cpu_dai = asoc_rtd_to_cpu(soc_runtime, 0);
	struct lpass_data *drvdata = snd_soc_component_get_drvdata(component);
	struct snd_pcm_runtime *rt = substream->runtime;
	struct lpass_pcm_data *pcm_data = rt->private_data;
	struct lpass_variant *v = drvdata->variant;
	snd_pcm_format_t format = params_format(params);
	unsigned int channels = params_channels(params);
	unsigned int regval;
	struct lpaif_dmactl *dmactl;
	int id, dir = substream->stream;
	int bitwidth;
	int ret, dma_port = pcm_data->i2s_port + v->dmactl_audif_start;
	unsigned int dai_id = cpu_dai->driver->id;

	if (dir ==  SNDRV_PCM_STREAM_PLAYBACK) {
		id = pcm_data->dma_ch;
		if (dai_id == LPASS_DP_RX)
			dmactl = drvdata->hdmi_rd_dmactl;
		else
			dmactl = drvdata->rd_dmactl;

	} else {
		dmactl = drvdata->wr_dmactl;
		id = pcm_data->dma_ch - v->wrdma_channel_start;
	}

	bitwidth = snd_pcm_format_width(format);
	if (bitwidth < 0) {
		dev_err(soc_runtime->dev, "invalid bit width given: %d\n",
				bitwidth);
		return bitwidth;
	}

	ret = regmap_fields_write(dmactl->bursten, id, LPAIF_DMACTL_BURSTEN_INCR4);
	if (ret) {
		dev_err(soc_runtime->dev, "error updating bursten field: %d\n", ret);
		return ret;
	}

	ret = regmap_fields_write(dmactl->fifowm, id, LPAIF_DMACTL_FIFOWM_8);
	if (ret) {
		dev_err(soc_runtime->dev, "error updating fifowm field: %d\n", ret);
		return ret;
	}

	switch (dai_id) {
	case LPASS_DP_RX:
		ret = regmap_fields_write(dmactl->burst8, id,
							LPAIF_DMACTL_BURSTEN_INCR4);
		if (ret) {
			dev_err(soc_runtime->dev, "error updating burst8en field: %d\n", ret);
			return ret;
		}
		ret = regmap_fields_write(dmactl->burst16, id,
							LPAIF_DMACTL_BURSTEN_INCR4);
		if (ret) {
			dev_err(soc_runtime->dev, "error updating burst16en field: %d\n", ret);
			return ret;
		}
		ret = regmap_fields_write(dmactl->dynburst, id,
							LPAIF_DMACTL_BURSTEN_INCR4);
		if (ret) {
			dev_err(soc_runtime->dev, "error updating dynbursten field: %d\n", ret);
			return ret;
		}
		break;
	case MI2S_PRIMARY:
	case MI2S_SECONDARY:
	case MI2S_TERTIARY:
	case MI2S_QUATERNARY:
	case MI2S_QUINARY:
		ret = regmap_fields_write(dmactl->intf, id,
						LPAIF_DMACTL_AUDINTF(dma_port));
		if (ret) {
			dev_err(soc_runtime->dev, "error updating audio interface field: %d\n",
					ret);
			return ret;
		}

		break;
	default:
		dev_err(soc_runtime->dev, "%s: invalid  interface: %d\n", __func__, dai_id);
		break;
	}
	switch (bitwidth) {
	case 16:
		switch (channels) {
		case 1:
		case 2:
			regval = LPAIF_DMACTL_WPSCNT_ONE;
			break;
		case 4:
			regval = LPAIF_DMACTL_WPSCNT_TWO;
			break;
		case 6:
			regval = LPAIF_DMACTL_WPSCNT_THREE;
			break;
		case 8:
			regval = LPAIF_DMACTL_WPSCNT_FOUR;
			break;
		default:
			dev_err(soc_runtime->dev, "invalid PCM config given: bw=%d, ch=%u\n",
				bitwidth, channels);
			return -EINVAL;
		}
		break;
	case 24:
	case 32:
		switch (channels) {
		case 1:
			regval = LPAIF_DMACTL_WPSCNT_ONE;
			break;
		case 2:
			regval = (dai_id == LPASS_DP_RX ?
			LPAIF_DMACTL_WPSCNT_ONE :
			LPAIF_DMACTL_WPSCNT_TWO);
			break;
		case 4:
			regval = (dai_id == LPASS_DP_RX ?
			LPAIF_DMACTL_WPSCNT_TWO :
			LPAIF_DMACTL_WPSCNT_FOUR);
			break;
		case 6:
			regval = (dai_id == LPASS_DP_RX ?
			LPAIF_DMACTL_WPSCNT_THREE :
			LPAIF_DMACTL_WPSCNT_SIX);
			break;
		case 8:
			regval = (dai_id == LPASS_DP_RX ?
			LPAIF_DMACTL_WPSCNT_FOUR :
			LPAIF_DMACTL_WPSCNT_EIGHT);
			break;
		default:
			dev_err(soc_runtime->dev, "invalid PCM config given: bw=%d, ch=%u\n",
				bitwidth, channels);
			return -EINVAL;
		}
		break;
	default:
		dev_err(soc_runtime->dev, "invalid PCM config given: bw=%d, ch=%u\n",
			bitwidth, channels);
		return -EINVAL;
	}

	ret = regmap_fields_write(dmactl->wpscnt, id, regval);
	if (ret) {
		dev_err(soc_runtime->dev, "error writing to dmactl reg: %d\n",
			ret);
		return ret;
	}

	return 0;
}

static int lpass_platform_pcmops_hw_free(struct snd_soc_component *component,
					 struct snd_pcm_substream *substream)
{
	struct snd_soc_pcm_runtime *soc_runtime = asoc_substream_to_rtd(substream);
	struct snd_soc_dai *cpu_dai = asoc_rtd_to_cpu(soc_runtime, 0);
	struct lpass_data *drvdata = snd_soc_component_get_drvdata(component);
	struct snd_pcm_runtime *rt = substream->runtime;
	struct lpass_pcm_data *pcm_data = rt->private_data;
	struct lpass_variant *v = drvdata->variant;
	unsigned int reg;
	int ret;
	struct regmap *map;
	unsigned int dai_id = cpu_dai->driver->id;

	if (dai_id == LPASS_DP_RX)
		map = drvdata->hdmiif_map;
	else
		map = drvdata->lpaif_map;

	reg = LPAIF_DMACTL_REG(v, pcm_data->dma_ch, substream->stream, dai_id);
	ret = regmap_write(map, reg, 0);
	if (ret)
		dev_err(soc_runtime->dev, "error writing to rdmactl reg: %d\n",
			ret);

	return ret;
}

static int lpass_platform_pcmops_prepare(struct snd_soc_component *component,
					 struct snd_pcm_substream *substream)
{
	struct snd_pcm_runtime *runtime = substream->runtime;
	struct snd_soc_pcm_runtime *soc_runtime = asoc_substream_to_rtd(substream);
	struct snd_soc_dai *cpu_dai = asoc_rtd_to_cpu(soc_runtime, 0);
	struct lpass_data *drvdata = snd_soc_component_get_drvdata(component);
	struct snd_pcm_runtime *rt = substream->runtime;
	struct lpass_pcm_data *pcm_data = rt->private_data;
	struct lpass_variant *v = drvdata->variant;
	struct lpaif_dmactl *dmactl;
	struct regmap *map;
	int ret, id, ch, dir = substream->stream;
	unsigned int dai_id = cpu_dai->driver->id;


	ch = pcm_data->dma_ch;
	if (dir ==  SNDRV_PCM_STREAM_PLAYBACK) {
		if (dai_id == LPASS_DP_RX) {
			dmactl = drvdata->hdmi_rd_dmactl;
			map = drvdata->hdmiif_map;
		} else {
			dmactl = drvdata->rd_dmactl;
			map = drvdata->lpaif_map;
		}

		id = pcm_data->dma_ch;
	} else {
		dmactl = drvdata->wr_dmactl;
		id = pcm_data->dma_ch - v->wrdma_channel_start;
		map = drvdata->lpaif_map;
	}

	ret = regmap_write(map, LPAIF_DMABASE_REG(v, ch, dir, dai_id),
				runtime->dma_addr);
	if (ret) {
		dev_err(soc_runtime->dev, "error writing to rdmabase reg: %d\n",
			ret);
		return ret;
	}

	ret = regmap_write(map, LPAIF_DMABUFF_REG(v, ch, dir, dai_id),
			(snd_pcm_lib_buffer_bytes(substream) >> 2) - 1);
	if (ret) {
		dev_err(soc_runtime->dev, "error writing to rdmabuff reg: %d\n",
			ret);
		return ret;
	}

	ret = regmap_write(map, LPAIF_DMAPER_REG(v, ch, dir, dai_id),
			(snd_pcm_lib_period_bytes(substream) >> 2) - 1);
	if (ret) {
		dev_err(soc_runtime->dev, "error writing to rdmaper reg: %d\n",
			ret);
		return ret;
	}

	ret = regmap_fields_write(dmactl->enable, id, LPAIF_DMACTL_ENABLE_ON);
	if (ret) {
		dev_err(soc_runtime->dev, "error writing to rdmactl reg: %d\n",
			ret);
		return ret;
	}

	return 0;
}

static int lpass_platform_pcmops_trigger(struct snd_soc_component *component,
					 struct snd_pcm_substream *substream,
					 int cmd)
{
	struct snd_soc_pcm_runtime *soc_runtime = asoc_substream_to_rtd(substream);
	struct snd_soc_dai *cpu_dai = asoc_rtd_to_cpu(soc_runtime, 0);
	struct lpass_data *drvdata = snd_soc_component_get_drvdata(component);
	struct snd_pcm_runtime *rt = substream->runtime;
	struct lpass_pcm_data *pcm_data = rt->private_data;
	struct lpass_variant *v = drvdata->variant;
	struct lpaif_dmactl *dmactl;
	struct regmap *map;
	int ret, ch, id;
	int dir = substream->stream;
	unsigned int reg_irqclr = 0, val_irqclr = 0;
	unsigned int  reg_irqen = 0, val_irqen = 0, val_mask = 0;
	unsigned int dai_id = cpu_dai->driver->id;

	ch = pcm_data->dma_ch;
	if (dir ==  SNDRV_PCM_STREAM_PLAYBACK) {
		id = pcm_data->dma_ch;
		if (dai_id == LPASS_DP_RX) {
			dmactl = drvdata->hdmi_rd_dmactl;
			map = drvdata->hdmiif_map;
		} else {
			dmactl = drvdata->rd_dmactl;
			map = drvdata->lpaif_map;
		}
	} else {
		dmactl = drvdata->wr_dmactl;
		id = pcm_data->dma_ch - v->wrdma_channel_start;
		map = drvdata->lpaif_map;
	}

	switch (cmd) {
	case SNDRV_PCM_TRIGGER_START:
	case SNDRV_PCM_TRIGGER_RESUME:
	case SNDRV_PCM_TRIGGER_PAUSE_RELEASE:
		ret = regmap_fields_write(dmactl->enable, id,
						 LPAIF_DMACTL_ENABLE_ON);
		if (ret) {
			dev_err(soc_runtime->dev,
				"error writing to rdmactl reg: %d\n", ret);
			return ret;
		}
		switch (dai_id) {
		case LPASS_DP_RX:
			ret = regmap_fields_write(dmactl->dyncclk, id,
					 LPAIF_DMACTL_DYNCLK_ON);
			if (ret) {
				dev_err(soc_runtime->dev,
					"error writing to rdmactl reg: %d\n", ret);
				return ret;
			}
			reg_irqclr = LPASS_HDMITX_APP_IRQCLEAR_REG(v);
			val_irqclr = (LPAIF_IRQ_ALL(ch) |
					LPAIF_IRQ_HDMI_REQ_ON_PRELOAD(ch) |
					LPAIF_IRQ_HDMI_METADONE |
					LPAIF_IRQ_HDMI_SDEEP_AUD_DIS(ch));

			reg_irqen = LPASS_HDMITX_APP_IRQEN_REG(v);
			val_mask = (LPAIF_IRQ_ALL(ch) |
					LPAIF_IRQ_HDMI_REQ_ON_PRELOAD(ch) |
					LPAIF_IRQ_HDMI_METADONE |
					LPAIF_IRQ_HDMI_SDEEP_AUD_DIS(ch));
			val_irqen = (LPAIF_IRQ_ALL(ch) |
					LPAIF_IRQ_HDMI_REQ_ON_PRELOAD(ch) |
					LPAIF_IRQ_HDMI_METADONE |
					LPAIF_IRQ_HDMI_SDEEP_AUD_DIS(ch));
			break;
		case MI2S_PRIMARY:
		case MI2S_SECONDARY:
<<<<<<< HEAD
=======
		case MI2S_TERTIARY:
		case MI2S_QUATERNARY:
		case MI2S_QUINARY:
>>>>>>> b976a5ad
			reg_irqclr = LPAIF_IRQCLEAR_REG(v, LPAIF_IRQ_PORT_HOST);
			val_irqclr = LPAIF_IRQ_ALL(ch);


			reg_irqen = LPAIF_IRQEN_REG(v, LPAIF_IRQ_PORT_HOST);
			val_mask = LPAIF_IRQ_ALL(ch);
			val_irqen = LPAIF_IRQ_ALL(ch);
			break;
		default:
			dev_err(soc_runtime->dev, "%s: invalid %d interface\n", __func__, dai_id);
			return -EINVAL;
		}

		ret = regmap_write(map, reg_irqclr, val_irqclr);
		if (ret) {
			dev_err(soc_runtime->dev, "error writing to irqclear reg: %d\n", ret);
			return ret;
		}
		ret = regmap_update_bits(map, reg_irqen, val_mask, val_irqen);
		if (ret) {
			dev_err(soc_runtime->dev, "error writing to irqen reg: %d\n", ret);
			return ret;
		}
		break;
	case SNDRV_PCM_TRIGGER_STOP:
	case SNDRV_PCM_TRIGGER_SUSPEND:
	case SNDRV_PCM_TRIGGER_PAUSE_PUSH:
		ret = regmap_fields_write(dmactl->enable, id,
					 LPAIF_DMACTL_ENABLE_OFF);
		if (ret) {
			dev_err(soc_runtime->dev,
				"error writing to rdmactl reg: %d\n", ret);
			return ret;
		}
		switch (dai_id) {
		case LPASS_DP_RX:
			ret = regmap_fields_write(dmactl->dyncclk, id,
					 LPAIF_DMACTL_DYNCLK_OFF);
			if (ret) {
				dev_err(soc_runtime->dev,
					"error writing to rdmactl reg: %d\n", ret);
				return ret;
			}
			reg_irqen = LPASS_HDMITX_APP_IRQEN_REG(v);
			val_mask = (LPAIF_IRQ_ALL(ch) |
					LPAIF_IRQ_HDMI_REQ_ON_PRELOAD(ch) |
					LPAIF_IRQ_HDMI_METADONE |
					LPAIF_IRQ_HDMI_SDEEP_AUD_DIS(ch));
			val_irqen = 0;
			break;
		case MI2S_PRIMARY:
		case MI2S_SECONDARY:
<<<<<<< HEAD
=======
		case MI2S_TERTIARY:
		case MI2S_QUATERNARY:
		case MI2S_QUINARY:
>>>>>>> b976a5ad
			reg_irqen = LPAIF_IRQEN_REG(v, LPAIF_IRQ_PORT_HOST);
			val_mask = LPAIF_IRQ_ALL(ch);
			val_irqen = 0;
			break;
		default:
			dev_err(soc_runtime->dev, "%s: invalid %d interface\n", __func__, dai_id);
			return -EINVAL;
		}

		ret = regmap_update_bits(map, reg_irqen, val_mask, val_irqen);
		if (ret) {
			dev_err(soc_runtime->dev,
				"error writing to irqen reg: %d\n", ret);
			return ret;
		}
		break;
	}

	return 0;
}

static snd_pcm_uframes_t lpass_platform_pcmops_pointer(
		struct snd_soc_component *component,
		struct snd_pcm_substream *substream)
{
	struct snd_soc_pcm_runtime *soc_runtime = asoc_substream_to_rtd(substream);
	struct snd_soc_dai *cpu_dai = asoc_rtd_to_cpu(soc_runtime, 0);
	struct lpass_data *drvdata = snd_soc_component_get_drvdata(component);
	struct snd_pcm_runtime *rt = substream->runtime;
	struct lpass_pcm_data *pcm_data = rt->private_data;
	struct lpass_variant *v = drvdata->variant;
	unsigned int base_addr, curr_addr;
	int ret, ch, dir = substream->stream;
	struct regmap *map;
	unsigned int dai_id = cpu_dai->driver->id;

	if (dai_id == LPASS_DP_RX)
		map = drvdata->hdmiif_map;
	else
		map = drvdata->lpaif_map;

	ch = pcm_data->dma_ch;

	ret = regmap_read(map,
			LPAIF_DMABASE_REG(v, ch, dir, dai_id), &base_addr);
	if (ret) {
		dev_err(soc_runtime->dev,
			"error reading from rdmabase reg: %d\n", ret);
		return ret;
	}

	ret = regmap_read(map,
			LPAIF_DMACURR_REG(v, ch, dir, dai_id), &curr_addr);
	if (ret) {
		dev_err(soc_runtime->dev,
			"error reading from rdmacurr reg: %d\n", ret);
		return ret;
	}

	return bytes_to_frames(substream->runtime, curr_addr - base_addr);
}

static int lpass_platform_pcmops_mmap(struct snd_soc_component *component,
				      struct snd_pcm_substream *substream,
				      struct vm_area_struct *vma)
{
	struct snd_pcm_runtime *runtime = substream->runtime;

	return dma_mmap_coherent(component->dev, vma, runtime->dma_area,
				 runtime->dma_addr, runtime->dma_bytes);
}

static irqreturn_t lpass_dma_interrupt_handler(
			struct snd_pcm_substream *substream,
			struct lpass_data *drvdata,
			int chan, u32 interrupts)
{
	struct snd_soc_pcm_runtime *soc_runtime = asoc_substream_to_rtd(substream);
	struct snd_soc_dai *cpu_dai = asoc_rtd_to_cpu(soc_runtime, 0);
	struct lpass_variant *v = drvdata->variant;
	irqreturn_t ret = IRQ_NONE;
	int rv;
	unsigned int reg = 0, val = 0;
	struct regmap *map;
	unsigned int dai_id = cpu_dai->driver->id;

	switch (dai_id) {
	case LPASS_DP_RX:
		map = drvdata->hdmiif_map;
		reg = LPASS_HDMITX_APP_IRQCLEAR_REG(v);
		val = (LPAIF_IRQ_HDMI_REQ_ON_PRELOAD(chan) |
		LPAIF_IRQ_HDMI_METADONE |
		LPAIF_IRQ_HDMI_SDEEP_AUD_DIS(chan));
	break;
	case MI2S_PRIMARY:
	case MI2S_SECONDARY:
	case MI2S_TERTIARY:
	case MI2S_QUATERNARY:
	case MI2S_QUINARY:
		map = drvdata->lpaif_map;
		reg = LPAIF_IRQCLEAR_REG(v, LPAIF_IRQ_PORT_HOST);
		val = 0;
	break;
	default:
	dev_err(soc_runtime->dev, "%s: invalid  %d interface\n", __func__, dai_id);
	return -EINVAL;
	}
	if (interrupts & LPAIF_IRQ_PER(chan)) {

		rv = regmap_write(map, reg, LPAIF_IRQ_PER(chan) | val);
		if (rv) {
			dev_err(soc_runtime->dev,
				"error writing to irqclear reg: %d\n", rv);
			return IRQ_NONE;
		}
		snd_pcm_period_elapsed(substream);
		ret = IRQ_HANDLED;
	}

	if (interrupts & LPAIF_IRQ_XRUN(chan)) {
		rv = regmap_write(map, reg, LPAIF_IRQ_XRUN(chan) | val);
		if (rv) {
			dev_err(soc_runtime->dev,
				"error writing to irqclear reg: %d\n", rv);
			return IRQ_NONE;
		}
		dev_warn(soc_runtime->dev, "xrun warning\n");
		snd_pcm_stop_xrun(substream);
		ret = IRQ_HANDLED;
	}

	if (interrupts & LPAIF_IRQ_ERR(chan)) {
		rv = regmap_write(map, reg, LPAIF_IRQ_ERR(chan) | val);
		if (rv) {
			dev_err(soc_runtime->dev,
				"error writing to irqclear reg: %d\n", rv);
			return IRQ_NONE;
		}
		dev_err(soc_runtime->dev, "bus access error\n");
		snd_pcm_stop(substream, SNDRV_PCM_STATE_DISCONNECTED);
		ret = IRQ_HANDLED;
	}

	if (interrupts & val) {
		rv = regmap_write(map, reg, val);
		if (rv) {
			dev_err(soc_runtime->dev,
			"error writing to irqclear reg: %d\n", rv);
			return IRQ_NONE;
		}
		ret = IRQ_HANDLED;
	}

	return ret;
}

static irqreturn_t lpass_platform_lpaif_irq(int irq, void *data)
{
	struct lpass_data *drvdata = data;
	struct lpass_variant *v = drvdata->variant;
	unsigned int irqs;
	int rv, chan;

	rv = regmap_read(drvdata->lpaif_map,
			LPAIF_IRQSTAT_REG(v, LPAIF_IRQ_PORT_HOST), &irqs);
	if (rv) {
		pr_err("error reading from irqstat reg: %d\n", rv);
		return IRQ_NONE;
	}

	/* Handle per channel interrupts */
	for (chan = 0; chan < LPASS_MAX_DMA_CHANNELS; chan++) {
		if (irqs & LPAIF_IRQ_ALL(chan) && drvdata->substream[chan]) {
			rv = lpass_dma_interrupt_handler(
						drvdata->substream[chan],
						drvdata, chan, irqs);
			if (rv != IRQ_HANDLED)
				return rv;
		}
	}

	return IRQ_HANDLED;
}

static irqreturn_t lpass_platform_hdmiif_irq(int irq, void *data)
{
	struct lpass_data *drvdata = data;
	struct lpass_variant *v = drvdata->variant;
	unsigned int irqs;
	int rv, chan;

	rv = regmap_read(drvdata->hdmiif_map,
			LPASS_HDMITX_APP_IRQSTAT_REG(v), &irqs);
	if (rv) {
		pr_err("error reading from irqstat reg: %d\n", rv);
		return IRQ_NONE;
	}

	/* Handle per channel interrupts */
	for (chan = 0; chan < LPASS_MAX_HDMI_DMA_CHANNELS; chan++) {
		if (irqs & (LPAIF_IRQ_ALL(chan) | LPAIF_IRQ_HDMI_REQ_ON_PRELOAD(chan) |
				LPAIF_IRQ_HDMI_METADONE |
				LPAIF_IRQ_HDMI_SDEEP_AUD_DIS(chan))
			&& drvdata->hdmi_substream[chan]) {
			rv = lpass_dma_interrupt_handler(
						drvdata->hdmi_substream[chan],
						drvdata, chan, irqs);
			if (rv != IRQ_HANDLED)
				return rv;
		}
	}

	return IRQ_HANDLED;
}

static int lpass_platform_pcm_new(struct snd_soc_component *component,
				  struct snd_soc_pcm_runtime *soc_runtime)
{
	struct snd_pcm *pcm = soc_runtime->pcm;
	struct snd_pcm_substream *psubstream, *csubstream;
	int ret = -EINVAL;
	size_t size = lpass_platform_pcm_hardware.buffer_bytes_max;

	psubstream = pcm->streams[SNDRV_PCM_STREAM_PLAYBACK].substream;
	if (psubstream) {
		ret = snd_dma_alloc_pages(SNDRV_DMA_TYPE_DEV,
					component->dev,
					size, &psubstream->dma_buffer);
		if (ret) {
			dev_err(soc_runtime->dev, "Cannot allocate buffer(s)\n");
			return ret;
		}
	}

	csubstream = pcm->streams[SNDRV_PCM_STREAM_CAPTURE].substream;
	if (csubstream) {
		ret = snd_dma_alloc_pages(SNDRV_DMA_TYPE_DEV,
					component->dev,
					size, &csubstream->dma_buffer);
		if (ret) {
			dev_err(soc_runtime->dev, "Cannot allocate buffer(s)\n");
			if (psubstream)
				snd_dma_free_pages(&psubstream->dma_buffer);
			return ret;
		}

	}

	return 0;
}

static void lpass_platform_pcm_free(struct snd_soc_component *component,
				    struct snd_pcm *pcm)
{
	struct snd_pcm_substream *substream;
	int i;

	for_each_pcm_streams(i) {
		substream = pcm->streams[i].substream;
		if (substream) {
			snd_dma_free_pages(&substream->dma_buffer);
			substream->dma_buffer.area = NULL;
			substream->dma_buffer.addr = 0;
		}
	}
}

static int lpass_platform_pcmops_suspend(struct snd_soc_component *component)
{
	struct lpass_data *drvdata = snd_soc_component_get_drvdata(component);
	struct regmap *map;
	unsigned int dai_id = component->id;

	if (dai_id == LPASS_DP_RX)
		map = drvdata->hdmiif_map;
	else
		map = drvdata->lpaif_map;

	regcache_cache_only(map, true);
	regcache_mark_dirty(map);

	return 0;
}

static int lpass_platform_pcmops_resume(struct snd_soc_component *component)
{
	struct lpass_data *drvdata = snd_soc_component_get_drvdata(component);
	struct regmap *map;
	unsigned int dai_id = component->id;

	if (dai_id == LPASS_DP_RX)
		map = drvdata->hdmiif_map;
	else
		map = drvdata->lpaif_map;

	regcache_cache_only(map, false);
	return regcache_sync(map);
}


static const struct snd_soc_component_driver lpass_component_driver = {
	.name		= DRV_NAME,
	.open		= lpass_platform_pcmops_open,
	.close		= lpass_platform_pcmops_close,
	.hw_params	= lpass_platform_pcmops_hw_params,
	.hw_free	= lpass_platform_pcmops_hw_free,
	.prepare	= lpass_platform_pcmops_prepare,
	.trigger	= lpass_platform_pcmops_trigger,
	.pointer	= lpass_platform_pcmops_pointer,
	.mmap		= lpass_platform_pcmops_mmap,
	.pcm_construct	= lpass_platform_pcm_new,
	.pcm_destruct	= lpass_platform_pcm_free,
	.suspend		= lpass_platform_pcmops_suspend,
	.resume			= lpass_platform_pcmops_resume,

};

int asoc_qcom_lpass_platform_register(struct platform_device *pdev)
{
	struct lpass_data *drvdata = platform_get_drvdata(pdev);
	struct lpass_variant *v = drvdata->variant;
	int ret;

	drvdata->lpaif_irq = platform_get_irq_byname(pdev, "lpass-irq-lpaif");
	if (drvdata->lpaif_irq < 0)
		return -ENODEV;

	/* ensure audio hardware is disabled */
	ret = regmap_write(drvdata->lpaif_map,
			LPAIF_IRQEN_REG(v, LPAIF_IRQ_PORT_HOST), 0);
	if (ret) {
		dev_err(&pdev->dev, "error writing to irqen reg: %d\n", ret);
		return ret;
	}

	ret = devm_request_irq(&pdev->dev, drvdata->lpaif_irq,
			lpass_platform_lpaif_irq, IRQF_TRIGGER_RISING,
			"lpass-irq-lpaif", drvdata);
	if (ret) {
		dev_err(&pdev->dev, "irq request failed: %d\n", ret);
		return ret;
	}

	ret = lpass_platform_alloc_dmactl_fields(&pdev->dev,
						 drvdata->lpaif_map);
	if (ret) {
		dev_err(&pdev->dev,
			"error initializing dmactl fields: %d\n", ret);
		return ret;
	}

	if (drvdata->hdmi_port_enable) {
		drvdata->hdmiif_irq = platform_get_irq_byname(pdev, "lpass-irq-hdmi");
		if (drvdata->hdmiif_irq < 0)
			return -ENODEV;

		ret = devm_request_irq(&pdev->dev, drvdata->hdmiif_irq,
				lpass_platform_hdmiif_irq, 0, "lpass-irq-hdmi", drvdata);
		if (ret) {
			dev_err(&pdev->dev, "irq hdmi request failed: %d\n", ret);
			return ret;
		}
		ret = regmap_write(drvdata->hdmiif_map,
				LPASS_HDMITX_APP_IRQEN_REG(v), 0);
		if (ret) {
			dev_err(&pdev->dev, "error writing to hdmi irqen reg: %d\n", ret);
			return ret;
		}

		ret = lpass_platform_alloc_hdmidmactl_fields(&pdev->dev,
							 drvdata->hdmiif_map);
		if (ret) {
			dev_err(&pdev->dev,
				"error initializing hdmidmactl fields: %d\n", ret);
			return ret;
		}
	}
	return devm_snd_soc_register_component(&pdev->dev,
			&lpass_component_driver, NULL, 0);
}
EXPORT_SYMBOL_GPL(asoc_qcom_lpass_platform_register);

MODULE_DESCRIPTION("QTi LPASS Platform Driver");
MODULE_LICENSE("GPL v2");<|MERGE_RESOLUTION|>--- conflicted
+++ resolved
@@ -510,12 +510,9 @@
 			break;
 		case MI2S_PRIMARY:
 		case MI2S_SECONDARY:
-<<<<<<< HEAD
-=======
 		case MI2S_TERTIARY:
 		case MI2S_QUATERNARY:
 		case MI2S_QUINARY:
->>>>>>> b976a5ad
 			reg_irqclr = LPAIF_IRQCLEAR_REG(v, LPAIF_IRQ_PORT_HOST);
 			val_irqclr = LPAIF_IRQ_ALL(ch);
 
@@ -568,12 +565,9 @@
 			break;
 		case MI2S_PRIMARY:
 		case MI2S_SECONDARY:
-<<<<<<< HEAD
-=======
 		case MI2S_TERTIARY:
 		case MI2S_QUATERNARY:
 		case MI2S_QUINARY:
->>>>>>> b976a5ad
 			reg_irqen = LPAIF_IRQEN_REG(v, LPAIF_IRQ_PORT_HOST);
 			val_mask = LPAIF_IRQ_ALL(ch);
 			val_irqen = 0;
