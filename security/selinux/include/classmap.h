--- conflicted
+++ resolved
@@ -96,13 +96,9 @@
 	{ "shm", { COMMON_IPC_PERMS, "lock", NULL } },
 	{ "ipc", { COMMON_IPC_PERMS, NULL } },
 	{ "netlink_route_socket",
-<<<<<<< HEAD
 	  { COMMON_SOCK_PERMS,
 	    "nlmsg_read", "nlmsg_write", "nlmsg_readpriv", "nlmsg_getneigh",
 	    NULL } },
-=======
-	  { COMMON_SOCK_PERMS, "nlmsg_read", "nlmsg_write", NULL } },
->>>>>>> 0507d252
 	{ "netlink_tcpdiag_socket",
 	  { COMMON_SOCK_PERMS, "nlmsg_read", "nlmsg_write", NULL } },
 	{ "netlink_nflog_socket", { COMMON_SOCK_PERMS, NULL } },
