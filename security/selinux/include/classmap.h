/* SPDX-License-Identifier: GPL-2.0 */
#include <linux/capability.h>
#include <linux/socket.h>

#define COMMON_FILE_SOCK_PERMS "ioctl", "read", "write", "create", \
    "getattr", "setattr", "lock", "relabelfrom", "relabelto", "append", "map"

#define COMMON_FILE_PERMS COMMON_FILE_SOCK_PERMS, "unlink", "link", \
    "rename", "execute", "quotaon", "mounton", "audit_access", \
	"open", "execmod", "watch", "watch_mount", "watch_sb", \
	"watch_with_perm", "watch_reads"

#define COMMON_SOCK_PERMS COMMON_FILE_SOCK_PERMS, "bind", "connect", \
    "listen", "accept", "getopt", "setopt", "shutdown", "recvfrom",  \
    "sendto", "name_bind"

#define COMMON_IPC_PERMS "create", "destroy", "getattr", "setattr", "read", \
	    "write", "associate", "unix_read", "unix_write"

#define COMMON_CAP_PERMS  "chown", "dac_override", "dac_read_search", \
	    "fowner", "fsetid", "kill", "setgid", "setuid", "setpcap", \
	    "linux_immutable", "net_bind_service", "net_broadcast", \
	    "net_admin", "net_raw", "ipc_lock", "ipc_owner", "sys_module", \
	    "sys_rawio", "sys_chroot", "sys_ptrace", "sys_pacct", "sys_admin", \
	    "sys_boot", "sys_nice", "sys_resource", "sys_time", \
	    "sys_tty_config", "mknod", "lease", "audit_write", \
	    "audit_control", "setfcap"

#define COMMON_CAP2_PERMS  "mac_override", "mac_admin", "syslog", \
		"wake_alarm", "block_suspend", "audit_read", "perfmon", "bpf", \
		"checkpoint_restore"

#if CAP_LAST_CAP > CAP_CHECKPOINT_RESTORE
#error New capability defined, please update COMMON_CAP2_PERMS.
#endif

/*
 * Note: The name for any socket class should be suffixed by "socket",
 *	 and doesn't contain more than one substr of "socket".
 */
struct security_class_mapping secclass_map[] = {
	{ "security",
	  { "compute_av", "compute_create", "compute_member",
	    "check_context", "load_policy", "compute_relabel",
	    "compute_user", "setenforce", "setbool", "setsecparam",
	    "setcheckreqprot", "read_policy", "validate_trans", NULL } },
	{ "process",
	  { "fork", "transition", "sigchld", "sigkill",
	    "sigstop", "signull", "signal", "ptrace", "getsched", "setsched",
	    "getsession", "getpgid", "setpgid", "getcap", "setcap", "share",
	    "getattr", "setexec", "setfscreate", "noatsecure", "siginh",
	    "setrlimit", "rlimitinh", "dyntransition", "setcurrent",
	    "execmem", "execstack", "execheap", "setkeycreate",
	    "setsockcreate", "getrlimit", NULL } },
	{ "process2",
	  { "nnp_transition", "nosuid_transition", NULL } },
	{ "system",
	  { "ipc_info", "syslog_read", "syslog_mod",
	    "syslog_console", "module_request", "module_load", NULL } },
	{ "capability",
	  { COMMON_CAP_PERMS, NULL } },
	{ "filesystem",
	  { "mount", "remount", "unmount", "getattr",
	    "relabelfrom", "relabelto", "associate", "quotamod",
	    "quotaget", "watch", NULL } },
	{ "file",
	  { COMMON_FILE_PERMS,
	    "execute_no_trans", "entrypoint", NULL } },
	{ "dir",
	  { COMMON_FILE_PERMS, "add_name", "remove_name",
	    "reparent", "search", "rmdir", NULL } },
	{ "fd", { "use", NULL } },
	{ "lnk_file",
	  { COMMON_FILE_PERMS, NULL } },
	{ "chr_file",
	  { COMMON_FILE_PERMS, NULL } },
	{ "blk_file",
	  { COMMON_FILE_PERMS, NULL } },
	{ "sock_file",
	  { COMMON_FILE_PERMS, NULL } },
	{ "fifo_file",
	  { COMMON_FILE_PERMS, NULL } },
	{ "socket",
	  { COMMON_SOCK_PERMS, NULL } },
	{ "tcp_socket",
	  { COMMON_SOCK_PERMS,
	    "node_bind", "name_connect",
	    NULL } },
	{ "udp_socket",
	  { COMMON_SOCK_PERMS,
	    "node_bind", NULL } },
	{ "rawip_socket",
	  { COMMON_SOCK_PERMS,
	    "node_bind", NULL } },
	{ "node",
	  { "recvfrom", "sendto", NULL } },
	{ "netif",
	  { "ingress", "egress", NULL } },
	{ "netlink_socket",
	  { COMMON_SOCK_PERMS, NULL } },
	{ "packet_socket",
	  { COMMON_SOCK_PERMS, NULL } },
	{ "key_socket",
	  { COMMON_SOCK_PERMS, NULL } },
	{ "unix_stream_socket",
	  { COMMON_SOCK_PERMS, "connectto", NULL } },
	{ "unix_dgram_socket",
	  { COMMON_SOCK_PERMS, NULL } },
	{ "sem",
	  { COMMON_IPC_PERMS, NULL } },
	{ "msg", { "send", "receive", NULL } },
	{ "msgq",
	  { COMMON_IPC_PERMS, "enqueue", NULL } },
	{ "shm",
	  { COMMON_IPC_PERMS, "lock", NULL } },
	{ "ipc",
	  { COMMON_IPC_PERMS, NULL } },
	{ "netlink_route_socket",
	  { COMMON_SOCK_PERMS,
	    "nlmsg_read", "nlmsg_write", "nlmsg_readpriv", NULL } },
	{ "netlink_tcpdiag_socket",
	  { COMMON_SOCK_PERMS,
	    "nlmsg_read", "nlmsg_write", NULL } },
	{ "netlink_nflog_socket",
	  { COMMON_SOCK_PERMS, NULL } },
	{ "netlink_xfrm_socket",
	  { COMMON_SOCK_PERMS,
	    "nlmsg_read", "nlmsg_write", NULL } },
	{ "netlink_selinux_socket",
	  { COMMON_SOCK_PERMS, NULL } },
	{ "netlink_iscsi_socket",
	  { COMMON_SOCK_PERMS, NULL } },
	{ "netlink_audit_socket",
	  { COMMON_SOCK_PERMS,
	    "nlmsg_read", "nlmsg_write", "nlmsg_relay", "nlmsg_readpriv",
	    "nlmsg_tty_audit", NULL } },
	{ "netlink_fib_lookup_socket",
	  { COMMON_SOCK_PERMS, NULL } },
	{ "netlink_connector_socket",
	  { COMMON_SOCK_PERMS, NULL } },
	{ "netlink_netfilter_socket",
	  { COMMON_SOCK_PERMS, NULL } },
	{ "netlink_dnrt_socket",
	  { COMMON_SOCK_PERMS, NULL } },
	{ "association",
	  { "sendto", "recvfrom", "setcontext", "polmatch", NULL } },
	{ "netlink_kobject_uevent_socket",
	  { COMMON_SOCK_PERMS, NULL } },
	{ "netlink_generic_socket",
	  { COMMON_SOCK_PERMS, NULL } },
	{ "netlink_scsitransport_socket",
	  { COMMON_SOCK_PERMS, NULL } },
	{ "netlink_rdma_socket",
	  { COMMON_SOCK_PERMS, NULL } },
	{ "netlink_crypto_socket",
	  { COMMON_SOCK_PERMS, NULL } },
	{ "appletalk_socket",
	  { COMMON_SOCK_PERMS, NULL } },
	{ "packet",
	  { "send", "recv", "relabelto", "forward_in", "forward_out", NULL } },
	{ "key",
	  { "view", "read", "write", "search", "link", "setattr", "create",
	    NULL } },
	{ "dccp_socket",
	  { COMMON_SOCK_PERMS,
	    "node_bind", "name_connect", NULL } },
	{ "memprotect", { "mmap_zero", NULL } },
	{ "peer", { "recv", NULL } },
	{ "capability2",
	  { COMMON_CAP2_PERMS, NULL } },
	{ "kernel_service", { "use_as_override", "create_files_as", NULL } },
	{ "tun_socket",
	  { COMMON_SOCK_PERMS, "attach_queue", NULL } },
	{ "binder", { "impersonate", "call", "set_context_mgr", "transfer",
		      NULL } },
	{ "cap_userns",
	  { COMMON_CAP_PERMS, NULL } },
	{ "cap2_userns",
	  { COMMON_CAP2_PERMS, NULL } },
	{ "sctp_socket",
	  { COMMON_SOCK_PERMS,
	    "node_bind", "name_connect", "association", NULL } },
	{ "icmp_socket",
	  { COMMON_SOCK_PERMS,
	    "node_bind", NULL } },
	{ "ax25_socket",
	  { COMMON_SOCK_PERMS, NULL } },
	{ "ipx_socket",
	  { COMMON_SOCK_PERMS, NULL } },
	{ "netrom_socket",
	  { COMMON_SOCK_PERMS, NULL } },
	{ "atmpvc_socket",
	  { COMMON_SOCK_PERMS, NULL } },
	{ "x25_socket",
	  { COMMON_SOCK_PERMS, NULL } },
	{ "rose_socket",
	  { COMMON_SOCK_PERMS, NULL } },
	{ "decnet_socket",
	  { COMMON_SOCK_PERMS, NULL } },
	{ "atmsvc_socket",
	  { COMMON_SOCK_PERMS, NULL } },
	{ "rds_socket",
	  { COMMON_SOCK_PERMS, NULL } },
	{ "irda_socket",
	  { COMMON_SOCK_PERMS, NULL } },
	{ "pppox_socket",
	  { COMMON_SOCK_PERMS, NULL } },
	{ "llc_socket",
	  { COMMON_SOCK_PERMS, NULL } },
	{ "can_socket",
	  { COMMON_SOCK_PERMS, NULL } },
	{ "tipc_socket",
	  { COMMON_SOCK_PERMS, NULL } },
	{ "bluetooth_socket",
	  { COMMON_SOCK_PERMS, NULL } },
	{ "iucv_socket",
	  { COMMON_SOCK_PERMS, NULL } },
	{ "rxrpc_socket",
	  { COMMON_SOCK_PERMS, NULL } },
	{ "isdn_socket",
	  { COMMON_SOCK_PERMS, NULL } },
	{ "phonet_socket",
	  { COMMON_SOCK_PERMS, NULL } },
	{ "ieee802154_socket",
	  { COMMON_SOCK_PERMS, NULL } },
	{ "caif_socket",
	  { COMMON_SOCK_PERMS, NULL } },
	{ "alg_socket",
	  { COMMON_SOCK_PERMS, NULL } },
	{ "nfc_socket",
	  { COMMON_SOCK_PERMS, NULL } },
	{ "vsock_socket",
	  { COMMON_SOCK_PERMS, NULL } },
	{ "kcm_socket",
	  { COMMON_SOCK_PERMS, NULL } },
	{ "qipcrtr_socket",
	  { COMMON_SOCK_PERMS, NULL } },
	{ "smc_socket",
	  { COMMON_SOCK_PERMS, NULL } },
	{ "infiniband_pkey",
	  { "access", NULL } },
	{ "infiniband_endport",
	  { "manage_subnet", NULL } },
	{ "bpf",
	  { "map_create", "map_read", "map_write", "prog_load", "prog_run",
	    NULL } },
	{ "xdp_socket",
	  { COMMON_SOCK_PERMS, NULL } },
	{ "perf_event",
<<<<<<< HEAD
	  {"open", "cpu", "kernel", "tracepoint", "read", "write"} },
	{ "anon_inode",
	  { COMMON_FILE_PERMS, NULL } },
=======
	  { "open", "cpu", "kernel", "tracepoint", "read", "write", NULL } },
	{ "lockdown",
	  { "integrity", "confidentiality", NULL } },
>>>>>>> e97bd1e0
	{ NULL }
  };

#if PF_MAX > 45
#error New address family defined, please update secclass_map.
#endif<|MERGE_RESOLUTION|>--- conflicted
+++ resolved
@@ -247,15 +247,9 @@
 	{ "xdp_socket",
 	  { COMMON_SOCK_PERMS, NULL } },
 	{ "perf_event",
-<<<<<<< HEAD
-	  {"open", "cpu", "kernel", "tracepoint", "read", "write"} },
+	  { "open", "cpu", "kernel", "tracepoint", "read", "write", NULL } },
 	{ "anon_inode",
 	  { COMMON_FILE_PERMS, NULL } },
-=======
-	  { "open", "cpu", "kernel", "tracepoint", "read", "write", NULL } },
-	{ "lockdown",
-	  { "integrity", "confidentiality", NULL } },
->>>>>>> e97bd1e0
 	{ NULL }
   };
 
