/*
 * Copyright © 2006-2007 Intel Corporation
 * Copyright (c) 2006 Dave Airlie <airlied@linux.ie>
 *
 * Permission is hereby granted, free of charge, to any person obtaining a
 * copy of this software and associated documentation files (the "Software"),
 * to deal in the Software without restriction, including without limitation
 * the rights to use, copy, modify, merge, publish, distribute, sublicense,
 * and/or sell copies of the Software, and to permit persons to whom the
 * Software is furnished to do so, subject to the following conditions:
 *
 * The above copyright notice and this permission notice (including the next
 * paragraph) shall be included in all copies or substantial portions of the
 * Software.
 *
 * THE SOFTWARE IS PROVIDED "AS IS", WITHOUT WARRANTY OF ANY KIND, EXPRESS OR
 * IMPLIED, INCLUDING BUT NOT LIMITED TO THE WARRANTIES OF MERCHANTABILITY,
 * FITNESS FOR A PARTICULAR PURPOSE AND NONINFRINGEMENT.  IN NO EVENT SHALL
 * THE AUTHORS OR COPYRIGHT HOLDERS BE LIABLE FOR ANY CLAIM, DAMAGES OR OTHER
 * LIABILITY, WHETHER IN AN ACTION OF CONTRACT, TORT OR OTHERWISE, ARISING
 * FROM, OUT OF OR IN CONNECTION WITH THE SOFTWARE OR THE USE OR OTHER
 * DEALINGS IN THE SOFTWARE.
 *
 * Authors:
 *	Eric Anholt <eric@anholt.net>
 *      Dave Airlie <airlied@linux.ie>
 *      Jesse Barnes <jesse.barnes@intel.com>
 */

#include <acpi/button.h>
#include <linux/dmi.h>
#include <linux/i2c.h>
#include <linux/slab.h>
#include "drmP.h"
#include "drm.h"
#include "drm_crtc.h"
#include "drm_edid.h"
#include "intel_drv.h"
#include "i915_drm.h"
#include "i915_drv.h"
#include <linux/acpi.h>

/* Private structure for the integrated LVDS support */
struct intel_lvds {
	struct intel_encoder base;

	struct edid *edid;

	int fitting_mode;
	u32 pfit_control;
	u32 pfit_pgm_ratios;
	bool pfit_dirty;

	struct drm_display_mode *fixed_mode;
};

static struct intel_lvds *to_intel_lvds(struct drm_encoder *encoder)
{
	return container_of(encoder, struct intel_lvds, base.base);
}

static struct intel_lvds *intel_attached_lvds(struct drm_connector *connector)
{
	return container_of(intel_attached_encoder(connector),
			    struct intel_lvds, base);
}

/**
 * Sets the power state for the panel.
 */
static void intel_lvds_set_power(struct intel_lvds *intel_lvds, bool on)
{
	struct drm_device *dev = intel_lvds->base.base.dev;
	struct drm_i915_private *dev_priv = dev->dev_private;
	u32 ctl_reg, lvds_reg;

	if (HAS_PCH_SPLIT(dev)) {
		ctl_reg = PCH_PP_CONTROL;
		lvds_reg = PCH_LVDS;
	} else {
		ctl_reg = PP_CONTROL;
		lvds_reg = LVDS;
	}

	if (on) {
		I915_WRITE(lvds_reg, I915_READ(lvds_reg) | LVDS_PORT_EN);
		I915_WRITE(ctl_reg, I915_READ(ctl_reg) | POWER_TARGET_ON);
		intel_panel_set_backlight(dev, dev_priv->backlight_level);
	} else {
		dev_priv->backlight_level = intel_panel_get_backlight(dev);
<<<<<<< HEAD

		intel_panel_set_backlight(dev, 0);
		I915_WRITE(ctl_reg, I915_READ(ctl_reg) & ~POWER_TARGET_ON);

=======

		intel_panel_set_backlight(dev, 0);
		I915_WRITE(ctl_reg, I915_READ(ctl_reg) & ~POWER_TARGET_ON);

>>>>>>> 9457b24a
		if (intel_lvds->pfit_control) {
			if (wait_for((I915_READ(PP_STATUS) & PP_ON) == 0, 1000))
				DRM_ERROR("timed out waiting for panel to power off\n");
			I915_WRITE(PFIT_CONTROL, 0);
			intel_lvds->pfit_control = 0;
			intel_lvds->pfit_dirty = false;
		}

		I915_WRITE(lvds_reg, I915_READ(lvds_reg) & ~LVDS_PORT_EN);
	}
	POSTING_READ(lvds_reg);
}

static void intel_lvds_dpms(struct drm_encoder *encoder, int mode)
{
	struct intel_lvds *intel_lvds = to_intel_lvds(encoder);

	if (mode == DRM_MODE_DPMS_ON)
		intel_lvds_set_power(intel_lvds, true);
	else
		intel_lvds_set_power(intel_lvds, false);

	/* XXX: We never power down the LVDS pairs. */
}

static int intel_lvds_mode_valid(struct drm_connector *connector,
				 struct drm_display_mode *mode)
{
	struct intel_lvds *intel_lvds = intel_attached_lvds(connector);
	struct drm_display_mode *fixed_mode = intel_lvds->fixed_mode;

	if (mode->hdisplay > fixed_mode->hdisplay)
		return MODE_PANEL;
	if (mode->vdisplay > fixed_mode->vdisplay)
		return MODE_PANEL;

	return MODE_OK;
}

static void
centre_horizontally(struct drm_display_mode *mode,
		    int width)
{
	u32 border, sync_pos, blank_width, sync_width;

	/* keep the hsync and hblank widths constant */
	sync_width = mode->crtc_hsync_end - mode->crtc_hsync_start;
	blank_width = mode->crtc_hblank_end - mode->crtc_hblank_start;
	sync_pos = (blank_width - sync_width + 1) / 2;

	border = (mode->hdisplay - width + 1) / 2;
	border += border & 1; /* make the border even */

	mode->crtc_hdisplay = width;
	mode->crtc_hblank_start = width + border;
	mode->crtc_hblank_end = mode->crtc_hblank_start + blank_width;

	mode->crtc_hsync_start = mode->crtc_hblank_start + sync_pos;
	mode->crtc_hsync_end = mode->crtc_hsync_start + sync_width;
}

static void
centre_vertically(struct drm_display_mode *mode,
		  int height)
{
	u32 border, sync_pos, blank_width, sync_width;

	/* keep the vsync and vblank widths constant */
	sync_width = mode->crtc_vsync_end - mode->crtc_vsync_start;
	blank_width = mode->crtc_vblank_end - mode->crtc_vblank_start;
	sync_pos = (blank_width - sync_width + 1) / 2;

	border = (mode->vdisplay - height + 1) / 2;

	mode->crtc_vdisplay = height;
	mode->crtc_vblank_start = height + border;
	mode->crtc_vblank_end = mode->crtc_vblank_start + blank_width;

	mode->crtc_vsync_start = mode->crtc_vblank_start + sync_pos;
	mode->crtc_vsync_end = mode->crtc_vsync_start + sync_width;
}

static inline u32 panel_fitter_scaling(u32 source, u32 target)
{
	/*
	 * Floating point operation is not supported. So the FACTOR
	 * is defined, which can avoid the floating point computation
	 * when calculating the panel ratio.
	 */
#define ACCURACY 12
#define FACTOR (1 << ACCURACY)
	u32 ratio = source * FACTOR / target;
	return (FACTOR * ratio + FACTOR/2) / FACTOR;
}

static bool intel_lvds_mode_fixup(struct drm_encoder *encoder,
				  struct drm_display_mode *mode,
				  struct drm_display_mode *adjusted_mode)
{
	struct drm_device *dev = encoder->dev;
	struct drm_i915_private *dev_priv = dev->dev_private;
	struct intel_crtc *intel_crtc = to_intel_crtc(encoder->crtc);
	struct intel_lvds *intel_lvds = to_intel_lvds(encoder);
	struct drm_encoder *tmp_encoder;
	u32 pfit_control = 0, pfit_pgm_ratios = 0, border = 0;

	/* Should never happen!! */
	if (INTEL_INFO(dev)->gen < 4 && intel_crtc->pipe == 0) {
		DRM_ERROR("Can't support LVDS on pipe A\n");
		return false;
	}

	/* Should never happen!! */
	list_for_each_entry(tmp_encoder, &dev->mode_config.encoder_list, head) {
		if (tmp_encoder != encoder && tmp_encoder->crtc == encoder->crtc) {
			DRM_ERROR("Can't enable LVDS and another "
			       "encoder on the same pipe\n");
			return false;
		}
	}

	/*
	 * We have timings from the BIOS for the panel, put them in
	 * to the adjusted mode.  The CRTC will be set up for this mode,
	 * with the panel scaling set up to source from the H/VDisplay
	 * of the original mode.
	 */
	intel_fixed_panel_mode(intel_lvds->fixed_mode, adjusted_mode);

	if (HAS_PCH_SPLIT(dev)) {
		intel_pch_panel_fitting(dev, intel_lvds->fitting_mode,
					mode, adjusted_mode);
		return true;
	}

	/* Make sure pre-965s set dither correctly */
	if (INTEL_INFO(dev)->gen < 4) {
		if (dev_priv->lvds_dither)
			pfit_control |= PANEL_8TO6_DITHER_ENABLE;
	}

	/* Native modes don't need fitting */
	if (adjusted_mode->hdisplay == mode->hdisplay &&
	    adjusted_mode->vdisplay == mode->vdisplay)
		goto out;

	/* 965+ wants fuzzy fitting */
	if (INTEL_INFO(dev)->gen >= 4)
		pfit_control |= ((intel_crtc->pipe << PFIT_PIPE_SHIFT) |
				 PFIT_FILTER_FUZZY);

	/*
	 * Enable automatic panel scaling for non-native modes so that they fill
	 * the screen.  Should be enabled before the pipe is enabled, according
	 * to register description and PRM.
	 * Change the value here to see the borders for debugging
	 */
	I915_WRITE(BCLRPAT_A, 0);
	I915_WRITE(BCLRPAT_B, 0);

	switch (intel_lvds->fitting_mode) {
	case DRM_MODE_SCALE_CENTER:
		/*
		 * For centered modes, we have to calculate border widths &
		 * heights and modify the values programmed into the CRTC.
		 */
		centre_horizontally(adjusted_mode, mode->hdisplay);
		centre_vertically(adjusted_mode, mode->vdisplay);
		border = LVDS_BORDER_ENABLE;
		break;

	case DRM_MODE_SCALE_ASPECT:
		/* Scale but preserve the aspect ratio */
		if (INTEL_INFO(dev)->gen >= 4) {
			u32 scaled_width = adjusted_mode->hdisplay * mode->vdisplay;
			u32 scaled_height = mode->hdisplay * adjusted_mode->vdisplay;

			pfit_control |= PFIT_ENABLE;
			/* 965+ is easy, it does everything in hw */
			if (scaled_width > scaled_height)
				pfit_control |= PFIT_SCALING_PILLAR;
			else if (scaled_width < scaled_height)
				pfit_control |= PFIT_SCALING_LETTER;
			else
				pfit_control |= PFIT_SCALING_AUTO;
		} else {
			u32 scaled_width = adjusted_mode->hdisplay * mode->vdisplay;
			u32 scaled_height = mode->hdisplay * adjusted_mode->vdisplay;
			/*
			 * For earlier chips we have to calculate the scaling
			 * ratio by hand and program it into the
			 * PFIT_PGM_RATIO register
			 */
			if (scaled_width > scaled_height) { /* pillar */
				centre_horizontally(adjusted_mode, scaled_height / mode->vdisplay);

				border = LVDS_BORDER_ENABLE;
				if (mode->vdisplay != adjusted_mode->vdisplay) {
					u32 bits = panel_fitter_scaling(mode->vdisplay, adjusted_mode->vdisplay);
					pfit_pgm_ratios |= (bits << PFIT_HORIZ_SCALE_SHIFT |
							    bits << PFIT_VERT_SCALE_SHIFT);
					pfit_control |= (PFIT_ENABLE |
							 VERT_INTERP_BILINEAR |
							 HORIZ_INTERP_BILINEAR);
				}
			} else if (scaled_width < scaled_height) { /* letter */
				centre_vertically(adjusted_mode, scaled_width / mode->hdisplay);

				border = LVDS_BORDER_ENABLE;
				if (mode->hdisplay != adjusted_mode->hdisplay) {
					u32 bits = panel_fitter_scaling(mode->hdisplay, adjusted_mode->hdisplay);
					pfit_pgm_ratios |= (bits << PFIT_HORIZ_SCALE_SHIFT |
							    bits << PFIT_VERT_SCALE_SHIFT);
					pfit_control |= (PFIT_ENABLE |
							 VERT_INTERP_BILINEAR |
							 HORIZ_INTERP_BILINEAR);
				}
			} else
				/* Aspects match, Let hw scale both directions */
				pfit_control |= (PFIT_ENABLE |
						 VERT_AUTO_SCALE | HORIZ_AUTO_SCALE |
						 VERT_INTERP_BILINEAR |
						 HORIZ_INTERP_BILINEAR);
		}
		break;

	case DRM_MODE_SCALE_FULLSCREEN:
		/*
		 * Full scaling, even if it changes the aspect ratio.
		 * Fortunately this is all done for us in hw.
		 */
		pfit_control |= PFIT_ENABLE;
		if (INTEL_INFO(dev)->gen >= 4)
			pfit_control |= PFIT_SCALING_AUTO;
		else
			pfit_control |= (VERT_AUTO_SCALE | HORIZ_AUTO_SCALE |
					 VERT_INTERP_BILINEAR |
					 HORIZ_INTERP_BILINEAR);
		break;

	default:
		break;
	}

out:
	if (pfit_control != intel_lvds->pfit_control ||
	    pfit_pgm_ratios != intel_lvds->pfit_pgm_ratios) {
		intel_lvds->pfit_control = pfit_control;
		intel_lvds->pfit_pgm_ratios = pfit_pgm_ratios;
		intel_lvds->pfit_dirty = true;
	}
	dev_priv->lvds_border_bits = border;

	/*
	 * XXX: It would be nice to support lower refresh rates on the
	 * panels to reduce power consumption, and perhaps match the
	 * user's requested refresh rate.
	 */

	return true;
}

static void intel_lvds_prepare(struct drm_encoder *encoder)
{
	struct drm_device *dev = encoder->dev;
	struct drm_i915_private *dev_priv = dev->dev_private;
	struct intel_lvds *intel_lvds = to_intel_lvds(encoder);

	dev_priv->backlight_level = intel_panel_get_backlight(dev);

	/* We try to do the minimum that is necessary in order to unlock
	 * the registers for mode setting.
	 *
	 * On Ironlake, this is quite simple as we just set the unlock key
	 * and ignore all subtleties. (This may cause some issues...)
	 *
	 * Prior to Ironlake, we must disable the pipe if we want to adjust
	 * the panel fitter. However at all other times we can just reset
	 * the registers regardless.
	 */

	if (HAS_PCH_SPLIT(dev)) {
		I915_WRITE(PCH_PP_CONTROL,
			   I915_READ(PCH_PP_CONTROL) | PANEL_UNLOCK_REGS);
	} else if (intel_lvds->pfit_dirty) {
		I915_WRITE(PP_CONTROL,
			   (I915_READ(PP_CONTROL) | PANEL_UNLOCK_REGS)
			   & ~POWER_TARGET_ON);
	} else {
		I915_WRITE(PP_CONTROL,
			   I915_READ(PP_CONTROL) | PANEL_UNLOCK_REGS);
	}
}

static void intel_lvds_commit(struct drm_encoder *encoder)
{
	struct drm_device *dev = encoder->dev;
	struct drm_i915_private *dev_priv = dev->dev_private;
	struct intel_lvds *intel_lvds = to_intel_lvds(encoder);

	if (dev_priv->backlight_level == 0)
		dev_priv->backlight_level = intel_panel_get_max_backlight(dev);
<<<<<<< HEAD

	/* Undo any unlocking done in prepare to prevent accidental
	 * adjustment of the registers.
	 */
	if (HAS_PCH_SPLIT(dev)) {
		u32 val = I915_READ(PCH_PP_CONTROL);
		if ((val & PANEL_UNLOCK_REGS) == PANEL_UNLOCK_REGS)
			I915_WRITE(PCH_PP_CONTROL, val & 0x3);
	} else {
		u32 val = I915_READ(PP_CONTROL);
		if ((val & PANEL_UNLOCK_REGS) == PANEL_UNLOCK_REGS)
			I915_WRITE(PP_CONTROL, val & 0x3);
	}

=======

	/* Undo any unlocking done in prepare to prevent accidental
	 * adjustment of the registers.
	 */
	if (HAS_PCH_SPLIT(dev)) {
		u32 val = I915_READ(PCH_PP_CONTROL);
		if ((val & PANEL_UNLOCK_REGS) == PANEL_UNLOCK_REGS)
			I915_WRITE(PCH_PP_CONTROL, val & 0x3);
	} else {
		u32 val = I915_READ(PP_CONTROL);
		if ((val & PANEL_UNLOCK_REGS) == PANEL_UNLOCK_REGS)
			I915_WRITE(PP_CONTROL, val & 0x3);
	}

>>>>>>> 9457b24a
	/* Always do a full power on as we do not know what state
	 * we were left in.
	 */
	intel_lvds_set_power(intel_lvds, true);
}

static void intel_lvds_mode_set(struct drm_encoder *encoder,
				struct drm_display_mode *mode,
				struct drm_display_mode *adjusted_mode)
{
	struct drm_device *dev = encoder->dev;
	struct drm_i915_private *dev_priv = dev->dev_private;
	struct intel_lvds *intel_lvds = to_intel_lvds(encoder);

	/*
	 * The LVDS pin pair will already have been turned on in the
	 * intel_crtc_mode_set since it has a large impact on the DPLL
	 * settings.
	 */

	if (HAS_PCH_SPLIT(dev))
		return;

	if (!intel_lvds->pfit_dirty)
		return;

	/*
	 * Enable automatic panel scaling so that non-native modes fill the
	 * screen.  Should be enabled before the pipe is enabled, according to
	 * register description and PRM.
	 */
	DRM_DEBUG_KMS("applying panel-fitter: %x, %x\n",
		      intel_lvds->pfit_control,
		      intel_lvds->pfit_pgm_ratios);
	if (wait_for((I915_READ(PP_STATUS) & PP_ON) == 0, 1000))
		DRM_ERROR("timed out waiting for panel to power off\n");

	I915_WRITE(PFIT_PGM_RATIOS, intel_lvds->pfit_pgm_ratios);
	I915_WRITE(PFIT_CONTROL, intel_lvds->pfit_control);
	intel_lvds->pfit_dirty = false;
}

/**
 * Detect the LVDS connection.
 *
 * Since LVDS doesn't have hotlug, we use the lid as a proxy.  Open means
 * connected and closed means disconnected.  We also send hotplug events as
 * needed, using lid status notification from the input layer.
 */
static enum drm_connector_status
intel_lvds_detect(struct drm_connector *connector, bool force)
{
	struct drm_device *dev = connector->dev;
	enum drm_connector_status status = connector_status_connected;

	/* ACPI lid methods were generally unreliable in this generation, so
	 * don't even bother.
	 */
	if (IS_GEN2(dev) || IS_GEN3(dev))
		return connector_status_connected;

	return status;
}

/**
 * Return the list of DDC modes if available, or the BIOS fixed mode otherwise.
 */
static int intel_lvds_get_modes(struct drm_connector *connector)
{
	struct intel_lvds *intel_lvds = intel_attached_lvds(connector);
	struct drm_device *dev = connector->dev;
	struct drm_display_mode *mode;
<<<<<<< HEAD

	if (intel_lvds->edid) {
		drm_mode_connector_update_edid_property(connector,
							intel_lvds->edid);
		return drm_add_edid_modes(connector, intel_lvds->edid);
	}

=======

	if (intel_lvds->edid)
		return drm_add_edid_modes(connector, intel_lvds->edid);

>>>>>>> 9457b24a
	mode = drm_mode_duplicate(dev, intel_lvds->fixed_mode);
	if (mode == 0)
		return 0;

	drm_mode_probed_add(connector, mode);
	return 1;
}

static int intel_no_modeset_on_lid_dmi_callback(const struct dmi_system_id *id)
{
	DRM_DEBUG_KMS("Skipping forced modeset for %s\n", id->ident);
	return 1;
}

/* The GPU hangs up on these systems if modeset is performed on LID open */
static const struct dmi_system_id intel_no_modeset_on_lid[] = {
	{
		.callback = intel_no_modeset_on_lid_dmi_callback,
		.ident = "Toshiba Tecra A11",
		.matches = {
			DMI_MATCH(DMI_SYS_VENDOR, "TOSHIBA"),
			DMI_MATCH(DMI_PRODUCT_NAME, "TECRA A11"),
		},
	},

	{ }	/* terminating entry */
};

/*
 * Lid events. Note the use of 'modeset_on_lid':
 *  - we set it on lid close, and reset it on open
 *  - we use it as a "only once" bit (ie we ignore
 *    duplicate events where it was already properly
 *    set/reset)
 *  - the suspend/resume paths will also set it to
 *    zero, since they restore the mode ("lid open").
 */
static int intel_lid_notify(struct notifier_block *nb, unsigned long val,
			    void *unused)
{
	struct drm_i915_private *dev_priv =
		container_of(nb, struct drm_i915_private, lid_notifier);
	struct drm_device *dev = dev_priv->dev;
	struct drm_connector *connector = dev_priv->int_lvds_connector;

	/*
	 * check and update the status of LVDS connector after receiving
	 * the LID nofication event.
	 */
	if (connector)
		connector->status = connector->funcs->detect(connector,
							     false);

	/* Don't force modeset on machines where it causes a GPU lockup */
	if (dmi_check_system(intel_no_modeset_on_lid))
		return NOTIFY_OK;
	if (!acpi_lid_open()) {
		dev_priv->modeset_on_lid = 1;
		return NOTIFY_OK;
	}

	if (!dev_priv->modeset_on_lid)
		return NOTIFY_OK;

	dev_priv->modeset_on_lid = 0;

	mutex_lock(&dev->mode_config.mutex);
	drm_helper_resume_force_mode(dev);
	mutex_unlock(&dev->mode_config.mutex);

	return NOTIFY_OK;
}

/**
 * intel_lvds_destroy - unregister and free LVDS structures
 * @connector: connector to free
 *
 * Unregister the DDC bus for this connector then free the driver private
 * structure.
 */
static void intel_lvds_destroy(struct drm_connector *connector)
{
	struct drm_device *dev = connector->dev;
	struct drm_i915_private *dev_priv = dev->dev_private;

	if (dev_priv->lid_notifier.notifier_call)
		acpi_lid_notifier_unregister(&dev_priv->lid_notifier);
	drm_sysfs_connector_remove(connector);
	drm_connector_cleanup(connector);
	kfree(connector);
}

static int intel_lvds_set_property(struct drm_connector *connector,
				   struct drm_property *property,
				   uint64_t value)
{
	struct intel_lvds *intel_lvds = intel_attached_lvds(connector);
	struct drm_device *dev = connector->dev;

	if (property == dev->mode_config.scaling_mode_property) {
		struct drm_crtc *crtc = intel_lvds->base.base.crtc;

		if (value == DRM_MODE_SCALE_NONE) {
			DRM_DEBUG_KMS("no scaling not supported\n");
			return -EINVAL;
		}

		if (intel_lvds->fitting_mode == value) {
			/* the LVDS scaling property is not changed */
			return 0;
		}
		intel_lvds->fitting_mode = value;
		if (crtc && crtc->enabled) {
			/*
			 * If the CRTC is enabled, the display will be changed
			 * according to the new panel fitting mode.
			 */
			drm_crtc_helper_set_mode(crtc, &crtc->mode,
				crtc->x, crtc->y, crtc->fb);
		}
	}

	return 0;
}

static const struct drm_encoder_helper_funcs intel_lvds_helper_funcs = {
	.dpms = intel_lvds_dpms,
	.mode_fixup = intel_lvds_mode_fixup,
	.prepare = intel_lvds_prepare,
	.mode_set = intel_lvds_mode_set,
	.commit = intel_lvds_commit,
};

static const struct drm_connector_helper_funcs intel_lvds_connector_helper_funcs = {
	.get_modes = intel_lvds_get_modes,
	.mode_valid = intel_lvds_mode_valid,
	.best_encoder = intel_best_encoder,
};

static const struct drm_connector_funcs intel_lvds_connector_funcs = {
	.dpms = drm_helper_connector_dpms,
	.detect = intel_lvds_detect,
	.fill_modes = drm_helper_probe_single_connector_modes,
	.set_property = intel_lvds_set_property,
	.destroy = intel_lvds_destroy,
};

static const struct drm_encoder_funcs intel_lvds_enc_funcs = {
	.destroy = intel_encoder_destroy,
};

static int __init intel_no_lvds_dmi_callback(const struct dmi_system_id *id)
{
	DRM_DEBUG_KMS("Skipping LVDS initialization for %s\n", id->ident);
	return 1;
}

/* These systems claim to have LVDS, but really don't */
static const struct dmi_system_id intel_no_lvds[] = {
	{
		.callback = intel_no_lvds_dmi_callback,
		.ident = "Apple Mac Mini (Core series)",
		.matches = {
			DMI_MATCH(DMI_SYS_VENDOR, "Apple"),
			DMI_MATCH(DMI_PRODUCT_NAME, "Macmini1,1"),
		},
	},
	{
		.callback = intel_no_lvds_dmi_callback,
		.ident = "Apple Mac Mini (Core 2 series)",
		.matches = {
			DMI_MATCH(DMI_SYS_VENDOR, "Apple"),
			DMI_MATCH(DMI_PRODUCT_NAME, "Macmini2,1"),
		},
	},
	{
		.callback = intel_no_lvds_dmi_callback,
		.ident = "MSI IM-945GSE-A",
		.matches = {
			DMI_MATCH(DMI_SYS_VENDOR, "MSI"),
			DMI_MATCH(DMI_PRODUCT_NAME, "A9830IMS"),
		},
	},
	{
		.callback = intel_no_lvds_dmi_callback,
		.ident = "Dell Studio Hybrid",
		.matches = {
			DMI_MATCH(DMI_SYS_VENDOR, "Dell Inc."),
			DMI_MATCH(DMI_PRODUCT_NAME, "Studio Hybrid 140g"),
		},
	},
	{
		.callback = intel_no_lvds_dmi_callback,
		.ident = "AOpen Mini PC",
		.matches = {
			DMI_MATCH(DMI_SYS_VENDOR, "AOpen"),
			DMI_MATCH(DMI_PRODUCT_NAME, "i965GMx-IF"),
		},
	},
	{
		.callback = intel_no_lvds_dmi_callback,
		.ident = "AOpen Mini PC MP915",
		.matches = {
			DMI_MATCH(DMI_BOARD_VENDOR, "AOpen"),
			DMI_MATCH(DMI_BOARD_NAME, "i915GMx-F"),
		},
	},
	{
		.callback = intel_no_lvds_dmi_callback,
		.ident = "Aopen i945GTt-VFA",
		.matches = {
			DMI_MATCH(DMI_PRODUCT_VERSION, "AO00001JW"),
		},
	},
	{
		.callback = intel_no_lvds_dmi_callback,
		.ident = "Clientron U800",
		.matches = {
			DMI_MATCH(DMI_SYS_VENDOR, "Clientron"),
			DMI_MATCH(DMI_PRODUCT_NAME, "U800"),
		},
	},

	{ }	/* terminating entry */
};

/**
 * intel_find_lvds_downclock - find the reduced downclock for LVDS in EDID
 * @dev: drm device
 * @connector: LVDS connector
 *
 * Find the reduced downclock for LVDS in EDID.
 */
static void intel_find_lvds_downclock(struct drm_device *dev,
				      struct drm_display_mode *fixed_mode,
				      struct drm_connector *connector)
{
	struct drm_i915_private *dev_priv = dev->dev_private;
	struct drm_display_mode *scan;
	int temp_downclock;

	temp_downclock = fixed_mode->clock;
	list_for_each_entry(scan, &connector->probed_modes, head) {
		/*
		 * If one mode has the same resolution with the fixed_panel
		 * mode while they have the different refresh rate, it means
		 * that the reduced downclock is found for the LVDS. In such
		 * case we can set the different FPx0/1 to dynamically select
		 * between low and high frequency.
		 */
		if (scan->hdisplay == fixed_mode->hdisplay &&
		    scan->hsync_start == fixed_mode->hsync_start &&
		    scan->hsync_end == fixed_mode->hsync_end &&
		    scan->htotal == fixed_mode->htotal &&
		    scan->vdisplay == fixed_mode->vdisplay &&
		    scan->vsync_start == fixed_mode->vsync_start &&
		    scan->vsync_end == fixed_mode->vsync_end &&
		    scan->vtotal == fixed_mode->vtotal) {
			if (scan->clock < temp_downclock) {
				/*
				 * The downclock is already found. But we
				 * expect to find the lower downclock.
				 */
				temp_downclock = scan->clock;
			}
		}
	}
	if (temp_downclock < fixed_mode->clock && i915_lvds_downclock) {
		/* We found the downclock for LVDS. */
		dev_priv->lvds_downclock_avail = 1;
		dev_priv->lvds_downclock = temp_downclock;
		DRM_DEBUG_KMS("LVDS downclock is found in EDID. "
			      "Normal clock %dKhz, downclock %dKhz\n",
			      fixed_mode->clock, temp_downclock);
	}
}

/*
 * Enumerate the child dev array parsed from VBT to check whether
 * the LVDS is present.
 * If it is present, return 1.
 * If it is not present, return false.
 * If no child dev is parsed from VBT, it assumes that the LVDS is present.
 */
static bool lvds_is_present_in_vbt(struct drm_device *dev,
				   u8 *i2c_pin)
{
	struct drm_i915_private *dev_priv = dev->dev_private;
	int i;

	if (!dev_priv->child_dev_num)
		return true;

	for (i = 0; i < dev_priv->child_dev_num; i++) {
		struct child_device_config *child = dev_priv->child_dev + i;

		/* If the device type is not LFP, continue.
		 * We have to check both the new identifiers as well as the
		 * old for compatibility with some BIOSes.
		 */
		if (child->device_type != DEVICE_TYPE_INT_LFP &&
		    child->device_type != DEVICE_TYPE_LFP)
			continue;

		if (child->i2c_pin)
		    *i2c_pin = child->i2c_pin;

		/* However, we cannot trust the BIOS writers to populate
		 * the VBT correctly.  Since LVDS requires additional
		 * information from AIM blocks, a non-zero addin offset is
		 * a good indicator that the LVDS is actually present.
		 */
		if (child->addin_offset)
			return true;

		/* But even then some BIOS writers perform some black magic
		 * and instantiate the device without reference to any
		 * additional data.  Trust that if the VBT was written into
		 * the OpRegion then they have validated the LVDS's existence.
		 */
		if (dev_priv->opregion.vbt)
			return true;
	}

	return false;
}

static bool intel_lvds_ddc_probe(struct drm_device *dev, u8 pin)
{
	struct drm_i915_private *dev_priv = dev->dev_private;
	u8 buf = 0;
	struct i2c_msg msgs[] = {
		{
			.addr = 0xA0,
			.flags = 0,
			.len = 1,
			.buf = &buf,
		},
	};
	struct i2c_adapter *i2c = &dev_priv->gmbus[pin].adapter;
	/* XXX this only appears to work when using GMBUS */
	if (intel_gmbus_is_forced_bit(i2c))
		return true;
	return i2c_transfer(i2c, msgs, 1) == 1;
}

/**
 * intel_lvds_init - setup LVDS connectors on this device
 * @dev: drm device
 *
 * Create the connector, register the LVDS DDC bus, and try to figure out what
 * modes we can display on the LVDS panel (if present).
 */
void intel_lvds_init(struct drm_device *dev)
{
	struct drm_i915_private *dev_priv = dev->dev_private;
	struct intel_lvds *intel_lvds;
	struct intel_encoder *intel_encoder;
	struct intel_connector *intel_connector;
	struct drm_connector *connector;
	struct drm_encoder *encoder;
	struct drm_display_mode *scan; /* *modes, *bios_mode; */
	struct drm_crtc *crtc;
	u32 lvds;
	int pipe;
	u8 pin;

	/* Skip init on machines we know falsely report LVDS */
	if (dmi_check_system(intel_no_lvds))
		return;

	pin = GMBUS_PORT_PANEL;
	if (!lvds_is_present_in_vbt(dev, &pin)) {
		DRM_DEBUG_KMS("LVDS is not present in VBT\n");
		return;
	}

	if (HAS_PCH_SPLIT(dev)) {
		if ((I915_READ(PCH_LVDS) & LVDS_DETECTED) == 0)
			return;
		if (dev_priv->edp.support) {
			DRM_DEBUG_KMS("disable LVDS for eDP support\n");
			return;
		}
	}

	if (!intel_lvds_ddc_probe(dev, pin)) {
		DRM_DEBUG_KMS("LVDS did not respond to DDC probe\n");
		return;
	}

	intel_lvds = kzalloc(sizeof(struct intel_lvds), GFP_KERNEL);
	if (!intel_lvds) {
		return;
	}

	intel_connector = kzalloc(sizeof(struct intel_connector), GFP_KERNEL);
	if (!intel_connector) {
		kfree(intel_lvds);
		return;
	}

	if (!HAS_PCH_SPLIT(dev)) {
		intel_lvds->pfit_control = I915_READ(PFIT_CONTROL);
	}

	intel_encoder = &intel_lvds->base;
	encoder = &intel_encoder->base;
	connector = &intel_connector->base;
	drm_connector_init(dev, &intel_connector->base, &intel_lvds_connector_funcs,
			   DRM_MODE_CONNECTOR_LVDS);

	drm_encoder_init(dev, &intel_encoder->base, &intel_lvds_enc_funcs,
			 DRM_MODE_ENCODER_LVDS);

	intel_connector_attach_encoder(intel_connector, intel_encoder);
	intel_encoder->type = INTEL_OUTPUT_LVDS;

	intel_encoder->clone_mask = (1 << INTEL_LVDS_CLONE_BIT);
	intel_encoder->crtc_mask = (1 << 1);
	drm_encoder_helper_add(encoder, &intel_lvds_helper_funcs);
	drm_connector_helper_add(connector, &intel_lvds_connector_helper_funcs);
	connector->display_info.subpixel_order = SubPixelHorizontalRGB;
	connector->interlace_allowed = false;
	connector->doublescan_allowed = false;

	/* create the scaling mode property */
	drm_mode_create_scaling_mode_property(dev);
	/*
	 * the initial panel fitting mode will be FULL_SCREEN.
	 */

	drm_connector_attach_property(&intel_connector->base,
				      dev->mode_config.scaling_mode_property,
				      DRM_MODE_SCALE_ASPECT);
	intel_lvds->fitting_mode = DRM_MODE_SCALE_ASPECT;
	/*
	 * LVDS discovery:
	 * 1) check for EDID on DDC
	 * 2) check for VBT data
	 * 3) check to see if LVDS is already on
	 *    if none of the above, no panel
	 * 4) make sure lid is open
	 *    if closed, act like it's not there for now
	 */

	/*
	 * Attempt to get the fixed panel mode from DDC.  Assume that the
	 * preferred mode is the right one.
	 */
	intel_lvds->edid = drm_get_edid(connector,
					&dev_priv->gmbus[pin].adapter);
<<<<<<< HEAD

=======
	if (intel_lvds->edid) {
		if (drm_add_edid_modes(connector,
				       intel_lvds->edid)) {
			drm_mode_connector_update_edid_property(connector,
								intel_lvds->edid);
		} else {
			kfree(intel_lvds->edid);
			intel_lvds->edid = NULL;
		}
	}
>>>>>>> 9457b24a
	if (!intel_lvds->edid) {
		/* Didn't get an EDID, so
		 * Set wide sync ranges so we get all modes
		 * handed to valid_mode for checking
		 */
		connector->display_info.min_vfreq = 0;
		connector->display_info.max_vfreq = 200;
		connector->display_info.min_hfreq = 0;
		connector->display_info.max_hfreq = 200;
	}

	list_for_each_entry(scan, &connector->probed_modes, head) {
		if (scan->type & DRM_MODE_TYPE_PREFERRED) {
			intel_lvds->fixed_mode =
				drm_mode_duplicate(dev, scan);
			intel_find_lvds_downclock(dev,
						  intel_lvds->fixed_mode,
						  connector);
			goto out;
		}
	}

	/* Failed to get EDID, what about VBT? */
	if (dev_priv->lfp_lvds_vbt_mode) {
		intel_lvds->fixed_mode =
			drm_mode_duplicate(dev, dev_priv->lfp_lvds_vbt_mode);
		if (intel_lvds->fixed_mode) {
			intel_lvds->fixed_mode->type |=
				DRM_MODE_TYPE_PREFERRED;
			goto out;
		}
	}

	/*
	 * If we didn't get EDID, try checking if the panel is already turned
	 * on.  If so, assume that whatever is currently programmed is the
	 * correct mode.
	 */

	/* Ironlake: FIXME if still fail, not try pipe mode now */
	if (HAS_PCH_SPLIT(dev))
		goto failed;

	lvds = I915_READ(LVDS);
	pipe = (lvds & LVDS_PIPEB_SELECT) ? 1 : 0;
	crtc = intel_get_crtc_for_pipe(dev, pipe);

	if (crtc && (lvds & LVDS_PORT_EN)) {
		intel_lvds->fixed_mode = intel_crtc_mode_get(dev, crtc);
		if (intel_lvds->fixed_mode) {
			intel_lvds->fixed_mode->type |=
				DRM_MODE_TYPE_PREFERRED;
			goto out;
		}
	}

	/* If we still don't have a mode after all that, give up. */
	if (!intel_lvds->fixed_mode)
		goto failed;

out:
	if (HAS_PCH_SPLIT(dev)) {
		u32 pwm;
		/* make sure PWM is enabled */
		pwm = I915_READ(BLC_PWM_CPU_CTL2);
		pwm |= (PWM_ENABLE | PWM_PIPE_B);
		I915_WRITE(BLC_PWM_CPU_CTL2, pwm);

		pwm = I915_READ(BLC_PWM_PCH_CTL1);
		pwm |= PWM_PCH_ENABLE;
		I915_WRITE(BLC_PWM_PCH_CTL1, pwm);
	}
	dev_priv->lid_notifier.notifier_call = intel_lid_notify;
	if (acpi_lid_notifier_register(&dev_priv->lid_notifier)) {
		DRM_DEBUG_KMS("lid notifier registration failed\n");
		dev_priv->lid_notifier.notifier_call = NULL;
	}
	/* keep the LVDS connector */
	dev_priv->int_lvds_connector = connector;
	drm_sysfs_connector_add(connector);
	return;

failed:
	DRM_DEBUG_KMS("No LVDS modes found, disabling.\n");
	drm_connector_cleanup(connector);
	drm_encoder_cleanup(encoder);
	kfree(intel_lvds);
	kfree(intel_connector);
}<|MERGE_RESOLUTION|>--- conflicted
+++ resolved
@@ -88,17 +88,10 @@
 		intel_panel_set_backlight(dev, dev_priv->backlight_level);
 	} else {
 		dev_priv->backlight_level = intel_panel_get_backlight(dev);
-<<<<<<< HEAD
 
 		intel_panel_set_backlight(dev, 0);
 		I915_WRITE(ctl_reg, I915_READ(ctl_reg) & ~POWER_TARGET_ON);
 
-=======
-
-		intel_panel_set_backlight(dev, 0);
-		I915_WRITE(ctl_reg, I915_READ(ctl_reg) & ~POWER_TARGET_ON);
-
->>>>>>> 9457b24a
 		if (intel_lvds->pfit_control) {
 			if (wait_for((I915_READ(PP_STATUS) & PP_ON) == 0, 1000))
 				DRM_ERROR("timed out waiting for panel to power off\n");
@@ -401,7 +394,6 @@
 
 	if (dev_priv->backlight_level == 0)
 		dev_priv->backlight_level = intel_panel_get_max_backlight(dev);
-<<<<<<< HEAD
 
 	/* Undo any unlocking done in prepare to prevent accidental
 	 * adjustment of the registers.
@@ -416,22 +408,6 @@
 			I915_WRITE(PP_CONTROL, val & 0x3);
 	}
 
-=======
-
-	/* Undo any unlocking done in prepare to prevent accidental
-	 * adjustment of the registers.
-	 */
-	if (HAS_PCH_SPLIT(dev)) {
-		u32 val = I915_READ(PCH_PP_CONTROL);
-		if ((val & PANEL_UNLOCK_REGS) == PANEL_UNLOCK_REGS)
-			I915_WRITE(PCH_PP_CONTROL, val & 0x3);
-	} else {
-		u32 val = I915_READ(PP_CONTROL);
-		if ((val & PANEL_UNLOCK_REGS) == PANEL_UNLOCK_REGS)
-			I915_WRITE(PP_CONTROL, val & 0x3);
-	}
-
->>>>>>> 9457b24a
 	/* Always do a full power on as we do not know what state
 	 * we were left in.
 	 */
@@ -504,20 +480,10 @@
 	struct intel_lvds *intel_lvds = intel_attached_lvds(connector);
 	struct drm_device *dev = connector->dev;
 	struct drm_display_mode *mode;
-<<<<<<< HEAD
-
-	if (intel_lvds->edid) {
-		drm_mode_connector_update_edid_property(connector,
-							intel_lvds->edid);
-		return drm_add_edid_modes(connector, intel_lvds->edid);
-	}
-
-=======
 
 	if (intel_lvds->edid)
 		return drm_add_edid_modes(connector, intel_lvds->edid);
 
->>>>>>> 9457b24a
 	mode = drm_mode_duplicate(dev, intel_lvds->fixed_mode);
 	if (mode == 0)
 		return 0;
@@ -970,9 +936,6 @@
 	 */
 	intel_lvds->edid = drm_get_edid(connector,
 					&dev_priv->gmbus[pin].adapter);
-<<<<<<< HEAD
-
-=======
 	if (intel_lvds->edid) {
 		if (drm_add_edid_modes(connector,
 				       intel_lvds->edid)) {
@@ -983,7 +946,6 @@
 			intel_lvds->edid = NULL;
 		}
 	}
->>>>>>> 9457b24a
 	if (!intel_lvds->edid) {
 		/* Didn't get an EDID, so
 		 * Set wide sync ranges so we get all modes
