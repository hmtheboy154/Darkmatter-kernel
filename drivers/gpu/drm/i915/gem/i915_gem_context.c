/*
 * SPDX-License-Identifier: MIT
 *
 * Copyright © 2011-2012 Intel Corporation
 */

/*
 * This file implements HW context support. On gen5+ a HW context consists of an
 * opaque GPU object which is referenced at times of context saves and restores.
 * With RC6 enabled, the context is also referenced as the GPU enters and exists
 * from RC6 (GPU has it's own internal power context, except on gen5). Though
 * something like a context does exist for the media ring, the code only
 * supports contexts for the render ring.
 *
 * In software, there is a distinction between contexts created by the user,
 * and the default HW context. The default HW context is used by GPU clients
 * that do not request setup of their own hardware context. The default
 * context's state is never restored to help prevent programming errors. This
 * would happen if a client ran and piggy-backed off another clients GPU state.
 * The default context only exists to give the GPU some offset to load as the
 * current to invoke a save of the context we actually care about. In fact, the
 * code could likely be constructed, albeit in a more complicated fashion, to
 * never use the default context, though that limits the driver's ability to
 * swap out, and/or destroy other contexts.
 *
 * All other contexts are created as a request by the GPU client. These contexts
 * store GPU state, and thus allow GPU clients to not re-emit state (and
 * potentially query certain state) at any time. The kernel driver makes
 * certain that the appropriate commands are inserted.
 *
 * The context life cycle is semi-complicated in that context BOs may live
 * longer than the context itself because of the way the hardware, and object
 * tracking works. Below is a very crude representation of the state machine
 * describing the context life.
 *                                         refcount     pincount     active
 * S0: initial state                          0            0           0
 * S1: context created                        1            0           0
 * S2: context is currently running           2            1           X
 * S3: GPU referenced, but not current        2            0           1
 * S4: context is current, but destroyed      1            1           0
 * S5: like S3, but destroyed                 1            0           1
 *
 * The most common (but not all) transitions:
 * S0->S1: client creates a context
 * S1->S2: client submits execbuf with context
 * S2->S3: other clients submits execbuf with context
 * S3->S1: context object was retired
 * S3->S2: clients submits another execbuf
 * S2->S4: context destroy called with current context
 * S3->S5->S0: destroy path
 * S4->S5->S0: destroy path on current context
 *
 * There are two confusing terms used above:
 *  The "current context" means the context which is currently running on the
 *  GPU. The GPU has loaded its state already and has stored away the gtt
 *  offset of the BO. The GPU is not actively referencing the data at this
 *  offset, but it will on the next context switch. The only way to avoid this
 *  is to do a GPU reset.
 *
 *  An "active context' is one which was previously the "current context" and is
 *  on the active list waiting for the next context switch to occur. Until this
 *  happens, the object must remain at the same gtt offset. It is therefore
 *  possible to destroy a context, but it is still active.
 *
 */

#include <linux/log2.h>
#include <linux/nospec.h>

#include <drm/drm_syncobj.h>

#include "gt/gen6_ppgtt.h"
#include "gt/intel_context.h"
#include "gt/intel_context_param.h"
#include "gt/intel_engine_heartbeat.h"
#include "gt/intel_engine_user.h"
#include "gt/intel_gpu_commands.h"
#include "gt/intel_ring.h"

#include "i915_gem_context.h"
#include "i915_trace.h"
#include "i915_user_extensions.h"

#define ALL_L3_SLICES(dev) (1 << NUM_L3_SLICES(dev)) - 1

static struct kmem_cache *slab_luts;

struct i915_lut_handle *i915_lut_handle_alloc(void)
{
	return kmem_cache_alloc(slab_luts, GFP_KERNEL);
}

void i915_lut_handle_free(struct i915_lut_handle *lut)
{
	return kmem_cache_free(slab_luts, lut);
}

static void lut_close(struct i915_gem_context *ctx)
{
	struct radix_tree_iter iter;
	void __rcu **slot;

	mutex_lock(&ctx->lut_mutex);
	rcu_read_lock();
	radix_tree_for_each_slot(slot, &ctx->handles_vma, &iter, 0) {
		struct i915_vma *vma = rcu_dereference_raw(*slot);
		struct drm_i915_gem_object *obj = vma->obj;
		struct i915_lut_handle *lut;

		if (!kref_get_unless_zero(&obj->base.refcount))
			continue;

		spin_lock(&obj->lut_lock);
		list_for_each_entry(lut, &obj->lut_list, obj_link) {
			if (lut->ctx != ctx)
				continue;

			if (lut->handle != iter.index)
				continue;

			list_del(&lut->obj_link);
			break;
		}
		spin_unlock(&obj->lut_lock);

		if (&lut->obj_link != &obj->lut_list) {
			i915_lut_handle_free(lut);
			radix_tree_iter_delete(&ctx->handles_vma, &iter, slot);
			i915_vma_close(vma);
			i915_gem_object_put(obj);
		}

		i915_gem_object_put(obj);
	}
	rcu_read_unlock();
	mutex_unlock(&ctx->lut_mutex);
}

static struct intel_context *
lookup_user_engine(struct i915_gem_context *ctx,
		   unsigned long flags,
		   const struct i915_engine_class_instance *ci)
#define LOOKUP_USER_INDEX BIT(0)
{
	int idx;

	if (!!(flags & LOOKUP_USER_INDEX) != i915_gem_context_user_engines(ctx))
		return ERR_PTR(-EINVAL);

	if (!i915_gem_context_user_engines(ctx)) {
		struct intel_engine_cs *engine;

		engine = intel_engine_lookup_user(ctx->i915,
						  ci->engine_class,
						  ci->engine_instance);
		if (!engine)
			return ERR_PTR(-EINVAL);

		idx = engine->legacy_idx;
	} else {
		idx = ci->engine_instance;
	}

	return i915_gem_context_get_engine(ctx, idx);
}

static int validate_priority(struct drm_i915_private *i915,
			     const struct drm_i915_gem_context_param *args)
{
	s64 priority = args->value;

	if (args->size)
		return -EINVAL;

	if (!(i915->caps.scheduler & I915_SCHEDULER_CAP_PRIORITY))
		return -ENODEV;

	if (priority > I915_CONTEXT_MAX_USER_PRIORITY ||
	    priority < I915_CONTEXT_MIN_USER_PRIORITY)
		return -EINVAL;

	if (priority > I915_CONTEXT_DEFAULT_PRIORITY &&
	    !capable(CAP_SYS_NICE))
		return -EPERM;

	return 0;
}

static void proto_context_close(struct i915_gem_proto_context *pc)
{
	int i;

	if (pc->vm)
		i915_vm_put(pc->vm);
	if (pc->user_engines) {
		for (i = 0; i < pc->num_user_engines; i++)
			kfree(pc->user_engines[i].siblings);
		kfree(pc->user_engines);
	}
	kfree(pc);
}

static int proto_context_set_persistence(struct drm_i915_private *i915,
					 struct i915_gem_proto_context *pc,
					 bool persist)
{
	if (persist) {
		/*
		 * Only contexts that are short-lived [that will expire or be
		 * reset] are allowed to survive past termination. We require
		 * hangcheck to ensure that the persistent requests are healthy.
		 */
		if (!i915->params.enable_hangcheck)
			return -EINVAL;

		pc->user_flags |= BIT(UCONTEXT_PERSISTENCE);
	} else {
		/* To cancel a context we use "preempt-to-idle" */
		if (!(i915->caps.scheduler & I915_SCHEDULER_CAP_PREEMPTION))
			return -ENODEV;

		/*
		 * If the cancel fails, we then need to reset, cleanly!
		 *
		 * If the per-engine reset fails, all hope is lost! We resort
		 * to a full GPU reset in that unlikely case, but realistically
		 * if the engine could not reset, the full reset does not fare
		 * much better. The damage has been done.
		 *
		 * However, if we cannot reset an engine by itself, we cannot
		 * cleanup a hanging persistent context without causing
		 * colateral damage, and we should not pretend we can by
		 * exposing the interface.
		 */
		if (!intel_has_reset_engine(&i915->gt))
			return -ENODEV;

		pc->user_flags &= ~BIT(UCONTEXT_PERSISTENCE);
	}

	return 0;
}

static struct i915_gem_proto_context *
proto_context_create(struct drm_i915_private *i915, unsigned int flags)
{
	struct i915_gem_proto_context *pc, *err;

	pc = kzalloc(sizeof(*pc), GFP_KERNEL);
	if (!pc)
		return ERR_PTR(-ENOMEM);

	pc->num_user_engines = -1;
	pc->user_engines = NULL;
	pc->user_flags = BIT(UCONTEXT_BANNABLE) |
			 BIT(UCONTEXT_RECOVERABLE);
	if (i915->params.enable_hangcheck)
		pc->user_flags |= BIT(UCONTEXT_PERSISTENCE);
	pc->sched.priority = I915_PRIORITY_NORMAL;

	if (flags & I915_CONTEXT_CREATE_FLAGS_SINGLE_TIMELINE) {
		if (!HAS_EXECLISTS(i915)) {
			err = ERR_PTR(-EINVAL);
			goto proto_close;
		}
		pc->single_timeline = true;
	}

	return pc;

proto_close:
	proto_context_close(pc);
	return err;
}

static int proto_context_register_locked(struct drm_i915_file_private *fpriv,
					 struct i915_gem_proto_context *pc,
					 u32 *id)
{
	int ret;
	void *old;

	lockdep_assert_held(&fpriv->proto_context_lock);

	ret = xa_alloc(&fpriv->context_xa, id, NULL, xa_limit_32b, GFP_KERNEL);
	if (ret)
		return ret;

	old = xa_store(&fpriv->proto_context_xa, *id, pc, GFP_KERNEL);
	if (xa_is_err(old)) {
		xa_erase(&fpriv->context_xa, *id);
		return xa_err(old);
	}
	WARN_ON(old);

	return 0;
}

static int proto_context_register(struct drm_i915_file_private *fpriv,
				  struct i915_gem_proto_context *pc,
				  u32 *id)
{
	int ret;

	mutex_lock(&fpriv->proto_context_lock);
	ret = proto_context_register_locked(fpriv, pc, id);
	mutex_unlock(&fpriv->proto_context_lock);

	return ret;
}

static int set_proto_ctx_vm(struct drm_i915_file_private *fpriv,
			    struct i915_gem_proto_context *pc,
			    const struct drm_i915_gem_context_param *args)
{
	struct drm_i915_private *i915 = fpriv->dev_priv;
	struct i915_address_space *vm;

	if (args->size)
		return -EINVAL;

	if (!HAS_FULL_PPGTT(i915))
		return -ENODEV;

	if (upper_32_bits(args->value))
		return -ENOENT;

	vm = i915_gem_vm_lookup(fpriv, args->value);
	if (!vm)
		return -ENOENT;

	if (pc->vm)
		i915_vm_put(pc->vm);
	pc->vm = vm;

	return 0;
}

struct set_proto_ctx_engines {
	struct drm_i915_private *i915;
	unsigned num_engines;
	struct i915_gem_proto_engine *engines;
};

static int
set_proto_ctx_engines_balance(struct i915_user_extension __user *base,
			      void *data)
{
	struct i915_context_engines_load_balance __user *ext =
		container_of_user(base, typeof(*ext), base);
	const struct set_proto_ctx_engines *set = data;
	struct drm_i915_private *i915 = set->i915;
	struct intel_engine_cs **siblings;
	u16 num_siblings, idx;
	unsigned int n;
	int err;

	if (!HAS_EXECLISTS(i915))
		return -ENODEV;

	if (get_user(idx, &ext->engine_index))
		return -EFAULT;

	if (idx >= set->num_engines) {
		drm_dbg(&i915->drm, "Invalid placement value, %d >= %d\n",
			idx, set->num_engines);
		return -EINVAL;
	}

	idx = array_index_nospec(idx, set->num_engines);
	if (set->engines[idx].type != I915_GEM_ENGINE_TYPE_INVALID) {
		drm_dbg(&i915->drm,
			"Invalid placement[%d], already occupied\n", idx);
		return -EEXIST;
	}

	if (get_user(num_siblings, &ext->num_siblings))
		return -EFAULT;

	err = check_user_mbz(&ext->flags);
	if (err)
		return err;

	err = check_user_mbz(&ext->mbz64);
	if (err)
		return err;

	if (num_siblings == 0)
		return 0;

	siblings = kmalloc_array(num_siblings, sizeof(*siblings), GFP_KERNEL);
	if (!siblings)
		return -ENOMEM;

	for (n = 0; n < num_siblings; n++) {
		struct i915_engine_class_instance ci;

		if (copy_from_user(&ci, &ext->engines[n], sizeof(ci))) {
			err = -EFAULT;
			goto err_siblings;
		}

		siblings[n] = intel_engine_lookup_user(i915,
						       ci.engine_class,
						       ci.engine_instance);
		if (!siblings[n]) {
			drm_dbg(&i915->drm,
				"Invalid sibling[%d]: { class:%d, inst:%d }\n",
				n, ci.engine_class, ci.engine_instance);
			err = -EINVAL;
			goto err_siblings;
		}
	}

	if (num_siblings == 1) {
		set->engines[idx].type = I915_GEM_ENGINE_TYPE_PHYSICAL;
		set->engines[idx].engine = siblings[0];
		kfree(siblings);
	} else {
		set->engines[idx].type = I915_GEM_ENGINE_TYPE_BALANCED;
		set->engines[idx].num_siblings = num_siblings;
		set->engines[idx].siblings = siblings;
	}

	return 0;

err_siblings:
	kfree(siblings);

	return err;
}

static int
set_proto_ctx_engines_bond(struct i915_user_extension __user *base, void *data)
{
	struct i915_context_engines_bond __user *ext =
		container_of_user(base, typeof(*ext), base);
	const struct set_proto_ctx_engines *set = data;
	struct drm_i915_private *i915 = set->i915;
	struct i915_engine_class_instance ci;
	struct intel_engine_cs *master;
	u16 idx, num_bonds;
	int err, n;

	if (GRAPHICS_VER(i915) >= 12 && !IS_TIGERLAKE(i915) &&
	    !IS_ROCKETLAKE(i915) && !IS_ALDERLAKE_S(i915)) {
		drm_dbg(&i915->drm,
			"Bonding on gen12+ aside from TGL, RKL, and ADL_S not supported\n");
		return -ENODEV;
	}

	if (get_user(idx, &ext->virtual_index))
		return -EFAULT;

	if (idx >= set->num_engines) {
		drm_dbg(&i915->drm,
			"Invalid index for virtual engine: %d >= %d\n",
			idx, set->num_engines);
		return -EINVAL;
	}

	idx = array_index_nospec(idx, set->num_engines);
	if (set->engines[idx].type == I915_GEM_ENGINE_TYPE_INVALID) {
		drm_dbg(&i915->drm, "Invalid engine at %d\n", idx);
		return -EINVAL;
	}

	if (set->engines[idx].type != I915_GEM_ENGINE_TYPE_PHYSICAL) {
		drm_dbg(&i915->drm,
			"Bonding with virtual engines not allowed\n");
		return -EINVAL;
	}

	err = check_user_mbz(&ext->flags);
	if (err)
		return err;

	for (n = 0; n < ARRAY_SIZE(ext->mbz64); n++) {
		err = check_user_mbz(&ext->mbz64[n]);
		if (err)
			return err;
	}

	if (copy_from_user(&ci, &ext->master, sizeof(ci)))
		return -EFAULT;

	master = intel_engine_lookup_user(i915,
					  ci.engine_class,
					  ci.engine_instance);
	if (!master) {
		drm_dbg(&i915->drm,
			"Unrecognised master engine: { class:%u, instance:%u }\n",
			ci.engine_class, ci.engine_instance);
		return -EINVAL;
	}

	if (intel_engine_uses_guc(master)) {
		DRM_DEBUG("bonding extension not supported with GuC submission");
		return -ENODEV;
	}

	if (get_user(num_bonds, &ext->num_bonds))
		return -EFAULT;

	for (n = 0; n < num_bonds; n++) {
		struct intel_engine_cs *bond;

		if (copy_from_user(&ci, &ext->engines[n], sizeof(ci)))
			return -EFAULT;

		bond = intel_engine_lookup_user(i915,
						ci.engine_class,
						ci.engine_instance);
		if (!bond) {
			drm_dbg(&i915->drm,
				"Unrecognised engine[%d] for bonding: { class:%d, instance: %d }\n",
				n, ci.engine_class, ci.engine_instance);
			return -EINVAL;
		}
	}

	return 0;
}

static const i915_user_extension_fn set_proto_ctx_engines_extensions[] = {
	[I915_CONTEXT_ENGINES_EXT_LOAD_BALANCE] = set_proto_ctx_engines_balance,
	[I915_CONTEXT_ENGINES_EXT_BOND] = set_proto_ctx_engines_bond,
};

static int set_proto_ctx_engines(struct drm_i915_file_private *fpriv,
			         struct i915_gem_proto_context *pc,
			         const struct drm_i915_gem_context_param *args)
{
	struct drm_i915_private *i915 = fpriv->dev_priv;
	struct set_proto_ctx_engines set = { .i915 = i915 };
	struct i915_context_param_engines __user *user =
		u64_to_user_ptr(args->value);
	unsigned int n;
	u64 extensions;
	int err;

	if (pc->num_user_engines >= 0) {
		drm_dbg(&i915->drm, "Cannot set engines twice");
		return -EINVAL;
	}

	if (args->size < sizeof(*user) ||
	    !IS_ALIGNED(args->size - sizeof(*user), sizeof(*user->engines))) {
		drm_dbg(&i915->drm, "Invalid size for engine array: %d\n",
			args->size);
		return -EINVAL;
	}

	set.num_engines = (args->size - sizeof(*user)) / sizeof(*user->engines);
	/* RING_MASK has no shift so we can use it directly here */
	if (set.num_engines > I915_EXEC_RING_MASK + 1)
		return -EINVAL;

	set.engines = kmalloc_array(set.num_engines, sizeof(*set.engines), GFP_KERNEL);
	if (!set.engines)
		return -ENOMEM;

	for (n = 0; n < set.num_engines; n++) {
		struct i915_engine_class_instance ci;
		struct intel_engine_cs *engine;

		if (copy_from_user(&ci, &user->engines[n], sizeof(ci))) {
			kfree(set.engines);
			return -EFAULT;
		}

		memset(&set.engines[n], 0, sizeof(set.engines[n]));

		if (ci.engine_class == (u16)I915_ENGINE_CLASS_INVALID &&
		    ci.engine_instance == (u16)I915_ENGINE_CLASS_INVALID_NONE)
			continue;

		engine = intel_engine_lookup_user(i915,
						  ci.engine_class,
						  ci.engine_instance);
		if (!engine) {
			drm_dbg(&i915->drm,
				"Invalid engine[%d]: { class:%d, instance:%d }\n",
				n, ci.engine_class, ci.engine_instance);
			kfree(set.engines);
			return -ENOENT;
		}

		set.engines[n].type = I915_GEM_ENGINE_TYPE_PHYSICAL;
		set.engines[n].engine = engine;
	}

	err = -EFAULT;
	if (!get_user(extensions, &user->extensions))
		err = i915_user_extensions(u64_to_user_ptr(extensions),
					   set_proto_ctx_engines_extensions,
					   ARRAY_SIZE(set_proto_ctx_engines_extensions),
					   &set);
	if (err) {
		kfree(set.engines);
		return err;
	}

	pc->num_user_engines = set.num_engines;
	pc->user_engines = set.engines;

	return 0;
}

static int set_proto_ctx_sseu(struct drm_i915_file_private *fpriv,
			      struct i915_gem_proto_context *pc,
			      struct drm_i915_gem_context_param *args)
{
	struct drm_i915_private *i915 = fpriv->dev_priv;
	struct drm_i915_gem_context_param_sseu user_sseu;
	struct intel_sseu *sseu;
	int ret;

	if (args->size < sizeof(user_sseu))
		return -EINVAL;

	if (GRAPHICS_VER(i915) != 11)
		return -ENODEV;

	if (copy_from_user(&user_sseu, u64_to_user_ptr(args->value),
			   sizeof(user_sseu)))
		return -EFAULT;

	if (user_sseu.rsvd)
		return -EINVAL;

	if (user_sseu.flags & ~(I915_CONTEXT_SSEU_FLAG_ENGINE_INDEX))
		return -EINVAL;

	if (!!(user_sseu.flags & I915_CONTEXT_SSEU_FLAG_ENGINE_INDEX) != (pc->num_user_engines >= 0))
		return -EINVAL;

	if (pc->num_user_engines >= 0) {
		int idx = user_sseu.engine.engine_instance;
		struct i915_gem_proto_engine *pe;

		if (idx >= pc->num_user_engines)
			return -EINVAL;

		pe = &pc->user_engines[idx];

		/* Only render engine supports RPCS configuration. */
		if (pe->engine->class != RENDER_CLASS)
			return -EINVAL;

		sseu = &pe->sseu;
	} else {
		/* Only render engine supports RPCS configuration. */
		if (user_sseu.engine.engine_class != I915_ENGINE_CLASS_RENDER)
			return -EINVAL;

		/* There is only one render engine */
		if (user_sseu.engine.engine_instance != 0)
			return -EINVAL;

		sseu = &pc->legacy_rcs_sseu;
	}

	ret = i915_gem_user_to_context_sseu(&i915->gt, &user_sseu, sseu);
	if (ret)
		return ret;

	args->size = sizeof(user_sseu);

	return 0;
}

static int set_proto_ctx_param(struct drm_i915_file_private *fpriv,
			       struct i915_gem_proto_context *pc,
			       struct drm_i915_gem_context_param *args)
{
	int ret = 0;

	switch (args->param) {
	case I915_CONTEXT_PARAM_NO_ERROR_CAPTURE:
		if (args->size)
			ret = -EINVAL;
		else if (args->value)
			pc->user_flags |= BIT(UCONTEXT_NO_ERROR_CAPTURE);
		else
			pc->user_flags &= ~BIT(UCONTEXT_NO_ERROR_CAPTURE);
		break;

	case I915_CONTEXT_PARAM_BANNABLE:
		if (args->size)
			ret = -EINVAL;
		else if (!capable(CAP_SYS_ADMIN) && !args->value)
			ret = -EPERM;
		else if (args->value)
			pc->user_flags |= BIT(UCONTEXT_BANNABLE);
		else
			pc->user_flags &= ~BIT(UCONTEXT_BANNABLE);
		break;

	case I915_CONTEXT_PARAM_RECOVERABLE:
		if (args->size)
			ret = -EINVAL;
		else if (args->value)
			pc->user_flags |= BIT(UCONTEXT_RECOVERABLE);
		else
			pc->user_flags &= ~BIT(UCONTEXT_RECOVERABLE);
		break;

	case I915_CONTEXT_PARAM_PRIORITY:
		ret = validate_priority(fpriv->dev_priv, args);
		if (!ret)
			pc->sched.priority = args->value;
		break;

	case I915_CONTEXT_PARAM_SSEU:
		ret = set_proto_ctx_sseu(fpriv, pc, args);
		break;

	case I915_CONTEXT_PARAM_VM:
		ret = set_proto_ctx_vm(fpriv, pc, args);
		break;

	case I915_CONTEXT_PARAM_ENGINES:
		ret = set_proto_ctx_engines(fpriv, pc, args);
		break;

	case I915_CONTEXT_PARAM_PERSISTENCE:
		if (args->size)
			ret = -EINVAL;
		ret = proto_context_set_persistence(fpriv->dev_priv, pc,
						    args->value);
		break;

	case I915_CONTEXT_PARAM_NO_ZEROMAP:
	case I915_CONTEXT_PARAM_BAN_PERIOD:
	case I915_CONTEXT_PARAM_RINGSIZE:
	default:
		ret = -EINVAL;
		break;
	}

	return ret;
}

static int intel_context_set_gem(struct intel_context *ce,
				 struct i915_gem_context *ctx,
				 struct intel_sseu sseu)
{
	int ret = 0;

	GEM_BUG_ON(rcu_access_pointer(ce->gem_context));
	RCU_INIT_POINTER(ce->gem_context, ctx);

	ce->ring_size = SZ_16K;

	i915_vm_put(ce->vm);
	ce->vm = i915_gem_context_get_eb_vm(ctx);

	if (ctx->sched.priority >= I915_PRIORITY_NORMAL &&
	    intel_engine_has_timeslices(ce->engine) &&
	    intel_engine_has_semaphores(ce->engine))
		__set_bit(CONTEXT_USE_SEMAPHORES, &ce->flags);

	if (IS_ACTIVE(CONFIG_DRM_I915_REQUEST_TIMEOUT) &&
	    ctx->i915->params.request_timeout_ms) {
		unsigned int timeout_ms = ctx->i915->params.request_timeout_ms;

		intel_context_set_watchdog_us(ce, (u64)timeout_ms * 1000);
	}

	/* A valid SSEU has no zero fields */
	if (sseu.slice_mask && !WARN_ON(ce->engine->class != RENDER_CLASS))
		ret = intel_context_reconfigure_sseu(ce, sseu);

	return ret;
}

static void __free_engines(struct i915_gem_engines *e, unsigned int count)
{
	while (count--) {
		if (!e->engines[count])
			continue;

		intel_context_put(e->engines[count]);
	}
	kfree(e);
}

static void free_engines(struct i915_gem_engines *e)
{
	__free_engines(e, e->num_engines);
}

static void free_engines_rcu(struct rcu_head *rcu)
{
	struct i915_gem_engines *engines =
		container_of(rcu, struct i915_gem_engines, rcu);

	i915_sw_fence_fini(&engines->fence);
	free_engines(engines);
}

static int __i915_sw_fence_call
engines_notify(struct i915_sw_fence *fence, enum i915_sw_fence_notify state)
{
	struct i915_gem_engines *engines =
		container_of(fence, typeof(*engines), fence);

	switch (state) {
	case FENCE_COMPLETE:
		if (!list_empty(&engines->link)) {
			struct i915_gem_context *ctx = engines->ctx;
			unsigned long flags;

			spin_lock_irqsave(&ctx->stale.lock, flags);
			list_del(&engines->link);
			spin_unlock_irqrestore(&ctx->stale.lock, flags);
		}
		i915_gem_context_put(engines->ctx);
		break;

	case FENCE_FREE:
		init_rcu_head(&engines->rcu);
		call_rcu(&engines->rcu, free_engines_rcu);
		break;
	}

	return NOTIFY_DONE;
}

static struct i915_gem_engines *alloc_engines(unsigned int count)
{
	struct i915_gem_engines *e;

	e = kzalloc(struct_size(e, engines, count), GFP_KERNEL);
	if (!e)
		return NULL;

	i915_sw_fence_init(&e->fence, engines_notify);
	return e;
}

static struct i915_gem_engines *default_engines(struct i915_gem_context *ctx,
						struct intel_sseu rcs_sseu)
{
	const struct intel_gt *gt = &ctx->i915->gt;
	struct intel_engine_cs *engine;
	struct i915_gem_engines *e, *err;
	enum intel_engine_id id;

	e = alloc_engines(I915_NUM_ENGINES);
	if (!e)
		return ERR_PTR(-ENOMEM);

	for_each_engine(engine, gt, id) {
		struct intel_context *ce;
		struct intel_sseu sseu = {};
		int ret;

		if (engine->legacy_idx == INVALID_ENGINE)
			continue;

		GEM_BUG_ON(engine->legacy_idx >= I915_NUM_ENGINES);
		GEM_BUG_ON(e->engines[engine->legacy_idx]);

		ce = intel_context_create(engine);
		if (IS_ERR(ce)) {
			err = ERR_CAST(ce);
			goto free_engines;
		}

		e->engines[engine->legacy_idx] = ce;
		e->num_engines = max(e->num_engines, engine->legacy_idx + 1);

		if (engine->class == RENDER_CLASS)
			sseu = rcs_sseu;

		ret = intel_context_set_gem(ce, ctx, sseu);
		if (ret) {
			err = ERR_PTR(ret);
			goto free_engines;
		}

	}

	return e;

free_engines:
	free_engines(e);
	return err;
}

static struct i915_gem_engines *user_engines(struct i915_gem_context *ctx,
					     unsigned int num_engines,
					     struct i915_gem_proto_engine *pe)
{
	struct i915_gem_engines *e, *err;
	unsigned int n;

	e = alloc_engines(num_engines);
	if (!e)
		return ERR_PTR(-ENOMEM);
	e->num_engines = num_engines;

	for (n = 0; n < num_engines; n++) {
		struct intel_context *ce;
		int ret;

		switch (pe[n].type) {
		case I915_GEM_ENGINE_TYPE_PHYSICAL:
			ce = intel_context_create(pe[n].engine);
			break;

		case I915_GEM_ENGINE_TYPE_BALANCED:
			ce = intel_engine_create_virtual(pe[n].siblings,
							 pe[n].num_siblings);
			break;

		case I915_GEM_ENGINE_TYPE_INVALID:
		default:
			GEM_WARN_ON(pe[n].type != I915_GEM_ENGINE_TYPE_INVALID);
			continue;
		}

		if (IS_ERR(ce)) {
			err = ERR_CAST(ce);
			goto free_engines;
		}

		e->engines[n] = ce;

		ret = intel_context_set_gem(ce, ctx, pe->sseu);
		if (ret) {
			err = ERR_PTR(ret);
			goto free_engines;
		}
	}

	return e;

free_engines:
	free_engines(e);
	return err;
}

static void i915_gem_context_release_work(struct work_struct *work)
{
	struct i915_gem_context *ctx = container_of(work, typeof(*ctx),
						    release_work);
	struct i915_address_space *vm;

	trace_i915_context_free(ctx);
	GEM_BUG_ON(!i915_gem_context_is_closed(ctx));

	if (ctx->syncobj)
		drm_syncobj_put(ctx->syncobj);

<<<<<<< HEAD
=======
	vm = ctx->vm;
	if (vm)
		i915_vm_put(vm);

>>>>>>> d5dd580d
	mutex_destroy(&ctx->engines_mutex);
	mutex_destroy(&ctx->lut_mutex);

	put_pid(ctx->pid);
	mutex_destroy(&ctx->mutex);

	kfree_rcu(ctx, rcu);
}

void i915_gem_context_release(struct kref *ref)
{
	struct i915_gem_context *ctx = container_of(ref, typeof(*ctx), ref);

	queue_work(ctx->i915->wq, &ctx->release_work);
}

static inline struct i915_gem_engines *
__context_engines_static(const struct i915_gem_context *ctx)
{
	return rcu_dereference_protected(ctx->engines, true);
}

static void __reset_context(struct i915_gem_context *ctx,
			    struct intel_engine_cs *engine)
{
	intel_gt_handle_error(engine->gt, engine->mask, 0,
			      "context closure in %s", ctx->name);
}

static bool __cancel_engine(struct intel_engine_cs *engine)
{
	/*
	 * Send a "high priority pulse" down the engine to cause the
	 * current request to be momentarily preempted. (If it fails to
	 * be preempted, it will be reset). As we have marked our context
	 * as banned, any incomplete request, including any running, will
	 * be skipped following the preemption.
	 *
	 * If there is no hangchecking (one of the reasons why we try to
	 * cancel the context) and no forced preemption, there may be no
	 * means by which we reset the GPU and evict the persistent hog.
	 * Ergo if we are unable to inject a preemptive pulse that can
	 * kill the banned context, we fallback to doing a local reset
	 * instead.
	 */
	return intel_engine_pulse(engine) == 0;
}

static struct intel_engine_cs *active_engine(struct intel_context *ce)
{
	struct intel_engine_cs *engine = NULL;
	struct i915_request *rq;

	if (intel_context_has_inflight(ce))
		return intel_context_inflight(ce);

	if (!ce->timeline)
		return NULL;

	/*
	 * rq->link is only SLAB_TYPESAFE_BY_RCU, we need to hold a reference
	 * to the request to prevent it being transferred to a new timeline
	 * (and onto a new timeline->requests list).
	 */
	rcu_read_lock();
	list_for_each_entry_reverse(rq, &ce->timeline->requests, link) {
		bool found;

		/* timeline is already completed upto this point? */
		if (!i915_request_get_rcu(rq))
			break;

		/* Check with the backend if the request is inflight */
		found = true;
		if (likely(rcu_access_pointer(rq->timeline) == ce->timeline))
			found = i915_request_active_engine(rq, &engine);

		i915_request_put(rq);
		if (found)
			break;
	}
	rcu_read_unlock();

	return engine;
}

static void kill_engines(struct i915_gem_engines *engines, bool ban)
{
	struct i915_gem_engines_iter it;
	struct intel_context *ce;

	/*
	 * Map the user's engine back to the actual engines; one virtual
	 * engine will be mapped to multiple engines, and using ctx->engine[]
	 * the same engine may be have multiple instances in the user's map.
	 * However, we only care about pending requests, so only include
	 * engines on which there are incomplete requests.
	 */
	for_each_gem_engine(ce, engines, it) {
		struct intel_engine_cs *engine;

		if (ban && intel_context_ban(ce, NULL))
			continue;

		/*
		 * Check the current active state of this context; if we
		 * are currently executing on the GPU we need to evict
		 * ourselves. On the other hand, if we haven't yet been
		 * submitted to the GPU or if everything is complete,
		 * we have nothing to do.
		 */
		engine = active_engine(ce);

		/* First attempt to gracefully cancel the context */
		if (engine && !__cancel_engine(engine) && ban)
			/*
			 * If we are unable to send a preemptive pulse to bump
			 * the context from the GPU, we have to resort to a full
			 * reset. We hope the collateral damage is worth it.
			 */
			__reset_context(engines->ctx, engine);
	}
}

static void kill_context(struct i915_gem_context *ctx)
{
	bool ban = (!i915_gem_context_is_persistent(ctx) ||
		    !ctx->i915->params.enable_hangcheck);
	struct i915_gem_engines *pos, *next;

	spin_lock_irq(&ctx->stale.lock);
	GEM_BUG_ON(!i915_gem_context_is_closed(ctx));
	list_for_each_entry_safe(pos, next, &ctx->stale.engines, link) {
		if (!i915_sw_fence_await(&pos->fence)) {
			list_del_init(&pos->link);
			continue;
		}

		spin_unlock_irq(&ctx->stale.lock);

		kill_engines(pos, ban);

		spin_lock_irq(&ctx->stale.lock);
		GEM_BUG_ON(i915_sw_fence_signaled(&pos->fence));
		list_safe_reset_next(pos, next, link);
		list_del_init(&pos->link); /* decouple from FENCE_COMPLETE */

		i915_sw_fence_complete(&pos->fence);
	}
	spin_unlock_irq(&ctx->stale.lock);
}

static void engines_idle_release(struct i915_gem_context *ctx,
				 struct i915_gem_engines *engines)
{
	struct i915_gem_engines_iter it;
	struct intel_context *ce;

	INIT_LIST_HEAD(&engines->link);

	engines->ctx = i915_gem_context_get(ctx);

	for_each_gem_engine(ce, engines, it) {
		int err;

		/* serialises with execbuf */
		set_bit(CONTEXT_CLOSED_BIT, &ce->flags);
		if (!intel_context_pin_if_active(ce))
			continue;

		/* Wait until context is finally scheduled out and retired */
		err = i915_sw_fence_await_active(&engines->fence,
						 &ce->active,
						 I915_ACTIVE_AWAIT_BARRIER);
		intel_context_unpin(ce);
		if (err)
			goto kill;
	}

	spin_lock_irq(&ctx->stale.lock);
	if (!i915_gem_context_is_closed(ctx))
		list_add_tail(&engines->link, &ctx->stale.engines);
	spin_unlock_irq(&ctx->stale.lock);

kill:
	if (list_empty(&engines->link)) /* raced, already closed */
		kill_engines(engines, true);

	i915_sw_fence_commit(&engines->fence);
}

static void set_closed_name(struct i915_gem_context *ctx)
{
	char *s;

	/* Replace '[]' with '<>' to indicate closed in debug prints */

	s = strrchr(ctx->name, '[');
	if (!s)
		return;

	*s = '<';

	s = strchr(s + 1, ']');
	if (s)
		*s = '>';
}

static void context_close(struct i915_gem_context *ctx)
{
	struct i915_address_space *vm;

	/* Flush any concurrent set_engines() */
	mutex_lock(&ctx->engines_mutex);
	engines_idle_release(ctx, rcu_replace_pointer(ctx->engines, NULL, 1));
	i915_gem_context_set_closed(ctx);
	mutex_unlock(&ctx->engines_mutex);

	mutex_lock(&ctx->mutex);

	set_closed_name(ctx);

	vm = ctx->vm;
	if (vm) {
		/* i915_vm_close drops the final reference, which is a bit too
		 * early and could result in surprises with concurrent
		 * operations racing with thist ctx close. Keep a full reference
		 * until the end.
		 */
		i915_vm_get(vm);
		i915_vm_close(vm);
<<<<<<< HEAD
=======
	}
>>>>>>> d5dd580d

	ctx->file_priv = ERR_PTR(-EBADF);

	/*
	 * The LUT uses the VMA as a backpointer to unref the object,
	 * so we need to clear the LUT before we close all the VMA (inside
	 * the ppgtt).
	 */
	lut_close(ctx);

	spin_lock(&ctx->i915->gem.contexts.lock);
	list_del(&ctx->link);
	spin_unlock(&ctx->i915->gem.contexts.lock);

	mutex_unlock(&ctx->mutex);

	/*
	 * If the user has disabled hangchecking, we can not be sure that
	 * the batches will ever complete after the context is closed,
	 * keeping the context and all resources pinned forever. So in this
	 * case we opt to forcibly kill off all remaining requests on
	 * context close.
	 */
	kill_context(ctx);

	i915_gem_context_put(ctx);
}

static int __context_set_persistence(struct i915_gem_context *ctx, bool state)
{
	if (i915_gem_context_is_persistent(ctx) == state)
		return 0;

	if (state) {
		/*
		 * Only contexts that are short-lived [that will expire or be
		 * reset] are allowed to survive past termination. We require
		 * hangcheck to ensure that the persistent requests are healthy.
		 */
		if (!ctx->i915->params.enable_hangcheck)
			return -EINVAL;

		i915_gem_context_set_persistence(ctx);
	} else {
		/* To cancel a context we use "preempt-to-idle" */
		if (!(ctx->i915->caps.scheduler & I915_SCHEDULER_CAP_PREEMPTION))
			return -ENODEV;

		/*
		 * If the cancel fails, we then need to reset, cleanly!
		 *
		 * If the per-engine reset fails, all hope is lost! We resort
		 * to a full GPU reset in that unlikely case, but realistically
		 * if the engine could not reset, the full reset does not fare
		 * much better. The damage has been done.
		 *
		 * However, if we cannot reset an engine by itself, we cannot
		 * cleanup a hanging persistent context without causing
		 * colateral damage, and we should not pretend we can by
		 * exposing the interface.
		 */
		if (!intel_has_reset_engine(&ctx->i915->gt))
			return -ENODEV;

		i915_gem_context_clear_persistence(ctx);
	}

	return 0;
}

static struct i915_gem_context *
i915_gem_create_context(struct drm_i915_private *i915,
			const struct i915_gem_proto_context *pc)
{
	struct i915_gem_context *ctx;
	struct i915_address_space *vm = NULL;
	struct i915_gem_engines *e;
	int err;
	int i;

	ctx = kzalloc(sizeof(*ctx), GFP_KERNEL);
	if (!ctx)
		return ERR_PTR(-ENOMEM);

	kref_init(&ctx->ref);
	ctx->i915 = i915;
	ctx->sched = pc->sched;
	mutex_init(&ctx->mutex);
	INIT_LIST_HEAD(&ctx->link);
	INIT_WORK(&ctx->release_work, i915_gem_context_release_work);

	spin_lock_init(&ctx->stale.lock);
	INIT_LIST_HEAD(&ctx->stale.engines);

	if (pc->vm) {
		vm = i915_vm_get(pc->vm);
	} else if (HAS_FULL_PPGTT(i915)) {
		struct i915_ppgtt *ppgtt;

		ppgtt = i915_ppgtt_create(&i915->gt);
		if (IS_ERR(ppgtt)) {
			drm_dbg(&i915->drm, "PPGTT setup failed (%ld)\n",
				PTR_ERR(ppgtt));
			err = PTR_ERR(ppgtt);
			goto err_ctx;
		}
		vm = &ppgtt->vm;
	}
	if (vm) {
		ctx->vm = i915_vm_open(vm);

		/* i915_vm_open() takes a reference */
		i915_vm_put(vm);
	}

	mutex_init(&ctx->engines_mutex);
	if (pc->num_user_engines >= 0) {
		i915_gem_context_set_user_engines(ctx);
		e = user_engines(ctx, pc->num_user_engines, pc->user_engines);
	} else {
		i915_gem_context_clear_user_engines(ctx);
		e = default_engines(ctx, pc->legacy_rcs_sseu);
	}
	if (IS_ERR(e)) {
		err = PTR_ERR(e);
		goto err_vm;
	}
	RCU_INIT_POINTER(ctx->engines, e);

	INIT_RADIX_TREE(&ctx->handles_vma, GFP_KERNEL);
	mutex_init(&ctx->lut_mutex);

	/* NB: Mark all slices as needing a remap so that when the context first
	 * loads it will restore whatever remap state already exists. If there
	 * is no remap info, it will be a NOP. */
	ctx->remap_slice = ALL_L3_SLICES(i915);

	ctx->user_flags = pc->user_flags;

	for (i = 0; i < ARRAY_SIZE(ctx->hang_timestamp); i++)
		ctx->hang_timestamp[i] = jiffies - CONTEXT_FAST_HANG_JIFFIES;

	if (pc->single_timeline) {
		err = drm_syncobj_create(&ctx->syncobj,
					 DRM_SYNCOBJ_CREATE_SIGNALED,
					 NULL);
		if (err)
			goto err_engines;
	}

	trace_i915_context_create(ctx);

	return ctx;

err_engines:
	free_engines(e);
err_vm:
	if (ctx->vm)
		i915_vm_close(ctx->vm);
err_ctx:
	kfree(ctx);
	return ERR_PTR(err);
}

static void init_contexts(struct i915_gem_contexts *gc)
{
	spin_lock_init(&gc->lock);
	INIT_LIST_HEAD(&gc->list);
}

void i915_gem_init__contexts(struct drm_i915_private *i915)
{
	init_contexts(&i915->gem.contexts);
}

static void gem_context_register(struct i915_gem_context *ctx,
				 struct drm_i915_file_private *fpriv,
				 u32 id)
{
	struct drm_i915_private *i915 = ctx->i915;
	void *old;

	ctx->file_priv = fpriv;

	ctx->pid = get_task_pid(current, PIDTYPE_PID);
	snprintf(ctx->name, sizeof(ctx->name), "%s[%d]",
		 current->comm, pid_nr(ctx->pid));

	/* And finally expose ourselves to userspace via the idr */
	old = xa_store(&fpriv->context_xa, id, ctx, GFP_KERNEL);
	WARN_ON(old);

	spin_lock(&i915->gem.contexts.lock);
	list_add_tail(&ctx->link, &i915->gem.contexts.list);
	spin_unlock(&i915->gem.contexts.lock);
}

int i915_gem_context_open(struct drm_i915_private *i915,
			  struct drm_file *file)
{
	struct drm_i915_file_private *file_priv = file->driver_priv;
	struct i915_gem_proto_context *pc;
	struct i915_gem_context *ctx;
	int err;

	mutex_init(&file_priv->proto_context_lock);
	xa_init_flags(&file_priv->proto_context_xa, XA_FLAGS_ALLOC);

	/* 0 reserved for the default context */
	xa_init_flags(&file_priv->context_xa, XA_FLAGS_ALLOC1);

	/* 0 reserved for invalid/unassigned ppgtt */
	xa_init_flags(&file_priv->vm_xa, XA_FLAGS_ALLOC1);

	pc = proto_context_create(i915, 0);
	if (IS_ERR(pc)) {
		err = PTR_ERR(pc);
		goto err;
	}

	ctx = i915_gem_create_context(i915, pc);
	proto_context_close(pc);
	if (IS_ERR(ctx)) {
		err = PTR_ERR(ctx);
		goto err;
	}

	gem_context_register(ctx, file_priv, 0);

	return 0;

err:
	xa_destroy(&file_priv->vm_xa);
	xa_destroy(&file_priv->context_xa);
	xa_destroy(&file_priv->proto_context_xa);
	mutex_destroy(&file_priv->proto_context_lock);
	return err;
}

void i915_gem_context_close(struct drm_file *file)
{
	struct drm_i915_file_private *file_priv = file->driver_priv;
	struct i915_gem_proto_context *pc;
	struct i915_address_space *vm;
	struct i915_gem_context *ctx;
	unsigned long idx;

	xa_for_each(&file_priv->proto_context_xa, idx, pc)
		proto_context_close(pc);
	xa_destroy(&file_priv->proto_context_xa);
	mutex_destroy(&file_priv->proto_context_lock);

	xa_for_each(&file_priv->context_xa, idx, ctx)
		context_close(ctx);
	xa_destroy(&file_priv->context_xa);

	xa_for_each(&file_priv->vm_xa, idx, vm)
		i915_vm_put(vm);
	xa_destroy(&file_priv->vm_xa);
}

int i915_gem_vm_create_ioctl(struct drm_device *dev, void *data,
			     struct drm_file *file)
{
	struct drm_i915_private *i915 = to_i915(dev);
	struct drm_i915_gem_vm_control *args = data;
	struct drm_i915_file_private *file_priv = file->driver_priv;
	struct i915_ppgtt *ppgtt;
	u32 id;
	int err;

	if (!HAS_FULL_PPGTT(i915))
		return -ENODEV;

	if (args->flags)
		return -EINVAL;

	ppgtt = i915_ppgtt_create(&i915->gt);
	if (IS_ERR(ppgtt))
		return PTR_ERR(ppgtt);

	if (args->extensions) {
		err = i915_user_extensions(u64_to_user_ptr(args->extensions),
					   NULL, 0,
					   ppgtt);
		if (err)
			goto err_put;
	}

	err = xa_alloc(&file_priv->vm_xa, &id, &ppgtt->vm,
		       xa_limit_32b, GFP_KERNEL);
	if (err)
		goto err_put;

	GEM_BUG_ON(id == 0); /* reserved for invalid/unassigned ppgtt */
	args->vm_id = id;
	return 0;

err_put:
	i915_vm_put(&ppgtt->vm);
	return err;
}

int i915_gem_vm_destroy_ioctl(struct drm_device *dev, void *data,
			      struct drm_file *file)
{
	struct drm_i915_file_private *file_priv = file->driver_priv;
	struct drm_i915_gem_vm_control *args = data;
	struct i915_address_space *vm;

	if (args->flags)
		return -EINVAL;

	if (args->extensions)
		return -EINVAL;

	vm = xa_erase(&file_priv->vm_xa, args->vm_id);
	if (!vm)
		return -ENOENT;

	i915_vm_put(vm);
	return 0;
}

static int get_ppgtt(struct drm_i915_file_private *file_priv,
		     struct i915_gem_context *ctx,
		     struct drm_i915_gem_context_param *args)
{
	struct i915_address_space *vm;
	int err;
	u32 id;

	if (!i915_gem_context_has_full_ppgtt(ctx))
		return -ENODEV;

	vm = ctx->vm;
	GEM_BUG_ON(!vm);

	err = xa_alloc(&file_priv->vm_xa, &id, vm, xa_limit_32b, GFP_KERNEL);
	if (err)
		return err;

	i915_vm_open(vm);

	GEM_BUG_ON(id == 0); /* reserved for invalid/unassigned ppgtt */
	args->value = id;
	args->size = 0;

	return err;
}

int
i915_gem_user_to_context_sseu(struct intel_gt *gt,
			      const struct drm_i915_gem_context_param_sseu *user,
			      struct intel_sseu *context)
{
	const struct sseu_dev_info *device = &gt->info.sseu;
	struct drm_i915_private *i915 = gt->i915;

	/* No zeros in any field. */
	if (!user->slice_mask || !user->subslice_mask ||
	    !user->min_eus_per_subslice || !user->max_eus_per_subslice)
		return -EINVAL;

	/* Max > min. */
	if (user->max_eus_per_subslice < user->min_eus_per_subslice)
		return -EINVAL;

	/*
	 * Some future proofing on the types since the uAPI is wider than the
	 * current internal implementation.
	 */
	if (overflows_type(user->slice_mask, context->slice_mask) ||
	    overflows_type(user->subslice_mask, context->subslice_mask) ||
	    overflows_type(user->min_eus_per_subslice,
			   context->min_eus_per_subslice) ||
	    overflows_type(user->max_eus_per_subslice,
			   context->max_eus_per_subslice))
		return -EINVAL;

	/* Check validity against hardware. */
	if (user->slice_mask & ~device->slice_mask)
		return -EINVAL;

	if (user->subslice_mask & ~device->subslice_mask[0])
		return -EINVAL;

	if (user->max_eus_per_subslice > device->max_eus_per_subslice)
		return -EINVAL;

	context->slice_mask = user->slice_mask;
	context->subslice_mask = user->subslice_mask;
	context->min_eus_per_subslice = user->min_eus_per_subslice;
	context->max_eus_per_subslice = user->max_eus_per_subslice;

	/* Part specific restrictions. */
	if (GRAPHICS_VER(i915) == 11) {
		unsigned int hw_s = hweight8(device->slice_mask);
		unsigned int hw_ss_per_s = hweight8(device->subslice_mask[0]);
		unsigned int req_s = hweight8(context->slice_mask);
		unsigned int req_ss = hweight8(context->subslice_mask);

		/*
		 * Only full subslice enablement is possible if more than one
		 * slice is turned on.
		 */
		if (req_s > 1 && req_ss != hw_ss_per_s)
			return -EINVAL;

		/*
		 * If more than four (SScount bitfield limit) subslices are
		 * requested then the number has to be even.
		 */
		if (req_ss > 4 && (req_ss & 1))
			return -EINVAL;

		/*
		 * If only one slice is enabled and subslice count is below the
		 * device full enablement, it must be at most half of the all
		 * available subslices.
		 */
		if (req_s == 1 && req_ss < hw_ss_per_s &&
		    req_ss > (hw_ss_per_s / 2))
			return -EINVAL;

		/* ABI restriction - VME use case only. */

		/* All slices or one slice only. */
		if (req_s != 1 && req_s != hw_s)
			return -EINVAL;

		/*
		 * Half subslices or full enablement only when one slice is
		 * enabled.
		 */
		if (req_s == 1 &&
		    (req_ss != hw_ss_per_s && req_ss != (hw_ss_per_s / 2)))
			return -EINVAL;

		/* No EU configuration changes. */
		if ((user->min_eus_per_subslice !=
		     device->max_eus_per_subslice) ||
		    (user->max_eus_per_subslice !=
		     device->max_eus_per_subslice))
			return -EINVAL;
	}

	return 0;
}

static int set_sseu(struct i915_gem_context *ctx,
		    struct drm_i915_gem_context_param *args)
{
	struct drm_i915_private *i915 = ctx->i915;
	struct drm_i915_gem_context_param_sseu user_sseu;
	struct intel_context *ce;
	struct intel_sseu sseu;
	unsigned long lookup;
	int ret;

	if (args->size < sizeof(user_sseu))
		return -EINVAL;

	if (GRAPHICS_VER(i915) != 11)
		return -ENODEV;

	if (copy_from_user(&user_sseu, u64_to_user_ptr(args->value),
			   sizeof(user_sseu)))
		return -EFAULT;

	if (user_sseu.rsvd)
		return -EINVAL;

	if (user_sseu.flags & ~(I915_CONTEXT_SSEU_FLAG_ENGINE_INDEX))
		return -EINVAL;

	lookup = 0;
	if (user_sseu.flags & I915_CONTEXT_SSEU_FLAG_ENGINE_INDEX)
		lookup |= LOOKUP_USER_INDEX;

	ce = lookup_user_engine(ctx, lookup, &user_sseu.engine);
	if (IS_ERR(ce))
		return PTR_ERR(ce);

	/* Only render engine supports RPCS configuration. */
	if (ce->engine->class != RENDER_CLASS) {
		ret = -ENODEV;
		goto out_ce;
	}

	ret = i915_gem_user_to_context_sseu(ce->engine->gt, &user_sseu, &sseu);
	if (ret)
		goto out_ce;

	ret = intel_context_reconfigure_sseu(ce, sseu);
	if (ret)
		goto out_ce;

	args->size = sizeof(user_sseu);

out_ce:
	intel_context_put(ce);
	return ret;
}

static int
set_persistence(struct i915_gem_context *ctx,
		const struct drm_i915_gem_context_param *args)
{
	if (args->size)
		return -EINVAL;

	return __context_set_persistence(ctx, args->value);
}

static int set_priority(struct i915_gem_context *ctx,
			const struct drm_i915_gem_context_param *args)
{
	struct i915_gem_engines_iter it;
	struct intel_context *ce;
	int err;

	err = validate_priority(ctx->i915, args);
	if (err)
		return err;

	ctx->sched.priority = args->value;

	for_each_gem_engine(ce, i915_gem_context_lock_engines(ctx), it) {
		if (!intel_engine_has_timeslices(ce->engine))
			continue;

		if (ctx->sched.priority >= I915_PRIORITY_NORMAL &&
		    intel_engine_has_semaphores(ce->engine))
			intel_context_set_use_semaphores(ce);
		else
			intel_context_clear_use_semaphores(ce);
	}
	i915_gem_context_unlock_engines(ctx);

	return 0;
}

static int ctx_setparam(struct drm_i915_file_private *fpriv,
			struct i915_gem_context *ctx,
			struct drm_i915_gem_context_param *args)
{
	int ret = 0;

	switch (args->param) {
	case I915_CONTEXT_PARAM_NO_ERROR_CAPTURE:
		if (args->size)
			ret = -EINVAL;
		else if (args->value)
			i915_gem_context_set_no_error_capture(ctx);
		else
			i915_gem_context_clear_no_error_capture(ctx);
		break;

	case I915_CONTEXT_PARAM_BANNABLE:
		if (args->size)
			ret = -EINVAL;
		else if (!capable(CAP_SYS_ADMIN) && !args->value)
			ret = -EPERM;
		else if (args->value)
			i915_gem_context_set_bannable(ctx);
		else
			i915_gem_context_clear_bannable(ctx);
		break;

	case I915_CONTEXT_PARAM_RECOVERABLE:
		if (args->size)
			ret = -EINVAL;
		else if (args->value)
			i915_gem_context_set_recoverable(ctx);
		else
			i915_gem_context_clear_recoverable(ctx);
		break;

	case I915_CONTEXT_PARAM_PRIORITY:
		ret = set_priority(ctx, args);
		break;

	case I915_CONTEXT_PARAM_SSEU:
		ret = set_sseu(ctx, args);
		break;

	case I915_CONTEXT_PARAM_PERSISTENCE:
		ret = set_persistence(ctx, args);
		break;

	case I915_CONTEXT_PARAM_NO_ZEROMAP:
	case I915_CONTEXT_PARAM_BAN_PERIOD:
	case I915_CONTEXT_PARAM_RINGSIZE:
	case I915_CONTEXT_PARAM_VM:
	case I915_CONTEXT_PARAM_ENGINES:
	default:
		ret = -EINVAL;
		break;
	}

	return ret;
}

struct create_ext {
	struct i915_gem_proto_context *pc;
	struct drm_i915_file_private *fpriv;
};

static int create_setparam(struct i915_user_extension __user *ext, void *data)
{
	struct drm_i915_gem_context_create_ext_setparam local;
	const struct create_ext *arg = data;

	if (copy_from_user(&local, ext, sizeof(local)))
		return -EFAULT;

	if (local.param.ctx_id)
		return -EINVAL;

	return set_proto_ctx_param(arg->fpriv, arg->pc, &local.param);
}

static int invalid_ext(struct i915_user_extension __user *ext, void *data)
{
	return -EINVAL;
}

static const i915_user_extension_fn create_extensions[] = {
	[I915_CONTEXT_CREATE_EXT_SETPARAM] = create_setparam,
	[I915_CONTEXT_CREATE_EXT_CLONE] = invalid_ext,
};

static bool client_is_banned(struct drm_i915_file_private *file_priv)
{
	return atomic_read(&file_priv->ban_score) >= I915_CLIENT_SCORE_BANNED;
}

static inline struct i915_gem_context *
__context_lookup(struct drm_i915_file_private *file_priv, u32 id)
{
	struct i915_gem_context *ctx;

	rcu_read_lock();
	ctx = xa_load(&file_priv->context_xa, id);
	if (ctx && !kref_get_unless_zero(&ctx->ref))
		ctx = NULL;
	rcu_read_unlock();

	return ctx;
}

static struct i915_gem_context *
finalize_create_context_locked(struct drm_i915_file_private *file_priv,
			       struct i915_gem_proto_context *pc, u32 id)
{
	struct i915_gem_context *ctx;
	void *old;

	lockdep_assert_held(&file_priv->proto_context_lock);

	ctx = i915_gem_create_context(file_priv->dev_priv, pc);
	if (IS_ERR(ctx))
		return ctx;

	gem_context_register(ctx, file_priv, id);

	old = xa_erase(&file_priv->proto_context_xa, id);
	GEM_BUG_ON(old != pc);
	proto_context_close(pc);

	/* One for the xarray and one for the caller */
	return i915_gem_context_get(ctx);
}

struct i915_gem_context *
i915_gem_context_lookup(struct drm_i915_file_private *file_priv, u32 id)
{
	struct i915_gem_proto_context *pc;
	struct i915_gem_context *ctx;

	ctx = __context_lookup(file_priv, id);
	if (ctx)
		return ctx;

	mutex_lock(&file_priv->proto_context_lock);
	/* Try one more time under the lock */
	ctx = __context_lookup(file_priv, id);
	if (!ctx) {
		pc = xa_load(&file_priv->proto_context_xa, id);
		if (!pc)
			ctx = ERR_PTR(-ENOENT);
		else
			ctx = finalize_create_context_locked(file_priv, pc, id);
	}
	mutex_unlock(&file_priv->proto_context_lock);

	return ctx;
}

int i915_gem_context_create_ioctl(struct drm_device *dev, void *data,
				  struct drm_file *file)
{
	struct drm_i915_private *i915 = to_i915(dev);
	struct drm_i915_gem_context_create_ext *args = data;
	struct create_ext ext_data;
	int ret;
	u32 id;

	if (!DRIVER_CAPS(i915)->has_logical_contexts)
		return -ENODEV;

	if (args->flags & I915_CONTEXT_CREATE_FLAGS_UNKNOWN)
		return -EINVAL;

	ret = intel_gt_terminally_wedged(&i915->gt);
	if (ret)
		return ret;

	ext_data.fpriv = file->driver_priv;
	if (client_is_banned(ext_data.fpriv)) {
		drm_dbg(&i915->drm,
			"client %s[%d] banned from creating ctx\n",
			current->comm, task_pid_nr(current));
		return -EIO;
	}

	ext_data.pc = proto_context_create(i915, args->flags);
	if (IS_ERR(ext_data.pc))
		return PTR_ERR(ext_data.pc);

	if (args->flags & I915_CONTEXT_CREATE_FLAGS_USE_EXTENSIONS) {
		ret = i915_user_extensions(u64_to_user_ptr(args->extensions),
					   create_extensions,
					   ARRAY_SIZE(create_extensions),
					   &ext_data);
		if (ret)
			goto err_pc;
	}

	if (GRAPHICS_VER(i915) > 12) {
		struct i915_gem_context *ctx;

		/* Get ourselves a context ID */
		ret = xa_alloc(&ext_data.fpriv->context_xa, &id, NULL,
			       xa_limit_32b, GFP_KERNEL);
		if (ret)
			goto err_pc;

		ctx = i915_gem_create_context(i915, ext_data.pc);
		if (IS_ERR(ctx)) {
			ret = PTR_ERR(ctx);
			goto err_pc;
		}

		proto_context_close(ext_data.pc);
		gem_context_register(ctx, ext_data.fpriv, id);
	} else {
		ret = proto_context_register(ext_data.fpriv, ext_data.pc, &id);
		if (ret < 0)
			goto err_pc;
	}

	args->ctx_id = id;
	drm_dbg(&i915->drm, "HW context %d created\n", args->ctx_id);

	return 0;

err_pc:
	proto_context_close(ext_data.pc);
	return ret;
}

int i915_gem_context_destroy_ioctl(struct drm_device *dev, void *data,
				   struct drm_file *file)
{
	struct drm_i915_gem_context_destroy *args = data;
	struct drm_i915_file_private *file_priv = file->driver_priv;
	struct i915_gem_proto_context *pc;
	struct i915_gem_context *ctx;

	if (args->pad != 0)
		return -EINVAL;

	if (!args->ctx_id)
		return -ENOENT;

	/* We need to hold the proto-context lock here to prevent races
	 * with finalize_create_context_locked().
	 */
	mutex_lock(&file_priv->proto_context_lock);
	ctx = xa_erase(&file_priv->context_xa, args->ctx_id);
	pc = xa_erase(&file_priv->proto_context_xa, args->ctx_id);
	mutex_unlock(&file_priv->proto_context_lock);

	if (!ctx && !pc)
		return -ENOENT;
	GEM_WARN_ON(ctx && pc);

	if (pc)
		proto_context_close(pc);

	if (ctx)
		context_close(ctx);

	return 0;
}

static int get_sseu(struct i915_gem_context *ctx,
		    struct drm_i915_gem_context_param *args)
{
	struct drm_i915_gem_context_param_sseu user_sseu;
	struct intel_context *ce;
	unsigned long lookup;
	int err;

	if (args->size == 0)
		goto out;
	else if (args->size < sizeof(user_sseu))
		return -EINVAL;

	if (copy_from_user(&user_sseu, u64_to_user_ptr(args->value),
			   sizeof(user_sseu)))
		return -EFAULT;

	if (user_sseu.rsvd)
		return -EINVAL;

	if (user_sseu.flags & ~(I915_CONTEXT_SSEU_FLAG_ENGINE_INDEX))
		return -EINVAL;

	lookup = 0;
	if (user_sseu.flags & I915_CONTEXT_SSEU_FLAG_ENGINE_INDEX)
		lookup |= LOOKUP_USER_INDEX;

	ce = lookup_user_engine(ctx, lookup, &user_sseu.engine);
	if (IS_ERR(ce))
		return PTR_ERR(ce);

	err = intel_context_lock_pinned(ce); /* serialises with set_sseu */
	if (err) {
		intel_context_put(ce);
		return err;
	}

	user_sseu.slice_mask = ce->sseu.slice_mask;
	user_sseu.subslice_mask = ce->sseu.subslice_mask;
	user_sseu.min_eus_per_subslice = ce->sseu.min_eus_per_subslice;
	user_sseu.max_eus_per_subslice = ce->sseu.max_eus_per_subslice;

	intel_context_unlock_pinned(ce);
	intel_context_put(ce);

	if (copy_to_user(u64_to_user_ptr(args->value), &user_sseu,
			 sizeof(user_sseu)))
		return -EFAULT;

out:
	args->size = sizeof(user_sseu);

	return 0;
}

int i915_gem_context_getparam_ioctl(struct drm_device *dev, void *data,
				    struct drm_file *file)
{
	struct drm_i915_file_private *file_priv = file->driver_priv;
	struct drm_i915_gem_context_param *args = data;
	struct i915_gem_context *ctx;
	struct i915_address_space *vm;
	int ret = 0;

	ctx = i915_gem_context_lookup(file_priv, args->ctx_id);
	if (IS_ERR(ctx))
		return PTR_ERR(ctx);

	switch (args->param) {
	case I915_CONTEXT_PARAM_GTT_SIZE:
		args->size = 0;
		vm = i915_gem_context_get_eb_vm(ctx);
		args->value = vm->total;
		i915_vm_put(vm);

		break;

	case I915_CONTEXT_PARAM_NO_ERROR_CAPTURE:
		args->size = 0;
		args->value = i915_gem_context_no_error_capture(ctx);
		break;

	case I915_CONTEXT_PARAM_BANNABLE:
		args->size = 0;
		args->value = i915_gem_context_is_bannable(ctx);
		break;

	case I915_CONTEXT_PARAM_RECOVERABLE:
		args->size = 0;
		args->value = i915_gem_context_is_recoverable(ctx);
		break;

	case I915_CONTEXT_PARAM_PRIORITY:
		args->size = 0;
		args->value = ctx->sched.priority;
		break;

	case I915_CONTEXT_PARAM_SSEU:
		ret = get_sseu(ctx, args);
		break;

	case I915_CONTEXT_PARAM_VM:
		ret = get_ppgtt(file_priv, ctx, args);
		break;

	case I915_CONTEXT_PARAM_PERSISTENCE:
		args->size = 0;
		args->value = i915_gem_context_is_persistent(ctx);
		break;

	case I915_CONTEXT_PARAM_NO_ZEROMAP:
	case I915_CONTEXT_PARAM_BAN_PERIOD:
	case I915_CONTEXT_PARAM_ENGINES:
	case I915_CONTEXT_PARAM_RINGSIZE:
	default:
		ret = -EINVAL;
		break;
	}

	i915_gem_context_put(ctx);
	return ret;
}

int i915_gem_context_setparam_ioctl(struct drm_device *dev, void *data,
				    struct drm_file *file)
{
	struct drm_i915_file_private *file_priv = file->driver_priv;
	struct drm_i915_gem_context_param *args = data;
	struct i915_gem_proto_context *pc;
	struct i915_gem_context *ctx;
	int ret = 0;

	mutex_lock(&file_priv->proto_context_lock);
	ctx = __context_lookup(file_priv, args->ctx_id);
	if (!ctx) {
		pc = xa_load(&file_priv->proto_context_xa, args->ctx_id);
		if (pc) {
			/* Contexts should be finalized inside
			 * GEM_CONTEXT_CREATE starting with graphics
			 * version 13.
			 */
			WARN_ON(GRAPHICS_VER(file_priv->dev_priv) > 12);
			ret = set_proto_ctx_param(file_priv, pc, args);
		} else {
			ret = -ENOENT;
		}
	}
	mutex_unlock(&file_priv->proto_context_lock);

	if (ctx) {
		ret = ctx_setparam(file_priv, ctx, args);
		i915_gem_context_put(ctx);
	}

	return ret;
}

int i915_gem_context_reset_stats_ioctl(struct drm_device *dev,
				       void *data, struct drm_file *file)
{
	struct drm_i915_private *i915 = to_i915(dev);
	struct drm_i915_reset_stats *args = data;
	struct i915_gem_context *ctx;

	if (args->flags || args->pad)
		return -EINVAL;

	ctx = i915_gem_context_lookup(file->driver_priv, args->ctx_id);
	if (IS_ERR(ctx))
		return PTR_ERR(ctx);

	/*
	 * We opt for unserialised reads here. This may result in tearing
	 * in the extremely unlikely event of a GPU hang on this context
	 * as we are querying them. If we need that extra layer of protection,
	 * we should wrap the hangstats with a seqlock.
	 */

	if (capable(CAP_SYS_ADMIN))
		args->reset_count = i915_reset_count(&i915->gpu_error);
	else
		args->reset_count = 0;

	args->batch_active = atomic_read(&ctx->guilty_count);
	args->batch_pending = atomic_read(&ctx->active_count);

	i915_gem_context_put(ctx);
	return 0;
}

/* GEM context-engines iterator: for_each_gem_engine() */
struct intel_context *
i915_gem_engines_iter_next(struct i915_gem_engines_iter *it)
{
	const struct i915_gem_engines *e = it->engines;
	struct intel_context *ctx;

	if (unlikely(!e))
		return NULL;

	do {
		if (it->idx >= e->num_engines)
			return NULL;

		ctx = e->engines[it->idx++];
	} while (!ctx);

	return ctx;
}

#if IS_ENABLED(CONFIG_DRM_I915_SELFTEST)
#include "selftests/mock_context.c"
#include "selftests/i915_gem_context.c"
#endif

void i915_gem_context_module_exit(void)
{
	kmem_cache_destroy(slab_luts);
}

int __init i915_gem_context_module_init(void)
{
	slab_luts = KMEM_CACHE(i915_lut_handle, 0);
	if (!slab_luts)
		return -ENOMEM;

	return 0;
}<|MERGE_RESOLUTION|>--- conflicted
+++ resolved
@@ -955,13 +955,10 @@
 	if (ctx->syncobj)
 		drm_syncobj_put(ctx->syncobj);
 
-<<<<<<< HEAD
-=======
 	vm = ctx->vm;
 	if (vm)
 		i915_vm_put(vm);
 
->>>>>>> d5dd580d
 	mutex_destroy(&ctx->engines_mutex);
 	mutex_destroy(&ctx->lut_mutex);
 
@@ -1193,10 +1190,7 @@
 		 */
 		i915_vm_get(vm);
 		i915_vm_close(vm);
-<<<<<<< HEAD
-=======
-	}
->>>>>>> d5dd580d
+	}
 
 	ctx->file_priv = ERR_PTR(-EBADF);
 
