--- conflicted
+++ resolved
@@ -684,14 +684,6 @@
 	struct amdgpu_ring *ring = &adev->gfx.kiq[inst].ring;
 	struct amdgpu_kiq *kiq = &adev->gfx.kiq[inst];
 	unsigned int ndw;
-<<<<<<< HEAD
-	signed long r;
-	uint32_t seq;
-
-	if (!adev->gmc.flush_pasid_uses_kiq || !ring->sched.ready ||
-	    !down_read_trylock(&adev->reset_domain->sem)) {
-
-=======
 	int r;
 	uint32_t seq;
 
@@ -703,7 +695,6 @@
 		return 0;
 
 	if (!adev->gmc.flush_pasid_uses_kiq || !ring->sched.ready) {
->>>>>>> 0c383648
 		if (adev->gmc.flush_tlb_needs_extra_type_2)
 			adev->gmc.gmc_funcs->flush_gpu_tlb_pasid(adev, pasid,
 								 2, all_hub,
@@ -717,45 +708,6 @@
 		adev->gmc.gmc_funcs->flush_gpu_tlb_pasid(adev, pasid,
 							 flush_type, all_hub,
 							 inst);
-<<<<<<< HEAD
-		return 0;
-	}
-
-	/* 2 dwords flush + 8 dwords fence */
-	ndw = kiq->pmf->invalidate_tlbs_size + 8;
-
-	if (adev->gmc.flush_tlb_needs_extra_type_2)
-		ndw += kiq->pmf->invalidate_tlbs_size;
-
-	if (adev->gmc.flush_tlb_needs_extra_type_0)
-		ndw += kiq->pmf->invalidate_tlbs_size;
-
-	spin_lock(&adev->gfx.kiq[inst].ring_lock);
-	amdgpu_ring_alloc(ring, ndw);
-	if (adev->gmc.flush_tlb_needs_extra_type_2)
-		kiq->pmf->kiq_invalidate_tlbs(ring, pasid, 2, all_hub);
-
-	if (flush_type == 2 && adev->gmc.flush_tlb_needs_extra_type_0)
-		kiq->pmf->kiq_invalidate_tlbs(ring, pasid, 0, all_hub);
-
-	kiq->pmf->kiq_invalidate_tlbs(ring, pasid, flush_type, all_hub);
-	r = amdgpu_fence_emit_polling(ring, &seq, MAX_KIQ_REG_WAIT);
-	if (r) {
-		amdgpu_ring_undo(ring);
-		spin_unlock(&adev->gfx.kiq[inst].ring_lock);
-		goto error_unlock_reset;
-	}
-
-	amdgpu_ring_commit(ring);
-	spin_unlock(&adev->gfx.kiq[inst].ring_lock);
-	r = amdgpu_fence_wait_polling(ring, seq, usec_timeout);
-	if (r < 1) {
-		dev_err(adev->dev, "wait for kiq fence error: %ld.\n", r);
-		r = -ETIME;
-		goto error_unlock_reset;
-	}
-	r = 0;
-=======
 		r = 0;
 	} else {
 		/* 2 dwords flush + 8 dwords fence */
@@ -790,7 +742,6 @@
 			r = -ETIME;
 		}
 	}
->>>>>>> 0c383648
 
 error_unlock_reset:
 	up_read(&adev->reset_domain->sem);
