--- conflicted
+++ resolved
@@ -159,11 +159,8 @@
 #if IS_ENABLED(CONFIG_DRM_AMDGPU_USERPTR)
 int amdgpu_ttm_tt_get_user_pages(struct amdgpu_bo *bo, struct page **pages,
 				 struct hmm_range **range);
-<<<<<<< HEAD
-=======
 void amdgpu_ttm_tt_discard_user_pages(struct ttm_tt *ttm,
 				      struct hmm_range *range);
->>>>>>> 1463109b
 bool amdgpu_ttm_tt_get_user_pages_done(struct ttm_tt *ttm,
 				       struct hmm_range *range);
 #else
@@ -173,13 +170,10 @@
 {
 	return -EPERM;
 }
-<<<<<<< HEAD
-=======
 static inline void amdgpu_ttm_tt_discard_user_pages(struct ttm_tt *ttm,
 						    struct hmm_range *range)
 {
 }
->>>>>>> 1463109b
 static inline bool amdgpu_ttm_tt_get_user_pages_done(struct ttm_tt *ttm,
 						     struct hmm_range *range)
 {
