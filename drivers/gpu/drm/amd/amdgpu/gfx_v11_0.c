/*
 * Copyright 2021 Advanced Micro Devices, Inc.
 *
 * Permission is hereby granted, free of charge, to any person obtaining a
 * copy of this software and associated documentation files (the "Software"),
 * to deal in the Software without restriction, including without limitation
 * the rights to use, copy, modify, merge, publish, distribute, sublicense,
 * and/or sell copies of the Software, and to permit persons to whom the
 * Software is furnished to do so, subject to the following conditions:
 *
 * The above copyright notice and this permission notice shall be included in
 * all copies or substantial portions of the Software.
 *
 * THE SOFTWARE IS PROVIDED "AS IS", WITHOUT WARRANTY OF ANY KIND, EXPRESS OR
 * IMPLIED, INCLUDING BUT NOT LIMITED TO THE WARRANTIES OF MERCHANTABILITY,
 * FITNESS FOR A PARTICULAR PURPOSE AND NONINFRINGEMENT.  IN NO EVENT SHALL
 * THE COPYRIGHT HOLDER(S) OR AUTHOR(S) BE LIABLE FOR ANY CLAIM, DAMAGES OR
 * OTHER LIABILITY, WHETHER IN AN ACTION OF CONTRACT, TORT OR OTHERWISE,
 * ARISING FROM, OUT OF OR IN CONNECTION WITH THE SOFTWARE OR THE USE OR
 * OTHER DEALINGS IN THE SOFTWARE.
 *
 */
#include <linux/delay.h>
#include <linux/kernel.h>
#include <linux/firmware.h>
#include <linux/module.h>
#include <linux/pci.h>
#include "amdgpu.h"
#include "amdgpu_gfx.h"
#include "amdgpu_psp.h"
#include "amdgpu_smu.h"
#include "amdgpu_atomfirmware.h"
#include "imu_v11_0.h"
#include "soc21.h"
#include "nvd.h"

#include "gc/gc_11_0_0_offset.h"
#include "gc/gc_11_0_0_sh_mask.h"
#include "smuio/smuio_13_0_6_offset.h"
#include "smuio/smuio_13_0_6_sh_mask.h"
#include "navi10_enum.h"
#include "ivsrcid/gfx/irqsrcs_gfx_11_0_0.h"

#include "soc15.h"
#include "soc15d.h"
#include "clearstate_gfx11.h"
#include "v11_structs.h"
#include "gfx_v11_0.h"
#include "nbio_v4_3.h"
#include "mes_v11_0.h"

#define GFX11_NUM_GFX_RINGS		1
#define GFX11_MEC_HPD_SIZE	2048

#define RLCG_UCODE_LOADING_START_ADDRESS	0x00002000L
#define RLC_PG_DELAY_3_DEFAULT_GC_11_0_1	0x1388

#define regCGTT_WD_CLK_CTRL		0x5086
#define regCGTT_WD_CLK_CTRL_BASE_IDX	1
#define regRLC_RLCS_BOOTLOAD_STATUS_gc_11_0_1	0x4e7e
#define regRLC_RLCS_BOOTLOAD_STATUS_gc_11_0_1_BASE_IDX	1

MODULE_FIRMWARE("amdgpu/gc_11_0_0_pfp.bin");
MODULE_FIRMWARE("amdgpu/gc_11_0_0_me.bin");
MODULE_FIRMWARE("amdgpu/gc_11_0_0_mec.bin");
MODULE_FIRMWARE("amdgpu/gc_11_0_0_rlc.bin");
MODULE_FIRMWARE("amdgpu/gc_11_0_0_toc.bin");
MODULE_FIRMWARE("amdgpu/gc_11_0_1_pfp.bin");
MODULE_FIRMWARE("amdgpu/gc_11_0_1_me.bin");
MODULE_FIRMWARE("amdgpu/gc_11_0_1_mec.bin");
MODULE_FIRMWARE("amdgpu/gc_11_0_1_rlc.bin");
MODULE_FIRMWARE("amdgpu/gc_11_0_2_pfp.bin");
MODULE_FIRMWARE("amdgpu/gc_11_0_2_me.bin");
MODULE_FIRMWARE("amdgpu/gc_11_0_2_mec.bin");
MODULE_FIRMWARE("amdgpu/gc_11_0_2_rlc.bin");
MODULE_FIRMWARE("amdgpu/gc_11_0_3_pfp.bin");
MODULE_FIRMWARE("amdgpu/gc_11_0_3_me.bin");
MODULE_FIRMWARE("amdgpu/gc_11_0_3_mec.bin");
MODULE_FIRMWARE("amdgpu/gc_11_0_3_rlc.bin");
MODULE_FIRMWARE("amdgpu/gc_11_0_4_pfp.bin");
MODULE_FIRMWARE("amdgpu/gc_11_0_4_me.bin");
MODULE_FIRMWARE("amdgpu/gc_11_0_4_mec.bin");
MODULE_FIRMWARE("amdgpu/gc_11_0_4_rlc.bin");

static const struct soc15_reg_golden golden_settings_gc_11_0_1[] =
{
	SOC15_REG_GOLDEN_VALUE(GC, 0, regCGTT_GS_NGG_CLK_CTRL, 0x9fff8fff, 0x00000010),
	SOC15_REG_GOLDEN_VALUE(GC, 0, regCGTT_WD_CLK_CTRL, 0xffff8fff, 0x00000010),
	SOC15_REG_GOLDEN_VALUE(GC, 0, regCPF_GCR_CNTL, 0x0007ffff, 0x0000c200),
	SOC15_REG_GOLDEN_VALUE(GC, 0, regGL2C_CTRL3, 0xffff001b, 0x00f01988),
	SOC15_REG_GOLDEN_VALUE(GC, 0, regPA_CL_ENHANCE, 0xf0ffffff, 0x00880007),
	SOC15_REG_GOLDEN_VALUE(GC, 0, regPA_SC_ENHANCE_3, 0xfffffffd, 0x00000008),
	SOC15_REG_GOLDEN_VALUE(GC, 0, regPA_SC_VRS_SURFACE_CNTL_1, 0xfff891ff, 0x55480100),
	SOC15_REG_GOLDEN_VALUE(GC, 0, regTA_CNTL_AUX, 0xf7f7ffff, 0x01030000),
	SOC15_REG_GOLDEN_VALUE(GC, 0, regTCP_CNTL2, 0xfcffffff, 0x0000000a)
};

#define DEFAULT_SH_MEM_CONFIG \
	((SH_MEM_ADDRESS_MODE_64 << SH_MEM_CONFIG__ADDRESS_MODE__SHIFT) | \
	 (SH_MEM_ALIGNMENT_MODE_UNALIGNED << SH_MEM_CONFIG__ALIGNMENT_MODE__SHIFT) | \
	 (3 << SH_MEM_CONFIG__INITIAL_INST_PREFETCH__SHIFT))

static void gfx_v11_0_disable_gpa_mode(struct amdgpu_device *adev);
static void gfx_v11_0_set_ring_funcs(struct amdgpu_device *adev);
static void gfx_v11_0_set_irq_funcs(struct amdgpu_device *adev);
static void gfx_v11_0_set_gds_init(struct amdgpu_device *adev);
static void gfx_v11_0_set_rlc_funcs(struct amdgpu_device *adev);
static void gfx_v11_0_set_mqd_funcs(struct amdgpu_device *adev);
static void gfx_v11_0_set_imu_funcs(struct amdgpu_device *adev);
static int gfx_v11_0_get_cu_info(struct amdgpu_device *adev,
                                 struct amdgpu_cu_info *cu_info);
static uint64_t gfx_v11_0_get_gpu_clock_counter(struct amdgpu_device *adev);
static void gfx_v11_0_select_se_sh(struct amdgpu_device *adev, u32 se_num,
				   u32 sh_num, u32 instance);
static u32 gfx_v11_0_get_wgp_active_bitmap_per_sh(struct amdgpu_device *adev);

static void gfx_v11_0_ring_emit_de_meta(struct amdgpu_ring *ring, bool resume);
static void gfx_v11_0_ring_emit_frame_cntl(struct amdgpu_ring *ring, bool start, bool secure);
static void gfx_v11_0_ring_emit_wreg(struct amdgpu_ring *ring, uint32_t reg,
				     uint32_t val);
static int gfx_v11_0_wait_for_rlc_autoload_complete(struct amdgpu_device *adev);
static void gfx_v11_0_ring_invalidate_tlbs(struct amdgpu_ring *ring,
					   uint16_t pasid, uint32_t flush_type,
					   bool all_hub, uint8_t dst_sel);
static void gfx_v11_0_set_safe_mode(struct amdgpu_device *adev);
static void gfx_v11_0_unset_safe_mode(struct amdgpu_device *adev);
static void gfx_v11_0_update_perf_clk(struct amdgpu_device *adev,
				      bool enable);

static void gfx11_kiq_set_resources(struct amdgpu_ring *kiq_ring, uint64_t queue_mask)
{
	amdgpu_ring_write(kiq_ring, PACKET3(PACKET3_SET_RESOURCES, 6));
	amdgpu_ring_write(kiq_ring, PACKET3_SET_RESOURCES_VMID_MASK(0) |
			  PACKET3_SET_RESOURCES_QUEUE_TYPE(0));	/* vmid_mask:0 queue_type:0 (KIQ) */
	amdgpu_ring_write(kiq_ring, lower_32_bits(queue_mask));	/* queue mask lo */
	amdgpu_ring_write(kiq_ring, upper_32_bits(queue_mask));	/* queue mask hi */
	amdgpu_ring_write(kiq_ring, 0);	/* gws mask lo */
	amdgpu_ring_write(kiq_ring, 0);	/* gws mask hi */
	amdgpu_ring_write(kiq_ring, 0);	/* oac mask */
	amdgpu_ring_write(kiq_ring, 0);	/* gds heap base:0, gds heap size:0 */
}

static void gfx11_kiq_map_queues(struct amdgpu_ring *kiq_ring,
				 struct amdgpu_ring *ring)
{
	uint64_t mqd_addr = amdgpu_bo_gpu_offset(ring->mqd_obj);
	uint64_t wptr_addr = ring->wptr_gpu_addr;
	uint32_t me = 0, eng_sel = 0;

	switch (ring->funcs->type) {
	case AMDGPU_RING_TYPE_COMPUTE:
		me = 1;
		eng_sel = 0;
		break;
	case AMDGPU_RING_TYPE_GFX:
		me = 0;
		eng_sel = 4;
		break;
	case AMDGPU_RING_TYPE_MES:
		me = 2;
		eng_sel = 5;
		break;
	default:
		WARN_ON(1);
	}

	amdgpu_ring_write(kiq_ring, PACKET3(PACKET3_MAP_QUEUES, 5));
	/* Q_sel:0, vmid:0, vidmem: 1, engine:0, num_Q:1*/
	amdgpu_ring_write(kiq_ring, /* Q_sel: 0, vmid: 0, engine: 0, num_Q: 1 */
			  PACKET3_MAP_QUEUES_QUEUE_SEL(0) | /* Queue_Sel */
			  PACKET3_MAP_QUEUES_VMID(0) | /* VMID */
			  PACKET3_MAP_QUEUES_QUEUE(ring->queue) |
			  PACKET3_MAP_QUEUES_PIPE(ring->pipe) |
			  PACKET3_MAP_QUEUES_ME((me)) |
			  PACKET3_MAP_QUEUES_QUEUE_TYPE(0) | /*queue_type: normal compute queue */
			  PACKET3_MAP_QUEUES_ALLOC_FORMAT(0) | /* alloc format: all_on_one_pipe */
			  PACKET3_MAP_QUEUES_ENGINE_SEL(eng_sel) |
			  PACKET3_MAP_QUEUES_NUM_QUEUES(1)); /* num_queues: must be 1 */
	amdgpu_ring_write(kiq_ring, PACKET3_MAP_QUEUES_DOORBELL_OFFSET(ring->doorbell_index));
	amdgpu_ring_write(kiq_ring, lower_32_bits(mqd_addr));
	amdgpu_ring_write(kiq_ring, upper_32_bits(mqd_addr));
	amdgpu_ring_write(kiq_ring, lower_32_bits(wptr_addr));
	amdgpu_ring_write(kiq_ring, upper_32_bits(wptr_addr));
}

static void gfx11_kiq_unmap_queues(struct amdgpu_ring *kiq_ring,
				   struct amdgpu_ring *ring,
				   enum amdgpu_unmap_queues_action action,
				   u64 gpu_addr, u64 seq)
{
	struct amdgpu_device *adev = kiq_ring->adev;
	uint32_t eng_sel = ring->funcs->type == AMDGPU_RING_TYPE_GFX ? 4 : 0;

	if (adev->enable_mes && !adev->gfx.kiq.ring.sched.ready) {
		amdgpu_mes_unmap_legacy_queue(adev, ring, action, gpu_addr, seq);
		return;
	}

	amdgpu_ring_write(kiq_ring, PACKET3(PACKET3_UNMAP_QUEUES, 4));
	amdgpu_ring_write(kiq_ring, /* Q_sel: 0, vmid: 0, engine: 0, num_Q: 1 */
			  PACKET3_UNMAP_QUEUES_ACTION(action) |
			  PACKET3_UNMAP_QUEUES_QUEUE_SEL(0) |
			  PACKET3_UNMAP_QUEUES_ENGINE_SEL(eng_sel) |
			  PACKET3_UNMAP_QUEUES_NUM_QUEUES(1));
	amdgpu_ring_write(kiq_ring,
		  PACKET3_UNMAP_QUEUES_DOORBELL_OFFSET0(ring->doorbell_index));

	if (action == PREEMPT_QUEUES_NO_UNMAP) {
		amdgpu_ring_write(kiq_ring, lower_32_bits(gpu_addr));
		amdgpu_ring_write(kiq_ring, upper_32_bits(gpu_addr));
		amdgpu_ring_write(kiq_ring, seq);
	} else {
		amdgpu_ring_write(kiq_ring, 0);
		amdgpu_ring_write(kiq_ring, 0);
		amdgpu_ring_write(kiq_ring, 0);
	}
}

static void gfx11_kiq_query_status(struct amdgpu_ring *kiq_ring,
				   struct amdgpu_ring *ring,
				   u64 addr,
				   u64 seq)
{
	uint32_t eng_sel = ring->funcs->type == AMDGPU_RING_TYPE_GFX ? 4 : 0;

	amdgpu_ring_write(kiq_ring, PACKET3(PACKET3_QUERY_STATUS, 5));
	amdgpu_ring_write(kiq_ring,
			  PACKET3_QUERY_STATUS_CONTEXT_ID(0) |
			  PACKET3_QUERY_STATUS_INTERRUPT_SEL(0) |
			  PACKET3_QUERY_STATUS_COMMAND(2));
	amdgpu_ring_write(kiq_ring, /* Q_sel: 0, vmid: 0, engine: 0, num_Q: 1 */
			  PACKET3_QUERY_STATUS_DOORBELL_OFFSET(ring->doorbell_index) |
			  PACKET3_QUERY_STATUS_ENG_SEL(eng_sel));
	amdgpu_ring_write(kiq_ring, lower_32_bits(addr));
	amdgpu_ring_write(kiq_ring, upper_32_bits(addr));
	amdgpu_ring_write(kiq_ring, lower_32_bits(seq));
	amdgpu_ring_write(kiq_ring, upper_32_bits(seq));
}

static void gfx11_kiq_invalidate_tlbs(struct amdgpu_ring *kiq_ring,
				uint16_t pasid, uint32_t flush_type,
				bool all_hub)
{
	gfx_v11_0_ring_invalidate_tlbs(kiq_ring, pasid, flush_type, all_hub, 1);
}

static const struct kiq_pm4_funcs gfx_v11_0_kiq_pm4_funcs = {
	.kiq_set_resources = gfx11_kiq_set_resources,
	.kiq_map_queues = gfx11_kiq_map_queues,
	.kiq_unmap_queues = gfx11_kiq_unmap_queues,
	.kiq_query_status = gfx11_kiq_query_status,
	.kiq_invalidate_tlbs = gfx11_kiq_invalidate_tlbs,
	.set_resources_size = 8,
	.map_queues_size = 7,
	.unmap_queues_size = 6,
	.query_status_size = 7,
	.invalidate_tlbs_size = 2,
};

static void gfx_v11_0_set_kiq_pm4_funcs(struct amdgpu_device *adev)
{
	adev->gfx.kiq.pmf = &gfx_v11_0_kiq_pm4_funcs;
}

static void gfx_v11_0_init_golden_registers(struct amdgpu_device *adev)
{
	switch (adev->ip_versions[GC_HWIP][0]) {
	case IP_VERSION(11, 0, 1):
	case IP_VERSION(11, 0, 4):
		soc15_program_register_sequence(adev,
						golden_settings_gc_11_0_1,
						(const u32)ARRAY_SIZE(golden_settings_gc_11_0_1));
		break;
	default:
		break;
	}
}

static void gfx_v11_0_write_data_to_reg(struct amdgpu_ring *ring, int eng_sel,
				       bool wc, uint32_t reg, uint32_t val)
{
	amdgpu_ring_write(ring, PACKET3(PACKET3_WRITE_DATA, 3));
	amdgpu_ring_write(ring, WRITE_DATA_ENGINE_SEL(eng_sel) |
			  WRITE_DATA_DST_SEL(0) | (wc ? WR_CONFIRM : 0));
	amdgpu_ring_write(ring, reg);
	amdgpu_ring_write(ring, 0);
	amdgpu_ring_write(ring, val);
}

static void gfx_v11_0_wait_reg_mem(struct amdgpu_ring *ring, int eng_sel,
				  int mem_space, int opt, uint32_t addr0,
				  uint32_t addr1, uint32_t ref, uint32_t mask,
				  uint32_t inv)
{
	amdgpu_ring_write(ring, PACKET3(PACKET3_WAIT_REG_MEM, 5));
	amdgpu_ring_write(ring,
			  /* memory (1) or register (0) */
			  (WAIT_REG_MEM_MEM_SPACE(mem_space) |
			   WAIT_REG_MEM_OPERATION(opt) | /* wait */
			   WAIT_REG_MEM_FUNCTION(3) |  /* equal */
			   WAIT_REG_MEM_ENGINE(eng_sel)));

	if (mem_space)
		BUG_ON(addr0 & 0x3); /* Dword align */
	amdgpu_ring_write(ring, addr0);
	amdgpu_ring_write(ring, addr1);
	amdgpu_ring_write(ring, ref);
	amdgpu_ring_write(ring, mask);
	amdgpu_ring_write(ring, inv); /* poll interval */
}

static int gfx_v11_0_ring_test_ring(struct amdgpu_ring *ring)
{
	struct amdgpu_device *adev = ring->adev;
	uint32_t scratch = SOC15_REG_OFFSET(GC, 0, regSCRATCH_REG0);
	uint32_t tmp = 0;
	unsigned i;
	int r;

	WREG32(scratch, 0xCAFEDEAD);
	r = amdgpu_ring_alloc(ring, 5);
	if (r) {
		DRM_ERROR("amdgpu: cp failed to lock ring %d (%d).\n",
			  ring->idx, r);
		return r;
	}

	if (ring->funcs->type == AMDGPU_RING_TYPE_KIQ) {
		gfx_v11_0_ring_emit_wreg(ring, scratch, 0xDEADBEEF);
	} else {
		amdgpu_ring_write(ring, PACKET3(PACKET3_SET_UCONFIG_REG, 1));
		amdgpu_ring_write(ring, scratch -
				  PACKET3_SET_UCONFIG_REG_START);
		amdgpu_ring_write(ring, 0xDEADBEEF);
	}
	amdgpu_ring_commit(ring);

	for (i = 0; i < adev->usec_timeout; i++) {
		tmp = RREG32(scratch);
		if (tmp == 0xDEADBEEF)
			break;
		if (amdgpu_emu_mode == 1)
			msleep(1);
		else
			udelay(1);
	}

	if (i >= adev->usec_timeout)
		r = -ETIMEDOUT;
	return r;
}

static int gfx_v11_0_ring_test_ib(struct amdgpu_ring *ring, long timeout)
{
	struct amdgpu_device *adev = ring->adev;
	struct amdgpu_ib ib;
	struct dma_fence *f = NULL;
	unsigned index;
	uint64_t gpu_addr;
	volatile uint32_t *cpu_ptr;
	long r;

	/* MES KIQ fw hasn't indirect buffer support for now */
	if (adev->enable_mes_kiq &&
	    ring->funcs->type == AMDGPU_RING_TYPE_KIQ)
		return 0;

	memset(&ib, 0, sizeof(ib));

	if (ring->is_mes_queue) {
		uint32_t padding, offset;

		offset = amdgpu_mes_ctx_get_offs(ring, AMDGPU_MES_CTX_IB_OFFS);
		padding = amdgpu_mes_ctx_get_offs(ring,
						  AMDGPU_MES_CTX_PADDING_OFFS);

		ib.gpu_addr = amdgpu_mes_ctx_get_offs_gpu_addr(ring, offset);
		ib.ptr = amdgpu_mes_ctx_get_offs_cpu_addr(ring, offset);

		gpu_addr = amdgpu_mes_ctx_get_offs_gpu_addr(ring, padding);
		cpu_ptr = amdgpu_mes_ctx_get_offs_cpu_addr(ring, padding);
		*cpu_ptr = cpu_to_le32(0xCAFEDEAD);
	} else {
		r = amdgpu_device_wb_get(adev, &index);
		if (r)
			return r;

		gpu_addr = adev->wb.gpu_addr + (index * 4);
		adev->wb.wb[index] = cpu_to_le32(0xCAFEDEAD);
		cpu_ptr = &adev->wb.wb[index];

		r = amdgpu_ib_get(adev, NULL, 16, AMDGPU_IB_POOL_DIRECT, &ib);
		if (r) {
			DRM_ERROR("amdgpu: failed to get ib (%ld).\n", r);
			goto err1;
		}
	}

	ib.ptr[0] = PACKET3(PACKET3_WRITE_DATA, 3);
	ib.ptr[1] = WRITE_DATA_DST_SEL(5) | WR_CONFIRM;
	ib.ptr[2] = lower_32_bits(gpu_addr);
	ib.ptr[3] = upper_32_bits(gpu_addr);
	ib.ptr[4] = 0xDEADBEEF;
	ib.length_dw = 5;

	r = amdgpu_ib_schedule(ring, 1, &ib, NULL, &f);
	if (r)
		goto err2;

	r = dma_fence_wait_timeout(f, false, timeout);
	if (r == 0) {
		r = -ETIMEDOUT;
		goto err2;
	} else if (r < 0) {
		goto err2;
	}

	if (le32_to_cpu(*cpu_ptr) == 0xDEADBEEF)
		r = 0;
	else
		r = -EINVAL;
err2:
	if (!ring->is_mes_queue)
		amdgpu_ib_free(adev, &ib, NULL);
	dma_fence_put(f);
err1:
	if (!ring->is_mes_queue)
		amdgpu_device_wb_free(adev, index);
	return r;
}

static void gfx_v11_0_free_microcode(struct amdgpu_device *adev)
{
	amdgpu_ucode_release(&adev->gfx.pfp_fw);
	amdgpu_ucode_release(&adev->gfx.me_fw);
	amdgpu_ucode_release(&adev->gfx.rlc_fw);
	amdgpu_ucode_release(&adev->gfx.mec_fw);

	kfree(adev->gfx.rlc.register_list_format);
}

static int gfx_v11_0_init_toc_microcode(struct amdgpu_device *adev, const char *ucode_prefix)
{
	const struct psp_firmware_header_v1_0 *toc_hdr;
	int err = 0;
	char fw_name[40];

	snprintf(fw_name, sizeof(fw_name), "amdgpu/%s_toc.bin", ucode_prefix);
	err = amdgpu_ucode_request(adev, &adev->psp.toc_fw, fw_name);
	if (err)
		goto out;

	toc_hdr = (const struct psp_firmware_header_v1_0 *)adev->psp.toc_fw->data;
	adev->psp.toc.fw_version = le32_to_cpu(toc_hdr->header.ucode_version);
	adev->psp.toc.feature_version = le32_to_cpu(toc_hdr->sos.fw_version);
	adev->psp.toc.size_bytes = le32_to_cpu(toc_hdr->header.ucode_size_bytes);
	adev->psp.toc.start_addr = (uint8_t *)toc_hdr +
				le32_to_cpu(toc_hdr->header.ucode_array_offset_bytes);
	return 0;
out:
	amdgpu_ucode_release(&adev->psp.toc_fw);
	return err;
}

static int gfx_v11_0_init_microcode(struct amdgpu_device *adev)
{
	char fw_name[40];
	char ucode_prefix[30];
	int err;
	const struct rlc_firmware_header_v2_0 *rlc_hdr;
	uint16_t version_major;
	uint16_t version_minor;

	DRM_DEBUG("\n");

	amdgpu_ucode_ip_version_decode(adev, GC_HWIP, ucode_prefix, sizeof(ucode_prefix));

	snprintf(fw_name, sizeof(fw_name), "amdgpu/%s_pfp.bin", ucode_prefix);
	err = amdgpu_ucode_request(adev, &adev->gfx.pfp_fw, fw_name);
	if (err)
		goto out;
	/* check pfp fw hdr version to decide if enable rs64 for gfx11.*/
	adev->gfx.rs64_enable = amdgpu_ucode_hdr_version(
				(union amdgpu_firmware_header *)
				adev->gfx.pfp_fw->data, 2, 0);
	if (adev->gfx.rs64_enable) {
		dev_info(adev->dev, "CP RS64 enable\n");
		amdgpu_gfx_cp_init_microcode(adev, AMDGPU_UCODE_ID_CP_RS64_PFP);
		amdgpu_gfx_cp_init_microcode(adev, AMDGPU_UCODE_ID_CP_RS64_PFP_P0_STACK);
		amdgpu_gfx_cp_init_microcode(adev, AMDGPU_UCODE_ID_CP_RS64_PFP_P1_STACK);
	} else {
		amdgpu_gfx_cp_init_microcode(adev, AMDGPU_UCODE_ID_CP_PFP);
	}

	snprintf(fw_name, sizeof(fw_name), "amdgpu/%s_me.bin", ucode_prefix);
	err = amdgpu_ucode_request(adev, &adev->gfx.me_fw, fw_name);
	if (err)
		goto out;
	if (adev->gfx.rs64_enable) {
		amdgpu_gfx_cp_init_microcode(adev, AMDGPU_UCODE_ID_CP_RS64_ME);
		amdgpu_gfx_cp_init_microcode(adev, AMDGPU_UCODE_ID_CP_RS64_ME_P0_STACK);
		amdgpu_gfx_cp_init_microcode(adev, AMDGPU_UCODE_ID_CP_RS64_ME_P1_STACK);
	} else {
		amdgpu_gfx_cp_init_microcode(adev, AMDGPU_UCODE_ID_CP_ME);
	}

	if (!amdgpu_sriov_vf(adev)) {
		snprintf(fw_name, sizeof(fw_name), "amdgpu/%s_rlc.bin", ucode_prefix);
		err = amdgpu_ucode_request(adev, &adev->gfx.rlc_fw, fw_name);
		if (err)
			goto out;
		rlc_hdr = (const struct rlc_firmware_header_v2_0 *)adev->gfx.rlc_fw->data;
		version_major = le16_to_cpu(rlc_hdr->header.header_version_major);
		version_minor = le16_to_cpu(rlc_hdr->header.header_version_minor);
		err = amdgpu_gfx_rlc_init_microcode(adev, version_major, version_minor);
		if (err)
			goto out;
	}

	snprintf(fw_name, sizeof(fw_name), "amdgpu/%s_mec.bin", ucode_prefix);
	err = amdgpu_ucode_request(adev, &adev->gfx.mec_fw, fw_name);
	if (err)
		goto out;
	if (adev->gfx.rs64_enable) {
		amdgpu_gfx_cp_init_microcode(adev, AMDGPU_UCODE_ID_CP_RS64_MEC);
		amdgpu_gfx_cp_init_microcode(adev, AMDGPU_UCODE_ID_CP_RS64_MEC_P0_STACK);
		amdgpu_gfx_cp_init_microcode(adev, AMDGPU_UCODE_ID_CP_RS64_MEC_P1_STACK);
		amdgpu_gfx_cp_init_microcode(adev, AMDGPU_UCODE_ID_CP_RS64_MEC_P2_STACK);
		amdgpu_gfx_cp_init_microcode(adev, AMDGPU_UCODE_ID_CP_RS64_MEC_P3_STACK);
	} else {
		amdgpu_gfx_cp_init_microcode(adev, AMDGPU_UCODE_ID_CP_MEC1);
		amdgpu_gfx_cp_init_microcode(adev, AMDGPU_UCODE_ID_CP_MEC1_JT);
	}

	if (adev->firmware.load_type == AMDGPU_FW_LOAD_RLC_BACKDOOR_AUTO)
		err = gfx_v11_0_init_toc_microcode(adev, ucode_prefix);

	/* only one MEC for gfx 11.0.0. */
	adev->gfx.mec2_fw = NULL;

out:
	if (err) {
		amdgpu_ucode_release(&adev->gfx.pfp_fw);
		amdgpu_ucode_release(&adev->gfx.me_fw);
		amdgpu_ucode_release(&adev->gfx.rlc_fw);
		amdgpu_ucode_release(&adev->gfx.mec_fw);
	}

	return err;
}

static u32 gfx_v11_0_get_csb_size(struct amdgpu_device *adev)
{
	u32 count = 0;
	const struct cs_section_def *sect = NULL;
	const struct cs_extent_def *ext = NULL;

	/* begin clear state */
	count += 2;
	/* context control state */
	count += 3;

	for (sect = gfx11_cs_data; sect->section != NULL; ++sect) {
		for (ext = sect->section; ext->extent != NULL; ++ext) {
			if (sect->id == SECT_CONTEXT)
				count += 2 + ext->reg_count;
			else
				return 0;
		}
	}

	/* set PA_SC_TILE_STEERING_OVERRIDE */
	count += 3;
	/* end clear state */
	count += 2;
	/* clear state */
	count += 2;

	return count;
}

static void gfx_v11_0_get_csb_buffer(struct amdgpu_device *adev,
				    volatile u32 *buffer)
{
	u32 count = 0, i;
	const struct cs_section_def *sect = NULL;
	const struct cs_extent_def *ext = NULL;
	int ctx_reg_offset;

	if (adev->gfx.rlc.cs_data == NULL)
		return;
	if (buffer == NULL)
		return;

	buffer[count++] = cpu_to_le32(PACKET3(PACKET3_PREAMBLE_CNTL, 0));
	buffer[count++] = cpu_to_le32(PACKET3_PREAMBLE_BEGIN_CLEAR_STATE);

	buffer[count++] = cpu_to_le32(PACKET3(PACKET3_CONTEXT_CONTROL, 1));
	buffer[count++] = cpu_to_le32(0x80000000);
	buffer[count++] = cpu_to_le32(0x80000000);

	for (sect = adev->gfx.rlc.cs_data; sect->section != NULL; ++sect) {
		for (ext = sect->section; ext->extent != NULL; ++ext) {
			if (sect->id == SECT_CONTEXT) {
				buffer[count++] =
					cpu_to_le32(PACKET3(PACKET3_SET_CONTEXT_REG, ext->reg_count));
				buffer[count++] = cpu_to_le32(ext->reg_index -
						PACKET3_SET_CONTEXT_REG_START);
				for (i = 0; i < ext->reg_count; i++)
					buffer[count++] = cpu_to_le32(ext->extent[i]);
			} else {
				return;
			}
		}
	}

	ctx_reg_offset =
		SOC15_REG_OFFSET(GC, 0, regPA_SC_TILE_STEERING_OVERRIDE) - PACKET3_SET_CONTEXT_REG_START;
	buffer[count++] = cpu_to_le32(PACKET3(PACKET3_SET_CONTEXT_REG, 1));
	buffer[count++] = cpu_to_le32(ctx_reg_offset);
	buffer[count++] = cpu_to_le32(adev->gfx.config.pa_sc_tile_steering_override);

	buffer[count++] = cpu_to_le32(PACKET3(PACKET3_PREAMBLE_CNTL, 0));
	buffer[count++] = cpu_to_le32(PACKET3_PREAMBLE_END_CLEAR_STATE);

	buffer[count++] = cpu_to_le32(PACKET3(PACKET3_CLEAR_STATE, 0));
	buffer[count++] = cpu_to_le32(0);
}

static void gfx_v11_0_rlc_fini(struct amdgpu_device *adev)
{
	/* clear state block */
	amdgpu_bo_free_kernel(&adev->gfx.rlc.clear_state_obj,
			&adev->gfx.rlc.clear_state_gpu_addr,
			(void **)&adev->gfx.rlc.cs_ptr);

	/* jump table block */
	amdgpu_bo_free_kernel(&adev->gfx.rlc.cp_table_obj,
			&adev->gfx.rlc.cp_table_gpu_addr,
			(void **)&adev->gfx.rlc.cp_table_ptr);
}

static void gfx_v11_0_init_rlcg_reg_access_ctrl(struct amdgpu_device *adev)
{
	struct amdgpu_rlcg_reg_access_ctrl *reg_access_ctrl;

	reg_access_ctrl = &adev->gfx.rlc.reg_access_ctrl;
	reg_access_ctrl->scratch_reg0 = SOC15_REG_OFFSET(GC, 0, regSCRATCH_REG0);
	reg_access_ctrl->scratch_reg1 = SOC15_REG_OFFSET(GC, 0, regSCRATCH_REG1);
	reg_access_ctrl->scratch_reg2 = SOC15_REG_OFFSET(GC, 0, regSCRATCH_REG2);
	reg_access_ctrl->scratch_reg3 = SOC15_REG_OFFSET(GC, 0, regSCRATCH_REG3);
	reg_access_ctrl->grbm_cntl = SOC15_REG_OFFSET(GC, 0, regGRBM_GFX_CNTL);
	reg_access_ctrl->grbm_idx = SOC15_REG_OFFSET(GC, 0, regGRBM_GFX_INDEX);
	reg_access_ctrl->spare_int = SOC15_REG_OFFSET(GC, 0, regRLC_SPARE_INT_0);
	adev->gfx.rlc.rlcg_reg_access_supported = true;
}

static int gfx_v11_0_rlc_init(struct amdgpu_device *adev)
{
	const struct cs_section_def *cs_data;
	int r;

	adev->gfx.rlc.cs_data = gfx11_cs_data;

	cs_data = adev->gfx.rlc.cs_data;

	if (cs_data) {
		/* init clear state block */
		r = amdgpu_gfx_rlc_init_csb(adev);
		if (r)
			return r;
	}

	/* init spm vmid with 0xf */
	if (adev->gfx.rlc.funcs->update_spm_vmid)
		adev->gfx.rlc.funcs->update_spm_vmid(adev, 0xf);

	return 0;
}

static void gfx_v11_0_mec_fini(struct amdgpu_device *adev)
{
	amdgpu_bo_free_kernel(&adev->gfx.mec.hpd_eop_obj, NULL, NULL);
	amdgpu_bo_free_kernel(&adev->gfx.mec.mec_fw_obj, NULL, NULL);
	amdgpu_bo_free_kernel(&adev->gfx.mec.mec_fw_data_obj, NULL, NULL);
}

static void gfx_v11_0_me_init(struct amdgpu_device *adev)
{
	bitmap_zero(adev->gfx.me.queue_bitmap, AMDGPU_MAX_GFX_QUEUES);

	amdgpu_gfx_graphics_queue_acquire(adev);
}

static int gfx_v11_0_mec_init(struct amdgpu_device *adev)
{
	int r;
	u32 *hpd;
	size_t mec_hpd_size;

	bitmap_zero(adev->gfx.mec.queue_bitmap, AMDGPU_MAX_COMPUTE_QUEUES);

	/* take ownership of the relevant compute queues */
	amdgpu_gfx_compute_queue_acquire(adev);
	mec_hpd_size = adev->gfx.num_compute_rings * GFX11_MEC_HPD_SIZE;

	if (mec_hpd_size) {
		r = amdgpu_bo_create_reserved(adev, mec_hpd_size, PAGE_SIZE,
					      AMDGPU_GEM_DOMAIN_GTT,
					      &adev->gfx.mec.hpd_eop_obj,
					      &adev->gfx.mec.hpd_eop_gpu_addr,
					      (void **)&hpd);
		if (r) {
			dev_warn(adev->dev, "(%d) create HDP EOP bo failed\n", r);
			gfx_v11_0_mec_fini(adev);
			return r;
		}

		memset(hpd, 0, mec_hpd_size);

		amdgpu_bo_kunmap(adev->gfx.mec.hpd_eop_obj);
		amdgpu_bo_unreserve(adev->gfx.mec.hpd_eop_obj);
	}

	return 0;
}

static uint32_t wave_read_ind(struct amdgpu_device *adev, uint32_t wave, uint32_t address)
{
	WREG32_SOC15(GC, 0, regSQ_IND_INDEX,
		(wave << SQ_IND_INDEX__WAVE_ID__SHIFT) |
		(address << SQ_IND_INDEX__INDEX__SHIFT));
	return RREG32_SOC15(GC, 0, regSQ_IND_DATA);
}

static void wave_read_regs(struct amdgpu_device *adev, uint32_t wave,
			   uint32_t thread, uint32_t regno,
			   uint32_t num, uint32_t *out)
{
	WREG32_SOC15(GC, 0, regSQ_IND_INDEX,
		(wave << SQ_IND_INDEX__WAVE_ID__SHIFT) |
		(regno << SQ_IND_INDEX__INDEX__SHIFT) |
		(thread << SQ_IND_INDEX__WORKITEM_ID__SHIFT) |
		(SQ_IND_INDEX__AUTO_INCR_MASK));
	while (num--)
		*(out++) = RREG32_SOC15(GC, 0, regSQ_IND_DATA);
}

static void gfx_v11_0_read_wave_data(struct amdgpu_device *adev, uint32_t simd, uint32_t wave, uint32_t *dst, int *no_fields)
{
	/* in gfx11 the SIMD_ID is specified as part of the INSTANCE
	 * field when performing a select_se_sh so it should be
	 * zero here */
	WARN_ON(simd != 0);

	/* type 2 wave data */
	dst[(*no_fields)++] = 2;
	dst[(*no_fields)++] = wave_read_ind(adev, wave, ixSQ_WAVE_STATUS);
	dst[(*no_fields)++] = wave_read_ind(adev, wave, ixSQ_WAVE_PC_LO);
	dst[(*no_fields)++] = wave_read_ind(adev, wave, ixSQ_WAVE_PC_HI);
	dst[(*no_fields)++] = wave_read_ind(adev, wave, ixSQ_WAVE_EXEC_LO);
	dst[(*no_fields)++] = wave_read_ind(adev, wave, ixSQ_WAVE_EXEC_HI);
	dst[(*no_fields)++] = wave_read_ind(adev, wave, ixSQ_WAVE_HW_ID1);
	dst[(*no_fields)++] = wave_read_ind(adev, wave, ixSQ_WAVE_HW_ID2);
	dst[(*no_fields)++] = wave_read_ind(adev, wave, ixSQ_WAVE_GPR_ALLOC);
	dst[(*no_fields)++] = wave_read_ind(adev, wave, ixSQ_WAVE_LDS_ALLOC);
	dst[(*no_fields)++] = wave_read_ind(adev, wave, ixSQ_WAVE_TRAPSTS);
	dst[(*no_fields)++] = wave_read_ind(adev, wave, ixSQ_WAVE_IB_STS);
	dst[(*no_fields)++] = wave_read_ind(adev, wave, ixSQ_WAVE_IB_STS2);
	dst[(*no_fields)++] = wave_read_ind(adev, wave, ixSQ_WAVE_IB_DBG1);
	dst[(*no_fields)++] = wave_read_ind(adev, wave, ixSQ_WAVE_M0);
	dst[(*no_fields)++] = wave_read_ind(adev, wave, ixSQ_WAVE_MODE);
}

static void gfx_v11_0_read_wave_sgprs(struct amdgpu_device *adev, uint32_t simd,
				     uint32_t wave, uint32_t start,
				     uint32_t size, uint32_t *dst)
{
	WARN_ON(simd != 0);

	wave_read_regs(
		adev, wave, 0, start + SQIND_WAVE_SGPRS_OFFSET, size,
		dst);
}

static void gfx_v11_0_read_wave_vgprs(struct amdgpu_device *adev, uint32_t simd,
				      uint32_t wave, uint32_t thread,
				      uint32_t start, uint32_t size,
				      uint32_t *dst)
{
	wave_read_regs(
		adev, wave, thread,
		start + SQIND_WAVE_VGPRS_OFFSET, size, dst);
}

static void gfx_v11_0_select_me_pipe_q(struct amdgpu_device *adev,
									  u32 me, u32 pipe, u32 q, u32 vm)
{
	soc21_grbm_select(adev, me, pipe, q, vm);
}

static const struct amdgpu_gfx_funcs gfx_v11_0_gfx_funcs = {
	.get_gpu_clock_counter = &gfx_v11_0_get_gpu_clock_counter,
	.select_se_sh = &gfx_v11_0_select_se_sh,
	.read_wave_data = &gfx_v11_0_read_wave_data,
	.read_wave_sgprs = &gfx_v11_0_read_wave_sgprs,
	.read_wave_vgprs = &gfx_v11_0_read_wave_vgprs,
	.select_me_pipe_q = &gfx_v11_0_select_me_pipe_q,
	.update_perfmon_mgcg = &gfx_v11_0_update_perf_clk,
};

static int gfx_v11_0_gpu_early_init(struct amdgpu_device *adev)
{

	switch (adev->ip_versions[GC_HWIP][0]) {
	case IP_VERSION(11, 0, 0):
	case IP_VERSION(11, 0, 2):
	case IP_VERSION(11, 0, 3):
		adev->gfx.config.max_hw_contexts = 8;
		adev->gfx.config.sc_prim_fifo_size_frontend = 0x20;
		adev->gfx.config.sc_prim_fifo_size_backend = 0x100;
		adev->gfx.config.sc_hiz_tile_fifo_size = 0;
		adev->gfx.config.sc_earlyz_tile_fifo_size = 0x4C0;
		break;
	case IP_VERSION(11, 0, 1):
	case IP_VERSION(11, 0, 4):
		adev->gfx.config.max_hw_contexts = 8;
		adev->gfx.config.sc_prim_fifo_size_frontend = 0x20;
		adev->gfx.config.sc_prim_fifo_size_backend = 0x100;
		adev->gfx.config.sc_hiz_tile_fifo_size = 0x80;
		adev->gfx.config.sc_earlyz_tile_fifo_size = 0x300;
		break;
	default:
		BUG();
		break;
	}

	return 0;
}

static int gfx_v11_0_gfx_ring_init(struct amdgpu_device *adev, int ring_id,
				   int me, int pipe, int queue)
{
	int r;
	struct amdgpu_ring *ring;
	unsigned int irq_type;

	ring = &adev->gfx.gfx_ring[ring_id];

	ring->me = me;
	ring->pipe = pipe;
	ring->queue = queue;

	ring->ring_obj = NULL;
	ring->use_doorbell = true;

	if (!ring_id)
		ring->doorbell_index = adev->doorbell_index.gfx_ring0 << 1;
	else
		ring->doorbell_index = adev->doorbell_index.gfx_ring1 << 1;
	sprintf(ring->name, "gfx_%d.%d.%d", ring->me, ring->pipe, ring->queue);

	irq_type = AMDGPU_CP_IRQ_GFX_ME0_PIPE0_EOP + ring->pipe;
	r = amdgpu_ring_init(adev, ring, 1024, &adev->gfx.eop_irq, irq_type,
			     AMDGPU_RING_PRIO_DEFAULT, NULL);
	if (r)
		return r;
	return 0;
}

static int gfx_v11_0_compute_ring_init(struct amdgpu_device *adev, int ring_id,
				       int mec, int pipe, int queue)
{
	int r;
	unsigned irq_type;
	struct amdgpu_ring *ring;
	unsigned int hw_prio;

	ring = &adev->gfx.compute_ring[ring_id];

	/* mec0 is me1 */
	ring->me = mec + 1;
	ring->pipe = pipe;
	ring->queue = queue;

	ring->ring_obj = NULL;
	ring->use_doorbell = true;
	ring->doorbell_index = (adev->doorbell_index.mec_ring0 + ring_id) << 1;
	ring->eop_gpu_addr = adev->gfx.mec.hpd_eop_gpu_addr
				+ (ring_id * GFX11_MEC_HPD_SIZE);
	sprintf(ring->name, "comp_%d.%d.%d", ring->me, ring->pipe, ring->queue);

	irq_type = AMDGPU_CP_IRQ_COMPUTE_MEC1_PIPE0_EOP
		+ ((ring->me - 1) * adev->gfx.mec.num_pipe_per_mec)
		+ ring->pipe;
	hw_prio = amdgpu_gfx_is_high_priority_compute_queue(adev, ring) ?
			AMDGPU_GFX_PIPE_PRIO_HIGH : AMDGPU_GFX_PIPE_PRIO_NORMAL;
	/* type-2 packets are deprecated on MEC, use type-3 instead */
	r = amdgpu_ring_init(adev, ring, 1024, &adev->gfx.eop_irq, irq_type,
			     hw_prio, NULL);
	if (r)
		return r;

	return 0;
}

static struct {
	SOC21_FIRMWARE_ID	id;
	unsigned int		offset;
	unsigned int		size;
} rlc_autoload_info[SOC21_FIRMWARE_ID_MAX];

static void gfx_v11_0_parse_rlc_toc(struct amdgpu_device *adev, void *rlc_toc)
{
	RLC_TABLE_OF_CONTENT *ucode = rlc_toc;

	while (ucode && (ucode->id > SOC21_FIRMWARE_ID_INVALID) &&
			(ucode->id < SOC21_FIRMWARE_ID_MAX)) {
		rlc_autoload_info[ucode->id].id = ucode->id;
		rlc_autoload_info[ucode->id].offset = ucode->offset * 4;
		rlc_autoload_info[ucode->id].size = ucode->size * 4;

		ucode++;
	}
}

static uint32_t gfx_v11_0_calc_toc_total_size(struct amdgpu_device *adev)
{
	uint32_t total_size = 0;
	SOC21_FIRMWARE_ID id;

	gfx_v11_0_parse_rlc_toc(adev, adev->psp.toc.start_addr);

	for (id = SOC21_FIRMWARE_ID_RLC_G_UCODE; id < SOC21_FIRMWARE_ID_MAX; id++)
		total_size += rlc_autoload_info[id].size;

	/* In case the offset in rlc toc ucode is aligned */
	if (total_size < rlc_autoload_info[SOC21_FIRMWARE_ID_MAX-1].offset)
		total_size = rlc_autoload_info[SOC21_FIRMWARE_ID_MAX-1].offset +
			rlc_autoload_info[SOC21_FIRMWARE_ID_MAX-1].size;

	return total_size;
}

static int gfx_v11_0_rlc_autoload_buffer_init(struct amdgpu_device *adev)
{
	int r;
	uint32_t total_size;

	total_size = gfx_v11_0_calc_toc_total_size(adev);

	r = amdgpu_bo_create_reserved(adev, total_size, 64 * 1024,
				      AMDGPU_GEM_DOMAIN_VRAM |
				      AMDGPU_GEM_DOMAIN_GTT,
				      &adev->gfx.rlc.rlc_autoload_bo,
				      &adev->gfx.rlc.rlc_autoload_gpu_addr,
				      (void **)&adev->gfx.rlc.rlc_autoload_ptr);

	if (r) {
		dev_err(adev->dev, "(%d) failed to create fw autoload bo\n", r);
		return r;
	}

	return 0;
}

static void gfx_v11_0_rlc_backdoor_autoload_copy_ucode(struct amdgpu_device *adev,
					      SOC21_FIRMWARE_ID id,
			    		      const void *fw_data,
					      uint32_t fw_size,
					      uint32_t *fw_autoload_mask)
{
	uint32_t toc_offset;
	uint32_t toc_fw_size;
	char *ptr = adev->gfx.rlc.rlc_autoload_ptr;

	if (id <= SOC21_FIRMWARE_ID_INVALID || id >= SOC21_FIRMWARE_ID_MAX)
		return;

	toc_offset = rlc_autoload_info[id].offset;
	toc_fw_size = rlc_autoload_info[id].size;

	if (fw_size == 0)
		fw_size = toc_fw_size;

	if (fw_size > toc_fw_size)
		fw_size = toc_fw_size;

	memcpy(ptr + toc_offset, fw_data, fw_size);

	if (fw_size < toc_fw_size)
		memset(ptr + toc_offset + fw_size, 0, toc_fw_size - fw_size);

	if ((id != SOC21_FIRMWARE_ID_RS64_PFP) && (id != SOC21_FIRMWARE_ID_RS64_ME))
		*(uint64_t *)fw_autoload_mask |= 1ULL << id;
}

static void gfx_v11_0_rlc_backdoor_autoload_copy_toc_ucode(struct amdgpu_device *adev,
							uint32_t *fw_autoload_mask)
{
	void *data;
	uint32_t size;
	uint64_t *toc_ptr;

	*(uint64_t *)fw_autoload_mask |= 0x1;

	DRM_DEBUG("rlc autoload enabled fw: 0x%llx\n", *(uint64_t *)fw_autoload_mask);

	data = adev->psp.toc.start_addr;
	size = rlc_autoload_info[SOC21_FIRMWARE_ID_RLC_TOC].size;

	toc_ptr = (uint64_t *)data + size / 8 - 1;
	*toc_ptr = *(uint64_t *)fw_autoload_mask;

	gfx_v11_0_rlc_backdoor_autoload_copy_ucode(adev, SOC21_FIRMWARE_ID_RLC_TOC,
					data, size, fw_autoload_mask);
}

static void gfx_v11_0_rlc_backdoor_autoload_copy_gfx_ucode(struct amdgpu_device *adev,
							uint32_t *fw_autoload_mask)
{
	const __le32 *fw_data;
	uint32_t fw_size;
	const struct gfx_firmware_header_v1_0 *cp_hdr;
	const struct gfx_firmware_header_v2_0 *cpv2_hdr;
	const struct rlc_firmware_header_v2_0 *rlc_hdr;
	const struct rlc_firmware_header_v2_2 *rlcv22_hdr;
	uint16_t version_major, version_minor;

	if (adev->gfx.rs64_enable) {
		/* pfp ucode */
		cpv2_hdr = (const struct gfx_firmware_header_v2_0 *)
			adev->gfx.pfp_fw->data;
		/* instruction */
		fw_data = (const __le32 *)(adev->gfx.pfp_fw->data +
			le32_to_cpu(cpv2_hdr->ucode_offset_bytes));
		fw_size = le32_to_cpu(cpv2_hdr->ucode_size_bytes);
		gfx_v11_0_rlc_backdoor_autoload_copy_ucode(adev, SOC21_FIRMWARE_ID_RS64_PFP,
						fw_data, fw_size, fw_autoload_mask);
		/* data */
		fw_data = (const __le32 *)(adev->gfx.pfp_fw->data +
			le32_to_cpu(cpv2_hdr->data_offset_bytes));
		fw_size = le32_to_cpu(cpv2_hdr->data_size_bytes);
		gfx_v11_0_rlc_backdoor_autoload_copy_ucode(adev, SOC21_FIRMWARE_ID_RS64_PFP_P0_STACK,
						fw_data, fw_size, fw_autoload_mask);
		gfx_v11_0_rlc_backdoor_autoload_copy_ucode(adev, SOC21_FIRMWARE_ID_RS64_PFP_P1_STACK,
						fw_data, fw_size, fw_autoload_mask);
		/* me ucode */
		cpv2_hdr = (const struct gfx_firmware_header_v2_0 *)
			adev->gfx.me_fw->data;
		/* instruction */
		fw_data = (const __le32 *)(adev->gfx.me_fw->data +
			le32_to_cpu(cpv2_hdr->ucode_offset_bytes));
		fw_size = le32_to_cpu(cpv2_hdr->ucode_size_bytes);
		gfx_v11_0_rlc_backdoor_autoload_copy_ucode(adev, SOC21_FIRMWARE_ID_RS64_ME,
						fw_data, fw_size, fw_autoload_mask);
		/* data */
		fw_data = (const __le32 *)(adev->gfx.me_fw->data +
			le32_to_cpu(cpv2_hdr->data_offset_bytes));
		fw_size = le32_to_cpu(cpv2_hdr->data_size_bytes);
		gfx_v11_0_rlc_backdoor_autoload_copy_ucode(adev, SOC21_FIRMWARE_ID_RS64_ME_P0_STACK,
						fw_data, fw_size, fw_autoload_mask);
		gfx_v11_0_rlc_backdoor_autoload_copy_ucode(adev, SOC21_FIRMWARE_ID_RS64_ME_P1_STACK,
						fw_data, fw_size, fw_autoload_mask);
		/* mec ucode */
		cpv2_hdr = (const struct gfx_firmware_header_v2_0 *)
			adev->gfx.mec_fw->data;
		/* instruction */
		fw_data = (const __le32 *) (adev->gfx.mec_fw->data +
			le32_to_cpu(cpv2_hdr->ucode_offset_bytes));
		fw_size = le32_to_cpu(cpv2_hdr->ucode_size_bytes);
		gfx_v11_0_rlc_backdoor_autoload_copy_ucode(adev, SOC21_FIRMWARE_ID_RS64_MEC,
						fw_data, fw_size, fw_autoload_mask);
		/* data */
		fw_data = (const __le32 *) (adev->gfx.mec_fw->data +
			le32_to_cpu(cpv2_hdr->data_offset_bytes));
		fw_size = le32_to_cpu(cpv2_hdr->data_size_bytes);
		gfx_v11_0_rlc_backdoor_autoload_copy_ucode(adev, SOC21_FIRMWARE_ID_RS64_MEC_P0_STACK,
						fw_data, fw_size, fw_autoload_mask);
		gfx_v11_0_rlc_backdoor_autoload_copy_ucode(adev, SOC21_FIRMWARE_ID_RS64_MEC_P1_STACK,
						fw_data, fw_size, fw_autoload_mask);
		gfx_v11_0_rlc_backdoor_autoload_copy_ucode(adev, SOC21_FIRMWARE_ID_RS64_MEC_P2_STACK,
						fw_data, fw_size, fw_autoload_mask);
		gfx_v11_0_rlc_backdoor_autoload_copy_ucode(adev, SOC21_FIRMWARE_ID_RS64_MEC_P3_STACK,
						fw_data, fw_size, fw_autoload_mask);
	} else {
		/* pfp ucode */
		cp_hdr = (const struct gfx_firmware_header_v1_0 *)
			adev->gfx.pfp_fw->data;
		fw_data = (const __le32 *)(adev->gfx.pfp_fw->data +
				le32_to_cpu(cp_hdr->header.ucode_array_offset_bytes));
		fw_size = le32_to_cpu(cp_hdr->header.ucode_size_bytes);
		gfx_v11_0_rlc_backdoor_autoload_copy_ucode(adev, SOC21_FIRMWARE_ID_CP_PFP,
						fw_data, fw_size, fw_autoload_mask);

		/* me ucode */
		cp_hdr = (const struct gfx_firmware_header_v1_0 *)
			adev->gfx.me_fw->data;
		fw_data = (const __le32 *)(adev->gfx.me_fw->data +
				le32_to_cpu(cp_hdr->header.ucode_array_offset_bytes));
		fw_size = le32_to_cpu(cp_hdr->header.ucode_size_bytes);
		gfx_v11_0_rlc_backdoor_autoload_copy_ucode(adev, SOC21_FIRMWARE_ID_CP_ME,
						fw_data, fw_size, fw_autoload_mask);

		/* mec ucode */
		cp_hdr = (const struct gfx_firmware_header_v1_0 *)
			adev->gfx.mec_fw->data;
		fw_data = (const __le32 *) (adev->gfx.mec_fw->data +
				le32_to_cpu(cp_hdr->header.ucode_array_offset_bytes));
		fw_size = le32_to_cpu(cp_hdr->header.ucode_size_bytes) -
			cp_hdr->jt_size * 4;
		gfx_v11_0_rlc_backdoor_autoload_copy_ucode(adev, SOC21_FIRMWARE_ID_CP_MEC,
						fw_data, fw_size, fw_autoload_mask);
	}

	/* rlc ucode */
	rlc_hdr = (const struct rlc_firmware_header_v2_0 *)
		adev->gfx.rlc_fw->data;
	fw_data = (const __le32 *)(adev->gfx.rlc_fw->data +
			le32_to_cpu(rlc_hdr->header.ucode_array_offset_bytes));
	fw_size = le32_to_cpu(rlc_hdr->header.ucode_size_bytes);
	gfx_v11_0_rlc_backdoor_autoload_copy_ucode(adev, SOC21_FIRMWARE_ID_RLC_G_UCODE,
					fw_data, fw_size, fw_autoload_mask);

	version_major = le16_to_cpu(rlc_hdr->header.header_version_major);
	version_minor = le16_to_cpu(rlc_hdr->header.header_version_minor);
	if (version_major == 2) {
		if (version_minor >= 2) {
			rlcv22_hdr = (const struct rlc_firmware_header_v2_2 *)adev->gfx.rlc_fw->data;

			fw_data = (const __le32 *)(adev->gfx.rlc_fw->data +
					le32_to_cpu(rlcv22_hdr->rlc_iram_ucode_offset_bytes));
			fw_size = le32_to_cpu(rlcv22_hdr->rlc_iram_ucode_size_bytes);
			gfx_v11_0_rlc_backdoor_autoload_copy_ucode(adev, SOC21_FIRMWARE_ID_RLX6_UCODE,
					fw_data, fw_size, fw_autoload_mask);

			fw_data = (const __le32 *)(adev->gfx.rlc_fw->data +
					le32_to_cpu(rlcv22_hdr->rlc_dram_ucode_offset_bytes));
			fw_size = le32_to_cpu(rlcv22_hdr->rlc_dram_ucode_size_bytes);
			gfx_v11_0_rlc_backdoor_autoload_copy_ucode(adev, SOC21_FIRMWARE_ID_RLX6_DRAM_BOOT,
					fw_data, fw_size, fw_autoload_mask);
		}
	}
}

static void gfx_v11_0_rlc_backdoor_autoload_copy_sdma_ucode(struct amdgpu_device *adev,
							uint32_t *fw_autoload_mask)
{
	const __le32 *fw_data;
	uint32_t fw_size;
	const struct sdma_firmware_header_v2_0 *sdma_hdr;

	sdma_hdr = (const struct sdma_firmware_header_v2_0 *)
		adev->sdma.instance[0].fw->data;
	fw_data = (const __le32 *) (adev->sdma.instance[0].fw->data +
			le32_to_cpu(sdma_hdr->header.ucode_array_offset_bytes));
	fw_size = le32_to_cpu(sdma_hdr->ctx_ucode_size_bytes);

	gfx_v11_0_rlc_backdoor_autoload_copy_ucode(adev,
			SOC21_FIRMWARE_ID_SDMA_UCODE_TH0, fw_data, fw_size, fw_autoload_mask);

	fw_data = (const __le32 *) (adev->sdma.instance[0].fw->data +
			le32_to_cpu(sdma_hdr->ctl_ucode_offset));
	fw_size = le32_to_cpu(sdma_hdr->ctl_ucode_size_bytes);

	gfx_v11_0_rlc_backdoor_autoload_copy_ucode(adev,
			SOC21_FIRMWARE_ID_SDMA_UCODE_TH1, fw_data, fw_size, fw_autoload_mask);
}

static void gfx_v11_0_rlc_backdoor_autoload_copy_mes_ucode(struct amdgpu_device *adev,
							uint32_t *fw_autoload_mask)
{
	const __le32 *fw_data;
	unsigned fw_size;
	const struct mes_firmware_header_v1_0 *mes_hdr;
	int pipe, ucode_id, data_id;

	for (pipe = 0; pipe < 2; pipe++) {
		if (pipe==0) {
			ucode_id = SOC21_FIRMWARE_ID_RS64_MES_P0;
			data_id  = SOC21_FIRMWARE_ID_RS64_MES_P0_STACK;
		} else {
			ucode_id = SOC21_FIRMWARE_ID_RS64_MES_P1;
			data_id  = SOC21_FIRMWARE_ID_RS64_MES_P1_STACK;
		}

		mes_hdr = (const struct mes_firmware_header_v1_0 *)
			adev->mes.fw[pipe]->data;

		fw_data = (const __le32 *)(adev->mes.fw[pipe]->data +
				le32_to_cpu(mes_hdr->mes_ucode_offset_bytes));
		fw_size = le32_to_cpu(mes_hdr->mes_ucode_size_bytes);

		gfx_v11_0_rlc_backdoor_autoload_copy_ucode(adev,
				ucode_id, fw_data, fw_size, fw_autoload_mask);

		fw_data = (const __le32 *)(adev->mes.fw[pipe]->data +
				le32_to_cpu(mes_hdr->mes_ucode_data_offset_bytes));
		fw_size = le32_to_cpu(mes_hdr->mes_ucode_data_size_bytes);

		gfx_v11_0_rlc_backdoor_autoload_copy_ucode(adev,
				data_id, fw_data, fw_size, fw_autoload_mask);
	}
}

static int gfx_v11_0_rlc_backdoor_autoload_enable(struct amdgpu_device *adev)
{
	uint32_t rlc_g_offset, rlc_g_size;
	uint64_t gpu_addr;
	uint32_t autoload_fw_id[2];

	memset(autoload_fw_id, 0, sizeof(uint32_t) * 2);

	/* RLC autoload sequence 2: copy ucode */
	gfx_v11_0_rlc_backdoor_autoload_copy_sdma_ucode(adev, autoload_fw_id);
	gfx_v11_0_rlc_backdoor_autoload_copy_gfx_ucode(adev, autoload_fw_id);
	gfx_v11_0_rlc_backdoor_autoload_copy_mes_ucode(adev, autoload_fw_id);
	gfx_v11_0_rlc_backdoor_autoload_copy_toc_ucode(adev, autoload_fw_id);

	rlc_g_offset = rlc_autoload_info[SOC21_FIRMWARE_ID_RLC_G_UCODE].offset;
	rlc_g_size = rlc_autoload_info[SOC21_FIRMWARE_ID_RLC_G_UCODE].size;
	gpu_addr = adev->gfx.rlc.rlc_autoload_gpu_addr + rlc_g_offset;

	WREG32_SOC15(GC, 0, regGFX_IMU_RLC_BOOTLOADER_ADDR_HI, upper_32_bits(gpu_addr));
	WREG32_SOC15(GC, 0, regGFX_IMU_RLC_BOOTLOADER_ADDR_LO, lower_32_bits(gpu_addr));

	WREG32_SOC15(GC, 0, regGFX_IMU_RLC_BOOTLOADER_SIZE, rlc_g_size);

	/* RLC autoload sequence 3: load IMU fw */
	if (adev->gfx.imu.funcs->load_microcode)
		adev->gfx.imu.funcs->load_microcode(adev);
	/* RLC autoload sequence 4 init IMU fw */
	if (adev->gfx.imu.funcs->setup_imu)
		adev->gfx.imu.funcs->setup_imu(adev);
	if (adev->gfx.imu.funcs->start_imu)
		adev->gfx.imu.funcs->start_imu(adev);

	/* RLC autoload sequence 5 disable gpa mode */
	gfx_v11_0_disable_gpa_mode(adev);

	return 0;
}

static int gfx_v11_0_sw_init(void *handle)
{
	int i, j, k, r, ring_id = 0;
	struct amdgpu_kiq *kiq;
	struct amdgpu_device *adev = (struct amdgpu_device *)handle;

	adev->gfxhub.funcs->init(adev);

	switch (adev->ip_versions[GC_HWIP][0]) {
	case IP_VERSION(11, 0, 0):
	case IP_VERSION(11, 0, 1):
	case IP_VERSION(11, 0, 2):
	case IP_VERSION(11, 0, 3):
<<<<<<< HEAD
	case IP_VERSION(11, 0, 4):
		adev->gfx.me.num_me = 1;
		adev->gfx.me.num_pipe_per_me = 1;
		adev->gfx.me.num_queue_per_pipe = 1;
		adev->gfx.mec.num_mec = 2;
		adev->gfx.mec.num_pipe_per_mec = 4;
		adev->gfx.mec.num_queue_per_pipe = 4;
		break;
	case IP_VERSION(11, 0, 1):
=======
>>>>>>> 334f506c
	case IP_VERSION(11, 0, 4):
		adev->gfx.me.num_me = 1;
		adev->gfx.me.num_pipe_per_me = 1;
		adev->gfx.me.num_queue_per_pipe = 1;
		adev->gfx.mec.num_mec = 2;
		adev->gfx.mec.num_pipe_per_mec = 4;
		adev->gfx.mec.num_queue_per_pipe = 4;
		break;
	default:
		adev->gfx.me.num_me = 1;
		adev->gfx.me.num_pipe_per_me = 1;
		adev->gfx.me.num_queue_per_pipe = 1;
		adev->gfx.mec.num_mec = 1;
		adev->gfx.mec.num_pipe_per_mec = 4;
		adev->gfx.mec.num_queue_per_pipe = 8;
		break;
	}

	/* EOP Event */
	r = amdgpu_irq_add_id(adev, SOC21_IH_CLIENTID_GRBM_CP,
			      GFX_11_0_0__SRCID__CP_EOP_INTERRUPT,
			      &adev->gfx.eop_irq);
	if (r)
		return r;

	/* Privileged reg */
	r = amdgpu_irq_add_id(adev, SOC21_IH_CLIENTID_GRBM_CP,
			      GFX_11_0_0__SRCID__CP_PRIV_REG_FAULT,
			      &adev->gfx.priv_reg_irq);
	if (r)
		return r;

	/* Privileged inst */
	r = amdgpu_irq_add_id(adev, SOC21_IH_CLIENTID_GRBM_CP,
			      GFX_11_0_0__SRCID__CP_PRIV_INSTR_FAULT,
			      &adev->gfx.priv_inst_irq);
	if (r)
		return r;

	adev->gfx.gfx_current_status = AMDGPU_GFX_NORMAL_MODE;

	if (adev->gfx.imu.funcs) {
		if (adev->gfx.imu.funcs->init_microcode) {
			r = adev->gfx.imu.funcs->init_microcode(adev);
			if (r)
				DRM_ERROR("Failed to load imu firmware!\n");
		}
	}

	gfx_v11_0_me_init(adev);

	r = gfx_v11_0_rlc_init(adev);
	if (r) {
		DRM_ERROR("Failed to init rlc BOs!\n");
		return r;
	}

	r = gfx_v11_0_mec_init(adev);
	if (r) {
		DRM_ERROR("Failed to init MEC BOs!\n");
		return r;
	}

	/* set up the gfx ring */
	for (i = 0; i < adev->gfx.me.num_me; i++) {
		for (j = 0; j < adev->gfx.me.num_queue_per_pipe; j++) {
			for (k = 0; k < adev->gfx.me.num_pipe_per_me; k++) {
				if (!amdgpu_gfx_is_me_queue_enabled(adev, i, k, j))
					continue;

				r = gfx_v11_0_gfx_ring_init(adev, ring_id,
							    i, k, j);
				if (r)
					return r;
				ring_id++;
			}
		}
	}

	ring_id = 0;
	/* set up the compute queues - allocate horizontally across pipes */
	for (i = 0; i < adev->gfx.mec.num_mec; ++i) {
		for (j = 0; j < adev->gfx.mec.num_queue_per_pipe; j++) {
			for (k = 0; k < adev->gfx.mec.num_pipe_per_mec; k++) {
				if (!amdgpu_gfx_is_mec_queue_enabled(adev, i, k,
								     j))
					continue;

				r = gfx_v11_0_compute_ring_init(adev, ring_id,
								i, k, j);
				if (r)
					return r;

				ring_id++;
			}
		}
	}

	if (!adev->enable_mes_kiq) {
		r = amdgpu_gfx_kiq_init(adev, GFX11_MEC_HPD_SIZE);
		if (r) {
			DRM_ERROR("Failed to init KIQ BOs!\n");
			return r;
		}

		kiq = &adev->gfx.kiq;
		r = amdgpu_gfx_kiq_init_ring(adev, &kiq->ring, &kiq->irq);
		if (r)
			return r;
	}

	r = amdgpu_gfx_mqd_sw_init(adev, sizeof(struct v11_compute_mqd));
	if (r)
		return r;

	/* allocate visible FB for rlc auto-loading fw */
	if (adev->firmware.load_type == AMDGPU_FW_LOAD_RLC_BACKDOOR_AUTO) {
		r = gfx_v11_0_rlc_autoload_buffer_init(adev);
		if (r)
			return r;
	}

	r = gfx_v11_0_gpu_early_init(adev);
	if (r)
		return r;

	return 0;
}

static void gfx_v11_0_pfp_fini(struct amdgpu_device *adev)
{
	amdgpu_bo_free_kernel(&adev->gfx.pfp.pfp_fw_obj,
			      &adev->gfx.pfp.pfp_fw_gpu_addr,
			      (void **)&adev->gfx.pfp.pfp_fw_ptr);

	amdgpu_bo_free_kernel(&adev->gfx.pfp.pfp_fw_data_obj,
			      &adev->gfx.pfp.pfp_fw_data_gpu_addr,
			      (void **)&adev->gfx.pfp.pfp_fw_data_ptr);
}

static void gfx_v11_0_me_fini(struct amdgpu_device *adev)
{
	amdgpu_bo_free_kernel(&adev->gfx.me.me_fw_obj,
			      &adev->gfx.me.me_fw_gpu_addr,
			      (void **)&adev->gfx.me.me_fw_ptr);

	amdgpu_bo_free_kernel(&adev->gfx.me.me_fw_data_obj,
			       &adev->gfx.me.me_fw_data_gpu_addr,
			       (void **)&adev->gfx.me.me_fw_data_ptr);
}

static void gfx_v11_0_rlc_autoload_buffer_fini(struct amdgpu_device *adev)
{
	amdgpu_bo_free_kernel(&adev->gfx.rlc.rlc_autoload_bo,
			&adev->gfx.rlc.rlc_autoload_gpu_addr,
			(void **)&adev->gfx.rlc.rlc_autoload_ptr);
}

static int gfx_v11_0_sw_fini(void *handle)
{
	int i;
	struct amdgpu_device *adev = (struct amdgpu_device *)handle;

	for (i = 0; i < adev->gfx.num_gfx_rings; i++)
		amdgpu_ring_fini(&adev->gfx.gfx_ring[i]);
	for (i = 0; i < adev->gfx.num_compute_rings; i++)
		amdgpu_ring_fini(&adev->gfx.compute_ring[i]);

	amdgpu_gfx_mqd_sw_fini(adev);

	if (!adev->enable_mes_kiq) {
		amdgpu_gfx_kiq_free_ring(&adev->gfx.kiq.ring);
		amdgpu_gfx_kiq_fini(adev);
	}

	gfx_v11_0_pfp_fini(adev);
	gfx_v11_0_me_fini(adev);
	gfx_v11_0_rlc_fini(adev);
	gfx_v11_0_mec_fini(adev);

	if (adev->firmware.load_type == AMDGPU_FW_LOAD_RLC_BACKDOOR_AUTO)
		gfx_v11_0_rlc_autoload_buffer_fini(adev);

	gfx_v11_0_free_microcode(adev);

	return 0;
}

static void gfx_v11_0_select_se_sh(struct amdgpu_device *adev, u32 se_num,
				   u32 sh_num, u32 instance)
{
	u32 data;

	if (instance == 0xffffffff)
		data = REG_SET_FIELD(0, GRBM_GFX_INDEX,
				     INSTANCE_BROADCAST_WRITES, 1);
	else
		data = REG_SET_FIELD(0, GRBM_GFX_INDEX, INSTANCE_INDEX,
				     instance);

	if (se_num == 0xffffffff)
		data = REG_SET_FIELD(data, GRBM_GFX_INDEX, SE_BROADCAST_WRITES,
				     1);
	else
		data = REG_SET_FIELD(data, GRBM_GFX_INDEX, SE_INDEX, se_num);

	if (sh_num == 0xffffffff)
		data = REG_SET_FIELD(data, GRBM_GFX_INDEX, SA_BROADCAST_WRITES,
				     1);
	else
		data = REG_SET_FIELD(data, GRBM_GFX_INDEX, SA_INDEX, sh_num);

	WREG32_SOC15(GC, 0, regGRBM_GFX_INDEX, data);
}

static u32 gfx_v11_0_get_rb_active_bitmap(struct amdgpu_device *adev)
{
	u32 data, mask;

	data = RREG32_SOC15(GC, 0, regCC_RB_BACKEND_DISABLE);
	data |= RREG32_SOC15(GC, 0, regGC_USER_RB_BACKEND_DISABLE);

	data &= CC_RB_BACKEND_DISABLE__BACKEND_DISABLE_MASK;
	data >>= GC_USER_RB_BACKEND_DISABLE__BACKEND_DISABLE__SHIFT;

	mask = amdgpu_gfx_create_bitmask(adev->gfx.config.max_backends_per_se /
					 adev->gfx.config.max_sh_per_se);

	return (~data) & mask;
}

static void gfx_v11_0_setup_rb(struct amdgpu_device *adev)
{
	int i, j;
	u32 data;
	u32 active_rbs = 0;
	u32 rb_bitmap_width_per_sh = adev->gfx.config.max_backends_per_se /
					adev->gfx.config.max_sh_per_se;

	mutex_lock(&adev->grbm_idx_mutex);
	for (i = 0; i < adev->gfx.config.max_shader_engines; i++) {
		for (j = 0; j < adev->gfx.config.max_sh_per_se; j++) {
			gfx_v11_0_select_se_sh(adev, i, j, 0xffffffff);
			data = gfx_v11_0_get_rb_active_bitmap(adev);
			active_rbs |= data << ((i * adev->gfx.config.max_sh_per_se + j) *
					       rb_bitmap_width_per_sh);
		}
	}
	gfx_v11_0_select_se_sh(adev, 0xffffffff, 0xffffffff, 0xffffffff);
	mutex_unlock(&adev->grbm_idx_mutex);

	adev->gfx.config.backend_enable_mask = active_rbs;
	adev->gfx.config.num_rbs = hweight32(active_rbs);
}

#define DEFAULT_SH_MEM_BASES	(0x6000)
#define LDS_APP_BASE           0x1
#define SCRATCH_APP_BASE       0x2

static void gfx_v11_0_init_compute_vmid(struct amdgpu_device *adev)
{
	int i;
	uint32_t sh_mem_bases;
	uint32_t data;

	/*
	 * Configure apertures:
	 * LDS:         0x60000000'00000000 - 0x60000001'00000000 (4GB)
	 * Scratch:     0x60000001'00000000 - 0x60000002'00000000 (4GB)
	 * GPUVM:       0x60010000'00000000 - 0x60020000'00000000 (1TB)
	 */
	sh_mem_bases = (LDS_APP_BASE << SH_MEM_BASES__SHARED_BASE__SHIFT) |
			SCRATCH_APP_BASE;

	mutex_lock(&adev->srbm_mutex);
	for (i = adev->vm_manager.first_kfd_vmid; i < AMDGPU_NUM_VMID; i++) {
		soc21_grbm_select(adev, 0, 0, 0, i);
		/* CP and shaders */
		WREG32_SOC15(GC, 0, regSH_MEM_CONFIG, DEFAULT_SH_MEM_CONFIG);
		WREG32_SOC15(GC, 0, regSH_MEM_BASES, sh_mem_bases);

		/* Enable trap for each kfd vmid. */
		data = RREG32_SOC15(GC, 0, regSPI_GDBG_PER_VMID_CNTL);
		data = REG_SET_FIELD(data, SPI_GDBG_PER_VMID_CNTL, TRAP_EN, 1);
	}
	soc21_grbm_select(adev, 0, 0, 0, 0);
	mutex_unlock(&adev->srbm_mutex);

	/* Initialize all compute VMIDs to have no GDS, GWS, or OA
	   acccess. These should be enabled by FW for target VMIDs. */
	for (i = adev->vm_manager.first_kfd_vmid; i < AMDGPU_NUM_VMID; i++) {
		WREG32_SOC15_OFFSET(GC, 0, regGDS_VMID0_BASE, 2 * i, 0);
		WREG32_SOC15_OFFSET(GC, 0, regGDS_VMID0_SIZE, 2 * i, 0);
		WREG32_SOC15_OFFSET(GC, 0, regGDS_GWS_VMID0, i, 0);
		WREG32_SOC15_OFFSET(GC, 0, regGDS_OA_VMID0, i, 0);
	}
}

static void gfx_v11_0_init_gds_vmid(struct amdgpu_device *adev)
{
	int vmid;

	/*
	 * Initialize all compute and user-gfx VMIDs to have no GDS, GWS, or OA
	 * access. Compute VMIDs should be enabled by FW for target VMIDs,
	 * the driver can enable them for graphics. VMID0 should maintain
	 * access so that HWS firmware can save/restore entries.
	 */
	for (vmid = 1; vmid < 16; vmid++) {
		WREG32_SOC15_OFFSET(GC, 0, regGDS_VMID0_BASE, 2 * vmid, 0);
		WREG32_SOC15_OFFSET(GC, 0, regGDS_VMID0_SIZE, 2 * vmid, 0);
		WREG32_SOC15_OFFSET(GC, 0, regGDS_GWS_VMID0, vmid, 0);
		WREG32_SOC15_OFFSET(GC, 0, regGDS_OA_VMID0, vmid, 0);
	}
}

static void gfx_v11_0_tcp_harvest(struct amdgpu_device *adev)
{
	/* TODO: harvest feature to be added later. */
}

static void gfx_v11_0_get_tcc_info(struct amdgpu_device *adev)
{
	/* TCCs are global (not instanced). */
	uint32_t tcc_disable = RREG32_SOC15(GC, 0, regCGTS_TCC_DISABLE) |
			       RREG32_SOC15(GC, 0, regCGTS_USER_TCC_DISABLE);

	adev->gfx.config.tcc_disabled_mask =
		REG_GET_FIELD(tcc_disable, CGTS_TCC_DISABLE, TCC_DISABLE) |
		(REG_GET_FIELD(tcc_disable, CGTS_TCC_DISABLE, HI_TCC_DISABLE) << 16);
}

static void gfx_v11_0_constants_init(struct amdgpu_device *adev)
{
	u32 tmp;
	int i;

	if (!amdgpu_sriov_vf(adev))
		WREG32_FIELD15_PREREG(GC, 0, GRBM_CNTL, READ_TIMEOUT, 0xff);

	gfx_v11_0_setup_rb(adev);
	gfx_v11_0_get_cu_info(adev, &adev->gfx.cu_info);
	gfx_v11_0_get_tcc_info(adev);
	adev->gfx.config.pa_sc_tile_steering_override = 0;

	/* XXX SH_MEM regs */
	/* where to put LDS, scratch, GPUVM in FSA64 space */
	mutex_lock(&adev->srbm_mutex);
	for (i = 0; i < adev->vm_manager.id_mgr[AMDGPU_GFXHUB_0].num_ids; i++) {
		soc21_grbm_select(adev, 0, 0, 0, i);
		/* CP and shaders */
		WREG32_SOC15(GC, 0, regSH_MEM_CONFIG, DEFAULT_SH_MEM_CONFIG);
		if (i != 0) {
			tmp = REG_SET_FIELD(0, SH_MEM_BASES, PRIVATE_BASE,
				(adev->gmc.private_aperture_start >> 48));
			tmp = REG_SET_FIELD(tmp, SH_MEM_BASES, SHARED_BASE,
				(adev->gmc.shared_aperture_start >> 48));
			WREG32_SOC15(GC, 0, regSH_MEM_BASES, tmp);
		}
	}
	soc21_grbm_select(adev, 0, 0, 0, 0);

	mutex_unlock(&adev->srbm_mutex);

	gfx_v11_0_init_compute_vmid(adev);
	gfx_v11_0_init_gds_vmid(adev);
}

static void gfx_v11_0_enable_gui_idle_interrupt(struct amdgpu_device *adev,
					       bool enable)
{
	u32 tmp;

	if (amdgpu_sriov_vf(adev))
		return;

	tmp = RREG32_SOC15(GC, 0, regCP_INT_CNTL_RING0);

	tmp = REG_SET_FIELD(tmp, CP_INT_CNTL_RING0, CNTX_BUSY_INT_ENABLE,
			    enable ? 1 : 0);
	tmp = REG_SET_FIELD(tmp, CP_INT_CNTL_RING0, CNTX_EMPTY_INT_ENABLE,
			    enable ? 1 : 0);
	tmp = REG_SET_FIELD(tmp, CP_INT_CNTL_RING0, CMP_BUSY_INT_ENABLE,
			    enable ? 1 : 0);
	tmp = REG_SET_FIELD(tmp, CP_INT_CNTL_RING0, GFX_IDLE_INT_ENABLE,
			    enable ? 1 : 0);

	WREG32_SOC15(GC, 0, regCP_INT_CNTL_RING0, tmp);
}

static int gfx_v11_0_init_csb(struct amdgpu_device *adev)
{
	adev->gfx.rlc.funcs->get_csb_buffer(adev, adev->gfx.rlc.cs_ptr);

	WREG32_SOC15(GC, 0, regRLC_CSIB_ADDR_HI,
			adev->gfx.rlc.clear_state_gpu_addr >> 32);
	WREG32_SOC15(GC, 0, regRLC_CSIB_ADDR_LO,
			adev->gfx.rlc.clear_state_gpu_addr & 0xfffffffc);
	WREG32_SOC15(GC, 0, regRLC_CSIB_LENGTH, adev->gfx.rlc.clear_state_size);

	return 0;
}

static void gfx_v11_0_rlc_stop(struct amdgpu_device *adev)
{
	u32 tmp = RREG32_SOC15(GC, 0, regRLC_CNTL);

	tmp = REG_SET_FIELD(tmp, RLC_CNTL, RLC_ENABLE_F32, 0);
	WREG32_SOC15(GC, 0, regRLC_CNTL, tmp);
}

static void gfx_v11_0_rlc_reset(struct amdgpu_device *adev)
{
	WREG32_FIELD15_PREREG(GC, 0, GRBM_SOFT_RESET, SOFT_RESET_RLC, 1);
	udelay(50);
	WREG32_FIELD15_PREREG(GC, 0, GRBM_SOFT_RESET, SOFT_RESET_RLC, 0);
	udelay(50);
}

static void gfx_v11_0_rlc_smu_handshake_cntl(struct amdgpu_device *adev,
					     bool enable)
{
	uint32_t rlc_pg_cntl;

	rlc_pg_cntl = RREG32_SOC15(GC, 0, regRLC_PG_CNTL);

	if (!enable) {
		/* RLC_PG_CNTL[23] = 0 (default)
		 * RLC will wait for handshake acks with SMU
		 * GFXOFF will be enabled
		 * RLC_PG_CNTL[23] = 1
		 * RLC will not issue any message to SMU
		 * hence no handshake between SMU & RLC
		 * GFXOFF will be disabled
		 */
		rlc_pg_cntl |= RLC_PG_CNTL__SMU_HANDSHAKE_DISABLE_MASK;
	} else
		rlc_pg_cntl &= ~RLC_PG_CNTL__SMU_HANDSHAKE_DISABLE_MASK;
	WREG32_SOC15(GC, 0, regRLC_PG_CNTL, rlc_pg_cntl);
}

static void gfx_v11_0_rlc_start(struct amdgpu_device *adev)
{
	/* TODO: enable rlc & smu handshake until smu
	 * and gfxoff feature works as expected */
	if (!(amdgpu_pp_feature_mask & PP_GFXOFF_MASK))
		gfx_v11_0_rlc_smu_handshake_cntl(adev, false);

	WREG32_FIELD15_PREREG(GC, 0, RLC_CNTL, RLC_ENABLE_F32, 1);
	udelay(50);
}

static void gfx_v11_0_rlc_enable_srm(struct amdgpu_device *adev)
{
	uint32_t tmp;

	/* enable Save Restore Machine */
	tmp = RREG32(SOC15_REG_OFFSET(GC, 0, regRLC_SRM_CNTL));
	tmp |= RLC_SRM_CNTL__AUTO_INCR_ADDR_MASK;
	tmp |= RLC_SRM_CNTL__SRM_ENABLE_MASK;
	WREG32(SOC15_REG_OFFSET(GC, 0, regRLC_SRM_CNTL), tmp);
}

static void gfx_v11_0_load_rlcg_microcode(struct amdgpu_device *adev)
{
	const struct rlc_firmware_header_v2_0 *hdr;
	const __le32 *fw_data;
	unsigned i, fw_size;

	hdr = (const struct rlc_firmware_header_v2_0 *)adev->gfx.rlc_fw->data;
	fw_data = (const __le32 *)(adev->gfx.rlc_fw->data +
			   le32_to_cpu(hdr->header.ucode_array_offset_bytes));
	fw_size = le32_to_cpu(hdr->header.ucode_size_bytes) / 4;

	WREG32_SOC15(GC, 0, regRLC_GPM_UCODE_ADDR,
		     RLCG_UCODE_LOADING_START_ADDRESS);

	for (i = 0; i < fw_size; i++)
		WREG32_SOC15(GC, 0, regRLC_GPM_UCODE_DATA,
			     le32_to_cpup(fw_data++));

	WREG32_SOC15(GC, 0, regRLC_GPM_UCODE_ADDR, adev->gfx.rlc_fw_version);
}

static void gfx_v11_0_load_rlc_iram_dram_microcode(struct amdgpu_device *adev)
{
	const struct rlc_firmware_header_v2_2 *hdr;
	const __le32 *fw_data;
	unsigned i, fw_size;
	u32 tmp;

	hdr = (const struct rlc_firmware_header_v2_2 *)adev->gfx.rlc_fw->data;

	fw_data = (const __le32 *)(adev->gfx.rlc_fw->data +
			le32_to_cpu(hdr->rlc_iram_ucode_offset_bytes));
	fw_size = le32_to_cpu(hdr->rlc_iram_ucode_size_bytes) / 4;

	WREG32_SOC15(GC, 0, regRLC_LX6_IRAM_ADDR, 0);

	for (i = 0; i < fw_size; i++) {
		if ((amdgpu_emu_mode == 1) && (i % 100 == 99))
			msleep(1);
		WREG32_SOC15(GC, 0, regRLC_LX6_IRAM_DATA,
				le32_to_cpup(fw_data++));
	}

	WREG32_SOC15(GC, 0, regRLC_LX6_IRAM_ADDR, adev->gfx.rlc_fw_version);

	fw_data = (const __le32 *)(adev->gfx.rlc_fw->data +
			le32_to_cpu(hdr->rlc_dram_ucode_offset_bytes));
	fw_size = le32_to_cpu(hdr->rlc_dram_ucode_size_bytes) / 4;

	WREG32_SOC15(GC, 0, regRLC_LX6_DRAM_ADDR, 0);
	for (i = 0; i < fw_size; i++) {
		if ((amdgpu_emu_mode == 1) && (i % 100 == 99))
			msleep(1);
		WREG32_SOC15(GC, 0, regRLC_LX6_DRAM_DATA,
				le32_to_cpup(fw_data++));
	}

	WREG32_SOC15(GC, 0, regRLC_LX6_IRAM_ADDR, adev->gfx.rlc_fw_version);

	tmp = RREG32_SOC15(GC, 0, regRLC_LX6_CNTL);
	tmp = REG_SET_FIELD(tmp, RLC_LX6_CNTL, PDEBUG_ENABLE, 1);
	tmp = REG_SET_FIELD(tmp, RLC_LX6_CNTL, BRESET, 0);
	WREG32_SOC15(GC, 0, regRLC_LX6_CNTL, tmp);
}

static void gfx_v11_0_load_rlcp_rlcv_microcode(struct amdgpu_device *adev)
{
	const struct rlc_firmware_header_v2_3 *hdr;
	const __le32 *fw_data;
	unsigned i, fw_size;
	u32 tmp;

	hdr = (const struct rlc_firmware_header_v2_3 *)adev->gfx.rlc_fw->data;

	fw_data = (const __le32 *)(adev->gfx.rlc_fw->data +
			le32_to_cpu(hdr->rlcp_ucode_offset_bytes));
	fw_size = le32_to_cpu(hdr->rlcp_ucode_size_bytes) / 4;

	WREG32_SOC15(GC, 0, regRLC_PACE_UCODE_ADDR, 0);

	for (i = 0; i < fw_size; i++) {
		if ((amdgpu_emu_mode == 1) && (i % 100 == 99))
			msleep(1);
		WREG32_SOC15(GC, 0, regRLC_PACE_UCODE_DATA,
				le32_to_cpup(fw_data++));
	}

	WREG32_SOC15(GC, 0, regRLC_PACE_UCODE_ADDR, adev->gfx.rlc_fw_version);

	tmp = RREG32_SOC15(GC, 0, regRLC_GPM_THREAD_ENABLE);
	tmp = REG_SET_FIELD(tmp, RLC_GPM_THREAD_ENABLE, THREAD1_ENABLE, 1);
	WREG32_SOC15(GC, 0, regRLC_GPM_THREAD_ENABLE, tmp);

	fw_data = (const __le32 *)(adev->gfx.rlc_fw->data +
			le32_to_cpu(hdr->rlcv_ucode_offset_bytes));
	fw_size = le32_to_cpu(hdr->rlcv_ucode_size_bytes) / 4;

	WREG32_SOC15(GC, 0, regRLC_GPU_IOV_UCODE_ADDR, 0);

	for (i = 0; i < fw_size; i++) {
		if ((amdgpu_emu_mode == 1) && (i % 100 == 99))
			msleep(1);
		WREG32_SOC15(GC, 0, regRLC_GPU_IOV_UCODE_DATA,
				le32_to_cpup(fw_data++));
	}

	WREG32_SOC15(GC, 0, regRLC_GPU_IOV_UCODE_ADDR, adev->gfx.rlc_fw_version);

	tmp = RREG32_SOC15(GC, 0, regRLC_GPU_IOV_F32_CNTL);
	tmp = REG_SET_FIELD(tmp, RLC_GPU_IOV_F32_CNTL, ENABLE, 1);
	WREG32_SOC15(GC, 0, regRLC_GPU_IOV_F32_CNTL, tmp);
}

static int gfx_v11_0_rlc_load_microcode(struct amdgpu_device *adev)
{
	const struct rlc_firmware_header_v2_0 *hdr;
	uint16_t version_major;
	uint16_t version_minor;

	if (!adev->gfx.rlc_fw)
		return -EINVAL;

	hdr = (const struct rlc_firmware_header_v2_0 *)adev->gfx.rlc_fw->data;
	amdgpu_ucode_print_rlc_hdr(&hdr->header);

	version_major = le16_to_cpu(hdr->header.header_version_major);
	version_minor = le16_to_cpu(hdr->header.header_version_minor);

	if (version_major == 2) {
		gfx_v11_0_load_rlcg_microcode(adev);
		if (amdgpu_dpm == 1) {
			if (version_minor >= 2)
				gfx_v11_0_load_rlc_iram_dram_microcode(adev);
			if (version_minor == 3)
				gfx_v11_0_load_rlcp_rlcv_microcode(adev);
		}
		
		return 0;
	}

	return -EINVAL;
}

static int gfx_v11_0_rlc_resume(struct amdgpu_device *adev)
{
	int r;

	if (adev->firmware.load_type == AMDGPU_FW_LOAD_PSP) {
		gfx_v11_0_init_csb(adev);

		if (!amdgpu_sriov_vf(adev)) /* enable RLC SRM */
			gfx_v11_0_rlc_enable_srm(adev);
	} else {
		if (amdgpu_sriov_vf(adev)) {
			gfx_v11_0_init_csb(adev);
			return 0;
		}

		adev->gfx.rlc.funcs->stop(adev);

		/* disable CG */
		WREG32_SOC15(GC, 0, regRLC_CGCG_CGLS_CTRL, 0);

		/* disable PG */
		WREG32_SOC15(GC, 0, regRLC_PG_CNTL, 0);

		if (adev->firmware.load_type == AMDGPU_FW_LOAD_DIRECT) {
			/* legacy rlc firmware loading */
			r = gfx_v11_0_rlc_load_microcode(adev);
			if (r)
				return r;
		}

		gfx_v11_0_init_csb(adev);

		adev->gfx.rlc.funcs->start(adev);
	}
	return 0;
}

static int gfx_v11_0_config_me_cache(struct amdgpu_device *adev, uint64_t addr)
{
	uint32_t usec_timeout = 50000;  /* wait for 50ms */
	uint32_t tmp;
	int i;

	/* Trigger an invalidation of the L1 instruction caches */
	tmp = RREG32_SOC15(GC, 0, regCP_ME_IC_OP_CNTL);
	tmp = REG_SET_FIELD(tmp, CP_ME_IC_OP_CNTL, INVALIDATE_CACHE, 1);
	WREG32_SOC15(GC, 0, regCP_ME_IC_OP_CNTL, tmp);

	/* Wait for invalidation complete */
	for (i = 0; i < usec_timeout; i++) {
		tmp = RREG32_SOC15(GC, 0, regCP_ME_IC_OP_CNTL);
		if (1 == REG_GET_FIELD(tmp, CP_ME_IC_OP_CNTL,
					INVALIDATE_CACHE_COMPLETE))
			break;
		udelay(1);
	}

	if (i >= usec_timeout) {
		dev_err(adev->dev, "failed to invalidate instruction cache\n");
		return -EINVAL;
	}

	if (amdgpu_emu_mode == 1)
		adev->hdp.funcs->flush_hdp(adev, NULL);

	tmp = RREG32_SOC15(GC, 0, regCP_ME_IC_BASE_CNTL);
	tmp = REG_SET_FIELD(tmp, CP_ME_IC_BASE_CNTL, VMID, 0);
	tmp = REG_SET_FIELD(tmp, CP_ME_IC_BASE_CNTL, CACHE_POLICY, 0);
	tmp = REG_SET_FIELD(tmp, CP_ME_IC_BASE_CNTL, EXE_DISABLE, 0);
	tmp = REG_SET_FIELD(tmp, CP_ME_IC_BASE_CNTL, ADDRESS_CLAMP, 1);
	WREG32_SOC15(GC, 0, regCP_ME_IC_BASE_CNTL, tmp);

	/* Program me ucode address into intruction cache address register */
	WREG32_SOC15(GC, 0, regCP_ME_IC_BASE_LO,
			lower_32_bits(addr) & 0xFFFFF000);
	WREG32_SOC15(GC, 0, regCP_ME_IC_BASE_HI,
			upper_32_bits(addr));

	return 0;
}

static int gfx_v11_0_config_pfp_cache(struct amdgpu_device *adev, uint64_t addr)
{
	uint32_t usec_timeout = 50000;  /* wait for 50ms */
	uint32_t tmp;
	int i;

	/* Trigger an invalidation of the L1 instruction caches */
	tmp = RREG32_SOC15(GC, 0, regCP_PFP_IC_OP_CNTL);
	tmp = REG_SET_FIELD(tmp, CP_PFP_IC_OP_CNTL, INVALIDATE_CACHE, 1);
	WREG32_SOC15(GC, 0, regCP_PFP_IC_OP_CNTL, tmp);

	/* Wait for invalidation complete */
	for (i = 0; i < usec_timeout; i++) {
		tmp = RREG32_SOC15(GC, 0, regCP_PFP_IC_OP_CNTL);
		if (1 == REG_GET_FIELD(tmp, CP_PFP_IC_OP_CNTL,
					INVALIDATE_CACHE_COMPLETE))
			break;
		udelay(1);
	}

	if (i >= usec_timeout) {
		dev_err(adev->dev, "failed to invalidate instruction cache\n");
		return -EINVAL;
	}

	if (amdgpu_emu_mode == 1)
		adev->hdp.funcs->flush_hdp(adev, NULL);

	tmp = RREG32_SOC15(GC, 0, regCP_PFP_IC_BASE_CNTL);
	tmp = REG_SET_FIELD(tmp, CP_PFP_IC_BASE_CNTL, VMID, 0);
	tmp = REG_SET_FIELD(tmp, CP_PFP_IC_BASE_CNTL, CACHE_POLICY, 0);
	tmp = REG_SET_FIELD(tmp, CP_PFP_IC_BASE_CNTL, EXE_DISABLE, 0);
	tmp = REG_SET_FIELD(tmp, CP_PFP_IC_BASE_CNTL, ADDRESS_CLAMP, 1);
	WREG32_SOC15(GC, 0, regCP_PFP_IC_BASE_CNTL, tmp);

	/* Program pfp ucode address into intruction cache address register */
	WREG32_SOC15(GC, 0, regCP_PFP_IC_BASE_LO,
			lower_32_bits(addr) & 0xFFFFF000);
	WREG32_SOC15(GC, 0, regCP_PFP_IC_BASE_HI,
			upper_32_bits(addr));

	return 0;
}

static int gfx_v11_0_config_mec_cache(struct amdgpu_device *adev, uint64_t addr)
{
	uint32_t usec_timeout = 50000;  /* wait for 50ms */
	uint32_t tmp;
	int i;

	/* Trigger an invalidation of the L1 instruction caches */
	tmp = RREG32_SOC15(GC, 0, regCP_CPC_IC_OP_CNTL);
	tmp = REG_SET_FIELD(tmp, CP_CPC_IC_OP_CNTL, INVALIDATE_CACHE, 1);

	WREG32_SOC15(GC, 0, regCP_CPC_IC_OP_CNTL, tmp);

	/* Wait for invalidation complete */
	for (i = 0; i < usec_timeout; i++) {
		tmp = RREG32_SOC15(GC, 0, regCP_CPC_IC_OP_CNTL);
		if (1 == REG_GET_FIELD(tmp, CP_CPC_IC_OP_CNTL,
					INVALIDATE_CACHE_COMPLETE))
			break;
		udelay(1);
	}

	if (i >= usec_timeout) {
		dev_err(adev->dev, "failed to invalidate instruction cache\n");
		return -EINVAL;
	}

	if (amdgpu_emu_mode == 1)
		adev->hdp.funcs->flush_hdp(adev, NULL);

	tmp = RREG32_SOC15(GC, 0, regCP_CPC_IC_BASE_CNTL);
	tmp = REG_SET_FIELD(tmp, CP_CPC_IC_BASE_CNTL, CACHE_POLICY, 0);
	tmp = REG_SET_FIELD(tmp, CP_CPC_IC_BASE_CNTL, EXE_DISABLE, 0);
	tmp = REG_SET_FIELD(tmp, CP_CPC_IC_BASE_CNTL, ADDRESS_CLAMP, 1);
	WREG32_SOC15(GC, 0, regCP_CPC_IC_BASE_CNTL, tmp);

	/* Program mec1 ucode address into intruction cache address register */
	WREG32_SOC15(GC, 0, regCP_CPC_IC_BASE_LO,
			lower_32_bits(addr) & 0xFFFFF000);
	WREG32_SOC15(GC, 0, regCP_CPC_IC_BASE_HI,
			upper_32_bits(addr));

	return 0;
}

static int gfx_v11_0_config_pfp_cache_rs64(struct amdgpu_device *adev, uint64_t addr, uint64_t addr2)
{
	uint32_t usec_timeout = 50000;  /* wait for 50ms */
	uint32_t tmp;
	unsigned i, pipe_id;
	const struct gfx_firmware_header_v2_0 *pfp_hdr;

	pfp_hdr = (const struct gfx_firmware_header_v2_0 *)
		adev->gfx.pfp_fw->data;

	WREG32_SOC15(GC, 0, regCP_PFP_IC_BASE_LO,
		lower_32_bits(addr));
	WREG32_SOC15(GC, 0, regCP_PFP_IC_BASE_HI,
		upper_32_bits(addr));

	tmp = RREG32_SOC15(GC, 0, regCP_PFP_IC_BASE_CNTL);
	tmp = REG_SET_FIELD(tmp, CP_PFP_IC_BASE_CNTL, VMID, 0);
	tmp = REG_SET_FIELD(tmp, CP_PFP_IC_BASE_CNTL, CACHE_POLICY, 0);
	tmp = REG_SET_FIELD(tmp, CP_PFP_IC_BASE_CNTL, EXE_DISABLE, 0);
	WREG32_SOC15(GC, 0, regCP_PFP_IC_BASE_CNTL, tmp);

	/*
	 * Programming any of the CP_PFP_IC_BASE registers
	 * forces invalidation of the ME L1 I$. Wait for the
	 * invalidation complete
	 */
	for (i = 0; i < usec_timeout; i++) {
		tmp = RREG32_SOC15(GC, 0, regCP_PFP_IC_OP_CNTL);
		if (1 == REG_GET_FIELD(tmp, CP_PFP_IC_OP_CNTL,
			INVALIDATE_CACHE_COMPLETE))
			break;
		udelay(1);
	}

	if (i >= usec_timeout) {
		dev_err(adev->dev, "failed to invalidate instruction cache\n");
		return -EINVAL;
	}

	/* Prime the L1 instruction caches */
	tmp = RREG32_SOC15(GC, 0, regCP_PFP_IC_OP_CNTL);
	tmp = REG_SET_FIELD(tmp, CP_PFP_IC_OP_CNTL, PRIME_ICACHE, 1);
	WREG32_SOC15(GC, 0, regCP_PFP_IC_OP_CNTL, tmp);
	/* Waiting for cache primed*/
	for (i = 0; i < usec_timeout; i++) {
		tmp = RREG32_SOC15(GC, 0, regCP_PFP_IC_OP_CNTL);
		if (1 == REG_GET_FIELD(tmp, CP_PFP_IC_OP_CNTL,
			ICACHE_PRIMED))
			break;
		udelay(1);
	}

	if (i >= usec_timeout) {
		dev_err(adev->dev, "failed to prime instruction cache\n");
		return -EINVAL;
	}

	mutex_lock(&adev->srbm_mutex);
	for (pipe_id = 0; pipe_id < adev->gfx.me.num_pipe_per_me; pipe_id++) {
		soc21_grbm_select(adev, 0, pipe_id, 0, 0);
		WREG32_SOC15(GC, 0, regCP_PFP_PRGRM_CNTR_START,
			(pfp_hdr->ucode_start_addr_hi << 30) |
			(pfp_hdr->ucode_start_addr_lo >> 2));
		WREG32_SOC15(GC, 0, regCP_PFP_PRGRM_CNTR_START_HI,
			pfp_hdr->ucode_start_addr_hi >> 2);

		/*
		 * Program CP_ME_CNTL to reset given PIPE to take
		 * effect of CP_PFP_PRGRM_CNTR_START.
		 */
		tmp = RREG32_SOC15(GC, 0, regCP_ME_CNTL);
		if (pipe_id == 0)
			tmp = REG_SET_FIELD(tmp, CP_ME_CNTL,
					PFP_PIPE0_RESET, 1);
		else
			tmp = REG_SET_FIELD(tmp, CP_ME_CNTL,
					PFP_PIPE1_RESET, 1);
		WREG32_SOC15(GC, 0, regCP_ME_CNTL, tmp);

		/* Clear pfp pipe0 reset bit. */
		if (pipe_id == 0)
			tmp = REG_SET_FIELD(tmp, CP_ME_CNTL,
					PFP_PIPE0_RESET, 0);
		else
			tmp = REG_SET_FIELD(tmp, CP_ME_CNTL,
					PFP_PIPE1_RESET, 0);
		WREG32_SOC15(GC, 0, regCP_ME_CNTL, tmp);

		WREG32_SOC15(GC, 0, regCP_GFX_RS64_DC_BASE0_LO,
			lower_32_bits(addr2));
		WREG32_SOC15(GC, 0, regCP_GFX_RS64_DC_BASE0_HI,
			upper_32_bits(addr2));
	}
	soc21_grbm_select(adev, 0, 0, 0, 0);
	mutex_unlock(&adev->srbm_mutex);

	tmp = RREG32_SOC15(GC, 0, regCP_GFX_RS64_DC_BASE_CNTL);
	tmp = REG_SET_FIELD(tmp, CP_GFX_RS64_DC_BASE_CNTL, VMID, 0);
	tmp = REG_SET_FIELD(tmp, CP_GFX_RS64_DC_BASE_CNTL, CACHE_POLICY, 0);
	WREG32_SOC15(GC, 0, regCP_GFX_RS64_DC_BASE_CNTL, tmp);

	/* Invalidate the data caches */
	tmp = RREG32_SOC15(GC, 0, regCP_GFX_RS64_DC_OP_CNTL);
	tmp = REG_SET_FIELD(tmp, CP_GFX_RS64_DC_OP_CNTL, INVALIDATE_DCACHE, 1);
	WREG32_SOC15(GC, 0, regCP_GFX_RS64_DC_OP_CNTL, tmp);

	for (i = 0; i < usec_timeout; i++) {
		tmp = RREG32_SOC15(GC, 0, regCP_GFX_RS64_DC_OP_CNTL);
		if (1 == REG_GET_FIELD(tmp, CP_GFX_RS64_DC_OP_CNTL,
			INVALIDATE_DCACHE_COMPLETE))
			break;
		udelay(1);
	}

	if (i >= usec_timeout) {
		dev_err(adev->dev, "failed to invalidate RS64 data cache\n");
		return -EINVAL;
	}

	return 0;
}

static int gfx_v11_0_config_me_cache_rs64(struct amdgpu_device *adev, uint64_t addr, uint64_t addr2)
{
	uint32_t usec_timeout = 50000;  /* wait for 50ms */
	uint32_t tmp;
	unsigned i, pipe_id;
	const struct gfx_firmware_header_v2_0 *me_hdr;

	me_hdr = (const struct gfx_firmware_header_v2_0 *)
		adev->gfx.me_fw->data;

	WREG32_SOC15(GC, 0, regCP_ME_IC_BASE_LO,
		lower_32_bits(addr));
	WREG32_SOC15(GC, 0, regCP_ME_IC_BASE_HI,
		upper_32_bits(addr));

	tmp = RREG32_SOC15(GC, 0, regCP_ME_IC_BASE_CNTL);
	tmp = REG_SET_FIELD(tmp, CP_ME_IC_BASE_CNTL, VMID, 0);
	tmp = REG_SET_FIELD(tmp, CP_ME_IC_BASE_CNTL, CACHE_POLICY, 0);
	tmp = REG_SET_FIELD(tmp, CP_ME_IC_BASE_CNTL, EXE_DISABLE, 0);
	WREG32_SOC15(GC, 0, regCP_ME_IC_BASE_CNTL, tmp);

	/*
	 * Programming any of the CP_ME_IC_BASE registers
	 * forces invalidation of the ME L1 I$. Wait for the
	 * invalidation complete
	 */
	for (i = 0; i < usec_timeout; i++) {
		tmp = RREG32_SOC15(GC, 0, regCP_ME_IC_OP_CNTL);
		if (1 == REG_GET_FIELD(tmp, CP_ME_IC_OP_CNTL,
			INVALIDATE_CACHE_COMPLETE))
			break;
		udelay(1);
	}

	if (i >= usec_timeout) {
		dev_err(adev->dev, "failed to invalidate instruction cache\n");
		return -EINVAL;
	}

	/* Prime the instruction caches */
	tmp = RREG32_SOC15(GC, 0, regCP_ME_IC_OP_CNTL);
	tmp = REG_SET_FIELD(tmp, CP_ME_IC_OP_CNTL, PRIME_ICACHE, 1);
	WREG32_SOC15(GC, 0, regCP_ME_IC_OP_CNTL, tmp);

	/* Waiting for instruction cache primed*/
	for (i = 0; i < usec_timeout; i++) {
		tmp = RREG32_SOC15(GC, 0, regCP_ME_IC_OP_CNTL);
		if (1 == REG_GET_FIELD(tmp, CP_ME_IC_OP_CNTL,
			ICACHE_PRIMED))
			break;
		udelay(1);
	}

	if (i >= usec_timeout) {
		dev_err(adev->dev, "failed to prime instruction cache\n");
		return -EINVAL;
	}

	mutex_lock(&adev->srbm_mutex);
	for (pipe_id = 0; pipe_id < adev->gfx.me.num_pipe_per_me; pipe_id++) {
		soc21_grbm_select(adev, 0, pipe_id, 0, 0);
		WREG32_SOC15(GC, 0, regCP_ME_PRGRM_CNTR_START,
			(me_hdr->ucode_start_addr_hi << 30) |
			(me_hdr->ucode_start_addr_lo >> 2) );
		WREG32_SOC15(GC, 0, regCP_ME_PRGRM_CNTR_START_HI,
			me_hdr->ucode_start_addr_hi>>2);

		/*
		 * Program CP_ME_CNTL to reset given PIPE to take
		 * effect of CP_PFP_PRGRM_CNTR_START.
		 */
		tmp = RREG32_SOC15(GC, 0, regCP_ME_CNTL);
		if (pipe_id == 0)
			tmp = REG_SET_FIELD(tmp, CP_ME_CNTL,
					ME_PIPE0_RESET, 1);
		else
			tmp = REG_SET_FIELD(tmp, CP_ME_CNTL,
					ME_PIPE1_RESET, 1);
		WREG32_SOC15(GC, 0, regCP_ME_CNTL, tmp);

		/* Clear pfp pipe0 reset bit. */
		if (pipe_id == 0)
			tmp = REG_SET_FIELD(tmp, CP_ME_CNTL,
					ME_PIPE0_RESET, 0);
		else
			tmp = REG_SET_FIELD(tmp, CP_ME_CNTL,
					ME_PIPE1_RESET, 0);
		WREG32_SOC15(GC, 0, regCP_ME_CNTL, tmp);

		WREG32_SOC15(GC, 0, regCP_GFX_RS64_DC_BASE1_LO,
			lower_32_bits(addr2));
		WREG32_SOC15(GC, 0, regCP_GFX_RS64_DC_BASE1_HI,
			upper_32_bits(addr2));
	}
	soc21_grbm_select(adev, 0, 0, 0, 0);
	mutex_unlock(&adev->srbm_mutex);

	tmp = RREG32_SOC15(GC, 0, regCP_GFX_RS64_DC_BASE_CNTL);
	tmp = REG_SET_FIELD(tmp, CP_GFX_RS64_DC_BASE_CNTL, VMID, 0);
	tmp = REG_SET_FIELD(tmp, CP_GFX_RS64_DC_BASE_CNTL, CACHE_POLICY, 0);
	WREG32_SOC15(GC, 0, regCP_GFX_RS64_DC_BASE_CNTL, tmp);

	/* Invalidate the data caches */
	tmp = RREG32_SOC15(GC, 0, regCP_GFX_RS64_DC_OP_CNTL);
	tmp = REG_SET_FIELD(tmp, CP_GFX_RS64_DC_OP_CNTL, INVALIDATE_DCACHE, 1);
	WREG32_SOC15(GC, 0, regCP_GFX_RS64_DC_OP_CNTL, tmp);

	for (i = 0; i < usec_timeout; i++) {
		tmp = RREG32_SOC15(GC, 0, regCP_GFX_RS64_DC_OP_CNTL);
		if (1 == REG_GET_FIELD(tmp, CP_GFX_RS64_DC_OP_CNTL,
			INVALIDATE_DCACHE_COMPLETE))
			break;
		udelay(1);
	}

	if (i >= usec_timeout) {
		dev_err(adev->dev, "failed to invalidate RS64 data cache\n");
		return -EINVAL;
	}

	return 0;
}

static int gfx_v11_0_config_mec_cache_rs64(struct amdgpu_device *adev, uint64_t addr, uint64_t addr2)
{
	uint32_t usec_timeout = 50000;  /* wait for 50ms */
	uint32_t tmp;
	unsigned i;
	const struct gfx_firmware_header_v2_0 *mec_hdr;

	mec_hdr = (const struct gfx_firmware_header_v2_0 *)
		adev->gfx.mec_fw->data;

	tmp = RREG32_SOC15(GC, 0, regCP_CPC_IC_BASE_CNTL);
	tmp = REG_SET_FIELD(tmp, CP_CPC_IC_BASE_CNTL, VMID, 0);
	tmp = REG_SET_FIELD(tmp, CP_CPC_IC_BASE_CNTL, EXE_DISABLE, 0);
	tmp = REG_SET_FIELD(tmp, CP_CPC_IC_BASE_CNTL, CACHE_POLICY, 0);
	WREG32_SOC15(GC, 0, regCP_CPC_IC_BASE_CNTL, tmp);

	tmp = RREG32_SOC15(GC, 0, regCP_MEC_DC_BASE_CNTL);
	tmp = REG_SET_FIELD(tmp, CP_MEC_DC_BASE_CNTL, VMID, 0);
	tmp = REG_SET_FIELD(tmp, CP_MEC_DC_BASE_CNTL, CACHE_POLICY, 0);
	WREG32_SOC15(GC, 0, regCP_MEC_DC_BASE_CNTL, tmp);

	mutex_lock(&adev->srbm_mutex);
	for (i = 0; i < adev->gfx.mec.num_pipe_per_mec; i++) {
		soc21_grbm_select(adev, 1, i, 0, 0);

		WREG32_SOC15(GC, 0, regCP_MEC_MDBASE_LO, addr2);
		WREG32_SOC15(GC, 0, regCP_MEC_MDBASE_HI,
		     upper_32_bits(addr2));

		WREG32_SOC15(GC, 0, regCP_MEC_RS64_PRGRM_CNTR_START,
					mec_hdr->ucode_start_addr_lo >> 2 |
					mec_hdr->ucode_start_addr_hi << 30);
		WREG32_SOC15(GC, 0, regCP_MEC_RS64_PRGRM_CNTR_START_HI,
					mec_hdr->ucode_start_addr_hi >> 2);

		WREG32_SOC15(GC, 0, regCP_CPC_IC_BASE_LO, addr);
		WREG32_SOC15(GC, 0, regCP_CPC_IC_BASE_HI,
		     upper_32_bits(addr));
	}
	mutex_unlock(&adev->srbm_mutex);
	soc21_grbm_select(adev, 0, 0, 0, 0);

	/* Trigger an invalidation of the L1 instruction caches */
	tmp = RREG32_SOC15(GC, 0, regCP_MEC_DC_OP_CNTL);
	tmp = REG_SET_FIELD(tmp, CP_MEC_DC_OP_CNTL, INVALIDATE_DCACHE, 1);
	WREG32_SOC15(GC, 0, regCP_MEC_DC_OP_CNTL, tmp);

	/* Wait for invalidation complete */
	for (i = 0; i < usec_timeout; i++) {
		tmp = RREG32_SOC15(GC, 0, regCP_MEC_DC_OP_CNTL);
		if (1 == REG_GET_FIELD(tmp, CP_MEC_DC_OP_CNTL,
				       INVALIDATE_DCACHE_COMPLETE))
			break;
		udelay(1);
	}

	if (i >= usec_timeout) {
		dev_err(adev->dev, "failed to invalidate instruction cache\n");
		return -EINVAL;
	}

	/* Trigger an invalidation of the L1 instruction caches */
	tmp = RREG32_SOC15(GC, 0, regCP_CPC_IC_OP_CNTL);
	tmp = REG_SET_FIELD(tmp, CP_CPC_IC_OP_CNTL, INVALIDATE_CACHE, 1);
	WREG32_SOC15(GC, 0, regCP_CPC_IC_OP_CNTL, tmp);

	/* Wait for invalidation complete */
	for (i = 0; i < usec_timeout; i++) {
		tmp = RREG32_SOC15(GC, 0, regCP_CPC_IC_OP_CNTL);
		if (1 == REG_GET_FIELD(tmp, CP_CPC_IC_OP_CNTL,
				       INVALIDATE_CACHE_COMPLETE))
			break;
		udelay(1);
	}

	if (i >= usec_timeout) {
		dev_err(adev->dev, "failed to invalidate instruction cache\n");
		return -EINVAL;
	}

	return 0;
}

static void gfx_v11_0_config_gfx_rs64(struct amdgpu_device *adev)
{
	const struct gfx_firmware_header_v2_0 *pfp_hdr;
	const struct gfx_firmware_header_v2_0 *me_hdr;
	const struct gfx_firmware_header_v2_0 *mec_hdr;
	uint32_t pipe_id, tmp;

	mec_hdr = (const struct gfx_firmware_header_v2_0 *)
		adev->gfx.mec_fw->data;
	me_hdr = (const struct gfx_firmware_header_v2_0 *)
		adev->gfx.me_fw->data;
	pfp_hdr = (const struct gfx_firmware_header_v2_0 *)
		adev->gfx.pfp_fw->data;

	/* config pfp program start addr */
	for (pipe_id = 0; pipe_id < 2; pipe_id++) {
		soc21_grbm_select(adev, 0, pipe_id, 0, 0);
		WREG32_SOC15(GC, 0, regCP_PFP_PRGRM_CNTR_START,
			(pfp_hdr->ucode_start_addr_hi << 30) |
			(pfp_hdr->ucode_start_addr_lo >> 2));
		WREG32_SOC15(GC, 0, regCP_PFP_PRGRM_CNTR_START_HI,
			pfp_hdr->ucode_start_addr_hi >> 2);
	}
	soc21_grbm_select(adev, 0, 0, 0, 0);

	/* reset pfp pipe */
	tmp = RREG32_SOC15(GC, 0, regCP_ME_CNTL);
	tmp = REG_SET_FIELD(tmp, CP_ME_CNTL, PFP_PIPE0_RESET, 1);
	tmp = REG_SET_FIELD(tmp, CP_ME_CNTL, PFP_PIPE1_RESET, 1);
	WREG32_SOC15(GC, 0, regCP_ME_CNTL, tmp);

	/* clear pfp pipe reset */
	tmp = REG_SET_FIELD(tmp, CP_ME_CNTL, PFP_PIPE0_RESET, 0);
	tmp = REG_SET_FIELD(tmp, CP_ME_CNTL, PFP_PIPE1_RESET, 0);
	WREG32_SOC15(GC, 0, regCP_ME_CNTL, tmp);

	/* config me program start addr */
	for (pipe_id = 0; pipe_id < 2; pipe_id++) {
		soc21_grbm_select(adev, 0, pipe_id, 0, 0);
		WREG32_SOC15(GC, 0, regCP_ME_PRGRM_CNTR_START,
			(me_hdr->ucode_start_addr_hi << 30) |
			(me_hdr->ucode_start_addr_lo >> 2) );
		WREG32_SOC15(GC, 0, regCP_ME_PRGRM_CNTR_START_HI,
			me_hdr->ucode_start_addr_hi>>2);
	}
	soc21_grbm_select(adev, 0, 0, 0, 0);

	/* reset me pipe */
	tmp = RREG32_SOC15(GC, 0, regCP_ME_CNTL);
	tmp = REG_SET_FIELD(tmp, CP_ME_CNTL, ME_PIPE0_RESET, 1);
	tmp = REG_SET_FIELD(tmp, CP_ME_CNTL, ME_PIPE1_RESET, 1);
	WREG32_SOC15(GC, 0, regCP_ME_CNTL, tmp);

	/* clear me pipe reset */
	tmp = REG_SET_FIELD(tmp, CP_ME_CNTL, ME_PIPE0_RESET, 0);
	tmp = REG_SET_FIELD(tmp, CP_ME_CNTL, ME_PIPE1_RESET, 0);
	WREG32_SOC15(GC, 0, regCP_ME_CNTL, tmp);

	/* config mec program start addr */
	for (pipe_id = 0; pipe_id < 4; pipe_id++) {
		soc21_grbm_select(adev, 1, pipe_id, 0, 0);
		WREG32_SOC15(GC, 0, regCP_MEC_RS64_PRGRM_CNTR_START,
					mec_hdr->ucode_start_addr_lo >> 2 |
					mec_hdr->ucode_start_addr_hi << 30);
		WREG32_SOC15(GC, 0, regCP_MEC_RS64_PRGRM_CNTR_START_HI,
					mec_hdr->ucode_start_addr_hi >> 2);
	}
	soc21_grbm_select(adev, 0, 0, 0, 0);

	/* reset mec pipe */
	tmp = RREG32_SOC15(GC, 0, regCP_MEC_RS64_CNTL);
	tmp = REG_SET_FIELD(tmp, CP_MEC_RS64_CNTL, MEC_PIPE0_RESET, 1);
	tmp = REG_SET_FIELD(tmp, CP_MEC_RS64_CNTL, MEC_PIPE1_RESET, 1);
	tmp = REG_SET_FIELD(tmp, CP_MEC_RS64_CNTL, MEC_PIPE2_RESET, 1);
	tmp = REG_SET_FIELD(tmp, CP_MEC_RS64_CNTL, MEC_PIPE3_RESET, 1);
	WREG32_SOC15(GC, 0, regCP_MEC_RS64_CNTL, tmp);

	/* clear mec pipe reset */
	tmp = REG_SET_FIELD(tmp, CP_MEC_RS64_CNTL, MEC_PIPE0_RESET, 0);
	tmp = REG_SET_FIELD(tmp, CP_MEC_RS64_CNTL, MEC_PIPE1_RESET, 0);
	tmp = REG_SET_FIELD(tmp, CP_MEC_RS64_CNTL, MEC_PIPE2_RESET, 0);
	tmp = REG_SET_FIELD(tmp, CP_MEC_RS64_CNTL, MEC_PIPE3_RESET, 0);
	WREG32_SOC15(GC, 0, regCP_MEC_RS64_CNTL, tmp);
}

static int gfx_v11_0_wait_for_rlc_autoload_complete(struct amdgpu_device *adev)
{
	uint32_t cp_status;
	uint32_t bootload_status;
	int i, r;
	uint64_t addr, addr2;

	for (i = 0; i < adev->usec_timeout; i++) {
		cp_status = RREG32_SOC15(GC, 0, regCP_STAT);

		if (adev->ip_versions[GC_HWIP][0] == IP_VERSION(11, 0, 1) ||
				adev->ip_versions[GC_HWIP][0] == IP_VERSION(11, 0, 4))
			bootload_status = RREG32_SOC15(GC, 0,
					regRLC_RLCS_BOOTLOAD_STATUS_gc_11_0_1);
		else
			bootload_status = RREG32_SOC15(GC, 0, regRLC_RLCS_BOOTLOAD_STATUS);

		if ((cp_status == 0) &&
		    (REG_GET_FIELD(bootload_status,
			RLC_RLCS_BOOTLOAD_STATUS, BOOTLOAD_COMPLETE) == 1)) {
			break;
		}
		udelay(1);
	}

	if (i >= adev->usec_timeout) {
		dev_err(adev->dev, "rlc autoload: gc ucode autoload timeout\n");
		return -ETIMEDOUT;
	}

	if (adev->firmware.load_type == AMDGPU_FW_LOAD_RLC_BACKDOOR_AUTO) {
		if (adev->gfx.rs64_enable) {
			addr = adev->gfx.rlc.rlc_autoload_gpu_addr +
				rlc_autoload_info[SOC21_FIRMWARE_ID_RS64_ME].offset;
			addr2 = adev->gfx.rlc.rlc_autoload_gpu_addr +
				rlc_autoload_info[SOC21_FIRMWARE_ID_RS64_ME_P0_STACK].offset;
			r = gfx_v11_0_config_me_cache_rs64(adev, addr, addr2);
			if (r)
				return r;
			addr = adev->gfx.rlc.rlc_autoload_gpu_addr +
				rlc_autoload_info[SOC21_FIRMWARE_ID_RS64_PFP].offset;
			addr2 = adev->gfx.rlc.rlc_autoload_gpu_addr +
				rlc_autoload_info[SOC21_FIRMWARE_ID_RS64_PFP_P0_STACK].offset;
			r = gfx_v11_0_config_pfp_cache_rs64(adev, addr, addr2);
			if (r)
				return r;
			addr = adev->gfx.rlc.rlc_autoload_gpu_addr +
				rlc_autoload_info[SOC21_FIRMWARE_ID_RS64_MEC].offset;
			addr2 = adev->gfx.rlc.rlc_autoload_gpu_addr +
				rlc_autoload_info[SOC21_FIRMWARE_ID_RS64_MEC_P0_STACK].offset;
			r = gfx_v11_0_config_mec_cache_rs64(adev, addr, addr2);
			if (r)
				return r;
		} else {
			addr = adev->gfx.rlc.rlc_autoload_gpu_addr +
				rlc_autoload_info[SOC21_FIRMWARE_ID_CP_ME].offset;
			r = gfx_v11_0_config_me_cache(adev, addr);
			if (r)
				return r;
			addr = adev->gfx.rlc.rlc_autoload_gpu_addr +
				rlc_autoload_info[SOC21_FIRMWARE_ID_CP_PFP].offset;
			r = gfx_v11_0_config_pfp_cache(adev, addr);
			if (r)
				return r;
			addr = adev->gfx.rlc.rlc_autoload_gpu_addr +
				rlc_autoload_info[SOC21_FIRMWARE_ID_CP_MEC].offset;
			r = gfx_v11_0_config_mec_cache(adev, addr);
			if (r)
				return r;
		}
	}

	return 0;
}

static int gfx_v11_0_cp_gfx_enable(struct amdgpu_device *adev, bool enable)
{
	int i;
	u32 tmp = RREG32_SOC15(GC, 0, regCP_ME_CNTL);

	tmp = REG_SET_FIELD(tmp, CP_ME_CNTL, ME_HALT, enable ? 0 : 1);
	tmp = REG_SET_FIELD(tmp, CP_ME_CNTL, PFP_HALT, enable ? 0 : 1);
	WREG32_SOC15(GC, 0, regCP_ME_CNTL, tmp);

	for (i = 0; i < adev->usec_timeout; i++) {
		if (RREG32_SOC15(GC, 0, regCP_STAT) == 0)
			break;
		udelay(1);
	}

	if (i >= adev->usec_timeout)
		DRM_ERROR("failed to %s cp gfx\n", enable ? "unhalt" : "halt");

	return 0;
}

static int gfx_v11_0_cp_gfx_load_pfp_microcode(struct amdgpu_device *adev)
{
	int r;
	const struct gfx_firmware_header_v1_0 *pfp_hdr;
	const __le32 *fw_data;
	unsigned i, fw_size;

	pfp_hdr = (const struct gfx_firmware_header_v1_0 *)
		adev->gfx.pfp_fw->data;

	amdgpu_ucode_print_gfx_hdr(&pfp_hdr->header);

	fw_data = (const __le32 *)(adev->gfx.pfp_fw->data +
		le32_to_cpu(pfp_hdr->header.ucode_array_offset_bytes));
	fw_size = le32_to_cpu(pfp_hdr->header.ucode_size_bytes);

	r = amdgpu_bo_create_reserved(adev, pfp_hdr->header.ucode_size_bytes,
				      PAGE_SIZE, AMDGPU_GEM_DOMAIN_GTT,
				      &adev->gfx.pfp.pfp_fw_obj,
				      &adev->gfx.pfp.pfp_fw_gpu_addr,
				      (void **)&adev->gfx.pfp.pfp_fw_ptr);
	if (r) {
		dev_err(adev->dev, "(%d) failed to create pfp fw bo\n", r);
		gfx_v11_0_pfp_fini(adev);
		return r;
	}

	memcpy(adev->gfx.pfp.pfp_fw_ptr, fw_data, fw_size);

	amdgpu_bo_kunmap(adev->gfx.pfp.pfp_fw_obj);
	amdgpu_bo_unreserve(adev->gfx.pfp.pfp_fw_obj);

	gfx_v11_0_config_pfp_cache(adev, adev->gfx.pfp.pfp_fw_gpu_addr);

	WREG32_SOC15(GC, 0, regCP_HYP_PFP_UCODE_ADDR, 0);

	for (i = 0; i < pfp_hdr->jt_size; i++)
		WREG32_SOC15(GC, 0, regCP_HYP_PFP_UCODE_DATA,
			     le32_to_cpup(fw_data + pfp_hdr->jt_offset + i));

	WREG32_SOC15(GC, 0, regCP_HYP_PFP_UCODE_ADDR, adev->gfx.pfp_fw_version);

	return 0;
}

static int gfx_v11_0_cp_gfx_load_pfp_microcode_rs64(struct amdgpu_device *adev)
{
	int r;
	const struct gfx_firmware_header_v2_0 *pfp_hdr;
	const __le32 *fw_ucode, *fw_data;
	unsigned i, pipe_id, fw_ucode_size, fw_data_size;
	uint32_t tmp;
	uint32_t usec_timeout = 50000;  /* wait for 50ms */

	pfp_hdr = (const struct gfx_firmware_header_v2_0 *)
		adev->gfx.pfp_fw->data;

	amdgpu_ucode_print_gfx_hdr(&pfp_hdr->header);

	/* instruction */
	fw_ucode = (const __le32 *)(adev->gfx.pfp_fw->data +
		le32_to_cpu(pfp_hdr->ucode_offset_bytes));
	fw_ucode_size = le32_to_cpu(pfp_hdr->ucode_size_bytes);
	/* data */
	fw_data = (const __le32 *)(adev->gfx.pfp_fw->data +
		le32_to_cpu(pfp_hdr->data_offset_bytes));
	fw_data_size = le32_to_cpu(pfp_hdr->data_size_bytes);

	/* 64kb align */
	r = amdgpu_bo_create_reserved(adev, fw_ucode_size,
				      64 * 1024,
				      AMDGPU_GEM_DOMAIN_VRAM |
				      AMDGPU_GEM_DOMAIN_GTT,
				      &adev->gfx.pfp.pfp_fw_obj,
				      &adev->gfx.pfp.pfp_fw_gpu_addr,
				      (void **)&adev->gfx.pfp.pfp_fw_ptr);
	if (r) {
		dev_err(adev->dev, "(%d) failed to create pfp ucode fw bo\n", r);
		gfx_v11_0_pfp_fini(adev);
		return r;
	}

	r = amdgpu_bo_create_reserved(adev, fw_data_size,
				      64 * 1024,
				      AMDGPU_GEM_DOMAIN_VRAM |
				      AMDGPU_GEM_DOMAIN_GTT,
				      &adev->gfx.pfp.pfp_fw_data_obj,
				      &adev->gfx.pfp.pfp_fw_data_gpu_addr,
				      (void **)&adev->gfx.pfp.pfp_fw_data_ptr);
	if (r) {
		dev_err(adev->dev, "(%d) failed to create pfp data fw bo\n", r);
		gfx_v11_0_pfp_fini(adev);
		return r;
	}

	memcpy(adev->gfx.pfp.pfp_fw_ptr, fw_ucode, fw_ucode_size);
	memcpy(adev->gfx.pfp.pfp_fw_data_ptr, fw_data, fw_data_size);

	amdgpu_bo_kunmap(adev->gfx.pfp.pfp_fw_obj);
	amdgpu_bo_kunmap(adev->gfx.pfp.pfp_fw_data_obj);
	amdgpu_bo_unreserve(adev->gfx.pfp.pfp_fw_obj);
	amdgpu_bo_unreserve(adev->gfx.pfp.pfp_fw_data_obj);

	if (amdgpu_emu_mode == 1)
		adev->hdp.funcs->flush_hdp(adev, NULL);

	WREG32_SOC15(GC, 0, regCP_PFP_IC_BASE_LO,
		lower_32_bits(adev->gfx.pfp.pfp_fw_gpu_addr));
	WREG32_SOC15(GC, 0, regCP_PFP_IC_BASE_HI,
		upper_32_bits(adev->gfx.pfp.pfp_fw_gpu_addr));

	tmp = RREG32_SOC15(GC, 0, regCP_PFP_IC_BASE_CNTL);
	tmp = REG_SET_FIELD(tmp, CP_PFP_IC_BASE_CNTL, VMID, 0);
	tmp = REG_SET_FIELD(tmp, CP_PFP_IC_BASE_CNTL, CACHE_POLICY, 0);
	tmp = REG_SET_FIELD(tmp, CP_PFP_IC_BASE_CNTL, EXE_DISABLE, 0);
	WREG32_SOC15(GC, 0, regCP_PFP_IC_BASE_CNTL, tmp);

	/*
	 * Programming any of the CP_PFP_IC_BASE registers
	 * forces invalidation of the ME L1 I$. Wait for the
	 * invalidation complete
	 */
	for (i = 0; i < usec_timeout; i++) {
		tmp = RREG32_SOC15(GC, 0, regCP_PFP_IC_OP_CNTL);
		if (1 == REG_GET_FIELD(tmp, CP_PFP_IC_OP_CNTL,
			INVALIDATE_CACHE_COMPLETE))
			break;
		udelay(1);
	}

	if (i >= usec_timeout) {
		dev_err(adev->dev, "failed to invalidate instruction cache\n");
		return -EINVAL;
	}

	/* Prime the L1 instruction caches */
	tmp = RREG32_SOC15(GC, 0, regCP_PFP_IC_OP_CNTL);
	tmp = REG_SET_FIELD(tmp, CP_PFP_IC_OP_CNTL, PRIME_ICACHE, 1);
	WREG32_SOC15(GC, 0, regCP_PFP_IC_OP_CNTL, tmp);
	/* Waiting for cache primed*/
	for (i = 0; i < usec_timeout; i++) {
		tmp = RREG32_SOC15(GC, 0, regCP_PFP_IC_OP_CNTL);
		if (1 == REG_GET_FIELD(tmp, CP_PFP_IC_OP_CNTL,
			ICACHE_PRIMED))
			break;
		udelay(1);
	}

	if (i >= usec_timeout) {
		dev_err(adev->dev, "failed to prime instruction cache\n");
		return -EINVAL;
	}

	mutex_lock(&adev->srbm_mutex);
	for (pipe_id = 0; pipe_id < adev->gfx.me.num_pipe_per_me; pipe_id++) {
		soc21_grbm_select(adev, 0, pipe_id, 0, 0);
		WREG32_SOC15(GC, 0, regCP_PFP_PRGRM_CNTR_START,
			(pfp_hdr->ucode_start_addr_hi << 30) |
			(pfp_hdr->ucode_start_addr_lo >> 2) );
		WREG32_SOC15(GC, 0, regCP_PFP_PRGRM_CNTR_START_HI,
			pfp_hdr->ucode_start_addr_hi>>2);

		/*
		 * Program CP_ME_CNTL to reset given PIPE to take
		 * effect of CP_PFP_PRGRM_CNTR_START.
		 */
		tmp = RREG32_SOC15(GC, 0, regCP_ME_CNTL);
		if (pipe_id == 0)
			tmp = REG_SET_FIELD(tmp, CP_ME_CNTL,
					PFP_PIPE0_RESET, 1);
		else
			tmp = REG_SET_FIELD(tmp, CP_ME_CNTL,
					PFP_PIPE1_RESET, 1);
		WREG32_SOC15(GC, 0, regCP_ME_CNTL, tmp);

		/* Clear pfp pipe0 reset bit. */
		if (pipe_id == 0)
			tmp = REG_SET_FIELD(tmp, CP_ME_CNTL,
					PFP_PIPE0_RESET, 0);
		else
			tmp = REG_SET_FIELD(tmp, CP_ME_CNTL,
					PFP_PIPE1_RESET, 0);
		WREG32_SOC15(GC, 0, regCP_ME_CNTL, tmp);

		WREG32_SOC15(GC, 0, regCP_GFX_RS64_DC_BASE0_LO,
			lower_32_bits(adev->gfx.pfp.pfp_fw_data_gpu_addr));
		WREG32_SOC15(GC, 0, regCP_GFX_RS64_DC_BASE0_HI,
			upper_32_bits(adev->gfx.pfp.pfp_fw_data_gpu_addr));
	}
	soc21_grbm_select(adev, 0, 0, 0, 0);
	mutex_unlock(&adev->srbm_mutex);

	tmp = RREG32_SOC15(GC, 0, regCP_GFX_RS64_DC_BASE_CNTL);
	tmp = REG_SET_FIELD(tmp, CP_GFX_RS64_DC_BASE_CNTL, VMID, 0);
	tmp = REG_SET_FIELD(tmp, CP_GFX_RS64_DC_BASE_CNTL, CACHE_POLICY, 0);
	WREG32_SOC15(GC, 0, regCP_GFX_RS64_DC_BASE_CNTL, tmp);

	/* Invalidate the data caches */
	tmp = RREG32_SOC15(GC, 0, regCP_GFX_RS64_DC_OP_CNTL);
	tmp = REG_SET_FIELD(tmp, CP_GFX_RS64_DC_OP_CNTL, INVALIDATE_DCACHE, 1);
	WREG32_SOC15(GC, 0, regCP_GFX_RS64_DC_OP_CNTL, tmp);

	for (i = 0; i < usec_timeout; i++) {
		tmp = RREG32_SOC15(GC, 0, regCP_GFX_RS64_DC_OP_CNTL);
		if (1 == REG_GET_FIELD(tmp, CP_GFX_RS64_DC_OP_CNTL,
			INVALIDATE_DCACHE_COMPLETE))
			break;
		udelay(1);
	}

	if (i >= usec_timeout) {
		dev_err(adev->dev, "failed to invalidate RS64 data cache\n");
		return -EINVAL;
	}

	return 0;
}

static int gfx_v11_0_cp_gfx_load_me_microcode(struct amdgpu_device *adev)
{
	int r;
	const struct gfx_firmware_header_v1_0 *me_hdr;
	const __le32 *fw_data;
	unsigned i, fw_size;

	me_hdr = (const struct gfx_firmware_header_v1_0 *)
		adev->gfx.me_fw->data;

	amdgpu_ucode_print_gfx_hdr(&me_hdr->header);

	fw_data = (const __le32 *)(adev->gfx.me_fw->data +
		le32_to_cpu(me_hdr->header.ucode_array_offset_bytes));
	fw_size = le32_to_cpu(me_hdr->header.ucode_size_bytes);

	r = amdgpu_bo_create_reserved(adev, me_hdr->header.ucode_size_bytes,
				      PAGE_SIZE, AMDGPU_GEM_DOMAIN_GTT,
				      &adev->gfx.me.me_fw_obj,
				      &adev->gfx.me.me_fw_gpu_addr,
				      (void **)&adev->gfx.me.me_fw_ptr);
	if (r) {
		dev_err(adev->dev, "(%d) failed to create me fw bo\n", r);
		gfx_v11_0_me_fini(adev);
		return r;
	}

	memcpy(adev->gfx.me.me_fw_ptr, fw_data, fw_size);

	amdgpu_bo_kunmap(adev->gfx.me.me_fw_obj);
	amdgpu_bo_unreserve(adev->gfx.me.me_fw_obj);

	gfx_v11_0_config_me_cache(adev, adev->gfx.me.me_fw_gpu_addr);

	WREG32_SOC15(GC, 0, regCP_HYP_ME_UCODE_ADDR, 0);

	for (i = 0; i < me_hdr->jt_size; i++)
		WREG32_SOC15(GC, 0, regCP_HYP_ME_UCODE_DATA,
			     le32_to_cpup(fw_data + me_hdr->jt_offset + i));

	WREG32_SOC15(GC, 0, regCP_HYP_ME_UCODE_ADDR, adev->gfx.me_fw_version);

	return 0;
}

static int gfx_v11_0_cp_gfx_load_me_microcode_rs64(struct amdgpu_device *adev)
{
	int r;
	const struct gfx_firmware_header_v2_0 *me_hdr;
	const __le32 *fw_ucode, *fw_data;
	unsigned i, pipe_id, fw_ucode_size, fw_data_size;
	uint32_t tmp;
	uint32_t usec_timeout = 50000;  /* wait for 50ms */

	me_hdr = (const struct gfx_firmware_header_v2_0 *)
		adev->gfx.me_fw->data;

	amdgpu_ucode_print_gfx_hdr(&me_hdr->header);

	/* instruction */
	fw_ucode = (const __le32 *)(adev->gfx.me_fw->data +
		le32_to_cpu(me_hdr->ucode_offset_bytes));
	fw_ucode_size = le32_to_cpu(me_hdr->ucode_size_bytes);
	/* data */
	fw_data = (const __le32 *)(adev->gfx.me_fw->data +
		le32_to_cpu(me_hdr->data_offset_bytes));
	fw_data_size = le32_to_cpu(me_hdr->data_size_bytes);

	/* 64kb align*/
	r = amdgpu_bo_create_reserved(adev, fw_ucode_size,
				      64 * 1024,
				      AMDGPU_GEM_DOMAIN_VRAM |
				      AMDGPU_GEM_DOMAIN_GTT,
				      &adev->gfx.me.me_fw_obj,
				      &adev->gfx.me.me_fw_gpu_addr,
				      (void **)&adev->gfx.me.me_fw_ptr);
	if (r) {
		dev_err(adev->dev, "(%d) failed to create me ucode bo\n", r);
		gfx_v11_0_me_fini(adev);
		return r;
	}

	r = amdgpu_bo_create_reserved(adev, fw_data_size,
				      64 * 1024,
				      AMDGPU_GEM_DOMAIN_VRAM |
				      AMDGPU_GEM_DOMAIN_GTT,
				      &adev->gfx.me.me_fw_data_obj,
				      &adev->gfx.me.me_fw_data_gpu_addr,
				      (void **)&adev->gfx.me.me_fw_data_ptr);
	if (r) {
		dev_err(adev->dev, "(%d) failed to create me data bo\n", r);
		gfx_v11_0_pfp_fini(adev);
		return r;
	}

	memcpy(adev->gfx.me.me_fw_ptr, fw_ucode, fw_ucode_size);
	memcpy(adev->gfx.me.me_fw_data_ptr, fw_data, fw_data_size);

	amdgpu_bo_kunmap(adev->gfx.me.me_fw_obj);
	amdgpu_bo_kunmap(adev->gfx.me.me_fw_data_obj);
	amdgpu_bo_unreserve(adev->gfx.me.me_fw_obj);
	amdgpu_bo_unreserve(adev->gfx.me.me_fw_data_obj);

	if (amdgpu_emu_mode == 1)
		adev->hdp.funcs->flush_hdp(adev, NULL);

	WREG32_SOC15(GC, 0, regCP_ME_IC_BASE_LO,
		lower_32_bits(adev->gfx.me.me_fw_gpu_addr));
	WREG32_SOC15(GC, 0, regCP_ME_IC_BASE_HI,
		upper_32_bits(adev->gfx.me.me_fw_gpu_addr));

	tmp = RREG32_SOC15(GC, 0, regCP_ME_IC_BASE_CNTL);
	tmp = REG_SET_FIELD(tmp, CP_ME_IC_BASE_CNTL, VMID, 0);
	tmp = REG_SET_FIELD(tmp, CP_ME_IC_BASE_CNTL, CACHE_POLICY, 0);
	tmp = REG_SET_FIELD(tmp, CP_ME_IC_BASE_CNTL, EXE_DISABLE, 0);
	WREG32_SOC15(GC, 0, regCP_ME_IC_BASE_CNTL, tmp);

	/*
	 * Programming any of the CP_ME_IC_BASE registers
	 * forces invalidation of the ME L1 I$. Wait for the
	 * invalidation complete
	 */
	for (i = 0; i < usec_timeout; i++) {
		tmp = RREG32_SOC15(GC, 0, regCP_ME_IC_OP_CNTL);
		if (1 == REG_GET_FIELD(tmp, CP_ME_IC_OP_CNTL,
			INVALIDATE_CACHE_COMPLETE))
			break;
		udelay(1);
	}

	if (i >= usec_timeout) {
		dev_err(adev->dev, "failed to invalidate instruction cache\n");
		return -EINVAL;
	}

	/* Prime the instruction caches */
	tmp = RREG32_SOC15(GC, 0, regCP_ME_IC_OP_CNTL);
	tmp = REG_SET_FIELD(tmp, CP_ME_IC_OP_CNTL, PRIME_ICACHE, 1);
	WREG32_SOC15(GC, 0, regCP_ME_IC_OP_CNTL, tmp);

	/* Waiting for instruction cache primed*/
	for (i = 0; i < usec_timeout; i++) {
		tmp = RREG32_SOC15(GC, 0, regCP_ME_IC_OP_CNTL);
		if (1 == REG_GET_FIELD(tmp, CP_ME_IC_OP_CNTL,
			ICACHE_PRIMED))
			break;
		udelay(1);
	}

	if (i >= usec_timeout) {
		dev_err(adev->dev, "failed to prime instruction cache\n");
		return -EINVAL;
	}

	mutex_lock(&adev->srbm_mutex);
	for (pipe_id = 0; pipe_id < adev->gfx.me.num_pipe_per_me; pipe_id++) {
		soc21_grbm_select(adev, 0, pipe_id, 0, 0);
		WREG32_SOC15(GC, 0, regCP_ME_PRGRM_CNTR_START,
			(me_hdr->ucode_start_addr_hi << 30) |
			(me_hdr->ucode_start_addr_lo >> 2) );
		WREG32_SOC15(GC, 0, regCP_ME_PRGRM_CNTR_START_HI,
			me_hdr->ucode_start_addr_hi>>2);

		/*
		 * Program CP_ME_CNTL to reset given PIPE to take
		 * effect of CP_PFP_PRGRM_CNTR_START.
		 */
		tmp = RREG32_SOC15(GC, 0, regCP_ME_CNTL);
		if (pipe_id == 0)
			tmp = REG_SET_FIELD(tmp, CP_ME_CNTL,
					ME_PIPE0_RESET, 1);
		else
			tmp = REG_SET_FIELD(tmp, CP_ME_CNTL,
					ME_PIPE1_RESET, 1);
		WREG32_SOC15(GC, 0, regCP_ME_CNTL, tmp);

		/* Clear pfp pipe0 reset bit. */
		if (pipe_id == 0)
			tmp = REG_SET_FIELD(tmp, CP_ME_CNTL,
					ME_PIPE0_RESET, 0);
		else
			tmp = REG_SET_FIELD(tmp, CP_ME_CNTL,
					ME_PIPE1_RESET, 0);
		WREG32_SOC15(GC, 0, regCP_ME_CNTL, tmp);

		WREG32_SOC15(GC, 0, regCP_GFX_RS64_DC_BASE1_LO,
			lower_32_bits(adev->gfx.me.me_fw_data_gpu_addr));
		WREG32_SOC15(GC, 0, regCP_GFX_RS64_DC_BASE1_HI,
			upper_32_bits(adev->gfx.me.me_fw_data_gpu_addr));
	}
	soc21_grbm_select(adev, 0, 0, 0, 0);
	mutex_unlock(&adev->srbm_mutex);

	tmp = RREG32_SOC15(GC, 0, regCP_GFX_RS64_DC_BASE_CNTL);
	tmp = REG_SET_FIELD(tmp, CP_GFX_RS64_DC_BASE_CNTL, VMID, 0);
	tmp = REG_SET_FIELD(tmp, CP_GFX_RS64_DC_BASE_CNTL, CACHE_POLICY, 0);
	WREG32_SOC15(GC, 0, regCP_GFX_RS64_DC_BASE_CNTL, tmp);

	/* Invalidate the data caches */
	tmp = RREG32_SOC15(GC, 0, regCP_GFX_RS64_DC_OP_CNTL);
	tmp = REG_SET_FIELD(tmp, CP_GFX_RS64_DC_OP_CNTL, INVALIDATE_DCACHE, 1);
	WREG32_SOC15(GC, 0, regCP_GFX_RS64_DC_OP_CNTL, tmp);

	for (i = 0; i < usec_timeout; i++) {
		tmp = RREG32_SOC15(GC, 0, regCP_GFX_RS64_DC_OP_CNTL);
		if (1 == REG_GET_FIELD(tmp, CP_GFX_RS64_DC_OP_CNTL,
			INVALIDATE_DCACHE_COMPLETE))
			break;
		udelay(1);
	}

	if (i >= usec_timeout) {
		dev_err(adev->dev, "failed to invalidate RS64 data cache\n");
		return -EINVAL;
	}

	return 0;
}

static int gfx_v11_0_cp_gfx_load_microcode(struct amdgpu_device *adev)
{
	int r;

	if (!adev->gfx.me_fw || !adev->gfx.pfp_fw)
		return -EINVAL;

	gfx_v11_0_cp_gfx_enable(adev, false);

	if (adev->gfx.rs64_enable)
		r = gfx_v11_0_cp_gfx_load_pfp_microcode_rs64(adev);
	else
		r = gfx_v11_0_cp_gfx_load_pfp_microcode(adev);
	if (r) {
		dev_err(adev->dev, "(%d) failed to load pfp fw\n", r);
		return r;
	}

	if (adev->gfx.rs64_enable)
		r = gfx_v11_0_cp_gfx_load_me_microcode_rs64(adev);
	else
		r = gfx_v11_0_cp_gfx_load_me_microcode(adev);
	if (r) {
		dev_err(adev->dev, "(%d) failed to load me fw\n", r);
		return r;
	}

	return 0;
}

static int gfx_v11_0_cp_gfx_start(struct amdgpu_device *adev)
{
	struct amdgpu_ring *ring;
	const struct cs_section_def *sect = NULL;
	const struct cs_extent_def *ext = NULL;
	int r, i;
	int ctx_reg_offset;

	/* init the CP */
	WREG32_SOC15(GC, 0, regCP_MAX_CONTEXT,
		     adev->gfx.config.max_hw_contexts - 1);
	WREG32_SOC15(GC, 0, regCP_DEVICE_ID, 1);

	if (!amdgpu_async_gfx_ring)
		gfx_v11_0_cp_gfx_enable(adev, true);

	ring = &adev->gfx.gfx_ring[0];
	r = amdgpu_ring_alloc(ring, gfx_v11_0_get_csb_size(adev));
	if (r) {
		DRM_ERROR("amdgpu: cp failed to lock ring (%d).\n", r);
		return r;
	}

	amdgpu_ring_write(ring, PACKET3(PACKET3_PREAMBLE_CNTL, 0));
	amdgpu_ring_write(ring, PACKET3_PREAMBLE_BEGIN_CLEAR_STATE);

	amdgpu_ring_write(ring, PACKET3(PACKET3_CONTEXT_CONTROL, 1));
	amdgpu_ring_write(ring, 0x80000000);
	amdgpu_ring_write(ring, 0x80000000);

	for (sect = gfx11_cs_data; sect->section != NULL; ++sect) {
		for (ext = sect->section; ext->extent != NULL; ++ext) {
			if (sect->id == SECT_CONTEXT) {
				amdgpu_ring_write(ring,
						  PACKET3(PACKET3_SET_CONTEXT_REG,
							  ext->reg_count));
				amdgpu_ring_write(ring, ext->reg_index -
						  PACKET3_SET_CONTEXT_REG_START);
				for (i = 0; i < ext->reg_count; i++)
					amdgpu_ring_write(ring, ext->extent[i]);
			}
		}
	}

	ctx_reg_offset =
		SOC15_REG_OFFSET(GC, 0, regPA_SC_TILE_STEERING_OVERRIDE) - PACKET3_SET_CONTEXT_REG_START;
	amdgpu_ring_write(ring, PACKET3(PACKET3_SET_CONTEXT_REG, 1));
	amdgpu_ring_write(ring, ctx_reg_offset);
	amdgpu_ring_write(ring, adev->gfx.config.pa_sc_tile_steering_override);

	amdgpu_ring_write(ring, PACKET3(PACKET3_PREAMBLE_CNTL, 0));
	amdgpu_ring_write(ring, PACKET3_PREAMBLE_END_CLEAR_STATE);

	amdgpu_ring_write(ring, PACKET3(PACKET3_CLEAR_STATE, 0));
	amdgpu_ring_write(ring, 0);

	amdgpu_ring_commit(ring);

	/* submit cs packet to copy state 0 to next available state */
	if (adev->gfx.num_gfx_rings > 1) {
		/* maximum supported gfx ring is 2 */
		ring = &adev->gfx.gfx_ring[1];
		r = amdgpu_ring_alloc(ring, 2);
		if (r) {
			DRM_ERROR("amdgpu: cp failed to lock ring (%d).\n", r);
			return r;
		}

		amdgpu_ring_write(ring, PACKET3(PACKET3_CLEAR_STATE, 0));
		amdgpu_ring_write(ring, 0);

		amdgpu_ring_commit(ring);
	}
	return 0;
}

static void gfx_v11_0_cp_gfx_switch_pipe(struct amdgpu_device *adev,
					 CP_PIPE_ID pipe)
{
	u32 tmp;

	tmp = RREG32_SOC15(GC, 0, regGRBM_GFX_CNTL);
	tmp = REG_SET_FIELD(tmp, GRBM_GFX_CNTL, PIPEID, pipe);

	WREG32_SOC15(GC, 0, regGRBM_GFX_CNTL, tmp);
}

static void gfx_v11_0_cp_gfx_set_doorbell(struct amdgpu_device *adev,
					  struct amdgpu_ring *ring)
{
	u32 tmp;

	tmp = RREG32_SOC15(GC, 0, regCP_RB_DOORBELL_CONTROL);
	if (ring->use_doorbell) {
		tmp = REG_SET_FIELD(tmp, CP_RB_DOORBELL_CONTROL,
				    DOORBELL_OFFSET, ring->doorbell_index);
		tmp = REG_SET_FIELD(tmp, CP_RB_DOORBELL_CONTROL,
				    DOORBELL_EN, 1);
	} else {
		tmp = REG_SET_FIELD(tmp, CP_RB_DOORBELL_CONTROL,
				    DOORBELL_EN, 0);
	}
	WREG32_SOC15(GC, 0, regCP_RB_DOORBELL_CONTROL, tmp);

	tmp = REG_SET_FIELD(0, CP_RB_DOORBELL_RANGE_LOWER,
			    DOORBELL_RANGE_LOWER, ring->doorbell_index);
	WREG32_SOC15(GC, 0, regCP_RB_DOORBELL_RANGE_LOWER, tmp);

	WREG32_SOC15(GC, 0, regCP_RB_DOORBELL_RANGE_UPPER,
		     CP_RB_DOORBELL_RANGE_UPPER__DOORBELL_RANGE_UPPER_MASK);
}

static int gfx_v11_0_cp_gfx_resume(struct amdgpu_device *adev)
{
	struct amdgpu_ring *ring;
	u32 tmp;
	u32 rb_bufsz;
	u64 rb_addr, rptr_addr, wptr_gpu_addr;
	u32 i;

	/* Set the write pointer delay */
	WREG32_SOC15(GC, 0, regCP_RB_WPTR_DELAY, 0);

	/* set the RB to use vmid 0 */
	WREG32_SOC15(GC, 0, regCP_RB_VMID, 0);

	/* Init gfx ring 0 for pipe 0 */
	mutex_lock(&adev->srbm_mutex);
	gfx_v11_0_cp_gfx_switch_pipe(adev, PIPE_ID0);

	/* Set ring buffer size */
	ring = &adev->gfx.gfx_ring[0];
	rb_bufsz = order_base_2(ring->ring_size / 8);
	tmp = REG_SET_FIELD(0, CP_RB0_CNTL, RB_BUFSZ, rb_bufsz);
	tmp = REG_SET_FIELD(tmp, CP_RB0_CNTL, RB_BLKSZ, rb_bufsz - 2);
	WREG32_SOC15(GC, 0, regCP_RB0_CNTL, tmp);

	/* Initialize the ring buffer's write pointers */
	ring->wptr = 0;
	WREG32_SOC15(GC, 0, regCP_RB0_WPTR, lower_32_bits(ring->wptr));
	WREG32_SOC15(GC, 0, regCP_RB0_WPTR_HI, upper_32_bits(ring->wptr));

	/* set the wb address wether it's enabled or not */
	rptr_addr = ring->rptr_gpu_addr;
	WREG32_SOC15(GC, 0, regCP_RB0_RPTR_ADDR, lower_32_bits(rptr_addr));
	WREG32_SOC15(GC, 0, regCP_RB0_RPTR_ADDR_HI, upper_32_bits(rptr_addr) &
		     CP_RB_RPTR_ADDR_HI__RB_RPTR_ADDR_HI_MASK);

	wptr_gpu_addr = ring->wptr_gpu_addr;
	WREG32_SOC15(GC, 0, regCP_RB_WPTR_POLL_ADDR_LO,
		     lower_32_bits(wptr_gpu_addr));
	WREG32_SOC15(GC, 0, regCP_RB_WPTR_POLL_ADDR_HI,
		     upper_32_bits(wptr_gpu_addr));

	mdelay(1);
	WREG32_SOC15(GC, 0, regCP_RB0_CNTL, tmp);

	rb_addr = ring->gpu_addr >> 8;
	WREG32_SOC15(GC, 0, regCP_RB0_BASE, rb_addr);
	WREG32_SOC15(GC, 0, regCP_RB0_BASE_HI, upper_32_bits(rb_addr));

	WREG32_SOC15(GC, 0, regCP_RB_ACTIVE, 1);

	gfx_v11_0_cp_gfx_set_doorbell(adev, ring);
	mutex_unlock(&adev->srbm_mutex);

	/* Init gfx ring 1 for pipe 1 */
	if (adev->gfx.num_gfx_rings > 1) {
		mutex_lock(&adev->srbm_mutex);
		gfx_v11_0_cp_gfx_switch_pipe(adev, PIPE_ID1);
		/* maximum supported gfx ring is 2 */
		ring = &adev->gfx.gfx_ring[1];
		rb_bufsz = order_base_2(ring->ring_size / 8);
		tmp = REG_SET_FIELD(0, CP_RB1_CNTL, RB_BUFSZ, rb_bufsz);
		tmp = REG_SET_FIELD(tmp, CP_RB1_CNTL, RB_BLKSZ, rb_bufsz - 2);
		WREG32_SOC15(GC, 0, regCP_RB1_CNTL, tmp);
		/* Initialize the ring buffer's write pointers */
		ring->wptr = 0;
		WREG32_SOC15(GC, 0, regCP_RB1_WPTR, lower_32_bits(ring->wptr));
		WREG32_SOC15(GC, 0, regCP_RB1_WPTR_HI, upper_32_bits(ring->wptr));
		/* Set the wb address wether it's enabled or not */
		rptr_addr = ring->rptr_gpu_addr;
		WREG32_SOC15(GC, 0, regCP_RB1_RPTR_ADDR, lower_32_bits(rptr_addr));
		WREG32_SOC15(GC, 0, regCP_RB1_RPTR_ADDR_HI, upper_32_bits(rptr_addr) &
			     CP_RB1_RPTR_ADDR_HI__RB_RPTR_ADDR_HI_MASK);
		wptr_gpu_addr = ring->wptr_gpu_addr;
		WREG32_SOC15(GC, 0, regCP_RB_WPTR_POLL_ADDR_LO,
			     lower_32_bits(wptr_gpu_addr));
		WREG32_SOC15(GC, 0, regCP_RB_WPTR_POLL_ADDR_HI,
			     upper_32_bits(wptr_gpu_addr));

		mdelay(1);
		WREG32_SOC15(GC, 0, regCP_RB1_CNTL, tmp);

		rb_addr = ring->gpu_addr >> 8;
		WREG32_SOC15(GC, 0, regCP_RB1_BASE, rb_addr);
		WREG32_SOC15(GC, 0, regCP_RB1_BASE_HI, upper_32_bits(rb_addr));
		WREG32_SOC15(GC, 0, regCP_RB1_ACTIVE, 1);

		gfx_v11_0_cp_gfx_set_doorbell(adev, ring);
		mutex_unlock(&adev->srbm_mutex);
	}
	/* Switch to pipe 0 */
	mutex_lock(&adev->srbm_mutex);
	gfx_v11_0_cp_gfx_switch_pipe(adev, PIPE_ID0);
	mutex_unlock(&adev->srbm_mutex);

	/* start the ring */
	gfx_v11_0_cp_gfx_start(adev);

	for (i = 0; i < adev->gfx.num_gfx_rings; i++) {
		ring = &adev->gfx.gfx_ring[i];
		ring->sched.ready = true;
	}

	return 0;
}

static void gfx_v11_0_cp_compute_enable(struct amdgpu_device *adev, bool enable)
{
	u32 data;

	if (adev->gfx.rs64_enable) {
		data = RREG32_SOC15(GC, 0, regCP_MEC_RS64_CNTL);
		data = REG_SET_FIELD(data, CP_MEC_RS64_CNTL, MEC_INVALIDATE_ICACHE,
							 enable ? 0 : 1);
		data = REG_SET_FIELD(data, CP_MEC_RS64_CNTL, MEC_PIPE0_RESET,
							 enable ? 0 : 1);
		data = REG_SET_FIELD(data, CP_MEC_RS64_CNTL, MEC_PIPE1_RESET,
							 enable ? 0 : 1);
		data = REG_SET_FIELD(data, CP_MEC_RS64_CNTL, MEC_PIPE2_RESET,
							 enable ? 0 : 1);
		data = REG_SET_FIELD(data, CP_MEC_RS64_CNTL, MEC_PIPE3_RESET,
							 enable ? 0 : 1);
		data = REG_SET_FIELD(data, CP_MEC_RS64_CNTL, MEC_PIPE0_ACTIVE,
							 enable ? 1 : 0);
		data = REG_SET_FIELD(data, CP_MEC_RS64_CNTL, MEC_PIPE1_ACTIVE,
				                         enable ? 1 : 0);
		data = REG_SET_FIELD(data, CP_MEC_RS64_CNTL, MEC_PIPE2_ACTIVE,
							 enable ? 1 : 0);
		data = REG_SET_FIELD(data, CP_MEC_RS64_CNTL, MEC_PIPE3_ACTIVE,
							 enable ? 1 : 0);
		data = REG_SET_FIELD(data, CP_MEC_RS64_CNTL, MEC_HALT,
							 enable ? 0 : 1);
		WREG32_SOC15(GC, 0, regCP_MEC_RS64_CNTL, data);
	} else {
		data = RREG32_SOC15(GC, 0, regCP_MEC_CNTL);

		if (enable) {
			data = REG_SET_FIELD(data, CP_MEC_CNTL, MEC_ME1_HALT, 0);
			if (!adev->enable_mes_kiq)
				data = REG_SET_FIELD(data, CP_MEC_CNTL,
						     MEC_ME2_HALT, 0);
		} else {
			data = REG_SET_FIELD(data, CP_MEC_CNTL, MEC_ME1_HALT, 1);
			data = REG_SET_FIELD(data, CP_MEC_CNTL, MEC_ME2_HALT, 1);
		}
		WREG32_SOC15(GC, 0, regCP_MEC_CNTL, data);
	}

	adev->gfx.kiq.ring.sched.ready = enable;

	udelay(50);
}

static int gfx_v11_0_cp_compute_load_microcode(struct amdgpu_device *adev)
{
	const struct gfx_firmware_header_v1_0 *mec_hdr;
	const __le32 *fw_data;
	unsigned i, fw_size;
	u32 *fw = NULL;
	int r;

	if (!adev->gfx.mec_fw)
		return -EINVAL;

	gfx_v11_0_cp_compute_enable(adev, false);

	mec_hdr = (const struct gfx_firmware_header_v1_0 *)adev->gfx.mec_fw->data;
	amdgpu_ucode_print_gfx_hdr(&mec_hdr->header);

	fw_data = (const __le32 *)
		(adev->gfx.mec_fw->data +
		 le32_to_cpu(mec_hdr->header.ucode_array_offset_bytes));
	fw_size = le32_to_cpu(mec_hdr->header.ucode_size_bytes);

	r = amdgpu_bo_create_reserved(adev, mec_hdr->header.ucode_size_bytes,
					  PAGE_SIZE, AMDGPU_GEM_DOMAIN_GTT,
					  &adev->gfx.mec.mec_fw_obj,
					  &adev->gfx.mec.mec_fw_gpu_addr,
					  (void **)&fw);
	if (r) {
		dev_err(adev->dev, "(%d) failed to create mec fw bo\n", r);
		gfx_v11_0_mec_fini(adev);
		return r;
	}

	memcpy(fw, fw_data, fw_size);
	
	amdgpu_bo_kunmap(adev->gfx.mec.mec_fw_obj);
	amdgpu_bo_unreserve(adev->gfx.mec.mec_fw_obj);

	gfx_v11_0_config_mec_cache(adev, adev->gfx.mec.mec_fw_gpu_addr);

	/* MEC1 */
	WREG32_SOC15(GC, 0, regCP_MEC_ME1_UCODE_ADDR, 0);

	for (i = 0; i < mec_hdr->jt_size; i++)
		WREG32_SOC15(GC, 0, regCP_MEC_ME1_UCODE_DATA,
			     le32_to_cpup(fw_data + mec_hdr->jt_offset + i));

	WREG32_SOC15(GC, 0, regCP_MEC_ME1_UCODE_ADDR, adev->gfx.mec_fw_version);

	return 0;
}

static int gfx_v11_0_cp_compute_load_microcode_rs64(struct amdgpu_device *adev)
{
	const struct gfx_firmware_header_v2_0 *mec_hdr;
	const __le32 *fw_ucode, *fw_data;
	u32 tmp, fw_ucode_size, fw_data_size;
	u32 i, usec_timeout = 50000; /* Wait for 50 ms */
	u32 *fw_ucode_ptr, *fw_data_ptr;
	int r;

	if (!adev->gfx.mec_fw)
		return -EINVAL;

	gfx_v11_0_cp_compute_enable(adev, false);

	mec_hdr = (const struct gfx_firmware_header_v2_0 *)adev->gfx.mec_fw->data;
	amdgpu_ucode_print_gfx_hdr(&mec_hdr->header);

	fw_ucode = (const __le32 *) (adev->gfx.mec_fw->data +
				le32_to_cpu(mec_hdr->ucode_offset_bytes));
	fw_ucode_size = le32_to_cpu(mec_hdr->ucode_size_bytes);

	fw_data = (const __le32 *) (adev->gfx.mec_fw->data +
				le32_to_cpu(mec_hdr->data_offset_bytes));
	fw_data_size = le32_to_cpu(mec_hdr->data_size_bytes);

	r = amdgpu_bo_create_reserved(adev, fw_ucode_size,
				      64 * 1024,
				      AMDGPU_GEM_DOMAIN_VRAM |
				      AMDGPU_GEM_DOMAIN_GTT,
				      &adev->gfx.mec.mec_fw_obj,
				      &adev->gfx.mec.mec_fw_gpu_addr,
				      (void **)&fw_ucode_ptr);
	if (r) {
		dev_err(adev->dev, "(%d) failed to create mec fw ucode bo\n", r);
		gfx_v11_0_mec_fini(adev);
		return r;
	}

	r = amdgpu_bo_create_reserved(adev, fw_data_size,
				      64 * 1024,
				      AMDGPU_GEM_DOMAIN_VRAM |
				      AMDGPU_GEM_DOMAIN_GTT,
				      &adev->gfx.mec.mec_fw_data_obj,
				      &adev->gfx.mec.mec_fw_data_gpu_addr,
				      (void **)&fw_data_ptr);
	if (r) {
		dev_err(adev->dev, "(%d) failed to create mec fw ucode bo\n", r);
		gfx_v11_0_mec_fini(adev);
		return r;
	}

	memcpy(fw_ucode_ptr, fw_ucode, fw_ucode_size);
	memcpy(fw_data_ptr, fw_data, fw_data_size);

	amdgpu_bo_kunmap(adev->gfx.mec.mec_fw_obj);
	amdgpu_bo_kunmap(adev->gfx.mec.mec_fw_data_obj);
	amdgpu_bo_unreserve(adev->gfx.mec.mec_fw_obj);
	amdgpu_bo_unreserve(adev->gfx.mec.mec_fw_data_obj);

	tmp = RREG32_SOC15(GC, 0, regCP_CPC_IC_BASE_CNTL);
	tmp = REG_SET_FIELD(tmp, CP_CPC_IC_BASE_CNTL, VMID, 0);
	tmp = REG_SET_FIELD(tmp, CP_CPC_IC_BASE_CNTL, EXE_DISABLE, 0);
	tmp = REG_SET_FIELD(tmp, CP_CPC_IC_BASE_CNTL, CACHE_POLICY, 0);
	WREG32_SOC15(GC, 0, regCP_CPC_IC_BASE_CNTL, tmp);

	tmp = RREG32_SOC15(GC, 0, regCP_MEC_DC_BASE_CNTL);
	tmp = REG_SET_FIELD(tmp, CP_MEC_DC_BASE_CNTL, VMID, 0);
	tmp = REG_SET_FIELD(tmp, CP_MEC_DC_BASE_CNTL, CACHE_POLICY, 0);
	WREG32_SOC15(GC, 0, regCP_MEC_DC_BASE_CNTL, tmp);

	mutex_lock(&adev->srbm_mutex);
	for (i = 0; i < adev->gfx.mec.num_pipe_per_mec; i++) {
		soc21_grbm_select(adev, 1, i, 0, 0);

		WREG32_SOC15(GC, 0, regCP_MEC_MDBASE_LO, adev->gfx.mec.mec_fw_data_gpu_addr);
		WREG32_SOC15(GC, 0, regCP_MEC_MDBASE_HI,
		     upper_32_bits(adev->gfx.mec.mec_fw_data_gpu_addr));

		WREG32_SOC15(GC, 0, regCP_MEC_RS64_PRGRM_CNTR_START,
					mec_hdr->ucode_start_addr_lo >> 2 |
					mec_hdr->ucode_start_addr_hi << 30);
		WREG32_SOC15(GC, 0, regCP_MEC_RS64_PRGRM_CNTR_START_HI,
					mec_hdr->ucode_start_addr_hi >> 2);

		WREG32_SOC15(GC, 0, regCP_CPC_IC_BASE_LO, adev->gfx.mec.mec_fw_gpu_addr);
		WREG32_SOC15(GC, 0, regCP_CPC_IC_BASE_HI,
		     upper_32_bits(adev->gfx.mec.mec_fw_gpu_addr));
	}
	mutex_unlock(&adev->srbm_mutex);
	soc21_grbm_select(adev, 0, 0, 0, 0);

	/* Trigger an invalidation of the L1 instruction caches */
	tmp = RREG32_SOC15(GC, 0, regCP_MEC_DC_OP_CNTL);
	tmp = REG_SET_FIELD(tmp, CP_MEC_DC_OP_CNTL, INVALIDATE_DCACHE, 1);
	WREG32_SOC15(GC, 0, regCP_MEC_DC_OP_CNTL, tmp);

	/* Wait for invalidation complete */
	for (i = 0; i < usec_timeout; i++) {
		tmp = RREG32_SOC15(GC, 0, regCP_MEC_DC_OP_CNTL);
		if (1 == REG_GET_FIELD(tmp, CP_MEC_DC_OP_CNTL,
				       INVALIDATE_DCACHE_COMPLETE))
			break;
		udelay(1);
	}

	if (i >= usec_timeout) {
		dev_err(adev->dev, "failed to invalidate instruction cache\n");
		return -EINVAL;
	}

	/* Trigger an invalidation of the L1 instruction caches */
	tmp = RREG32_SOC15(GC, 0, regCP_CPC_IC_OP_CNTL);
	tmp = REG_SET_FIELD(tmp, CP_CPC_IC_OP_CNTL, INVALIDATE_CACHE, 1);
	WREG32_SOC15(GC, 0, regCP_CPC_IC_OP_CNTL, tmp);

	/* Wait for invalidation complete */
	for (i = 0; i < usec_timeout; i++) {
		tmp = RREG32_SOC15(GC, 0, regCP_CPC_IC_OP_CNTL);
		if (1 == REG_GET_FIELD(tmp, CP_CPC_IC_OP_CNTL,
				       INVALIDATE_CACHE_COMPLETE))
			break;
		udelay(1);
	}

	if (i >= usec_timeout) {
		dev_err(adev->dev, "failed to invalidate instruction cache\n");
		return -EINVAL;
	}

	return 0;
}

static void gfx_v11_0_kiq_setting(struct amdgpu_ring *ring)
{
	uint32_t tmp;
	struct amdgpu_device *adev = ring->adev;

	/* tell RLC which is KIQ queue */
	tmp = RREG32_SOC15(GC, 0, regRLC_CP_SCHEDULERS);
	tmp &= 0xffffff00;
	tmp |= (ring->me << 5) | (ring->pipe << 3) | (ring->queue);
	WREG32_SOC15(GC, 0, regRLC_CP_SCHEDULERS, tmp);
	tmp |= 0x80;
	WREG32_SOC15(GC, 0, regRLC_CP_SCHEDULERS, tmp);
}

static void gfx_v11_0_cp_set_doorbell_range(struct amdgpu_device *adev)
{
	/* set graphics engine doorbell range */
	WREG32_SOC15(GC, 0, regCP_RB_DOORBELL_RANGE_LOWER,
		     (adev->doorbell_index.gfx_ring0 * 2) << 2);
	WREG32_SOC15(GC, 0, regCP_RB_DOORBELL_RANGE_UPPER,
		     (adev->doorbell_index.gfx_userqueue_end * 2) << 2);

	/* set compute engine doorbell range */
	WREG32_SOC15(GC, 0, regCP_MEC_DOORBELL_RANGE_LOWER,
		     (adev->doorbell_index.kiq * 2) << 2);
	WREG32_SOC15(GC, 0, regCP_MEC_DOORBELL_RANGE_UPPER,
		     (adev->doorbell_index.userqueue_end * 2) << 2);
}

static int gfx_v11_0_gfx_mqd_init(struct amdgpu_device *adev, void *m,
				  struct amdgpu_mqd_prop *prop)
{
	struct v11_gfx_mqd *mqd = m;
	uint64_t hqd_gpu_addr, wb_gpu_addr;
	uint32_t tmp;
	uint32_t rb_bufsz;

	/* set up gfx hqd wptr */
	mqd->cp_gfx_hqd_wptr = 0;
	mqd->cp_gfx_hqd_wptr_hi = 0;

	/* set the pointer to the MQD */
	mqd->cp_mqd_base_addr = prop->mqd_gpu_addr & 0xfffffffc;
	mqd->cp_mqd_base_addr_hi = upper_32_bits(prop->mqd_gpu_addr);

	/* set up mqd control */
	tmp = RREG32_SOC15(GC, 0, regCP_GFX_MQD_CONTROL);
	tmp = REG_SET_FIELD(tmp, CP_GFX_MQD_CONTROL, VMID, 0);
	tmp = REG_SET_FIELD(tmp, CP_GFX_MQD_CONTROL, PRIV_STATE, 1);
	tmp = REG_SET_FIELD(tmp, CP_GFX_MQD_CONTROL, CACHE_POLICY, 0);
	mqd->cp_gfx_mqd_control = tmp;

	/* set up gfx_hqd_vimd with 0x0 to indicate the ring buffer's vmid */
	tmp = RREG32_SOC15(GC, 0, regCP_GFX_HQD_VMID);
	tmp = REG_SET_FIELD(tmp, CP_GFX_HQD_VMID, VMID, 0);
	mqd->cp_gfx_hqd_vmid = 0;

	/* set up default queue priority level
	 * 0x0 = low priority, 0x1 = high priority */
	tmp = RREG32_SOC15(GC, 0, regCP_GFX_HQD_QUEUE_PRIORITY);
	tmp = REG_SET_FIELD(tmp, CP_GFX_HQD_QUEUE_PRIORITY, PRIORITY_LEVEL, 0);
	mqd->cp_gfx_hqd_queue_priority = tmp;

	/* set up time quantum */
	tmp = RREG32_SOC15(GC, 0, regCP_GFX_HQD_QUANTUM);
	tmp = REG_SET_FIELD(tmp, CP_GFX_HQD_QUANTUM, QUANTUM_EN, 1);
	mqd->cp_gfx_hqd_quantum = tmp;

	/* set up gfx hqd base. this is similar as CP_RB_BASE */
	hqd_gpu_addr = prop->hqd_base_gpu_addr >> 8;
	mqd->cp_gfx_hqd_base = hqd_gpu_addr;
	mqd->cp_gfx_hqd_base_hi = upper_32_bits(hqd_gpu_addr);

	/* set up hqd_rptr_addr/_hi, similar as CP_RB_RPTR */
	wb_gpu_addr = prop->rptr_gpu_addr;
	mqd->cp_gfx_hqd_rptr_addr = wb_gpu_addr & 0xfffffffc;
	mqd->cp_gfx_hqd_rptr_addr_hi =
		upper_32_bits(wb_gpu_addr) & 0xffff;

	/* set up rb_wptr_poll addr */
	wb_gpu_addr = prop->wptr_gpu_addr;
	mqd->cp_rb_wptr_poll_addr_lo = wb_gpu_addr & 0xfffffffc;
	mqd->cp_rb_wptr_poll_addr_hi = upper_32_bits(wb_gpu_addr) & 0xffff;

	/* set up the gfx_hqd_control, similar as CP_RB0_CNTL */
	rb_bufsz = order_base_2(prop->queue_size / 4) - 1;
	tmp = RREG32_SOC15(GC, 0, regCP_GFX_HQD_CNTL);
	tmp = REG_SET_FIELD(tmp, CP_GFX_HQD_CNTL, RB_BUFSZ, rb_bufsz);
	tmp = REG_SET_FIELD(tmp, CP_GFX_HQD_CNTL, RB_BLKSZ, rb_bufsz - 2);
#ifdef __BIG_ENDIAN
	tmp = REG_SET_FIELD(tmp, CP_GFX_HQD_CNTL, BUF_SWAP, 1);
#endif
	mqd->cp_gfx_hqd_cntl = tmp;

	/* set up cp_doorbell_control */
	tmp = RREG32_SOC15(GC, 0, regCP_RB_DOORBELL_CONTROL);
	if (prop->use_doorbell) {
		tmp = REG_SET_FIELD(tmp, CP_RB_DOORBELL_CONTROL,
				    DOORBELL_OFFSET, prop->doorbell_index);
		tmp = REG_SET_FIELD(tmp, CP_RB_DOORBELL_CONTROL,
				    DOORBELL_EN, 1);
	} else
		tmp = REG_SET_FIELD(tmp, CP_RB_DOORBELL_CONTROL,
				    DOORBELL_EN, 0);
	mqd->cp_rb_doorbell_control = tmp;

	/* reset read and write pointers, similar to CP_RB0_WPTR/_RPTR */
	mqd->cp_gfx_hqd_rptr = RREG32_SOC15(GC, 0, regCP_GFX_HQD_RPTR);

	/* active the queue */
	mqd->cp_gfx_hqd_active = 1;

	return 0;
}

#ifdef BRING_UP_DEBUG
static int gfx_v11_0_gfx_queue_init_register(struct amdgpu_ring *ring)
{
	struct amdgpu_device *adev = ring->adev;
	struct v11_gfx_mqd *mqd = ring->mqd_ptr;

	/* set mmCP_GFX_HQD_WPTR/_HI to 0 */
	WREG32_SOC15(GC, 0, regCP_GFX_HQD_WPTR, mqd->cp_gfx_hqd_wptr);
	WREG32_SOC15(GC, 0, regCP_GFX_HQD_WPTR_HI, mqd->cp_gfx_hqd_wptr_hi);

	/* set GFX_MQD_BASE */
	WREG32_SOC15(GC, 0, regCP_MQD_BASE_ADDR, mqd->cp_mqd_base_addr);
	WREG32_SOC15(GC, 0, regCP_MQD_BASE_ADDR_HI, mqd->cp_mqd_base_addr_hi);

	/* set GFX_MQD_CONTROL */
	WREG32_SOC15(GC, 0, regCP_GFX_MQD_CONTROL, mqd->cp_gfx_mqd_control);

	/* set GFX_HQD_VMID to 0 */
	WREG32_SOC15(GC, 0, regCP_GFX_HQD_VMID, mqd->cp_gfx_hqd_vmid);

	WREG32_SOC15(GC, 0, regCP_GFX_HQD_QUEUE_PRIORITY,
			mqd->cp_gfx_hqd_queue_priority);
	WREG32_SOC15(GC, 0, regCP_GFX_HQD_QUANTUM, mqd->cp_gfx_hqd_quantum);

	/* set GFX_HQD_BASE, similar as CP_RB_BASE */
	WREG32_SOC15(GC, 0, regCP_GFX_HQD_BASE, mqd->cp_gfx_hqd_base);
	WREG32_SOC15(GC, 0, regCP_GFX_HQD_BASE_HI, mqd->cp_gfx_hqd_base_hi);

	/* set GFX_HQD_RPTR_ADDR, similar as CP_RB_RPTR */
	WREG32_SOC15(GC, 0, regCP_GFX_HQD_RPTR_ADDR, mqd->cp_gfx_hqd_rptr_addr);
	WREG32_SOC15(GC, 0, regCP_GFX_HQD_RPTR_ADDR_HI, mqd->cp_gfx_hqd_rptr_addr_hi);

	/* set GFX_HQD_CNTL, similar as CP_RB_CNTL */
	WREG32_SOC15(GC, 0, regCP_GFX_HQD_CNTL, mqd->cp_gfx_hqd_cntl);

	/* set RB_WPTR_POLL_ADDR */
	WREG32_SOC15(GC, 0, regCP_RB_WPTR_POLL_ADDR_LO, mqd->cp_rb_wptr_poll_addr_lo);
	WREG32_SOC15(GC, 0, regCP_RB_WPTR_POLL_ADDR_HI, mqd->cp_rb_wptr_poll_addr_hi);

	/* set RB_DOORBELL_CONTROL */
	WREG32_SOC15(GC, 0, regCP_RB_DOORBELL_CONTROL, mqd->cp_rb_doorbell_control);

	/* active the queue */
	WREG32_SOC15(GC, 0, regCP_GFX_HQD_ACTIVE, mqd->cp_gfx_hqd_active);

	return 0;
}
#endif

static int gfx_v11_0_gfx_init_queue(struct amdgpu_ring *ring)
{
	struct amdgpu_device *adev = ring->adev;
	struct v11_gfx_mqd *mqd = ring->mqd_ptr;
	int mqd_idx = ring - &adev->gfx.gfx_ring[0];

	if (!amdgpu_in_reset(adev) && !adev->in_suspend) {
		memset((void *)mqd, 0, sizeof(*mqd));
		mutex_lock(&adev->srbm_mutex);
		soc21_grbm_select(adev, ring->me, ring->pipe, ring->queue, 0);
		amdgpu_ring_init_mqd(ring);
#ifdef BRING_UP_DEBUG
		gfx_v11_0_gfx_queue_init_register(ring);
#endif
		soc21_grbm_select(adev, 0, 0, 0, 0);
		mutex_unlock(&adev->srbm_mutex);
		if (adev->gfx.me.mqd_backup[mqd_idx])
			memcpy(adev->gfx.me.mqd_backup[mqd_idx], mqd, sizeof(*mqd));
	} else if (amdgpu_in_reset(adev)) {
		/* reset mqd with the backup copy */
		if (adev->gfx.me.mqd_backup[mqd_idx])
			memcpy(mqd, adev->gfx.me.mqd_backup[mqd_idx], sizeof(*mqd));
		/* reset the ring */
		ring->wptr = 0;
		*ring->wptr_cpu_addr = 0;
		amdgpu_ring_clear_ring(ring);
#ifdef BRING_UP_DEBUG
		mutex_lock(&adev->srbm_mutex);
		soc21_grbm_select(adev, ring->me, ring->pipe, ring->queue, 0);
		gfx_v11_0_gfx_queue_init_register(ring);
		soc21_grbm_select(adev, 0, 0, 0, 0);
		mutex_unlock(&adev->srbm_mutex);
#endif
	} else {
		amdgpu_ring_clear_ring(ring);
	}

	return 0;
}

#ifndef BRING_UP_DEBUG
static int gfx_v11_0_kiq_enable_kgq(struct amdgpu_device *adev)
{
	struct amdgpu_kiq *kiq = &adev->gfx.kiq;
	struct amdgpu_ring *kiq_ring = &adev->gfx.kiq.ring;
	int r, i;

	if (!kiq->pmf || !kiq->pmf->kiq_map_queues)
		return -EINVAL;

	r = amdgpu_ring_alloc(kiq_ring, kiq->pmf->map_queues_size *
					adev->gfx.num_gfx_rings);
	if (r) {
		DRM_ERROR("Failed to lock KIQ (%d).\n", r);
		return r;
	}

	for (i = 0; i < adev->gfx.num_gfx_rings; i++)
		kiq->pmf->kiq_map_queues(kiq_ring, &adev->gfx.gfx_ring[i]);

	return amdgpu_ring_test_helper(kiq_ring);
}
#endif

static int gfx_v11_0_cp_async_gfx_ring_resume(struct amdgpu_device *adev)
{
	int r, i;
	struct amdgpu_ring *ring;

	for (i = 0; i < adev->gfx.num_gfx_rings; i++) {
		ring = &adev->gfx.gfx_ring[i];

		r = amdgpu_bo_reserve(ring->mqd_obj, false);
		if (unlikely(r != 0))
			goto done;

		r = amdgpu_bo_kmap(ring->mqd_obj, (void **)&ring->mqd_ptr);
		if (!r) {
			r = gfx_v11_0_gfx_init_queue(ring);
			amdgpu_bo_kunmap(ring->mqd_obj);
			ring->mqd_ptr = NULL;
		}
		amdgpu_bo_unreserve(ring->mqd_obj);
		if (r)
			goto done;
	}
#ifndef BRING_UP_DEBUG
	r = gfx_v11_0_kiq_enable_kgq(adev);
	if (r)
		goto done;
#endif
	r = gfx_v11_0_cp_gfx_start(adev);
	if (r)
		goto done;

	for (i = 0; i < adev->gfx.num_gfx_rings; i++) {
		ring = &adev->gfx.gfx_ring[i];
		ring->sched.ready = true;
	}
done:
	return r;
}

static int gfx_v11_0_compute_mqd_init(struct amdgpu_device *adev, void *m,
				      struct amdgpu_mqd_prop *prop)
{
	struct v11_compute_mqd *mqd = m;
	uint64_t hqd_gpu_addr, wb_gpu_addr, eop_base_addr;
	uint32_t tmp;

	mqd->header = 0xC0310800;
	mqd->compute_pipelinestat_enable = 0x00000001;
	mqd->compute_static_thread_mgmt_se0 = 0xffffffff;
	mqd->compute_static_thread_mgmt_se1 = 0xffffffff;
	mqd->compute_static_thread_mgmt_se2 = 0xffffffff;
	mqd->compute_static_thread_mgmt_se3 = 0xffffffff;
	mqd->compute_misc_reserved = 0x00000007;

	eop_base_addr = prop->eop_gpu_addr >> 8;
	mqd->cp_hqd_eop_base_addr_lo = eop_base_addr;
	mqd->cp_hqd_eop_base_addr_hi = upper_32_bits(eop_base_addr);

	/* set the EOP size, register value is 2^(EOP_SIZE+1) dwords */
	tmp = RREG32_SOC15(GC, 0, regCP_HQD_EOP_CONTROL);
	tmp = REG_SET_FIELD(tmp, CP_HQD_EOP_CONTROL, EOP_SIZE,
			(order_base_2(GFX11_MEC_HPD_SIZE / 4) - 1));

	mqd->cp_hqd_eop_control = tmp;

	/* enable doorbell? */
	tmp = RREG32_SOC15(GC, 0, regCP_HQD_PQ_DOORBELL_CONTROL);

	if (prop->use_doorbell) {
		tmp = REG_SET_FIELD(tmp, CP_HQD_PQ_DOORBELL_CONTROL,
				    DOORBELL_OFFSET, prop->doorbell_index);
		tmp = REG_SET_FIELD(tmp, CP_HQD_PQ_DOORBELL_CONTROL,
				    DOORBELL_EN, 1);
		tmp = REG_SET_FIELD(tmp, CP_HQD_PQ_DOORBELL_CONTROL,
				    DOORBELL_SOURCE, 0);
		tmp = REG_SET_FIELD(tmp, CP_HQD_PQ_DOORBELL_CONTROL,
				    DOORBELL_HIT, 0);
	} else {
		tmp = REG_SET_FIELD(tmp, CP_HQD_PQ_DOORBELL_CONTROL,
				    DOORBELL_EN, 0);
	}

	mqd->cp_hqd_pq_doorbell_control = tmp;

	/* disable the queue if it's active */
	mqd->cp_hqd_dequeue_request = 0;
	mqd->cp_hqd_pq_rptr = 0;
	mqd->cp_hqd_pq_wptr_lo = 0;
	mqd->cp_hqd_pq_wptr_hi = 0;

	/* set the pointer to the MQD */
	mqd->cp_mqd_base_addr_lo = prop->mqd_gpu_addr & 0xfffffffc;
	mqd->cp_mqd_base_addr_hi = upper_32_bits(prop->mqd_gpu_addr);

	/* set MQD vmid to 0 */
	tmp = RREG32_SOC15(GC, 0, regCP_MQD_CONTROL);
	tmp = REG_SET_FIELD(tmp, CP_MQD_CONTROL, VMID, 0);
	mqd->cp_mqd_control = tmp;

	/* set the pointer to the HQD, this is similar CP_RB0_BASE/_HI */
	hqd_gpu_addr = prop->hqd_base_gpu_addr >> 8;
	mqd->cp_hqd_pq_base_lo = hqd_gpu_addr;
	mqd->cp_hqd_pq_base_hi = upper_32_bits(hqd_gpu_addr);

	/* set up the HQD, this is similar to CP_RB0_CNTL */
	tmp = RREG32_SOC15(GC, 0, regCP_HQD_PQ_CONTROL);
	tmp = REG_SET_FIELD(tmp, CP_HQD_PQ_CONTROL, QUEUE_SIZE,
			    (order_base_2(prop->queue_size / 4) - 1));
	tmp = REG_SET_FIELD(tmp, CP_HQD_PQ_CONTROL, RPTR_BLOCK_SIZE,
			    (order_base_2(AMDGPU_GPU_PAGE_SIZE / 4) - 1));
	tmp = REG_SET_FIELD(tmp, CP_HQD_PQ_CONTROL, UNORD_DISPATCH, 0);
	tmp = REG_SET_FIELD(tmp, CP_HQD_PQ_CONTROL, TUNNEL_DISPATCH, 0);
	tmp = REG_SET_FIELD(tmp, CP_HQD_PQ_CONTROL, PRIV_STATE, 1);
	tmp = REG_SET_FIELD(tmp, CP_HQD_PQ_CONTROL, KMD_QUEUE, 1);
	mqd->cp_hqd_pq_control = tmp;

	/* set the wb address whether it's enabled or not */
	wb_gpu_addr = prop->rptr_gpu_addr;
	mqd->cp_hqd_pq_rptr_report_addr_lo = wb_gpu_addr & 0xfffffffc;
	mqd->cp_hqd_pq_rptr_report_addr_hi =
		upper_32_bits(wb_gpu_addr) & 0xffff;

	/* only used if CP_PQ_WPTR_POLL_CNTL.CP_PQ_WPTR_POLL_CNTL__EN_MASK=1 */
	wb_gpu_addr = prop->wptr_gpu_addr;
	mqd->cp_hqd_pq_wptr_poll_addr_lo = wb_gpu_addr & 0xfffffffc;
	mqd->cp_hqd_pq_wptr_poll_addr_hi = upper_32_bits(wb_gpu_addr) & 0xffff;

	tmp = 0;
	/* enable the doorbell if requested */
	if (prop->use_doorbell) {
		tmp = RREG32_SOC15(GC, 0, regCP_HQD_PQ_DOORBELL_CONTROL);
		tmp = REG_SET_FIELD(tmp, CP_HQD_PQ_DOORBELL_CONTROL,
				DOORBELL_OFFSET, prop->doorbell_index);

		tmp = REG_SET_FIELD(tmp, CP_HQD_PQ_DOORBELL_CONTROL,
				    DOORBELL_EN, 1);
		tmp = REG_SET_FIELD(tmp, CP_HQD_PQ_DOORBELL_CONTROL,
				    DOORBELL_SOURCE, 0);
		tmp = REG_SET_FIELD(tmp, CP_HQD_PQ_DOORBELL_CONTROL,
				    DOORBELL_HIT, 0);
	}

	mqd->cp_hqd_pq_doorbell_control = tmp;

	/* reset read and write pointers, similar to CP_RB0_WPTR/_RPTR */
	mqd->cp_hqd_pq_rptr = RREG32_SOC15(GC, 0, regCP_HQD_PQ_RPTR);

	/* set the vmid for the queue */
	mqd->cp_hqd_vmid = 0;

	tmp = RREG32_SOC15(GC, 0, regCP_HQD_PERSISTENT_STATE);
	tmp = REG_SET_FIELD(tmp, CP_HQD_PERSISTENT_STATE, PRELOAD_SIZE, 0x55);
	mqd->cp_hqd_persistent_state = tmp;

	/* set MIN_IB_AVAIL_SIZE */
	tmp = RREG32_SOC15(GC, 0, regCP_HQD_IB_CONTROL);
	tmp = REG_SET_FIELD(tmp, CP_HQD_IB_CONTROL, MIN_IB_AVAIL_SIZE, 3);
	mqd->cp_hqd_ib_control = tmp;

	/* set static priority for a compute queue/ring */
	mqd->cp_hqd_pipe_priority = prop->hqd_pipe_priority;
	mqd->cp_hqd_queue_priority = prop->hqd_queue_priority;

	mqd->cp_hqd_active = prop->hqd_active;

	return 0;
}

static int gfx_v11_0_kiq_init_register(struct amdgpu_ring *ring)
{
	struct amdgpu_device *adev = ring->adev;
	struct v11_compute_mqd *mqd = ring->mqd_ptr;
	int j;

	/* inactivate the queue */
	if (amdgpu_sriov_vf(adev))
		WREG32_SOC15(GC, 0, regCP_HQD_ACTIVE, 0);

	/* disable wptr polling */
	WREG32_FIELD15_PREREG(GC, 0, CP_PQ_WPTR_POLL_CNTL, EN, 0);

	/* write the EOP addr */
	WREG32_SOC15(GC, 0, regCP_HQD_EOP_BASE_ADDR,
	       mqd->cp_hqd_eop_base_addr_lo);
	WREG32_SOC15(GC, 0, regCP_HQD_EOP_BASE_ADDR_HI,
	       mqd->cp_hqd_eop_base_addr_hi);

	/* set the EOP size, register value is 2^(EOP_SIZE+1) dwords */
	WREG32_SOC15(GC, 0, regCP_HQD_EOP_CONTROL,
	       mqd->cp_hqd_eop_control);

	/* enable doorbell? */
	WREG32_SOC15(GC, 0, regCP_HQD_PQ_DOORBELL_CONTROL,
	       mqd->cp_hqd_pq_doorbell_control);

	/* disable the queue if it's active */
	if (RREG32_SOC15(GC, 0, regCP_HQD_ACTIVE) & 1) {
		WREG32_SOC15(GC, 0, regCP_HQD_DEQUEUE_REQUEST, 1);
		for (j = 0; j < adev->usec_timeout; j++) {
			if (!(RREG32_SOC15(GC, 0, regCP_HQD_ACTIVE) & 1))
				break;
			udelay(1);
		}
		WREG32_SOC15(GC, 0, regCP_HQD_DEQUEUE_REQUEST,
		       mqd->cp_hqd_dequeue_request);
		WREG32_SOC15(GC, 0, regCP_HQD_PQ_RPTR,
		       mqd->cp_hqd_pq_rptr);
		WREG32_SOC15(GC, 0, regCP_HQD_PQ_WPTR_LO,
		       mqd->cp_hqd_pq_wptr_lo);
		WREG32_SOC15(GC, 0, regCP_HQD_PQ_WPTR_HI,
		       mqd->cp_hqd_pq_wptr_hi);
	}

	/* set the pointer to the MQD */
	WREG32_SOC15(GC, 0, regCP_MQD_BASE_ADDR,
	       mqd->cp_mqd_base_addr_lo);
	WREG32_SOC15(GC, 0, regCP_MQD_BASE_ADDR_HI,
	       mqd->cp_mqd_base_addr_hi);

	/* set MQD vmid to 0 */
	WREG32_SOC15(GC, 0, regCP_MQD_CONTROL,
	       mqd->cp_mqd_control);

	/* set the pointer to the HQD, this is similar CP_RB0_BASE/_HI */
	WREG32_SOC15(GC, 0, regCP_HQD_PQ_BASE,
	       mqd->cp_hqd_pq_base_lo);
	WREG32_SOC15(GC, 0, regCP_HQD_PQ_BASE_HI,
	       mqd->cp_hqd_pq_base_hi);

	/* set up the HQD, this is similar to CP_RB0_CNTL */
	WREG32_SOC15(GC, 0, regCP_HQD_PQ_CONTROL,
	       mqd->cp_hqd_pq_control);

	/* set the wb address whether it's enabled or not */
	WREG32_SOC15(GC, 0, regCP_HQD_PQ_RPTR_REPORT_ADDR,
		mqd->cp_hqd_pq_rptr_report_addr_lo);
	WREG32_SOC15(GC, 0, regCP_HQD_PQ_RPTR_REPORT_ADDR_HI,
		mqd->cp_hqd_pq_rptr_report_addr_hi);

	/* only used if CP_PQ_WPTR_POLL_CNTL.CP_PQ_WPTR_POLL_CNTL__EN_MASK=1 */
	WREG32_SOC15(GC, 0, regCP_HQD_PQ_WPTR_POLL_ADDR,
	       mqd->cp_hqd_pq_wptr_poll_addr_lo);
	WREG32_SOC15(GC, 0, regCP_HQD_PQ_WPTR_POLL_ADDR_HI,
	       mqd->cp_hqd_pq_wptr_poll_addr_hi);

	/* enable the doorbell if requested */
	if (ring->use_doorbell) {
		WREG32_SOC15(GC, 0, regCP_MEC_DOORBELL_RANGE_LOWER,
			(adev->doorbell_index.kiq * 2) << 2);
		WREG32_SOC15(GC, 0, regCP_MEC_DOORBELL_RANGE_UPPER,
			(adev->doorbell_index.userqueue_end * 2) << 2);
	}

	WREG32_SOC15(GC, 0, regCP_HQD_PQ_DOORBELL_CONTROL,
	       mqd->cp_hqd_pq_doorbell_control);

	/* reset read and write pointers, similar to CP_RB0_WPTR/_RPTR */
	WREG32_SOC15(GC, 0, regCP_HQD_PQ_WPTR_LO,
	       mqd->cp_hqd_pq_wptr_lo);
	WREG32_SOC15(GC, 0, regCP_HQD_PQ_WPTR_HI,
	       mqd->cp_hqd_pq_wptr_hi);

	/* set the vmid for the queue */
	WREG32_SOC15(GC, 0, regCP_HQD_VMID, mqd->cp_hqd_vmid);

	WREG32_SOC15(GC, 0, regCP_HQD_PERSISTENT_STATE,
	       mqd->cp_hqd_persistent_state);

	/* activate the queue */
	WREG32_SOC15(GC, 0, regCP_HQD_ACTIVE,
	       mqd->cp_hqd_active);

	if (ring->use_doorbell)
		WREG32_FIELD15_PREREG(GC, 0, CP_PQ_STATUS, DOORBELL_ENABLE, 1);

	return 0;
}

static int gfx_v11_0_kiq_init_queue(struct amdgpu_ring *ring)
{
	struct amdgpu_device *adev = ring->adev;
	struct v11_compute_mqd *mqd = ring->mqd_ptr;
	int mqd_idx = AMDGPU_MAX_COMPUTE_RINGS;

	gfx_v11_0_kiq_setting(ring);

	if (amdgpu_in_reset(adev)) { /* for GPU_RESET case */
		/* reset MQD to a clean status */
		if (adev->gfx.mec.mqd_backup[mqd_idx])
			memcpy(mqd, adev->gfx.mec.mqd_backup[mqd_idx], sizeof(*mqd));

		/* reset ring buffer */
		ring->wptr = 0;
		amdgpu_ring_clear_ring(ring);

		mutex_lock(&adev->srbm_mutex);
		soc21_grbm_select(adev, ring->me, ring->pipe, ring->queue, 0);
		gfx_v11_0_kiq_init_register(ring);
		soc21_grbm_select(adev, 0, 0, 0, 0);
		mutex_unlock(&adev->srbm_mutex);
	} else {
		memset((void *)mqd, 0, sizeof(*mqd));
		if (amdgpu_sriov_vf(adev) && adev->in_suspend)
			amdgpu_ring_clear_ring(ring);
		mutex_lock(&adev->srbm_mutex);
		soc21_grbm_select(adev, ring->me, ring->pipe, ring->queue, 0);
		amdgpu_ring_init_mqd(ring);
		gfx_v11_0_kiq_init_register(ring);
		soc21_grbm_select(adev, 0, 0, 0, 0);
		mutex_unlock(&adev->srbm_mutex);

		if (adev->gfx.mec.mqd_backup[mqd_idx])
			memcpy(adev->gfx.mec.mqd_backup[mqd_idx], mqd, sizeof(*mqd));
	}

	return 0;
}

static int gfx_v11_0_kcq_init_queue(struct amdgpu_ring *ring)
{
	struct amdgpu_device *adev = ring->adev;
	struct v11_compute_mqd *mqd = ring->mqd_ptr;
	int mqd_idx = ring - &adev->gfx.compute_ring[0];

	if (!amdgpu_in_reset(adev) && !adev->in_suspend) {
		memset((void *)mqd, 0, sizeof(*mqd));
		mutex_lock(&adev->srbm_mutex);
		soc21_grbm_select(adev, ring->me, ring->pipe, ring->queue, 0);
		amdgpu_ring_init_mqd(ring);
		soc21_grbm_select(adev, 0, 0, 0, 0);
		mutex_unlock(&adev->srbm_mutex);

		if (adev->gfx.mec.mqd_backup[mqd_idx])
			memcpy(adev->gfx.mec.mqd_backup[mqd_idx], mqd, sizeof(*mqd));
	} else if (amdgpu_in_reset(adev)) { /* for GPU_RESET case */
		/* reset MQD to a clean status */
		if (adev->gfx.mec.mqd_backup[mqd_idx])
			memcpy(mqd, adev->gfx.mec.mqd_backup[mqd_idx], sizeof(*mqd));

		/* reset ring buffer */
		ring->wptr = 0;
		atomic64_set((atomic64_t *)ring->wptr_cpu_addr, 0);
		amdgpu_ring_clear_ring(ring);
	} else {
		amdgpu_ring_clear_ring(ring);
	}

	return 0;
}

static int gfx_v11_0_kiq_resume(struct amdgpu_device *adev)
{
	struct amdgpu_ring *ring;
	int r;

	ring = &adev->gfx.kiq.ring;

	r = amdgpu_bo_reserve(ring->mqd_obj, false);
	if (unlikely(r != 0))
		return r;

	r = amdgpu_bo_kmap(ring->mqd_obj, (void **)&ring->mqd_ptr);
	if (unlikely(r != 0)) {
		amdgpu_bo_unreserve(ring->mqd_obj);
		return r;
	}

	gfx_v11_0_kiq_init_queue(ring);
	amdgpu_bo_kunmap(ring->mqd_obj);
	ring->mqd_ptr = NULL;
	amdgpu_bo_unreserve(ring->mqd_obj);
	ring->sched.ready = true;
	return 0;
}

static int gfx_v11_0_kcq_resume(struct amdgpu_device *adev)
{
	struct amdgpu_ring *ring = NULL;
	int r = 0, i;

	if (!amdgpu_async_gfx_ring)
		gfx_v11_0_cp_compute_enable(adev, true);

	for (i = 0; i < adev->gfx.num_compute_rings; i++) {
		ring = &adev->gfx.compute_ring[i];

		r = amdgpu_bo_reserve(ring->mqd_obj, false);
		if (unlikely(r != 0))
			goto done;
		r = amdgpu_bo_kmap(ring->mqd_obj, (void **)&ring->mqd_ptr);
		if (!r) {
			r = gfx_v11_0_kcq_init_queue(ring);
			amdgpu_bo_kunmap(ring->mqd_obj);
			ring->mqd_ptr = NULL;
		}
		amdgpu_bo_unreserve(ring->mqd_obj);
		if (r)
			goto done;
	}

	r = amdgpu_gfx_enable_kcq(adev);
done:
	return r;
}

static int gfx_v11_0_cp_resume(struct amdgpu_device *adev)
{
	int r, i;
	struct amdgpu_ring *ring;

	if (!(adev->flags & AMD_IS_APU))
		gfx_v11_0_enable_gui_idle_interrupt(adev, false);

	if (adev->firmware.load_type == AMDGPU_FW_LOAD_DIRECT) {
		/* legacy firmware loading */
		r = gfx_v11_0_cp_gfx_load_microcode(adev);
		if (r)
			return r;

		if (adev->gfx.rs64_enable)
			r = gfx_v11_0_cp_compute_load_microcode_rs64(adev);
		else
			r = gfx_v11_0_cp_compute_load_microcode(adev);
		if (r)
			return r;
	}

	gfx_v11_0_cp_set_doorbell_range(adev);

	if (amdgpu_async_gfx_ring) {
		gfx_v11_0_cp_compute_enable(adev, true);
		gfx_v11_0_cp_gfx_enable(adev, true);
	}

	if (adev->enable_mes_kiq && adev->mes.kiq_hw_init)
		r = amdgpu_mes_kiq_hw_init(adev);
	else
		r = gfx_v11_0_kiq_resume(adev);
	if (r)
		return r;

	r = gfx_v11_0_kcq_resume(adev);
	if (r)
		return r;

	if (!amdgpu_async_gfx_ring) {
		r = gfx_v11_0_cp_gfx_resume(adev);
		if (r)
			return r;
	} else {
		r = gfx_v11_0_cp_async_gfx_ring_resume(adev);
		if (r)
			return r;
	}

	for (i = 0; i < adev->gfx.num_gfx_rings; i++) {
		ring = &adev->gfx.gfx_ring[i];
		r = amdgpu_ring_test_helper(ring);
		if (r)
			return r;
	}

	for (i = 0; i < adev->gfx.num_compute_rings; i++) {
		ring = &adev->gfx.compute_ring[i];
		r = amdgpu_ring_test_helper(ring);
		if (r)
			return r;
	}

	return 0;
}

static void gfx_v11_0_cp_enable(struct amdgpu_device *adev, bool enable)
{
	gfx_v11_0_cp_gfx_enable(adev, enable);
	gfx_v11_0_cp_compute_enable(adev, enable);
}

static int gfx_v11_0_gfxhub_enable(struct amdgpu_device *adev)
{
	int r;
	bool value;

	r = adev->gfxhub.funcs->gart_enable(adev);
	if (r)
		return r;

	adev->hdp.funcs->flush_hdp(adev, NULL);

	value = (amdgpu_vm_fault_stop == AMDGPU_VM_FAULT_STOP_ALWAYS) ?
		false : true;

	adev->gfxhub.funcs->set_fault_enable_default(adev, value);
	amdgpu_gmc_flush_gpu_tlb(adev, 0, AMDGPU_GFXHUB_0, 0);

	return 0;
}

static void gfx_v11_0_select_cp_fw_arch(struct amdgpu_device *adev)
{
	u32 tmp;

	/* select RS64 */
	if (adev->gfx.rs64_enable) {
		tmp = RREG32_SOC15(GC, 0, regCP_GFX_CNTL);
		tmp = REG_SET_FIELD(tmp, CP_GFX_CNTL, ENGINE_SEL, 1);
		WREG32_SOC15(GC, 0, regCP_GFX_CNTL, tmp);

		tmp = RREG32_SOC15(GC, 0, regCP_MEC_ISA_CNTL);
		tmp = REG_SET_FIELD(tmp, CP_MEC_ISA_CNTL, ISA_MODE, 1);
		WREG32_SOC15(GC, 0, regCP_MEC_ISA_CNTL, tmp);
	}

	if (amdgpu_emu_mode == 1)
		msleep(100);
}

static int get_gb_addr_config(struct amdgpu_device * adev)
{
	u32 gb_addr_config;

	gb_addr_config = RREG32_SOC15(GC, 0, regGB_ADDR_CONFIG);
	if (gb_addr_config == 0)
		return -EINVAL;

	adev->gfx.config.gb_addr_config_fields.num_pkrs =
		1 << REG_GET_FIELD(gb_addr_config, GB_ADDR_CONFIG, NUM_PKRS);

	adev->gfx.config.gb_addr_config = gb_addr_config;

	adev->gfx.config.gb_addr_config_fields.num_pipes = 1 <<
			REG_GET_FIELD(adev->gfx.config.gb_addr_config,
				      GB_ADDR_CONFIG, NUM_PIPES);

	adev->gfx.config.max_tile_pipes =
		adev->gfx.config.gb_addr_config_fields.num_pipes;

	adev->gfx.config.gb_addr_config_fields.max_compress_frags = 1 <<
			REG_GET_FIELD(adev->gfx.config.gb_addr_config,
				      GB_ADDR_CONFIG, MAX_COMPRESSED_FRAGS);
	adev->gfx.config.gb_addr_config_fields.num_rb_per_se = 1 <<
			REG_GET_FIELD(adev->gfx.config.gb_addr_config,
				      GB_ADDR_CONFIG, NUM_RB_PER_SE);
	adev->gfx.config.gb_addr_config_fields.num_se = 1 <<
			REG_GET_FIELD(adev->gfx.config.gb_addr_config,
				      GB_ADDR_CONFIG, NUM_SHADER_ENGINES);
	adev->gfx.config.gb_addr_config_fields.pipe_interleave_size = 1 << (8 +
			REG_GET_FIELD(adev->gfx.config.gb_addr_config,
				      GB_ADDR_CONFIG, PIPE_INTERLEAVE_SIZE));

	return 0;
}

static void gfx_v11_0_disable_gpa_mode(struct amdgpu_device *adev)
{
	uint32_t data;

	data = RREG32_SOC15(GC, 0, regCPC_PSP_DEBUG);
	data |= CPC_PSP_DEBUG__GPA_OVERRIDE_MASK;
	WREG32_SOC15(GC, 0, regCPC_PSP_DEBUG, data);

	data = RREG32_SOC15(GC, 0, regCPG_PSP_DEBUG);
	data |= CPG_PSP_DEBUG__GPA_OVERRIDE_MASK;
	WREG32_SOC15(GC, 0, regCPG_PSP_DEBUG, data);
}

static int gfx_v11_0_hw_init(void *handle)
{
	int r;
	struct amdgpu_device *adev = (struct amdgpu_device *)handle;

	if (adev->firmware.load_type == AMDGPU_FW_LOAD_RLC_BACKDOOR_AUTO) {
		if (adev->gfx.imu.funcs) {
			/* RLC autoload sequence 1: Program rlc ram */
			if (adev->gfx.imu.funcs->program_rlc_ram)
				adev->gfx.imu.funcs->program_rlc_ram(adev);
		}
		/* rlc autoload firmware */
		r = gfx_v11_0_rlc_backdoor_autoload_enable(adev);
		if (r)
			return r;
	} else {
		if (adev->firmware.load_type == AMDGPU_FW_LOAD_DIRECT) {
			if (adev->gfx.imu.funcs && (amdgpu_dpm > 0)) {
				if (adev->gfx.imu.funcs->load_microcode)
					adev->gfx.imu.funcs->load_microcode(adev);
				if (adev->gfx.imu.funcs->setup_imu)
					adev->gfx.imu.funcs->setup_imu(adev);
				if (adev->gfx.imu.funcs->start_imu)
					adev->gfx.imu.funcs->start_imu(adev);
			}

			/* disable gpa mode in backdoor loading */
			gfx_v11_0_disable_gpa_mode(adev);
		}
	}

	if ((adev->firmware.load_type == AMDGPU_FW_LOAD_RLC_BACKDOOR_AUTO) ||
	    (adev->firmware.load_type == AMDGPU_FW_LOAD_PSP)) {
		r = gfx_v11_0_wait_for_rlc_autoload_complete(adev);
		if (r) {
			dev_err(adev->dev, "(%d) failed to wait rlc autoload complete\n", r);
			return r;
		}
	}

	adev->gfx.is_poweron = true;

	if(get_gb_addr_config(adev))
		DRM_WARN("Invalid gb_addr_config !\n");

	if (adev->firmware.load_type == AMDGPU_FW_LOAD_PSP &&
	    adev->gfx.rs64_enable)
		gfx_v11_0_config_gfx_rs64(adev);

	r = gfx_v11_0_gfxhub_enable(adev);
	if (r)
		return r;

	if (!amdgpu_emu_mode)
		gfx_v11_0_init_golden_registers(adev);

	if ((adev->firmware.load_type == AMDGPU_FW_LOAD_DIRECT) ||
	    (adev->firmware.load_type == AMDGPU_FW_LOAD_RLC_BACKDOOR_AUTO && amdgpu_dpm == 1)) {
		/**
		 * For gfx 11, rlc firmware loading relies on smu firmware is
		 * loaded firstly, so in direct type, it has to load smc ucode
		 * here before rlc.
		 */
		if (!(adev->flags & AMD_IS_APU)) {
			r = amdgpu_pm_load_smu_firmware(adev, NULL);
			if (r)
				return r;
		}
	}

	gfx_v11_0_constants_init(adev);

	if (adev->firmware.load_type != AMDGPU_FW_LOAD_PSP)
		gfx_v11_0_select_cp_fw_arch(adev);

	if (adev->nbio.funcs->gc_doorbell_init)
		adev->nbio.funcs->gc_doorbell_init(adev);

	r = gfx_v11_0_rlc_resume(adev);
	if (r)
		return r;

	/*
	 * init golden registers and rlc resume may override some registers,
	 * reconfig them here
	 */
	gfx_v11_0_tcp_harvest(adev);

	r = gfx_v11_0_cp_resume(adev);
	if (r)
		return r;

	return r;
}

#ifndef BRING_UP_DEBUG
static int gfx_v11_0_kiq_disable_kgq(struct amdgpu_device *adev)
{
	struct amdgpu_kiq *kiq = &adev->gfx.kiq;
	struct amdgpu_ring *kiq_ring = &kiq->ring;
	int i, r = 0;

	if (!kiq->pmf || !kiq->pmf->kiq_unmap_queues)
		return -EINVAL;

	if (amdgpu_ring_alloc(kiq_ring, kiq->pmf->unmap_queues_size *
					adev->gfx.num_gfx_rings))
		return -ENOMEM;

	for (i = 0; i < adev->gfx.num_gfx_rings; i++)
		kiq->pmf->kiq_unmap_queues(kiq_ring, &adev->gfx.gfx_ring[i],
					   PREEMPT_QUEUES, 0, 0);

	if (adev->gfx.kiq.ring.sched.ready)
		r = amdgpu_ring_test_helper(kiq_ring);

	return r;
}
#endif

static int gfx_v11_0_hw_fini(void *handle)
{
	struct amdgpu_device *adev = (struct amdgpu_device *)handle;
	int r;

	amdgpu_irq_put(adev, &adev->gfx.priv_reg_irq, 0);
	amdgpu_irq_put(adev, &adev->gfx.priv_inst_irq, 0);

	if (!adev->no_hw_access) {
#ifndef BRING_UP_DEBUG
		if (amdgpu_async_gfx_ring) {
			r = gfx_v11_0_kiq_disable_kgq(adev);
			if (r)
				DRM_ERROR("KGQ disable failed\n");
		}
#endif
		if (amdgpu_gfx_disable_kcq(adev))
			DRM_ERROR("KCQ disable failed\n");

		amdgpu_mes_kiq_hw_fini(adev);
	}

	if (amdgpu_sriov_vf(adev))
		/* Remove the steps disabling CPG and clearing KIQ position,
		 * so that CP could perform IDLE-SAVE during switch. Those
		 * steps are necessary to avoid a DMAR error in gfx9 but it is
		 * not reproduced on gfx11.
		 */
		return 0;

	gfx_v11_0_cp_enable(adev, false);
	gfx_v11_0_enable_gui_idle_interrupt(adev, false);

	adev->gfxhub.funcs->gart_disable(adev);

	adev->gfx.is_poweron = false;

	return 0;
}

static int gfx_v11_0_suspend(void *handle)
{
	return gfx_v11_0_hw_fini(handle);
}

static int gfx_v11_0_resume(void *handle)
{
	return gfx_v11_0_hw_init(handle);
}

static bool gfx_v11_0_is_idle(void *handle)
{
	struct amdgpu_device *adev = (struct amdgpu_device *)handle;

	if (REG_GET_FIELD(RREG32_SOC15(GC, 0, regGRBM_STATUS),
				GRBM_STATUS, GUI_ACTIVE))
		return false;
	else
		return true;
}

static int gfx_v11_0_wait_for_idle(void *handle)
{
	unsigned i;
	u32 tmp;
	struct amdgpu_device *adev = (struct amdgpu_device *)handle;

	for (i = 0; i < adev->usec_timeout; i++) {
		/* read MC_STATUS */
		tmp = RREG32_SOC15(GC, 0, regGRBM_STATUS) &
			GRBM_STATUS__GUI_ACTIVE_MASK;

		if (!REG_GET_FIELD(tmp, GRBM_STATUS, GUI_ACTIVE))
			return 0;
		udelay(1);
	}
	return -ETIMEDOUT;
}

static int gfx_v11_0_soft_reset(void *handle)
{
	u32 grbm_soft_reset = 0;
	u32 tmp;
	int i, j, k;
	struct amdgpu_device *adev = (struct amdgpu_device *)handle;

	tmp = RREG32_SOC15(GC, 0, regCP_INT_CNTL);
	tmp = REG_SET_FIELD(tmp, CP_INT_CNTL, CMP_BUSY_INT_ENABLE, 0);
	tmp = REG_SET_FIELD(tmp, CP_INT_CNTL, CNTX_BUSY_INT_ENABLE, 0);
	tmp = REG_SET_FIELD(tmp, CP_INT_CNTL, CNTX_EMPTY_INT_ENABLE, 0);
	tmp = REG_SET_FIELD(tmp, CP_INT_CNTL, GFX_IDLE_INT_ENABLE, 0);
	WREG32_SOC15(GC, 0, regCP_INT_CNTL, tmp);

	gfx_v11_0_set_safe_mode(adev);

	for (i = 0; i < adev->gfx.mec.num_mec; ++i) {
		for (j = 0; j < adev->gfx.mec.num_queue_per_pipe; j++) {
			for (k = 0; k < adev->gfx.mec.num_pipe_per_mec; k++) {
				tmp = RREG32_SOC15(GC, 0, regGRBM_GFX_CNTL);
				tmp = REG_SET_FIELD(tmp, GRBM_GFX_CNTL, MEID, i);
				tmp = REG_SET_FIELD(tmp, GRBM_GFX_CNTL, QUEUEID, j);
				tmp = REG_SET_FIELD(tmp, GRBM_GFX_CNTL, PIPEID, k);
				WREG32_SOC15(GC, 0, regGRBM_GFX_CNTL, tmp);

				WREG32_SOC15(GC, 0, regCP_HQD_DEQUEUE_REQUEST, 0x2);
				WREG32_SOC15(GC, 0, regSPI_COMPUTE_QUEUE_RESET, 0x1);
			}
		}
	}
	for (i = 0; i < adev->gfx.me.num_me; ++i) {
		for (j = 0; j < adev->gfx.me.num_queue_per_pipe; j++) {
			for (k = 0; k < adev->gfx.me.num_pipe_per_me; k++) {
				tmp = RREG32_SOC15(GC, 0, regGRBM_GFX_CNTL);
				tmp = REG_SET_FIELD(tmp, GRBM_GFX_CNTL, MEID, i);
				tmp = REG_SET_FIELD(tmp, GRBM_GFX_CNTL, QUEUEID, j);
				tmp = REG_SET_FIELD(tmp, GRBM_GFX_CNTL, PIPEID, k);
				WREG32_SOC15(GC, 0, regGRBM_GFX_CNTL, tmp);

				WREG32_SOC15(GC, 0, regCP_GFX_HQD_DEQUEUE_REQUEST, 0x1);
			}
		}
	}

	WREG32_SOC15(GC, 0, regCP_VMID_RESET, 0xfffffffe);

	// Read CP_VMID_RESET register three times.
	// to get sufficient time for GFX_HQD_ACTIVE reach 0
	RREG32_SOC15(GC, 0, regCP_VMID_RESET);
	RREG32_SOC15(GC, 0, regCP_VMID_RESET);
	RREG32_SOC15(GC, 0, regCP_VMID_RESET);

	for (i = 0; i < adev->usec_timeout; i++) {
		if (!RREG32_SOC15(GC, 0, regCP_HQD_ACTIVE) &&
		    !RREG32_SOC15(GC, 0, regCP_GFX_HQD_ACTIVE))
			break;
		udelay(1);
	}
	if (i >= adev->usec_timeout) {
		printk("Failed to wait all pipes clean\n");
		return -EINVAL;
	}

	/**********  trigger soft reset  ***********/
	grbm_soft_reset = RREG32_SOC15(GC, 0, regGRBM_SOFT_RESET);
	grbm_soft_reset = REG_SET_FIELD(grbm_soft_reset, GRBM_SOFT_RESET,
					SOFT_RESET_CP, 1);
	grbm_soft_reset = REG_SET_FIELD(grbm_soft_reset, GRBM_SOFT_RESET,
					SOFT_RESET_GFX, 1);
	grbm_soft_reset = REG_SET_FIELD(grbm_soft_reset, GRBM_SOFT_RESET,
					SOFT_RESET_CPF, 1);
	grbm_soft_reset = REG_SET_FIELD(grbm_soft_reset, GRBM_SOFT_RESET,
					SOFT_RESET_CPC, 1);
	grbm_soft_reset = REG_SET_FIELD(grbm_soft_reset, GRBM_SOFT_RESET,
					SOFT_RESET_CPG, 1);
	WREG32_SOC15(GC, 0, regGRBM_SOFT_RESET, grbm_soft_reset);
	/**********  exit soft reset  ***********/
	grbm_soft_reset = RREG32_SOC15(GC, 0, regGRBM_SOFT_RESET);
	grbm_soft_reset = REG_SET_FIELD(grbm_soft_reset, GRBM_SOFT_RESET,
					SOFT_RESET_CP, 0);
	grbm_soft_reset = REG_SET_FIELD(grbm_soft_reset, GRBM_SOFT_RESET,
					SOFT_RESET_GFX, 0);
	grbm_soft_reset = REG_SET_FIELD(grbm_soft_reset, GRBM_SOFT_RESET,
					SOFT_RESET_CPF, 0);
	grbm_soft_reset = REG_SET_FIELD(grbm_soft_reset, GRBM_SOFT_RESET,
					SOFT_RESET_CPC, 0);
	grbm_soft_reset = REG_SET_FIELD(grbm_soft_reset, GRBM_SOFT_RESET,
					SOFT_RESET_CPG, 0);
	WREG32_SOC15(GC, 0, regGRBM_SOFT_RESET, grbm_soft_reset);

	tmp = RREG32_SOC15(GC, 0, regCP_SOFT_RESET_CNTL);
	tmp = REG_SET_FIELD(tmp, CP_SOFT_RESET_CNTL, CMP_HQD_REG_RESET, 0x1);
	WREG32_SOC15(GC, 0, regCP_SOFT_RESET_CNTL, tmp);

	WREG32_SOC15(GC, 0, regCP_ME_CNTL, 0x0);
	WREG32_SOC15(GC, 0, regCP_MEC_RS64_CNTL, 0x0);

	for (i = 0; i < adev->usec_timeout; i++) {
		if (!RREG32_SOC15(GC, 0, regCP_VMID_RESET))
			break;
		udelay(1);
	}
	if (i >= adev->usec_timeout) {
		printk("Failed to wait CP_VMID_RESET to 0\n");
		return -EINVAL;
	}

	tmp = RREG32_SOC15(GC, 0, regCP_INT_CNTL);
	tmp = REG_SET_FIELD(tmp, CP_INT_CNTL, CMP_BUSY_INT_ENABLE, 1);
	tmp = REG_SET_FIELD(tmp, CP_INT_CNTL, CNTX_BUSY_INT_ENABLE, 1);
	tmp = REG_SET_FIELD(tmp, CP_INT_CNTL, CNTX_EMPTY_INT_ENABLE, 1);
	tmp = REG_SET_FIELD(tmp, CP_INT_CNTL, GFX_IDLE_INT_ENABLE, 1);
	WREG32_SOC15(GC, 0, regCP_INT_CNTL, tmp);

	gfx_v11_0_unset_safe_mode(adev);

	return gfx_v11_0_cp_resume(adev);
}

static bool gfx_v11_0_check_soft_reset(void *handle)
{
	int i, r;
	struct amdgpu_device *adev = (struct amdgpu_device *)handle;
	struct amdgpu_ring *ring;
	long tmo = msecs_to_jiffies(1000);

	for (i = 0; i < adev->gfx.num_gfx_rings; i++) {
		ring = &adev->gfx.gfx_ring[i];
		r = amdgpu_ring_test_ib(ring, tmo);
		if (r)
			return true;
	}

	for (i = 0; i < adev->gfx.num_compute_rings; i++) {
		ring = &adev->gfx.compute_ring[i];
		r = amdgpu_ring_test_ib(ring, tmo);
		if (r)
			return true;
	}

	return false;
}

static uint64_t gfx_v11_0_get_gpu_clock_counter(struct amdgpu_device *adev)
{
	uint64_t clock;

	amdgpu_gfx_off_ctrl(adev, false);
	mutex_lock(&adev->gfx.gpu_clock_mutex);
	clock = (uint64_t)RREG32_SOC15(SMUIO, 0, regGOLDEN_TSC_COUNT_LOWER) |
		((uint64_t)RREG32_SOC15(SMUIO, 0, regGOLDEN_TSC_COUNT_UPPER) << 32ULL);
	mutex_unlock(&adev->gfx.gpu_clock_mutex);
	amdgpu_gfx_off_ctrl(adev, true);
	return clock;
}

static void gfx_v11_0_ring_emit_gds_switch(struct amdgpu_ring *ring,
					   uint32_t vmid,
					   uint32_t gds_base, uint32_t gds_size,
					   uint32_t gws_base, uint32_t gws_size,
					   uint32_t oa_base, uint32_t oa_size)
{
	struct amdgpu_device *adev = ring->adev;

	/* GDS Base */
	gfx_v11_0_write_data_to_reg(ring, 0, false,
				    SOC15_REG_OFFSET(GC, 0, regGDS_VMID0_BASE) + 2 * vmid,
				    gds_base);

	/* GDS Size */
	gfx_v11_0_write_data_to_reg(ring, 0, false,
				    SOC15_REG_OFFSET(GC, 0, regGDS_VMID0_SIZE) + 2 * vmid,
				    gds_size);

	/* GWS */
	gfx_v11_0_write_data_to_reg(ring, 0, false,
				    SOC15_REG_OFFSET(GC, 0, regGDS_GWS_VMID0) + vmid,
				    gws_size << GDS_GWS_VMID0__SIZE__SHIFT | gws_base);

	/* OA */
	gfx_v11_0_write_data_to_reg(ring, 0, false,
				    SOC15_REG_OFFSET(GC, 0, regGDS_OA_VMID0) + vmid,
				    (1 << (oa_size + oa_base)) - (1 << oa_base));
}

static int gfx_v11_0_early_init(void *handle)
{
	struct amdgpu_device *adev = (struct amdgpu_device *)handle;

	adev->gfx.funcs = &gfx_v11_0_gfx_funcs;

	adev->gfx.num_gfx_rings = GFX11_NUM_GFX_RINGS;
	adev->gfx.num_compute_rings = min(amdgpu_gfx_get_num_kcq(adev),
					  AMDGPU_MAX_COMPUTE_RINGS);

	gfx_v11_0_set_kiq_pm4_funcs(adev);
	gfx_v11_0_set_ring_funcs(adev);
	gfx_v11_0_set_irq_funcs(adev);
	gfx_v11_0_set_gds_init(adev);
	gfx_v11_0_set_rlc_funcs(adev);
	gfx_v11_0_set_mqd_funcs(adev);
	gfx_v11_0_set_imu_funcs(adev);

	gfx_v11_0_init_rlcg_reg_access_ctrl(adev);

	return gfx_v11_0_init_microcode(adev);
}

static int gfx_v11_0_ras_late_init(void *handle)
{
	struct amdgpu_device *adev = (struct amdgpu_device *)handle;
	struct ras_common_if *gfx_common_if;
	int ret;

	gfx_common_if = kzalloc(sizeof(struct ras_common_if), GFP_KERNEL);
	if (!gfx_common_if)
		return -ENOMEM;

	gfx_common_if->block = AMDGPU_RAS_BLOCK__GFX;

	ret = amdgpu_ras_feature_enable(adev, gfx_common_if, true);
	if (ret)
		dev_warn(adev->dev, "Failed to enable gfx11 ras feature\n");

	kfree(gfx_common_if);
	return 0;
}

static int gfx_v11_0_late_init(void *handle)
{
	struct amdgpu_device *adev = (struct amdgpu_device *)handle;
	int r;

	r = amdgpu_irq_get(adev, &adev->gfx.priv_reg_irq, 0);
	if (r)
		return r;

	r = amdgpu_irq_get(adev, &adev->gfx.priv_inst_irq, 0);
	if (r)
		return r;

	if (adev->ip_versions[GC_HWIP][0] == IP_VERSION(11, 0, 3)) {
		r = gfx_v11_0_ras_late_init(handle);
		if (r)
			return r;
	}

	return 0;
}

static bool gfx_v11_0_is_rlc_enabled(struct amdgpu_device *adev)
{
	uint32_t rlc_cntl;

	/* if RLC is not enabled, do nothing */
	rlc_cntl = RREG32_SOC15(GC, 0, regRLC_CNTL);
	return (REG_GET_FIELD(rlc_cntl, RLC_CNTL, RLC_ENABLE_F32)) ? true : false;
}

static void gfx_v11_0_set_safe_mode(struct amdgpu_device *adev)
{
	uint32_t data;
	unsigned i;

	data = RLC_SAFE_MODE__CMD_MASK;
	data |= (1 << RLC_SAFE_MODE__MESSAGE__SHIFT);

	WREG32_SOC15(GC, 0, regRLC_SAFE_MODE, data);

	/* wait for RLC_SAFE_MODE */
	for (i = 0; i < adev->usec_timeout; i++) {
		if (!REG_GET_FIELD(RREG32_SOC15(GC, 0, regRLC_SAFE_MODE),
				   RLC_SAFE_MODE, CMD))
			break;
		udelay(1);
	}
}

static void gfx_v11_0_unset_safe_mode(struct amdgpu_device *adev)
{
	WREG32_SOC15(GC, 0, regRLC_SAFE_MODE, RLC_SAFE_MODE__CMD_MASK);
}

static void gfx_v11_0_update_perf_clk(struct amdgpu_device *adev,
				      bool enable)
{
	uint32_t def, data;

	if (!(adev->cg_flags & AMD_CG_SUPPORT_GFX_PERF_CLK))
		return;

	def = data = RREG32_SOC15(GC, 0, regRLC_CGTT_MGCG_OVERRIDE);

	if (enable)
		data &= ~RLC_CGTT_MGCG_OVERRIDE__PERFMON_CLOCK_STATE_MASK;
	else
		data |= RLC_CGTT_MGCG_OVERRIDE__PERFMON_CLOCK_STATE_MASK;

	if (def != data)
		WREG32_SOC15(GC, 0, regRLC_CGTT_MGCG_OVERRIDE, data);
}

static void gfx_v11_0_update_sram_fgcg(struct amdgpu_device *adev,
				       bool enable)
{
	uint32_t def, data;

	if (!(adev->cg_flags & AMD_CG_SUPPORT_GFX_FGCG))
		return;

	def = data = RREG32_SOC15(GC, 0, regRLC_CGTT_MGCG_OVERRIDE);

	if (enable)
		data &= ~RLC_CGTT_MGCG_OVERRIDE__GFXIP_FGCG_OVERRIDE_MASK;
	else
		data |= RLC_CGTT_MGCG_OVERRIDE__GFXIP_FGCG_OVERRIDE_MASK;

	if (def != data)
		WREG32_SOC15(GC, 0, regRLC_CGTT_MGCG_OVERRIDE, data);
}

static void gfx_v11_0_update_repeater_fgcg(struct amdgpu_device *adev,
					   bool enable)
{
	uint32_t def, data;

	if (!(adev->cg_flags & AMD_CG_SUPPORT_REPEATER_FGCG))
		return;

	def = data = RREG32_SOC15(GC, 0, regRLC_CGTT_MGCG_OVERRIDE);

	if (enable)
		data &= ~RLC_CGTT_MGCG_OVERRIDE__GFXIP_REPEATER_FGCG_OVERRIDE_MASK;
	else
		data |= RLC_CGTT_MGCG_OVERRIDE__GFXIP_REPEATER_FGCG_OVERRIDE_MASK;

	if (def != data)
		WREG32_SOC15(GC, 0, regRLC_CGTT_MGCG_OVERRIDE, data);
}

static void gfx_v11_0_update_medium_grain_clock_gating(struct amdgpu_device *adev,
						       bool enable)
{
	uint32_t data, def;

	if (!(adev->cg_flags & (AMD_CG_SUPPORT_GFX_MGCG | AMD_CG_SUPPORT_GFX_MGLS)))
		return;

	/* It is disabled by HW by default */
	if (enable) {
		if (adev->cg_flags & AMD_CG_SUPPORT_GFX_MGCG) {
			/* 1 - RLC_CGTT_MGCG_OVERRIDE */
			def = data = RREG32_SOC15(GC, 0, regRLC_CGTT_MGCG_OVERRIDE);

			data &= ~(RLC_CGTT_MGCG_OVERRIDE__GRBM_CGTT_SCLK_OVERRIDE_MASK |
				  RLC_CGTT_MGCG_OVERRIDE__RLC_CGTT_SCLK_OVERRIDE_MASK |
				  RLC_CGTT_MGCG_OVERRIDE__GFXIP_MGCG_OVERRIDE_MASK);

			if (def != data)
				WREG32_SOC15(GC, 0, regRLC_CGTT_MGCG_OVERRIDE, data);
		}
	} else {
		if (adev->cg_flags & AMD_CG_SUPPORT_GFX_MGCG) {
			def = data = RREG32_SOC15(GC, 0, regRLC_CGTT_MGCG_OVERRIDE);

			data |= (RLC_CGTT_MGCG_OVERRIDE__RLC_CGTT_SCLK_OVERRIDE_MASK |
				 RLC_CGTT_MGCG_OVERRIDE__GRBM_CGTT_SCLK_OVERRIDE_MASK |
				 RLC_CGTT_MGCG_OVERRIDE__GFXIP_MGCG_OVERRIDE_MASK);

			if (def != data)
				WREG32_SOC15(GC, 0, regRLC_CGTT_MGCG_OVERRIDE, data);
		}
	}
}

static void gfx_v11_0_update_coarse_grain_clock_gating(struct amdgpu_device *adev,
						       bool enable)
{
	uint32_t def, data;

	if (!(adev->cg_flags &
	      (AMD_CG_SUPPORT_GFX_CGCG |
	      AMD_CG_SUPPORT_GFX_CGLS |
	      AMD_CG_SUPPORT_GFX_3D_CGCG |
	      AMD_CG_SUPPORT_GFX_3D_CGLS)))
		return;

	if (enable) {
		def = data = RREG32_SOC15(GC, 0, regRLC_CGTT_MGCG_OVERRIDE);

		/* unset CGCG override */
		if (adev->cg_flags & AMD_CG_SUPPORT_GFX_CGCG)
			data &= ~RLC_CGTT_MGCG_OVERRIDE__GFXIP_CGCG_OVERRIDE_MASK;
		if (adev->cg_flags & AMD_CG_SUPPORT_GFX_CGLS)
			data &= ~RLC_CGTT_MGCG_OVERRIDE__GFXIP_CGLS_OVERRIDE_MASK;
		if (adev->cg_flags & AMD_CG_SUPPORT_GFX_3D_CGCG ||
		    adev->cg_flags & AMD_CG_SUPPORT_GFX_3D_CGLS)
			data &= ~RLC_CGTT_MGCG_OVERRIDE__GFXIP_GFX3D_CG_OVERRIDE_MASK;

		/* update CGCG override bits */
		if (def != data)
			WREG32_SOC15(GC, 0, regRLC_CGTT_MGCG_OVERRIDE, data);

		/* enable cgcg FSM(0x0000363F) */
		def = data = RREG32_SOC15(GC, 0, regRLC_CGCG_CGLS_CTRL);

		if (adev->cg_flags & AMD_CG_SUPPORT_GFX_CGCG) {
			data &= ~RLC_CGCG_CGLS_CTRL__CGCG_GFX_IDLE_THRESHOLD_MASK;
			data |= (0x36 << RLC_CGCG_CGLS_CTRL__CGCG_GFX_IDLE_THRESHOLD__SHIFT) |
				 RLC_CGCG_CGLS_CTRL__CGCG_EN_MASK;
		}

		if (adev->cg_flags & AMD_CG_SUPPORT_GFX_CGLS) {
			data &= ~RLC_CGCG_CGLS_CTRL__CGLS_REP_COMPANSAT_DELAY_MASK;
			data |= (0x000F << RLC_CGCG_CGLS_CTRL__CGLS_REP_COMPANSAT_DELAY__SHIFT) |
				 RLC_CGCG_CGLS_CTRL__CGLS_EN_MASK;
		}

		if (def != data)
			WREG32_SOC15(GC, 0, regRLC_CGCG_CGLS_CTRL, data);

		/* Program RLC_CGCG_CGLS_CTRL_3D */
		def = data = RREG32_SOC15(GC, 0, regRLC_CGCG_CGLS_CTRL_3D);

		if (adev->cg_flags & AMD_CG_SUPPORT_GFX_3D_CGCG) {
			data &= ~RLC_CGCG_CGLS_CTRL_3D__CGCG_GFX_IDLE_THRESHOLD_MASK;
			data |= (0x36 << RLC_CGCG_CGLS_CTRL_3D__CGCG_GFX_IDLE_THRESHOLD__SHIFT) |
				 RLC_CGCG_CGLS_CTRL_3D__CGCG_EN_MASK;
		}

		if (adev->cg_flags & AMD_CG_SUPPORT_GFX_3D_CGLS) {
			data &= ~RLC_CGCG_CGLS_CTRL_3D__CGLS_REP_COMPANSAT_DELAY_MASK;
			data |= (0xf << RLC_CGCG_CGLS_CTRL_3D__CGLS_REP_COMPANSAT_DELAY__SHIFT) |
				 RLC_CGCG_CGLS_CTRL_3D__CGLS_EN_MASK;
		}

		if (def != data)
			WREG32_SOC15(GC, 0, regRLC_CGCG_CGLS_CTRL_3D, data);

		/* set IDLE_POLL_COUNT(0x00900100) */
		def = data = RREG32_SOC15(GC, 0, regCP_RB_WPTR_POLL_CNTL);

		data &= ~(CP_RB_WPTR_POLL_CNTL__POLL_FREQUENCY_MASK | CP_RB_WPTR_POLL_CNTL__IDLE_POLL_COUNT_MASK);
		data |= (0x0100 << CP_RB_WPTR_POLL_CNTL__POLL_FREQUENCY__SHIFT) |
			(0x0090 << CP_RB_WPTR_POLL_CNTL__IDLE_POLL_COUNT__SHIFT);

		if (def != data)
			WREG32_SOC15(GC, 0, regCP_RB_WPTR_POLL_CNTL, data);

		data = RREG32_SOC15(GC, 0, regCP_INT_CNTL);
		data = REG_SET_FIELD(data, CP_INT_CNTL, CNTX_BUSY_INT_ENABLE, 1);
		data = REG_SET_FIELD(data, CP_INT_CNTL, CNTX_EMPTY_INT_ENABLE, 1);
		data = REG_SET_FIELD(data, CP_INT_CNTL, CMP_BUSY_INT_ENABLE, 1);
		data = REG_SET_FIELD(data, CP_INT_CNTL, GFX_IDLE_INT_ENABLE, 1);
		WREG32_SOC15(GC, 0, regCP_INT_CNTL, data);

		data = RREG32_SOC15(GC, 0, regSDMA0_RLC_CGCG_CTRL);
		data = REG_SET_FIELD(data, SDMA0_RLC_CGCG_CTRL, CGCG_INT_ENABLE, 1);
		WREG32_SOC15(GC, 0, regSDMA0_RLC_CGCG_CTRL, data);

		/* Some ASICs only have one SDMA instance, not need to configure SDMA1 */
		if (adev->sdma.num_instances > 1) {
			data = RREG32_SOC15(GC, 0, regSDMA1_RLC_CGCG_CTRL);
			data = REG_SET_FIELD(data, SDMA1_RLC_CGCG_CTRL, CGCG_INT_ENABLE, 1);
			WREG32_SOC15(GC, 0, regSDMA1_RLC_CGCG_CTRL, data);
		}
	} else {
		/* Program RLC_CGCG_CGLS_CTRL */
		def = data = RREG32_SOC15(GC, 0, regRLC_CGCG_CGLS_CTRL);

		if (adev->cg_flags & AMD_CG_SUPPORT_GFX_CGCG)
			data &= ~RLC_CGCG_CGLS_CTRL__CGCG_EN_MASK;

		if (adev->cg_flags & AMD_CG_SUPPORT_GFX_CGLS)
			data &= ~RLC_CGCG_CGLS_CTRL__CGLS_EN_MASK;

		if (def != data)
			WREG32_SOC15(GC, 0, regRLC_CGCG_CGLS_CTRL, data);

		/* Program RLC_CGCG_CGLS_CTRL_3D */
		def = data = RREG32_SOC15(GC, 0, regRLC_CGCG_CGLS_CTRL_3D);

		if (adev->cg_flags & AMD_CG_SUPPORT_GFX_3D_CGCG)
			data &= ~RLC_CGCG_CGLS_CTRL_3D__CGCG_EN_MASK;
		if (adev->cg_flags & AMD_CG_SUPPORT_GFX_3D_CGLS)
			data &= ~RLC_CGCG_CGLS_CTRL_3D__CGLS_EN_MASK;

		if (def != data)
			WREG32_SOC15(GC, 0, regRLC_CGCG_CGLS_CTRL_3D, data);

		data = RREG32_SOC15(GC, 0, regSDMA0_RLC_CGCG_CTRL);
		data &= ~SDMA0_RLC_CGCG_CTRL__CGCG_INT_ENABLE_MASK;
		WREG32_SOC15(GC, 0, regSDMA0_RLC_CGCG_CTRL, data);

		/* Some ASICs only have one SDMA instance, not need to configure SDMA1 */
		if (adev->sdma.num_instances > 1) {
			data = RREG32_SOC15(GC, 0, regSDMA1_RLC_CGCG_CTRL);
			data &= ~SDMA1_RLC_CGCG_CTRL__CGCG_INT_ENABLE_MASK;
			WREG32_SOC15(GC, 0, regSDMA1_RLC_CGCG_CTRL, data);
		}
	}
}

static int gfx_v11_0_update_gfx_clock_gating(struct amdgpu_device *adev,
					    bool enable)
{
	amdgpu_gfx_rlc_enter_safe_mode(adev);

	gfx_v11_0_update_coarse_grain_clock_gating(adev, enable);

	gfx_v11_0_update_medium_grain_clock_gating(adev, enable);

	gfx_v11_0_update_repeater_fgcg(adev, enable);

	gfx_v11_0_update_sram_fgcg(adev, enable);

	gfx_v11_0_update_perf_clk(adev, enable);

	if (adev->cg_flags &
	    (AMD_CG_SUPPORT_GFX_MGCG |
	     AMD_CG_SUPPORT_GFX_CGLS |
	     AMD_CG_SUPPORT_GFX_CGCG |
	     AMD_CG_SUPPORT_GFX_3D_CGCG |
	     AMD_CG_SUPPORT_GFX_3D_CGLS))
	        gfx_v11_0_enable_gui_idle_interrupt(adev, enable);

	amdgpu_gfx_rlc_exit_safe_mode(adev);

	return 0;
}

static void gfx_v11_0_update_spm_vmid(struct amdgpu_device *adev, unsigned vmid)
{
	u32 reg, data;

	amdgpu_gfx_off_ctrl(adev, false);

	reg = SOC15_REG_OFFSET(GC, 0, regRLC_SPM_MC_CNTL);
	if (amdgpu_sriov_is_pp_one_vf(adev))
		data = RREG32_NO_KIQ(reg);
	else
		data = RREG32(reg);

	data &= ~RLC_SPM_MC_CNTL__RLC_SPM_VMID_MASK;
	data |= (vmid & RLC_SPM_MC_CNTL__RLC_SPM_VMID_MASK) << RLC_SPM_MC_CNTL__RLC_SPM_VMID__SHIFT;

	if (amdgpu_sriov_is_pp_one_vf(adev))
		WREG32_SOC15_NO_KIQ(GC, 0, regRLC_SPM_MC_CNTL, data);
	else
		WREG32_SOC15(GC, 0, regRLC_SPM_MC_CNTL, data);

	amdgpu_gfx_off_ctrl(adev, true);
}

static const struct amdgpu_rlc_funcs gfx_v11_0_rlc_funcs = {
	.is_rlc_enabled = gfx_v11_0_is_rlc_enabled,
	.set_safe_mode = gfx_v11_0_set_safe_mode,
	.unset_safe_mode = gfx_v11_0_unset_safe_mode,
	.init = gfx_v11_0_rlc_init,
	.get_csb_size = gfx_v11_0_get_csb_size,
	.get_csb_buffer = gfx_v11_0_get_csb_buffer,
	.resume = gfx_v11_0_rlc_resume,
	.stop = gfx_v11_0_rlc_stop,
	.reset = gfx_v11_0_rlc_reset,
	.start = gfx_v11_0_rlc_start,
	.update_spm_vmid = gfx_v11_0_update_spm_vmid,
};

static void gfx_v11_cntl_power_gating(struct amdgpu_device *adev, bool enable)
{
	u32 data = RREG32_SOC15(GC, 0, regRLC_PG_CNTL);

	if (enable && (adev->pg_flags & AMD_PG_SUPPORT_GFX_PG))
		data |= RLC_PG_CNTL__GFX_POWER_GATING_ENABLE_MASK;
	else
		data &= ~RLC_PG_CNTL__GFX_POWER_GATING_ENABLE_MASK;

	WREG32_SOC15(GC, 0, regRLC_PG_CNTL, data);

	// Program RLC_PG_DELAY3 for CGPG hysteresis
	if (enable && (adev->pg_flags & AMD_PG_SUPPORT_GFX_PG)) {
		switch (adev->ip_versions[GC_HWIP][0]) {
		case IP_VERSION(11, 0, 1):
		case IP_VERSION(11, 0, 4):
			WREG32_SOC15(GC, 0, regRLC_PG_DELAY_3, RLC_PG_DELAY_3_DEFAULT_GC_11_0_1);
			break;
		default:
			break;
		}
	}
}

static void gfx_v11_cntl_pg(struct amdgpu_device *adev, bool enable)
{
	amdgpu_gfx_rlc_enter_safe_mode(adev);

	gfx_v11_cntl_power_gating(adev, enable);

	amdgpu_gfx_rlc_exit_safe_mode(adev);
}

static int gfx_v11_0_set_powergating_state(void *handle,
					   enum amd_powergating_state state)
{
	struct amdgpu_device *adev = (struct amdgpu_device *)handle;
	bool enable = (state == AMD_PG_STATE_GATE);

	if (amdgpu_sriov_vf(adev))
		return 0;

	switch (adev->ip_versions[GC_HWIP][0]) {
	case IP_VERSION(11, 0, 0):
	case IP_VERSION(11, 0, 2):
	case IP_VERSION(11, 0, 3):
		amdgpu_gfx_off_ctrl(adev, enable);
		break;
	case IP_VERSION(11, 0, 1):
	case IP_VERSION(11, 0, 4):
		gfx_v11_cntl_pg(adev, enable);
		amdgpu_gfx_off_ctrl(adev, enable);
		break;
	default:
		break;
	}

	return 0;
}

static int gfx_v11_0_set_clockgating_state(void *handle,
					  enum amd_clockgating_state state)
{
	struct amdgpu_device *adev = (struct amdgpu_device *)handle;

	if (amdgpu_sriov_vf(adev))
	        return 0;

	switch (adev->ip_versions[GC_HWIP][0]) {
	case IP_VERSION(11, 0, 0):
	case IP_VERSION(11, 0, 1):
	case IP_VERSION(11, 0, 2):
	case IP_VERSION(11, 0, 3):
	case IP_VERSION(11, 0, 4):
	        gfx_v11_0_update_gfx_clock_gating(adev,
	                        state ==  AMD_CG_STATE_GATE);
	        break;
	default:
	        break;
	}

	return 0;
}

static void gfx_v11_0_get_clockgating_state(void *handle, u64 *flags)
{
	struct amdgpu_device *adev = (struct amdgpu_device *)handle;
	int data;

	/* AMD_CG_SUPPORT_GFX_MGCG */
	data = RREG32_SOC15(GC, 0, regRLC_CGTT_MGCG_OVERRIDE);
	if (!(data & RLC_CGTT_MGCG_OVERRIDE__GFXIP_MGCG_OVERRIDE_MASK))
		*flags |= AMD_CG_SUPPORT_GFX_MGCG;

	/* AMD_CG_SUPPORT_REPEATER_FGCG */
	if (!(data & RLC_CGTT_MGCG_OVERRIDE__GFXIP_REPEATER_FGCG_OVERRIDE_MASK))
		*flags |= AMD_CG_SUPPORT_REPEATER_FGCG;

	/* AMD_CG_SUPPORT_GFX_FGCG */
	if (!(data & RLC_CGTT_MGCG_OVERRIDE__GFXIP_FGCG_OVERRIDE_MASK))
		*flags |= AMD_CG_SUPPORT_GFX_FGCG;

	/* AMD_CG_SUPPORT_GFX_PERF_CLK */
	if (!(data & RLC_CGTT_MGCG_OVERRIDE__PERFMON_CLOCK_STATE_MASK))
		*flags |= AMD_CG_SUPPORT_GFX_PERF_CLK;

	/* AMD_CG_SUPPORT_GFX_CGCG */
	data = RREG32_SOC15(GC, 0, regRLC_CGCG_CGLS_CTRL);
	if (data & RLC_CGCG_CGLS_CTRL__CGCG_EN_MASK)
		*flags |= AMD_CG_SUPPORT_GFX_CGCG;

	/* AMD_CG_SUPPORT_GFX_CGLS */
	if (data & RLC_CGCG_CGLS_CTRL__CGLS_EN_MASK)
		*flags |= AMD_CG_SUPPORT_GFX_CGLS;

	/* AMD_CG_SUPPORT_GFX_3D_CGCG */
	data = RREG32_SOC15(GC, 0, regRLC_CGCG_CGLS_CTRL_3D);
	if (data & RLC_CGCG_CGLS_CTRL_3D__CGCG_EN_MASK)
		*flags |= AMD_CG_SUPPORT_GFX_3D_CGCG;

	/* AMD_CG_SUPPORT_GFX_3D_CGLS */
	if (data & RLC_CGCG_CGLS_CTRL_3D__CGLS_EN_MASK)
		*flags |= AMD_CG_SUPPORT_GFX_3D_CGLS;
}

static u64 gfx_v11_0_ring_get_rptr_gfx(struct amdgpu_ring *ring)
{
	/* gfx11 is 32bit rptr*/
	return *(uint32_t *)ring->rptr_cpu_addr;
}

static u64 gfx_v11_0_ring_get_wptr_gfx(struct amdgpu_ring *ring)
{
	struct amdgpu_device *adev = ring->adev;
	u64 wptr;

	/* XXX check if swapping is necessary on BE */
	if (ring->use_doorbell) {
		wptr = atomic64_read((atomic64_t *)ring->wptr_cpu_addr);
	} else {
		wptr = RREG32_SOC15(GC, 0, regCP_RB0_WPTR);
		wptr += (u64)RREG32_SOC15(GC, 0, regCP_RB0_WPTR_HI) << 32;
	}

	return wptr;
}

static void gfx_v11_0_ring_set_wptr_gfx(struct amdgpu_ring *ring)
{
	struct amdgpu_device *adev = ring->adev;
	uint32_t *wptr_saved;
	uint32_t *is_queue_unmap;
	uint64_t aggregated_db_index;
	uint32_t mqd_size = adev->mqds[AMDGPU_HW_IP_GFX].mqd_size;
	uint64_t wptr_tmp;

	if (ring->is_mes_queue) {
		wptr_saved = (uint32_t *)(ring->mqd_ptr + mqd_size);
		is_queue_unmap = (uint32_t *)(ring->mqd_ptr + mqd_size +
					      sizeof(uint32_t));
		aggregated_db_index =
			amdgpu_mes_get_aggregated_doorbell_index(adev,
								 ring->hw_prio);

		wptr_tmp = ring->wptr & ring->buf_mask;
		atomic64_set((atomic64_t *)ring->wptr_cpu_addr, wptr_tmp);
		*wptr_saved = wptr_tmp;
		/* assume doorbell always being used by mes mapped queue */
		if (*is_queue_unmap) {
			WDOORBELL64(aggregated_db_index, wptr_tmp);
			WDOORBELL64(ring->doorbell_index, wptr_tmp);
		} else {
			WDOORBELL64(ring->doorbell_index, wptr_tmp);

			if (*is_queue_unmap)
				WDOORBELL64(aggregated_db_index, wptr_tmp);
		}
	} else {
		if (ring->use_doorbell) {
			/* XXX check if swapping is necessary on BE */
			atomic64_set((atomic64_t *)ring->wptr_cpu_addr,
				     ring->wptr);
			WDOORBELL64(ring->doorbell_index, ring->wptr);
		} else {
			WREG32_SOC15(GC, 0, regCP_RB0_WPTR,
				     lower_32_bits(ring->wptr));
			WREG32_SOC15(GC, 0, regCP_RB0_WPTR_HI,
				     upper_32_bits(ring->wptr));
		}
	}
}

static u64 gfx_v11_0_ring_get_rptr_compute(struct amdgpu_ring *ring)
{
	/* gfx11 hardware is 32bit rptr */
	return *(uint32_t *)ring->rptr_cpu_addr;
}

static u64 gfx_v11_0_ring_get_wptr_compute(struct amdgpu_ring *ring)
{
	u64 wptr;

	/* XXX check if swapping is necessary on BE */
	if (ring->use_doorbell)
		wptr = atomic64_read((atomic64_t *)ring->wptr_cpu_addr);
	else
		BUG();
	return wptr;
}

static void gfx_v11_0_ring_set_wptr_compute(struct amdgpu_ring *ring)
{
	struct amdgpu_device *adev = ring->adev;
	uint32_t *wptr_saved;
	uint32_t *is_queue_unmap;
	uint64_t aggregated_db_index;
	uint32_t mqd_size = adev->mqds[AMDGPU_HW_IP_COMPUTE].mqd_size;
	uint64_t wptr_tmp;

	if (ring->is_mes_queue) {
		wptr_saved = (uint32_t *)(ring->mqd_ptr + mqd_size);
		is_queue_unmap = (uint32_t *)(ring->mqd_ptr + mqd_size +
					      sizeof(uint32_t));
		aggregated_db_index =
			amdgpu_mes_get_aggregated_doorbell_index(adev,
								 ring->hw_prio);

		wptr_tmp = ring->wptr & ring->buf_mask;
		atomic64_set((atomic64_t *)ring->wptr_cpu_addr, wptr_tmp);
		*wptr_saved = wptr_tmp;
		/* assume doorbell always used by mes mapped queue */
		if (*is_queue_unmap) {
			WDOORBELL64(aggregated_db_index, wptr_tmp);
			WDOORBELL64(ring->doorbell_index, wptr_tmp);
		} else {
			WDOORBELL64(ring->doorbell_index, wptr_tmp);

			if (*is_queue_unmap)
				WDOORBELL64(aggregated_db_index, wptr_tmp);
		}
	} else {
		/* XXX check if swapping is necessary on BE */
		if (ring->use_doorbell) {
			atomic64_set((atomic64_t *)ring->wptr_cpu_addr,
				     ring->wptr);
			WDOORBELL64(ring->doorbell_index, ring->wptr);
		} else {
			BUG(); /* only DOORBELL method supported on gfx11 now */
		}
	}
}

static void gfx_v11_0_ring_emit_hdp_flush(struct amdgpu_ring *ring)
{
	struct amdgpu_device *adev = ring->adev;
	u32 ref_and_mask, reg_mem_engine;
	const struct nbio_hdp_flush_reg *nbio_hf_reg = adev->nbio.hdp_flush_reg;

	if (ring->funcs->type == AMDGPU_RING_TYPE_COMPUTE) {
		switch (ring->me) {
		case 1:
			ref_and_mask = nbio_hf_reg->ref_and_mask_cp2 << ring->pipe;
			break;
		case 2:
			ref_and_mask = nbio_hf_reg->ref_and_mask_cp6 << ring->pipe;
			break;
		default:
			return;
		}
		reg_mem_engine = 0;
	} else {
		ref_and_mask = nbio_hf_reg->ref_and_mask_cp0;
		reg_mem_engine = 1; /* pfp */
	}

	gfx_v11_0_wait_reg_mem(ring, reg_mem_engine, 0, 1,
			       adev->nbio.funcs->get_hdp_flush_req_offset(adev),
			       adev->nbio.funcs->get_hdp_flush_done_offset(adev),
			       ref_and_mask, ref_and_mask, 0x20);
}

static void gfx_v11_0_ring_emit_ib_gfx(struct amdgpu_ring *ring,
				       struct amdgpu_job *job,
				       struct amdgpu_ib *ib,
				       uint32_t flags)
{
	unsigned vmid = AMDGPU_JOB_GET_VMID(job);
	u32 header, control = 0;

	BUG_ON(ib->flags & AMDGPU_IB_FLAG_CE);

	header = PACKET3(PACKET3_INDIRECT_BUFFER, 2);

	control |= ib->length_dw | (vmid << 24);

	if (amdgpu_mcbp && (ib->flags & AMDGPU_IB_FLAG_PREEMPT)) {
		control |= INDIRECT_BUFFER_PRE_ENB(1);

		if (flags & AMDGPU_IB_PREEMPTED)
			control |= INDIRECT_BUFFER_PRE_RESUME(1);

		if (vmid)
			gfx_v11_0_ring_emit_de_meta(ring,
				    (!amdgpu_sriov_vf(ring->adev) && flags & AMDGPU_IB_PREEMPTED) ? true : false);
	}

	if (ring->is_mes_queue)
		/* inherit vmid from mqd */
		control |= 0x400000;

	amdgpu_ring_write(ring, header);
	BUG_ON(ib->gpu_addr & 0x3); /* Dword align */
	amdgpu_ring_write(ring,
#ifdef __BIG_ENDIAN
		(2 << 0) |
#endif
		lower_32_bits(ib->gpu_addr));
	amdgpu_ring_write(ring, upper_32_bits(ib->gpu_addr));
	amdgpu_ring_write(ring, control);
}

static void gfx_v11_0_ring_emit_ib_compute(struct amdgpu_ring *ring,
					   struct amdgpu_job *job,
					   struct amdgpu_ib *ib,
					   uint32_t flags)
{
	unsigned vmid = AMDGPU_JOB_GET_VMID(job);
	u32 control = INDIRECT_BUFFER_VALID | ib->length_dw | (vmid << 24);

	if (ring->is_mes_queue)
		/* inherit vmid from mqd */
		control |= 0x40000000;

	/* Currently, there is a high possibility to get wave ID mismatch
	 * between ME and GDS, leading to a hw deadlock, because ME generates
	 * different wave IDs than the GDS expects. This situation happens
	 * randomly when at least 5 compute pipes use GDS ordered append.
	 * The wave IDs generated by ME are also wrong after suspend/resume.
	 * Those are probably bugs somewhere else in the kernel driver.
	 *
	 * Writing GDS_COMPUTE_MAX_WAVE_ID resets wave ID counters in ME and
	 * GDS to 0 for this ring (me/pipe).
	 */
	if (ib->flags & AMDGPU_IB_FLAG_RESET_GDS_MAX_WAVE_ID) {
		amdgpu_ring_write(ring, PACKET3(PACKET3_SET_CONFIG_REG, 1));
		amdgpu_ring_write(ring, regGDS_COMPUTE_MAX_WAVE_ID);
		amdgpu_ring_write(ring, ring->adev->gds.gds_compute_max_wave_id);
	}

	amdgpu_ring_write(ring, PACKET3(PACKET3_INDIRECT_BUFFER, 2));
	BUG_ON(ib->gpu_addr & 0x3); /* Dword align */
	amdgpu_ring_write(ring,
#ifdef __BIG_ENDIAN
				(2 << 0) |
#endif
				lower_32_bits(ib->gpu_addr));
	amdgpu_ring_write(ring, upper_32_bits(ib->gpu_addr));
	amdgpu_ring_write(ring, control);
}

static void gfx_v11_0_ring_emit_fence(struct amdgpu_ring *ring, u64 addr,
				     u64 seq, unsigned flags)
{
	bool write64bit = flags & AMDGPU_FENCE_FLAG_64BIT;
	bool int_sel = flags & AMDGPU_FENCE_FLAG_INT;

	/* RELEASE_MEM - flush caches, send int */
	amdgpu_ring_write(ring, PACKET3(PACKET3_RELEASE_MEM, 6));
	amdgpu_ring_write(ring, (PACKET3_RELEASE_MEM_GCR_SEQ |
				 PACKET3_RELEASE_MEM_GCR_GL2_WB |
				 PACKET3_RELEASE_MEM_GCR_GL2_INV |
				 PACKET3_RELEASE_MEM_GCR_GL2_US |
				 PACKET3_RELEASE_MEM_GCR_GL1_INV |
				 PACKET3_RELEASE_MEM_GCR_GLV_INV |
				 PACKET3_RELEASE_MEM_GCR_GLM_INV |
				 PACKET3_RELEASE_MEM_GCR_GLM_WB |
				 PACKET3_RELEASE_MEM_CACHE_POLICY(3) |
				 PACKET3_RELEASE_MEM_EVENT_TYPE(CACHE_FLUSH_AND_INV_TS_EVENT) |
				 PACKET3_RELEASE_MEM_EVENT_INDEX(5)));
	amdgpu_ring_write(ring, (PACKET3_RELEASE_MEM_DATA_SEL(write64bit ? 2 : 1) |
				 PACKET3_RELEASE_MEM_INT_SEL(int_sel ? 2 : 0)));

	/*
	 * the address should be Qword aligned if 64bit write, Dword
	 * aligned if only send 32bit data low (discard data high)
	 */
	if (write64bit)
		BUG_ON(addr & 0x7);
	else
		BUG_ON(addr & 0x3);
	amdgpu_ring_write(ring, lower_32_bits(addr));
	amdgpu_ring_write(ring, upper_32_bits(addr));
	amdgpu_ring_write(ring, lower_32_bits(seq));
	amdgpu_ring_write(ring, upper_32_bits(seq));
	amdgpu_ring_write(ring, ring->is_mes_queue ?
			 (ring->hw_queue_id | AMDGPU_FENCE_MES_QUEUE_FLAG) : 0);
}

static void gfx_v11_0_ring_emit_pipeline_sync(struct amdgpu_ring *ring)
{
	int usepfp = (ring->funcs->type == AMDGPU_RING_TYPE_GFX);
	uint32_t seq = ring->fence_drv.sync_seq;
	uint64_t addr = ring->fence_drv.gpu_addr;

	gfx_v11_0_wait_reg_mem(ring, usepfp, 1, 0, lower_32_bits(addr),
			       upper_32_bits(addr), seq, 0xffffffff, 4);
}

static void gfx_v11_0_ring_invalidate_tlbs(struct amdgpu_ring *ring,
				   uint16_t pasid, uint32_t flush_type,
				   bool all_hub, uint8_t dst_sel)
{
	amdgpu_ring_write(ring, PACKET3(PACKET3_INVALIDATE_TLBS, 0));
	amdgpu_ring_write(ring,
			  PACKET3_INVALIDATE_TLBS_DST_SEL(dst_sel) |
			  PACKET3_INVALIDATE_TLBS_ALL_HUB(all_hub) |
			  PACKET3_INVALIDATE_TLBS_PASID(pasid) |
			  PACKET3_INVALIDATE_TLBS_FLUSH_TYPE(flush_type));
}

static void gfx_v11_0_ring_emit_vm_flush(struct amdgpu_ring *ring,
					 unsigned vmid, uint64_t pd_addr)
{
	if (ring->is_mes_queue)
		gfx_v11_0_ring_invalidate_tlbs(ring, 0, 0, false, 0);
	else
		amdgpu_gmc_emit_flush_gpu_tlb(ring, vmid, pd_addr);

	/* compute doesn't have PFP */
	if (ring->funcs->type == AMDGPU_RING_TYPE_GFX) {
		/* sync PFP to ME, otherwise we might get invalid PFP reads */
		amdgpu_ring_write(ring, PACKET3(PACKET3_PFP_SYNC_ME, 0));
		amdgpu_ring_write(ring, 0x0);
	}
}

static void gfx_v11_0_ring_emit_fence_kiq(struct amdgpu_ring *ring, u64 addr,
					  u64 seq, unsigned int flags)
{
	struct amdgpu_device *adev = ring->adev;

	/* we only allocate 32bit for each seq wb address */
	BUG_ON(flags & AMDGPU_FENCE_FLAG_64BIT);

	/* write fence seq to the "addr" */
	amdgpu_ring_write(ring, PACKET3(PACKET3_WRITE_DATA, 3));
	amdgpu_ring_write(ring, (WRITE_DATA_ENGINE_SEL(0) |
				 WRITE_DATA_DST_SEL(5) | WR_CONFIRM));
	amdgpu_ring_write(ring, lower_32_bits(addr));
	amdgpu_ring_write(ring, upper_32_bits(addr));
	amdgpu_ring_write(ring, lower_32_bits(seq));

	if (flags & AMDGPU_FENCE_FLAG_INT) {
		/* set register to trigger INT */
		amdgpu_ring_write(ring, PACKET3(PACKET3_WRITE_DATA, 3));
		amdgpu_ring_write(ring, (WRITE_DATA_ENGINE_SEL(0) |
					 WRITE_DATA_DST_SEL(0) | WR_CONFIRM));
		amdgpu_ring_write(ring, SOC15_REG_OFFSET(GC, 0, regCPC_INT_STATUS));
		amdgpu_ring_write(ring, 0);
		amdgpu_ring_write(ring, 0x20000000); /* src_id is 178 */
	}
}

static void gfx_v11_0_ring_emit_cntxcntl(struct amdgpu_ring *ring,
					 uint32_t flags)
{
	uint32_t dw2 = 0;

	dw2 |= 0x80000000; /* set load_enable otherwise this package is just NOPs */
	if (flags & AMDGPU_HAVE_CTX_SWITCH) {
		/* set load_global_config & load_global_uconfig */
		dw2 |= 0x8001;
		/* set load_cs_sh_regs */
		dw2 |= 0x01000000;
		/* set load_per_context_state & load_gfx_sh_regs for GFX */
		dw2 |= 0x10002;
	}

	amdgpu_ring_write(ring, PACKET3(PACKET3_CONTEXT_CONTROL, 1));
	amdgpu_ring_write(ring, dw2);
	amdgpu_ring_write(ring, 0);
}

static unsigned gfx_v11_0_ring_emit_init_cond_exec(struct amdgpu_ring *ring)
{
	unsigned ret;

	amdgpu_ring_write(ring, PACKET3(PACKET3_COND_EXEC, 3));
	amdgpu_ring_write(ring, lower_32_bits(ring->cond_exe_gpu_addr));
	amdgpu_ring_write(ring, upper_32_bits(ring->cond_exe_gpu_addr));
	amdgpu_ring_write(ring, 0); /* discard following DWs if *cond_exec_gpu_addr==0 */
	ret = ring->wptr & ring->buf_mask;
	amdgpu_ring_write(ring, 0x55aa55aa); /* patch dummy value later */

	return ret;
}

static void gfx_v11_0_ring_emit_patch_cond_exec(struct amdgpu_ring *ring, unsigned offset)
{
	unsigned cur;
	BUG_ON(offset > ring->buf_mask);
	BUG_ON(ring->ring[offset] != 0x55aa55aa);

	cur = (ring->wptr - 1) & ring->buf_mask;
	if (likely(cur > offset))
		ring->ring[offset] = cur - offset;
	else
		ring->ring[offset] = (ring->buf_mask + 1) - offset + cur;
}

static int gfx_v11_0_ring_preempt_ib(struct amdgpu_ring *ring)
{
	int i, r = 0;
	struct amdgpu_device *adev = ring->adev;
	struct amdgpu_kiq *kiq = &adev->gfx.kiq;
	struct amdgpu_ring *kiq_ring = &kiq->ring;
	unsigned long flags;

	if (!kiq->pmf || !kiq->pmf->kiq_unmap_queues)
		return -EINVAL;

	spin_lock_irqsave(&kiq->ring_lock, flags);

	if (amdgpu_ring_alloc(kiq_ring, kiq->pmf->unmap_queues_size)) {
		spin_unlock_irqrestore(&kiq->ring_lock, flags);
		return -ENOMEM;
	}

	/* assert preemption condition */
	amdgpu_ring_set_preempt_cond_exec(ring, false);

	/* assert IB preemption, emit the trailing fence */
	kiq->pmf->kiq_unmap_queues(kiq_ring, ring, PREEMPT_QUEUES_NO_UNMAP,
				   ring->trail_fence_gpu_addr,
				   ++ring->trail_seq);
	amdgpu_ring_commit(kiq_ring);

	spin_unlock_irqrestore(&kiq->ring_lock, flags);

	/* poll the trailing fence */
	for (i = 0; i < adev->usec_timeout; i++) {
		if (ring->trail_seq ==
		    le32_to_cpu(*(ring->trail_fence_cpu_addr)))
			break;
		udelay(1);
	}

	if (i >= adev->usec_timeout) {
		r = -EINVAL;
		DRM_ERROR("ring %d failed to preempt ib\n", ring->idx);
	}

	/* deassert preemption condition */
	amdgpu_ring_set_preempt_cond_exec(ring, true);
	return r;
}

static void gfx_v11_0_ring_emit_de_meta(struct amdgpu_ring *ring, bool resume)
{
	struct amdgpu_device *adev = ring->adev;
	struct v10_de_ib_state de_payload = {0};
	uint64_t offset, gds_addr, de_payload_gpu_addr;
	void *de_payload_cpu_addr;
	int cnt;

	if (ring->is_mes_queue) {
		offset = offsetof(struct amdgpu_mes_ctx_meta_data,
				  gfx[0].gfx_meta_data) +
			offsetof(struct v10_gfx_meta_data, de_payload);
		de_payload_gpu_addr =
			amdgpu_mes_ctx_get_offs_gpu_addr(ring, offset);
		de_payload_cpu_addr =
			amdgpu_mes_ctx_get_offs_cpu_addr(ring, offset);

		offset = offsetof(struct amdgpu_mes_ctx_meta_data,
				  gfx[0].gds_backup) +
			offsetof(struct v10_gfx_meta_data, de_payload);
		gds_addr = amdgpu_mes_ctx_get_offs_gpu_addr(ring, offset);
	} else {
		offset = offsetof(struct v10_gfx_meta_data, de_payload);
		de_payload_gpu_addr = amdgpu_csa_vaddr(ring->adev) + offset;
		de_payload_cpu_addr = adev->virt.csa_cpu_addr + offset;

		gds_addr = ALIGN(amdgpu_csa_vaddr(ring->adev) +
				 AMDGPU_CSA_SIZE - adev->gds.gds_size,
				 PAGE_SIZE);
	}

	de_payload.gds_backup_addrlo = lower_32_bits(gds_addr);
	de_payload.gds_backup_addrhi = upper_32_bits(gds_addr);

	cnt = (sizeof(de_payload) >> 2) + 4 - 2;
	amdgpu_ring_write(ring, PACKET3(PACKET3_WRITE_DATA, cnt));
	amdgpu_ring_write(ring, (WRITE_DATA_ENGINE_SEL(1) |
				 WRITE_DATA_DST_SEL(8) |
				 WR_CONFIRM) |
				 WRITE_DATA_CACHE_POLICY(0));
	amdgpu_ring_write(ring, lower_32_bits(de_payload_gpu_addr));
	amdgpu_ring_write(ring, upper_32_bits(de_payload_gpu_addr));

	if (resume)
		amdgpu_ring_write_multiple(ring, de_payload_cpu_addr,
					   sizeof(de_payload) >> 2);
	else
		amdgpu_ring_write_multiple(ring, (void *)&de_payload,
					   sizeof(de_payload) >> 2);
}

static void gfx_v11_0_ring_emit_frame_cntl(struct amdgpu_ring *ring, bool start,
				    bool secure)
{
	uint32_t v = secure ? FRAME_TMZ : 0;

	amdgpu_ring_write(ring, PACKET3(PACKET3_FRAME_CONTROL, 0));
	amdgpu_ring_write(ring, v | FRAME_CMD(start ? 0 : 1));
}

static void gfx_v11_0_ring_emit_rreg(struct amdgpu_ring *ring, uint32_t reg,
				     uint32_t reg_val_offs)
{
	struct amdgpu_device *adev = ring->adev;

	amdgpu_ring_write(ring, PACKET3(PACKET3_COPY_DATA, 4));
	amdgpu_ring_write(ring, 0 |	/* src: register*/
				(5 << 8) |	/* dst: memory */
				(1 << 20));	/* write confirm */
	amdgpu_ring_write(ring, reg);
	amdgpu_ring_write(ring, 0);
	amdgpu_ring_write(ring, lower_32_bits(adev->wb.gpu_addr +
				reg_val_offs * 4));
	amdgpu_ring_write(ring, upper_32_bits(adev->wb.gpu_addr +
				reg_val_offs * 4));
}

static void gfx_v11_0_ring_emit_wreg(struct amdgpu_ring *ring, uint32_t reg,
				   uint32_t val)
{
	uint32_t cmd = 0;

	switch (ring->funcs->type) {
	case AMDGPU_RING_TYPE_GFX:
		cmd = WRITE_DATA_ENGINE_SEL(1) | WR_CONFIRM;
		break;
	case AMDGPU_RING_TYPE_KIQ:
		cmd = (1 << 16); /* no inc addr */
		break;
	default:
		cmd = WR_CONFIRM;
		break;
	}
	amdgpu_ring_write(ring, PACKET3(PACKET3_WRITE_DATA, 3));
	amdgpu_ring_write(ring, cmd);
	amdgpu_ring_write(ring, reg);
	amdgpu_ring_write(ring, 0);
	amdgpu_ring_write(ring, val);
}

static void gfx_v11_0_ring_emit_reg_wait(struct amdgpu_ring *ring, uint32_t reg,
					uint32_t val, uint32_t mask)
{
	gfx_v11_0_wait_reg_mem(ring, 0, 0, 0, reg, 0, val, mask, 0x20);
}

static void gfx_v11_0_ring_emit_reg_write_reg_wait(struct amdgpu_ring *ring,
						   uint32_t reg0, uint32_t reg1,
						   uint32_t ref, uint32_t mask)
{
	int usepfp = (ring->funcs->type == AMDGPU_RING_TYPE_GFX);

	gfx_v11_0_wait_reg_mem(ring, usepfp, 0, 1, reg0, reg1,
			       ref, mask, 0x20);
}

static void gfx_v11_0_ring_soft_recovery(struct amdgpu_ring *ring,
					 unsigned vmid)
{
	struct amdgpu_device *adev = ring->adev;
	uint32_t value = 0;

	value = REG_SET_FIELD(value, SQ_CMD, CMD, 0x03);
	value = REG_SET_FIELD(value, SQ_CMD, MODE, 0x01);
	value = REG_SET_FIELD(value, SQ_CMD, CHECK_VMID, 1);
	value = REG_SET_FIELD(value, SQ_CMD, VM_ID, vmid);
	WREG32_SOC15(GC, 0, regSQ_CMD, value);
}

static void
gfx_v11_0_set_gfx_eop_interrupt_state(struct amdgpu_device *adev,
				      uint32_t me, uint32_t pipe,
				      enum amdgpu_interrupt_state state)
{
	uint32_t cp_int_cntl, cp_int_cntl_reg;

	if (!me) {
		switch (pipe) {
		case 0:
			cp_int_cntl_reg = SOC15_REG_OFFSET(GC, 0, regCP_INT_CNTL_RING0);
			break;
		case 1:
			cp_int_cntl_reg = SOC15_REG_OFFSET(GC, 0, regCP_INT_CNTL_RING1);
			break;
		default:
			DRM_DEBUG("invalid pipe %d\n", pipe);
			return;
		}
	} else {
		DRM_DEBUG("invalid me %d\n", me);
		return;
	}

	switch (state) {
	case AMDGPU_IRQ_STATE_DISABLE:
		cp_int_cntl = RREG32_SOC15_IP(GC, cp_int_cntl_reg);
		cp_int_cntl = REG_SET_FIELD(cp_int_cntl, CP_INT_CNTL_RING0,
					    TIME_STAMP_INT_ENABLE, 0);
		cp_int_cntl = REG_SET_FIELD(cp_int_cntl, CP_INT_CNTL_RING0,
					    GENERIC0_INT_ENABLE, 0);
		WREG32_SOC15_IP(GC, cp_int_cntl_reg, cp_int_cntl);
		break;
	case AMDGPU_IRQ_STATE_ENABLE:
		cp_int_cntl = RREG32_SOC15_IP(GC, cp_int_cntl_reg);
		cp_int_cntl = REG_SET_FIELD(cp_int_cntl, CP_INT_CNTL_RING0,
					    TIME_STAMP_INT_ENABLE, 1);
		cp_int_cntl = REG_SET_FIELD(cp_int_cntl, CP_INT_CNTL_RING0,
					    GENERIC0_INT_ENABLE, 1);
		WREG32_SOC15_IP(GC, cp_int_cntl_reg, cp_int_cntl);
		break;
	default:
		break;
	}
}

static void gfx_v11_0_set_compute_eop_interrupt_state(struct amdgpu_device *adev,
						     int me, int pipe,
						     enum amdgpu_interrupt_state state)
{
	u32 mec_int_cntl, mec_int_cntl_reg;

	/*
	 * amdgpu controls only the first MEC. That's why this function only
	 * handles the setting of interrupts for this specific MEC. All other
	 * pipes' interrupts are set by amdkfd.
	 */

	if (me == 1) {
		switch (pipe) {
		case 0:
			mec_int_cntl_reg = SOC15_REG_OFFSET(GC, 0, regCP_ME1_PIPE0_INT_CNTL);
			break;
		case 1:
			mec_int_cntl_reg = SOC15_REG_OFFSET(GC, 0, regCP_ME1_PIPE1_INT_CNTL);
			break;
		case 2:
			mec_int_cntl_reg = SOC15_REG_OFFSET(GC, 0, regCP_ME1_PIPE2_INT_CNTL);
			break;
		case 3:
			mec_int_cntl_reg = SOC15_REG_OFFSET(GC, 0, regCP_ME1_PIPE3_INT_CNTL);
			break;
		default:
			DRM_DEBUG("invalid pipe %d\n", pipe);
			return;
		}
	} else {
		DRM_DEBUG("invalid me %d\n", me);
		return;
	}

	switch (state) {
	case AMDGPU_IRQ_STATE_DISABLE:
		mec_int_cntl = RREG32_SOC15_IP(GC, mec_int_cntl_reg);
		mec_int_cntl = REG_SET_FIELD(mec_int_cntl, CP_ME1_PIPE0_INT_CNTL,
					     TIME_STAMP_INT_ENABLE, 0);
		mec_int_cntl = REG_SET_FIELD(mec_int_cntl, CP_ME1_PIPE0_INT_CNTL,
					     GENERIC0_INT_ENABLE, 0);
		WREG32_SOC15_IP(GC, mec_int_cntl_reg, mec_int_cntl);
		break;
	case AMDGPU_IRQ_STATE_ENABLE:
		mec_int_cntl = RREG32_SOC15_IP(GC, mec_int_cntl_reg);
		mec_int_cntl = REG_SET_FIELD(mec_int_cntl, CP_ME1_PIPE0_INT_CNTL,
					     TIME_STAMP_INT_ENABLE, 1);
		mec_int_cntl = REG_SET_FIELD(mec_int_cntl, CP_ME1_PIPE0_INT_CNTL,
					     GENERIC0_INT_ENABLE, 1);
		WREG32_SOC15_IP(GC, mec_int_cntl_reg, mec_int_cntl);
		break;
	default:
		break;
	}
}

static int gfx_v11_0_set_eop_interrupt_state(struct amdgpu_device *adev,
					    struct amdgpu_irq_src *src,
					    unsigned type,
					    enum amdgpu_interrupt_state state)
{
	switch (type) {
	case AMDGPU_CP_IRQ_GFX_ME0_PIPE0_EOP:
		gfx_v11_0_set_gfx_eop_interrupt_state(adev, 0, 0, state);
		break;
	case AMDGPU_CP_IRQ_GFX_ME0_PIPE1_EOP:
		gfx_v11_0_set_gfx_eop_interrupt_state(adev, 0, 1, state);
		break;
	case AMDGPU_CP_IRQ_COMPUTE_MEC1_PIPE0_EOP:
		gfx_v11_0_set_compute_eop_interrupt_state(adev, 1, 0, state);
		break;
	case AMDGPU_CP_IRQ_COMPUTE_MEC1_PIPE1_EOP:
		gfx_v11_0_set_compute_eop_interrupt_state(adev, 1, 1, state);
		break;
	case AMDGPU_CP_IRQ_COMPUTE_MEC1_PIPE2_EOP:
		gfx_v11_0_set_compute_eop_interrupt_state(adev, 1, 2, state);
		break;
	case AMDGPU_CP_IRQ_COMPUTE_MEC1_PIPE3_EOP:
		gfx_v11_0_set_compute_eop_interrupt_state(adev, 1, 3, state);
		break;
	default:
		break;
	}
	return 0;
}

static int gfx_v11_0_eop_irq(struct amdgpu_device *adev,
			     struct amdgpu_irq_src *source,
			     struct amdgpu_iv_entry *entry)
{
	int i;
	u8 me_id, pipe_id, queue_id;
	struct amdgpu_ring *ring;
	uint32_t mes_queue_id = entry->src_data[0];

	DRM_DEBUG("IH: CP EOP\n");

	if (adev->enable_mes && (mes_queue_id & AMDGPU_FENCE_MES_QUEUE_FLAG)) {
		struct amdgpu_mes_queue *queue;

		mes_queue_id &= AMDGPU_FENCE_MES_QUEUE_ID_MASK;

		spin_lock(&adev->mes.queue_id_lock);
		queue = idr_find(&adev->mes.queue_id_idr, mes_queue_id);
		if (queue) {
			DRM_DEBUG("process mes queue id = %d\n", mes_queue_id);
			amdgpu_fence_process(queue->ring);
		}
		spin_unlock(&adev->mes.queue_id_lock);
	} else {
		me_id = (entry->ring_id & 0x0c) >> 2;
		pipe_id = (entry->ring_id & 0x03) >> 0;
		queue_id = (entry->ring_id & 0x70) >> 4;

		switch (me_id) {
		case 0:
			if (pipe_id == 0)
				amdgpu_fence_process(&adev->gfx.gfx_ring[0]);
			else
				amdgpu_fence_process(&adev->gfx.gfx_ring[1]);
			break;
		case 1:
		case 2:
			for (i = 0; i < adev->gfx.num_compute_rings; i++) {
				ring = &adev->gfx.compute_ring[i];
				/* Per-queue interrupt is supported for MEC starting from VI.
				 * The interrupt can only be enabled/disabled per pipe instead
				 * of per queue.
				 */
				if ((ring->me == me_id) &&
				    (ring->pipe == pipe_id) &&
				    (ring->queue == queue_id))
					amdgpu_fence_process(ring);
			}
			break;
		}
	}

	return 0;
}

static int gfx_v11_0_set_priv_reg_fault_state(struct amdgpu_device *adev,
					      struct amdgpu_irq_src *source,
					      unsigned type,
					      enum amdgpu_interrupt_state state)
{
	switch (state) {
	case AMDGPU_IRQ_STATE_DISABLE:
	case AMDGPU_IRQ_STATE_ENABLE:
		WREG32_FIELD15_PREREG(GC, 0, CP_INT_CNTL_RING0,
			       PRIV_REG_INT_ENABLE,
			       state == AMDGPU_IRQ_STATE_ENABLE ? 1 : 0);
		break;
	default:
		break;
	}

	return 0;
}

static int gfx_v11_0_set_priv_inst_fault_state(struct amdgpu_device *adev,
					       struct amdgpu_irq_src *source,
					       unsigned type,
					       enum amdgpu_interrupt_state state)
{
	switch (state) {
	case AMDGPU_IRQ_STATE_DISABLE:
	case AMDGPU_IRQ_STATE_ENABLE:
		WREG32_FIELD15_PREREG(GC, 0, CP_INT_CNTL_RING0,
			       PRIV_INSTR_INT_ENABLE,
			       state == AMDGPU_IRQ_STATE_ENABLE ? 1 : 0);
		break;
	default:
		break;
	}

	return 0;
}

static void gfx_v11_0_handle_priv_fault(struct amdgpu_device *adev,
					struct amdgpu_iv_entry *entry)
{
	u8 me_id, pipe_id, queue_id;
	struct amdgpu_ring *ring;
	int i;

	me_id = (entry->ring_id & 0x0c) >> 2;
	pipe_id = (entry->ring_id & 0x03) >> 0;
	queue_id = (entry->ring_id & 0x70) >> 4;

	switch (me_id) {
	case 0:
		for (i = 0; i < adev->gfx.num_gfx_rings; i++) {
			ring = &adev->gfx.gfx_ring[i];
			/* we only enabled 1 gfx queue per pipe for now */
			if (ring->me == me_id && ring->pipe == pipe_id)
				drm_sched_fault(&ring->sched);
		}
		break;
	case 1:
	case 2:
		for (i = 0; i < adev->gfx.num_compute_rings; i++) {
			ring = &adev->gfx.compute_ring[i];
			if (ring->me == me_id && ring->pipe == pipe_id &&
			    ring->queue == queue_id)
				drm_sched_fault(&ring->sched);
		}
		break;
	default:
		BUG();
		break;
	}
}

static int gfx_v11_0_priv_reg_irq(struct amdgpu_device *adev,
				  struct amdgpu_irq_src *source,
				  struct amdgpu_iv_entry *entry)
{
	DRM_ERROR("Illegal register access in command stream\n");
	gfx_v11_0_handle_priv_fault(adev, entry);
	return 0;
}

static int gfx_v11_0_priv_inst_irq(struct amdgpu_device *adev,
				   struct amdgpu_irq_src *source,
				   struct amdgpu_iv_entry *entry)
{
	DRM_ERROR("Illegal instruction in command stream\n");
	gfx_v11_0_handle_priv_fault(adev, entry);
	return 0;
}

#if 0
static int gfx_v11_0_kiq_set_interrupt_state(struct amdgpu_device *adev,
					     struct amdgpu_irq_src *src,
					     unsigned int type,
					     enum amdgpu_interrupt_state state)
{
	uint32_t tmp, target;
	struct amdgpu_ring *ring = &(adev->gfx.kiq.ring);

	target = SOC15_REG_OFFSET(GC, 0, regCP_ME1_PIPE0_INT_CNTL);
	target += ring->pipe;

	switch (type) {
	case AMDGPU_CP_KIQ_IRQ_DRIVER0:
		if (state == AMDGPU_IRQ_STATE_DISABLE) {
			tmp = RREG32_SOC15(GC, 0, regCPC_INT_CNTL);
			tmp = REG_SET_FIELD(tmp, CPC_INT_CNTL,
					    GENERIC2_INT_ENABLE, 0);
			WREG32_SOC15(GC, 0, regCPC_INT_CNTL, tmp);

			tmp = RREG32_SOC15_IP(GC, target);
			tmp = REG_SET_FIELD(tmp, CP_ME1_PIPE0_INT_CNTL,
					    GENERIC2_INT_ENABLE, 0);
			WREG32_SOC15_IP(GC, target, tmp);
		} else {
			tmp = RREG32_SOC15(GC, 0, regCPC_INT_CNTL);
			tmp = REG_SET_FIELD(tmp, CPC_INT_CNTL,
					    GENERIC2_INT_ENABLE, 1);
			WREG32_SOC15(GC, 0, regCPC_INT_CNTL, tmp);

			tmp = RREG32_SOC15_IP(GC, target);
			tmp = REG_SET_FIELD(tmp, CP_ME1_PIPE0_INT_CNTL,
					    GENERIC2_INT_ENABLE, 1);
			WREG32_SOC15_IP(GC, target, tmp);
		}
		break;
	default:
		BUG(); /* kiq only support GENERIC2_INT now */
		break;
	}
	return 0;
}
#endif

static void gfx_v11_0_emit_mem_sync(struct amdgpu_ring *ring)
{
	const unsigned int gcr_cntl =
			PACKET3_ACQUIRE_MEM_GCR_CNTL_GL2_INV(1) |
			PACKET3_ACQUIRE_MEM_GCR_CNTL_GL2_WB(1) |
			PACKET3_ACQUIRE_MEM_GCR_CNTL_GLM_INV(1) |
			PACKET3_ACQUIRE_MEM_GCR_CNTL_GLM_WB(1) |
			PACKET3_ACQUIRE_MEM_GCR_CNTL_GL1_INV(1) |
			PACKET3_ACQUIRE_MEM_GCR_CNTL_GLV_INV(1) |
			PACKET3_ACQUIRE_MEM_GCR_CNTL_GLK_INV(1) |
			PACKET3_ACQUIRE_MEM_GCR_CNTL_GLI_INV(1);

	/* ACQUIRE_MEM - make one or more surfaces valid for use by the subsequent operations */
	amdgpu_ring_write(ring, PACKET3(PACKET3_ACQUIRE_MEM, 6));
	amdgpu_ring_write(ring, 0); /* CP_COHER_CNTL */
	amdgpu_ring_write(ring, 0xffffffff);  /* CP_COHER_SIZE */
	amdgpu_ring_write(ring, 0xffffff);  /* CP_COHER_SIZE_HI */
	amdgpu_ring_write(ring, 0); /* CP_COHER_BASE */
	amdgpu_ring_write(ring, 0);  /* CP_COHER_BASE_HI */
	amdgpu_ring_write(ring, 0x0000000A); /* POLL_INTERVAL */
	amdgpu_ring_write(ring, gcr_cntl); /* GCR_CNTL */
}

static const struct amd_ip_funcs gfx_v11_0_ip_funcs = {
	.name = "gfx_v11_0",
	.early_init = gfx_v11_0_early_init,
	.late_init = gfx_v11_0_late_init,
	.sw_init = gfx_v11_0_sw_init,
	.sw_fini = gfx_v11_0_sw_fini,
	.hw_init = gfx_v11_0_hw_init,
	.hw_fini = gfx_v11_0_hw_fini,
	.suspend = gfx_v11_0_suspend,
	.resume = gfx_v11_0_resume,
	.is_idle = gfx_v11_0_is_idle,
	.wait_for_idle = gfx_v11_0_wait_for_idle,
	.soft_reset = gfx_v11_0_soft_reset,
	.check_soft_reset = gfx_v11_0_check_soft_reset,
	.set_clockgating_state = gfx_v11_0_set_clockgating_state,
	.set_powergating_state = gfx_v11_0_set_powergating_state,
	.get_clockgating_state = gfx_v11_0_get_clockgating_state,
};

static const struct amdgpu_ring_funcs gfx_v11_0_ring_funcs_gfx = {
	.type = AMDGPU_RING_TYPE_GFX,
	.align_mask = 0xff,
	.nop = PACKET3(PACKET3_NOP, 0x3FFF),
	.support_64bit_ptrs = true,
	.secure_submission_supported = true,
	.vmhub = AMDGPU_GFXHUB_0,
	.get_rptr = gfx_v11_0_ring_get_rptr_gfx,
	.get_wptr = gfx_v11_0_ring_get_wptr_gfx,
	.set_wptr = gfx_v11_0_ring_set_wptr_gfx,
	.emit_frame_size = /* totally 242 maximum if 16 IBs */
		5 + /* COND_EXEC */
		7 + /* PIPELINE_SYNC */
		SOC15_FLUSH_GPU_TLB_NUM_WREG * 5 +
		SOC15_FLUSH_GPU_TLB_NUM_REG_WAIT * 7 +
		2 + /* VM_FLUSH */
		8 + /* FENCE for VM_FLUSH */
		20 + /* GDS switch */
		5 + /* COND_EXEC */
		7 + /* HDP_flush */
		4 + /* VGT_flush */
		31 + /*	DE_META */
		3 + /* CNTX_CTRL */
		5 + /* HDP_INVL */
		8 + 8 + /* FENCE x2 */
		8, /* gfx_v11_0_emit_mem_sync */
	.emit_ib_size =	4, /* gfx_v11_0_ring_emit_ib_gfx */
	.emit_ib = gfx_v11_0_ring_emit_ib_gfx,
	.emit_fence = gfx_v11_0_ring_emit_fence,
	.emit_pipeline_sync = gfx_v11_0_ring_emit_pipeline_sync,
	.emit_vm_flush = gfx_v11_0_ring_emit_vm_flush,
	.emit_gds_switch = gfx_v11_0_ring_emit_gds_switch,
	.emit_hdp_flush = gfx_v11_0_ring_emit_hdp_flush,
	.test_ring = gfx_v11_0_ring_test_ring,
	.test_ib = gfx_v11_0_ring_test_ib,
	.insert_nop = amdgpu_ring_insert_nop,
	.pad_ib = amdgpu_ring_generic_pad_ib,
	.emit_cntxcntl = gfx_v11_0_ring_emit_cntxcntl,
	.init_cond_exec = gfx_v11_0_ring_emit_init_cond_exec,
	.patch_cond_exec = gfx_v11_0_ring_emit_patch_cond_exec,
	.preempt_ib = gfx_v11_0_ring_preempt_ib,
	.emit_frame_cntl = gfx_v11_0_ring_emit_frame_cntl,
	.emit_wreg = gfx_v11_0_ring_emit_wreg,
	.emit_reg_wait = gfx_v11_0_ring_emit_reg_wait,
	.emit_reg_write_reg_wait = gfx_v11_0_ring_emit_reg_write_reg_wait,
	.soft_recovery = gfx_v11_0_ring_soft_recovery,
	.emit_mem_sync = gfx_v11_0_emit_mem_sync,
};

static const struct amdgpu_ring_funcs gfx_v11_0_ring_funcs_compute = {
	.type = AMDGPU_RING_TYPE_COMPUTE,
	.align_mask = 0xff,
	.nop = PACKET3(PACKET3_NOP, 0x3FFF),
	.support_64bit_ptrs = true,
	.vmhub = AMDGPU_GFXHUB_0,
	.get_rptr = gfx_v11_0_ring_get_rptr_compute,
	.get_wptr = gfx_v11_0_ring_get_wptr_compute,
	.set_wptr = gfx_v11_0_ring_set_wptr_compute,
	.emit_frame_size =
		20 + /* gfx_v11_0_ring_emit_gds_switch */
		7 + /* gfx_v11_0_ring_emit_hdp_flush */
		5 + /* hdp invalidate */
		7 + /* gfx_v11_0_ring_emit_pipeline_sync */
		SOC15_FLUSH_GPU_TLB_NUM_WREG * 5 +
		SOC15_FLUSH_GPU_TLB_NUM_REG_WAIT * 7 +
		2 + /* gfx_v11_0_ring_emit_vm_flush */
		8 + 8 + 8 + /* gfx_v11_0_ring_emit_fence x3 for user fence, vm fence */
		8, /* gfx_v11_0_emit_mem_sync */
	.emit_ib_size =	7, /* gfx_v11_0_ring_emit_ib_compute */
	.emit_ib = gfx_v11_0_ring_emit_ib_compute,
	.emit_fence = gfx_v11_0_ring_emit_fence,
	.emit_pipeline_sync = gfx_v11_0_ring_emit_pipeline_sync,
	.emit_vm_flush = gfx_v11_0_ring_emit_vm_flush,
	.emit_gds_switch = gfx_v11_0_ring_emit_gds_switch,
	.emit_hdp_flush = gfx_v11_0_ring_emit_hdp_flush,
	.test_ring = gfx_v11_0_ring_test_ring,
	.test_ib = gfx_v11_0_ring_test_ib,
	.insert_nop = amdgpu_ring_insert_nop,
	.pad_ib = amdgpu_ring_generic_pad_ib,
	.emit_wreg = gfx_v11_0_ring_emit_wreg,
	.emit_reg_wait = gfx_v11_0_ring_emit_reg_wait,
	.emit_reg_write_reg_wait = gfx_v11_0_ring_emit_reg_write_reg_wait,
	.emit_mem_sync = gfx_v11_0_emit_mem_sync,
};

static const struct amdgpu_ring_funcs gfx_v11_0_ring_funcs_kiq = {
	.type = AMDGPU_RING_TYPE_KIQ,
	.align_mask = 0xff,
	.nop = PACKET3(PACKET3_NOP, 0x3FFF),
	.support_64bit_ptrs = true,
	.vmhub = AMDGPU_GFXHUB_0,
	.get_rptr = gfx_v11_0_ring_get_rptr_compute,
	.get_wptr = gfx_v11_0_ring_get_wptr_compute,
	.set_wptr = gfx_v11_0_ring_set_wptr_compute,
	.emit_frame_size =
		20 + /* gfx_v11_0_ring_emit_gds_switch */
		7 + /* gfx_v11_0_ring_emit_hdp_flush */
		5 + /*hdp invalidate */
		7 + /* gfx_v11_0_ring_emit_pipeline_sync */
		SOC15_FLUSH_GPU_TLB_NUM_WREG * 5 +
		SOC15_FLUSH_GPU_TLB_NUM_REG_WAIT * 7 +
		2 + /* gfx_v11_0_ring_emit_vm_flush */
		8 + 8 + 8, /* gfx_v11_0_ring_emit_fence_kiq x3 for user fence, vm fence */
	.emit_ib_size =	7, /* gfx_v11_0_ring_emit_ib_compute */
	.emit_ib = gfx_v11_0_ring_emit_ib_compute,
	.emit_fence = gfx_v11_0_ring_emit_fence_kiq,
	.test_ring = gfx_v11_0_ring_test_ring,
	.test_ib = gfx_v11_0_ring_test_ib,
	.insert_nop = amdgpu_ring_insert_nop,
	.pad_ib = amdgpu_ring_generic_pad_ib,
	.emit_rreg = gfx_v11_0_ring_emit_rreg,
	.emit_wreg = gfx_v11_0_ring_emit_wreg,
	.emit_reg_wait = gfx_v11_0_ring_emit_reg_wait,
	.emit_reg_write_reg_wait = gfx_v11_0_ring_emit_reg_write_reg_wait,
};

static void gfx_v11_0_set_ring_funcs(struct amdgpu_device *adev)
{
	int i;

	adev->gfx.kiq.ring.funcs = &gfx_v11_0_ring_funcs_kiq;

	for (i = 0; i < adev->gfx.num_gfx_rings; i++)
		adev->gfx.gfx_ring[i].funcs = &gfx_v11_0_ring_funcs_gfx;

	for (i = 0; i < adev->gfx.num_compute_rings; i++)
		adev->gfx.compute_ring[i].funcs = &gfx_v11_0_ring_funcs_compute;
}

static const struct amdgpu_irq_src_funcs gfx_v11_0_eop_irq_funcs = {
	.set = gfx_v11_0_set_eop_interrupt_state,
	.process = gfx_v11_0_eop_irq,
};

static const struct amdgpu_irq_src_funcs gfx_v11_0_priv_reg_irq_funcs = {
	.set = gfx_v11_0_set_priv_reg_fault_state,
	.process = gfx_v11_0_priv_reg_irq,
};

static const struct amdgpu_irq_src_funcs gfx_v11_0_priv_inst_irq_funcs = {
	.set = gfx_v11_0_set_priv_inst_fault_state,
	.process = gfx_v11_0_priv_inst_irq,
};

static void gfx_v11_0_set_irq_funcs(struct amdgpu_device *adev)
{
	adev->gfx.eop_irq.num_types = AMDGPU_CP_IRQ_LAST;
	adev->gfx.eop_irq.funcs = &gfx_v11_0_eop_irq_funcs;

	adev->gfx.priv_reg_irq.num_types = 1;
	adev->gfx.priv_reg_irq.funcs = &gfx_v11_0_priv_reg_irq_funcs;

	adev->gfx.priv_inst_irq.num_types = 1;
	adev->gfx.priv_inst_irq.funcs = &gfx_v11_0_priv_inst_irq_funcs;
}

static void gfx_v11_0_set_imu_funcs(struct amdgpu_device *adev)
{
	if (adev->flags & AMD_IS_APU)
		adev->gfx.imu.mode = MISSION_MODE;
	else
		adev->gfx.imu.mode = DEBUG_MODE;

	adev->gfx.imu.funcs = &gfx_v11_0_imu_funcs;
}

static void gfx_v11_0_set_rlc_funcs(struct amdgpu_device *adev)
{
	adev->gfx.rlc.funcs = &gfx_v11_0_rlc_funcs;
}

static void gfx_v11_0_set_gds_init(struct amdgpu_device *adev)
{
	unsigned total_cu = adev->gfx.config.max_cu_per_sh *
			    adev->gfx.config.max_sh_per_se *
			    adev->gfx.config.max_shader_engines;

	adev->gds.gds_size = 0x1000;
	adev->gds.gds_compute_max_wave_id = total_cu * 32 - 1;
	adev->gds.gws_size = 64;
	adev->gds.oa_size = 16;
}

static void gfx_v11_0_set_mqd_funcs(struct amdgpu_device *adev)
{
	/* set gfx eng mqd */
	adev->mqds[AMDGPU_HW_IP_GFX].mqd_size =
		sizeof(struct v11_gfx_mqd);
	adev->mqds[AMDGPU_HW_IP_GFX].init_mqd =
		gfx_v11_0_gfx_mqd_init;
	/* set compute eng mqd */
	adev->mqds[AMDGPU_HW_IP_COMPUTE].mqd_size =
		sizeof(struct v11_compute_mqd);
	adev->mqds[AMDGPU_HW_IP_COMPUTE].init_mqd =
		gfx_v11_0_compute_mqd_init;
}

static void gfx_v11_0_set_user_wgp_inactive_bitmap_per_sh(struct amdgpu_device *adev,
							  u32 bitmap)
{
	u32 data;

	if (!bitmap)
		return;

	data = bitmap << GC_USER_SHADER_ARRAY_CONFIG__INACTIVE_WGPS__SHIFT;
	data &= GC_USER_SHADER_ARRAY_CONFIG__INACTIVE_WGPS_MASK;

	WREG32_SOC15(GC, 0, regGC_USER_SHADER_ARRAY_CONFIG, data);
}

static u32 gfx_v11_0_get_wgp_active_bitmap_per_sh(struct amdgpu_device *adev)
{
	u32 data, wgp_bitmask;
	data = RREG32_SOC15(GC, 0, regCC_GC_SHADER_ARRAY_CONFIG);
	data |= RREG32_SOC15(GC, 0, regGC_USER_SHADER_ARRAY_CONFIG);

	data &= CC_GC_SHADER_ARRAY_CONFIG__INACTIVE_WGPS_MASK;
	data >>= CC_GC_SHADER_ARRAY_CONFIG__INACTIVE_WGPS__SHIFT;

	wgp_bitmask =
		amdgpu_gfx_create_bitmask(adev->gfx.config.max_cu_per_sh >> 1);

	return (~data) & wgp_bitmask;
}

static u32 gfx_v11_0_get_cu_active_bitmap_per_sh(struct amdgpu_device *adev)
{
	u32 wgp_idx, wgp_active_bitmap;
	u32 cu_bitmap_per_wgp, cu_active_bitmap;

	wgp_active_bitmap = gfx_v11_0_get_wgp_active_bitmap_per_sh(adev);
	cu_active_bitmap = 0;

	for (wgp_idx = 0; wgp_idx < 16; wgp_idx++) {
		/* if there is one WGP enabled, it means 2 CUs will be enabled */
		cu_bitmap_per_wgp = 3 << (2 * wgp_idx);
		if (wgp_active_bitmap & (1 << wgp_idx))
			cu_active_bitmap |= cu_bitmap_per_wgp;
	}

	return cu_active_bitmap;
}

static int gfx_v11_0_get_cu_info(struct amdgpu_device *adev,
				 struct amdgpu_cu_info *cu_info)
{
	int i, j, k, counter, active_cu_number = 0;
	u32 mask, bitmap;
	unsigned disable_masks[8 * 2];

	if (!adev || !cu_info)
		return -EINVAL;

	amdgpu_gfx_parse_disable_cu(disable_masks, 8, 2);

	mutex_lock(&adev->grbm_idx_mutex);
	for (i = 0; i < adev->gfx.config.max_shader_engines; i++) {
		for (j = 0; j < adev->gfx.config.max_sh_per_se; j++) {
			mask = 1;
			counter = 0;
			gfx_v11_0_select_se_sh(adev, i, j, 0xffffffff);
			if (i < 8 && j < 2)
				gfx_v11_0_set_user_wgp_inactive_bitmap_per_sh(
					adev, disable_masks[i * 2 + j]);
			bitmap = gfx_v11_0_get_cu_active_bitmap_per_sh(adev);

			/**
			 * GFX11 could support more than 4 SEs, while the bitmap
			 * in cu_info struct is 4x4 and ioctl interface struct
			 * drm_amdgpu_info_device should keep stable.
			 * So we use last two columns of bitmap to store cu mask for
			 * SEs 4 to 7, the layout of the bitmap is as below:
			 *    SE0: {SH0,SH1} --> {bitmap[0][0], bitmap[0][1]}
			 *    SE1: {SH0,SH1} --> {bitmap[1][0], bitmap[1][1]}
			 *    SE2: {SH0,SH1} --> {bitmap[2][0], bitmap[2][1]}
			 *    SE3: {SH0,SH1} --> {bitmap[3][0], bitmap[3][1]}
			 *    SE4: {SH0,SH1} --> {bitmap[0][2], bitmap[0][3]}
			 *    SE5: {SH0,SH1} --> {bitmap[1][2], bitmap[1][3]}
			 *    SE6: {SH0,SH1} --> {bitmap[2][2], bitmap[2][3]}
			 *    SE7: {SH0,SH1} --> {bitmap[3][2], bitmap[3][3]}
			 */
			cu_info->bitmap[i % 4][j + (i / 4) * 2] = bitmap;

			for (k = 0; k < adev->gfx.config.max_cu_per_sh; k++) {
				if (bitmap & mask)
					counter++;

				mask <<= 1;
			}
			active_cu_number += counter;
		}
	}
	gfx_v11_0_select_se_sh(adev, 0xffffffff, 0xffffffff, 0xffffffff);
	mutex_unlock(&adev->grbm_idx_mutex);

	cu_info->number = active_cu_number;
	cu_info->simd_per_cu = NUM_SIMD_PER_CU;

	return 0;
}

const struct amdgpu_ip_block_version gfx_v11_0_ip_block =
{
	.type = AMD_IP_BLOCK_TYPE_GFX,
	.major = 11,
	.minor = 0,
	.rev = 0,
	.funcs = &gfx_v11_0_ip_funcs,
};<|MERGE_RESOLUTION|>--- conflicted
+++ resolved
@@ -1254,18 +1254,6 @@
 	case IP_VERSION(11, 0, 1):
 	case IP_VERSION(11, 0, 2):
 	case IP_VERSION(11, 0, 3):
-<<<<<<< HEAD
-	case IP_VERSION(11, 0, 4):
-		adev->gfx.me.num_me = 1;
-		adev->gfx.me.num_pipe_per_me = 1;
-		adev->gfx.me.num_queue_per_pipe = 1;
-		adev->gfx.mec.num_mec = 2;
-		adev->gfx.mec.num_pipe_per_mec = 4;
-		adev->gfx.mec.num_queue_per_pipe = 4;
-		break;
-	case IP_VERSION(11, 0, 1):
-=======
->>>>>>> 334f506c
 	case IP_VERSION(11, 0, 4):
 		adev->gfx.me.num_me = 1;
 		adev->gfx.me.num_pipe_per_me = 1;
