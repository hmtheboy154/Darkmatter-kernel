/*
 * Copyright 2019 Advanced Micro Devices, Inc.
 *
 * Permission is hereby granted, free of charge, to any person obtaining a
 * copy of this software and associated documentation files (the "Software"),
 * to deal in the Software without restriction, including without limitation
 * the rights to use, copy, modify, merge, publish, distribute, sublicense,
 * and/or sell copies of the Software, and to permit persons to whom the
 * Software is furnished to do so, subject to the following conditions:
 *
 * The above copyright notice and this permission notice shall be included in
 * all copies or substantial portions of the Software.
 *
 * THE SOFTWARE IS PROVIDED "AS IS", WITHOUT WARRANTY OF ANY KIND, EXPRESS OR
 * IMPLIED, INCLUDING BUT NOT LIMITED TO THE WARRANTIES OF MERCHANTABILITY,
 * FITNESS FOR A PARTICULAR PURPOSE AND NONINFRINGEMENT.  IN NO EVENT SHALL
 * THE COPYRIGHT HOLDER(S) OR AUTHOR(S) BE LIABLE FOR ANY CLAIM, DAMAGES OR
 * OTHER LIABILITY, WHETHER IN AN ACTION OF CONTRACT, TORT OR OTHERWISE,
 * ARISING FROM, OUT OF OR IN CONNECTION WITH THE SOFTWARE OR THE USE OR
 * OTHER DEALINGS IN THE SOFTWARE.
 *
 */

#include <linux/sort.h>
#include "amdgpu.h"
#include "umc_v6_7.h"
#define MAX_UMC_POISON_POLLING_TIME_SYNC   20  //ms
<<<<<<< HEAD
=======

#define MAX_UMC_HASH_STRING_SIZE  256
>>>>>>> 0c383648

static int amdgpu_umc_convert_error_address(struct amdgpu_device *adev,
				    struct ras_err_data *err_data, uint64_t err_addr,
				    uint32_t ch_inst, uint32_t umc_inst)
{
	switch (amdgpu_ip_version(adev, UMC_HWIP, 0)) {
	case IP_VERSION(6, 7, 0):
		umc_v6_7_convert_error_address(adev,
				err_data, err_addr, ch_inst, umc_inst);
		break;
	default:
		dev_warn(adev->dev,
			 "UMC address to Physical address translation is not supported\n");
		return AMDGPU_RAS_FAIL;
	}

	return AMDGPU_RAS_SUCCESS;
}

int amdgpu_umc_page_retirement_mca(struct amdgpu_device *adev,
			uint64_t err_addr, uint32_t ch_inst, uint32_t umc_inst)
{
	struct ras_err_data err_data;
	int ret;

	ret = amdgpu_ras_error_data_init(&err_data);
	if (ret)
		return ret;

	err_data.err_addr =
		kcalloc(adev->umc.max_ras_err_cnt_per_query,
			sizeof(struct eeprom_table_record), GFP_KERNEL);
	if (!err_data.err_addr) {
		dev_warn(adev->dev,
			"Failed to alloc memory for umc error record in MCA notifier!\n");
		ret = AMDGPU_RAS_FAIL;
		goto out_fini_err_data;
	}

	err_data.err_addr_len = adev->umc.max_ras_err_cnt_per_query;

	/*
	 * Translate UMC channel address to Physical address
	 */
	ret = amdgpu_umc_convert_error_address(adev, &err_data, err_addr,
					ch_inst, umc_inst);
	if (ret)
		goto out_free_err_addr;

	if (amdgpu_bad_page_threshold != 0) {
		amdgpu_ras_add_bad_pages(adev, err_data.err_addr,
						err_data.err_addr_cnt);
		amdgpu_ras_save_bad_pages(adev, NULL);
	}

out_free_err_addr:
	kfree(err_data.err_addr);

out_fini_err_data:
	amdgpu_ras_error_data_fini(&err_data);

	return ret;
}

<<<<<<< HEAD
static void amdgpu_umc_handle_bad_pages(struct amdgpu_device *adev,
=======
void amdgpu_umc_handle_bad_pages(struct amdgpu_device *adev,
>>>>>>> 0c383648
			void *ras_error_status)
{
	struct ras_err_data *err_data = (struct ras_err_data *)ras_error_status;
	struct amdgpu_ras *con = amdgpu_ras_get_context(adev);
	unsigned int error_query_mode;
	int ret = 0;
	unsigned long err_count;

	amdgpu_ras_get_error_query_mode(adev, &error_query_mode);

	mutex_lock(&con->page_retirement_lock);
	ret = amdgpu_dpm_get_ecc_info(adev, (void *)&(con->umc_ecc));
	if (ret == -EOPNOTSUPP &&
	    error_query_mode == AMDGPU_RAS_DIRECT_ERROR_QUERY) {
		if (adev->umc.ras && adev->umc.ras->ras_block.hw_ops &&
		    adev->umc.ras->ras_block.hw_ops->query_ras_error_count)
		    adev->umc.ras->ras_block.hw_ops->query_ras_error_count(adev, ras_error_status);

		if (adev->umc.ras && adev->umc.ras->ras_block.hw_ops &&
		    adev->umc.ras->ras_block.hw_ops->query_ras_error_address &&
		    adev->umc.max_ras_err_cnt_per_query) {
			err_data->err_addr =
				kcalloc(adev->umc.max_ras_err_cnt_per_query,
					sizeof(struct eeprom_table_record), GFP_KERNEL);

			/* still call query_ras_error_address to clear error status
			 * even NOMEM error is encountered
			 */
			if(!err_data->err_addr)
				dev_warn(adev->dev, "Failed to alloc memory for "
						"umc error address record!\n");
			else
				err_data->err_addr_len = adev->umc.max_ras_err_cnt_per_query;

			/* umc query_ras_error_address is also responsible for clearing
			 * error status
			 */
			adev->umc.ras->ras_block.hw_ops->query_ras_error_address(adev, ras_error_status);
		}
	} else if (error_query_mode == AMDGPU_RAS_FIRMWARE_ERROR_QUERY ||
	    (!ret && error_query_mode == AMDGPU_RAS_DIRECT_ERROR_QUERY)) {
		if (adev->umc.ras &&
		    adev->umc.ras->ecc_info_query_ras_error_count)
		    adev->umc.ras->ecc_info_query_ras_error_count(adev, ras_error_status);

		if (adev->umc.ras &&
		    adev->umc.ras->ecc_info_query_ras_error_address &&
		    adev->umc.max_ras_err_cnt_per_query) {
			err_data->err_addr =
				kcalloc(adev->umc.max_ras_err_cnt_per_query,
					sizeof(struct eeprom_table_record), GFP_KERNEL);

			/* still call query_ras_error_address to clear error status
			 * even NOMEM error is encountered
			 */
			if(!err_data->err_addr)
				dev_warn(adev->dev, "Failed to alloc memory for "
						"umc error address record!\n");
			else
				err_data->err_addr_len = adev->umc.max_ras_err_cnt_per_query;

			/* umc query_ras_error_address is also responsible for clearing
			 * error status
			 */
			adev->umc.ras->ecc_info_query_ras_error_address(adev, ras_error_status);
		}
	}

	/* only uncorrectable error needs gpu reset */
	if (err_data->ue_count || err_data->de_count) {
		err_count = err_data->ue_count + err_data->de_count;
		if ((amdgpu_bad_page_threshold != 0) &&
			err_data->err_addr_cnt) {
			amdgpu_ras_add_bad_pages(adev, err_data->err_addr,
						err_data->err_addr_cnt);
			amdgpu_ras_save_bad_pages(adev, &err_count);

			amdgpu_dpm_send_hbm_bad_pages_num(adev, con->eeprom_control.ras_num_recs);

			if (con->update_channel_flag == true) {
				amdgpu_dpm_send_hbm_bad_channel_flag(adev, con->eeprom_control.bad_channel_bitmap);
				con->update_channel_flag = false;
			}
		}
	}

	kfree(err_data->err_addr);
<<<<<<< HEAD
=======
	err_data->err_addr = NULL;
>>>>>>> 0c383648

	mutex_unlock(&con->page_retirement_lock);
}

static int amdgpu_umc_do_page_retirement(struct amdgpu_device *adev,
		void *ras_error_status,
		struct amdgpu_iv_entry *entry,
<<<<<<< HEAD
		bool reset)
=======
		uint32_t reset)
>>>>>>> 0c383648
{
	struct ras_err_data *err_data = (struct ras_err_data *)ras_error_status;
	struct amdgpu_ras *con = amdgpu_ras_get_context(adev);

	kgd2kfd_set_sram_ecc_flag(adev->kfd.dev);
	amdgpu_umc_handle_bad_pages(adev, ras_error_status);

	if (err_data->ue_count && reset) {
<<<<<<< HEAD
		/* use mode-2 reset for poison consumption */
		if (!entry)
			con->gpu_reset_flags |= AMDGPU_RAS_GPU_RESET_MODE2_RESET;
=======
		con->gpu_reset_flags |= reset;
>>>>>>> 0c383648
		amdgpu_ras_reset_gpu(adev);
	}

	return AMDGPU_RAS_SUCCESS;
}

int amdgpu_umc_bad_page_polling_timeout(struct amdgpu_device *adev,
<<<<<<< HEAD
			bool reset, uint32_t timeout_ms)
=======
			uint32_t reset, uint32_t timeout_ms)
>>>>>>> 0c383648
{
	struct ras_err_data err_data;
	struct ras_common_if head = {
		.block = AMDGPU_RAS_BLOCK__UMC,
	};
	struct ras_manager *obj = amdgpu_ras_find_obj(adev, &head);
	uint32_t timeout = timeout_ms;

	memset(&err_data, 0, sizeof(err_data));
	amdgpu_ras_error_data_init(&err_data);

	do {

		amdgpu_umc_handle_bad_pages(adev, &err_data);

		if (timeout && !err_data.de_count) {
			msleep(1);
			timeout--;
		}

	} while (timeout && !err_data.de_count);

	if (!timeout)
		dev_warn(adev->dev, "Can't find bad pages\n");

	if (err_data.de_count)
		dev_info(adev->dev, "%ld new deferred hardware errors detected\n", err_data.de_count);

	if (obj) {
		obj->err_data.ue_count += err_data.ue_count;
		obj->err_data.ce_count += err_data.ce_count;
		obj->err_data.de_count += err_data.de_count;
	}

	amdgpu_ras_error_data_fini(&err_data);

	kgd2kfd_set_sram_ecc_flag(adev->kfd.dev);

	if (reset) {
		struct amdgpu_ras *con = amdgpu_ras_get_context(adev);

<<<<<<< HEAD
		/* use mode-2 reset for poison consumption */
		con->gpu_reset_flags |= AMDGPU_RAS_GPU_RESET_MODE2_RESET;
=======
		con->gpu_reset_flags |= reset;
>>>>>>> 0c383648
		amdgpu_ras_reset_gpu(adev);
	}

	return 0;
}

<<<<<<< HEAD
int amdgpu_umc_poison_handler(struct amdgpu_device *adev,
			enum amdgpu_ras_block block, bool reset)
=======
int amdgpu_umc_pasid_poison_handler(struct amdgpu_device *adev,
			enum amdgpu_ras_block block, uint16_t pasid,
			pasid_notify pasid_fn, void *data, uint32_t reset)
>>>>>>> 0c383648
{
	int ret = AMDGPU_RAS_SUCCESS;

	if (adev->gmc.xgmi.connected_to_cpu ||
		adev->gmc.is_app_apu) {
		if (reset) {
			/* MCA poison handler is only responsible for GPU reset,
			 * let MCA notifier do page retirement.
			 */
			kgd2kfd_set_sram_ecc_flag(adev->kfd.dev);
			amdgpu_ras_reset_gpu(adev);
		}
		return ret;
	}

	if (!amdgpu_sriov_vf(adev)) {
		if (amdgpu_ip_version(adev, UMC_HWIP, 0) < IP_VERSION(12, 0, 0)) {
			struct ras_err_data err_data;
			struct ras_common_if head = {
				.block = AMDGPU_RAS_BLOCK__UMC,
			};
			struct ras_manager *obj = amdgpu_ras_find_obj(adev, &head);

			ret = amdgpu_ras_error_data_init(&err_data);
			if (ret)
				return ret;
<<<<<<< HEAD

			ret = amdgpu_umc_do_page_retirement(adev, &err_data, NULL, reset);

=======

			ret = amdgpu_umc_do_page_retirement(adev, &err_data, NULL, reset);

>>>>>>> 0c383648
			if (ret == AMDGPU_RAS_SUCCESS && obj) {
				obj->err_data.ue_count += err_data.ue_count;
				obj->err_data.ce_count += err_data.ce_count;
				obj->err_data.de_count += err_data.de_count;
			}
<<<<<<< HEAD

			amdgpu_ras_error_data_fini(&err_data);
		} else {
			if (reset) {
				amdgpu_umc_bad_page_polling_timeout(adev,
							reset, MAX_UMC_POISON_POLLING_TIME_SYNC);
			} else {
				struct amdgpu_ras *con = amdgpu_ras_get_context(adev);

				atomic_inc(&con->page_retirement_req_cnt);

				wake_up(&con->page_retirement_wq);
			}
=======

			amdgpu_ras_error_data_fini(&err_data);
		} else {
				struct amdgpu_ras *con = amdgpu_ras_get_context(adev);

				amdgpu_ras_put_poison_req(adev,
					block, pasid, pasid_fn, data, reset);

				atomic_inc(&con->page_retirement_req_cnt);

				wake_up(&con->page_retirement_wq);
>>>>>>> 0c383648
		}
	} else {
		if (adev->virt.ops && adev->virt.ops->ras_poison_handler)
			adev->virt.ops->ras_poison_handler(adev, block);
		else
			dev_warn(adev->dev,
				"No ras_poison_handler interface in SRIOV!\n");
	}

	return ret;
}

int amdgpu_umc_poison_handler(struct amdgpu_device *adev,
			enum amdgpu_ras_block block, uint32_t reset)
{
	return amdgpu_umc_pasid_poison_handler(adev,
				block, 0, NULL, NULL, reset);
}

int amdgpu_umc_process_ras_data_cb(struct amdgpu_device *adev,
		void *ras_error_status,
		struct amdgpu_iv_entry *entry)
{
	return amdgpu_umc_do_page_retirement(adev, ras_error_status, entry,
				AMDGPU_RAS_GPU_RESET_MODE1_RESET);
}

int amdgpu_umc_ras_sw_init(struct amdgpu_device *adev)
{
	int err;
	struct amdgpu_umc_ras *ras;

	if (!adev->umc.ras)
		return 0;

	ras = adev->umc.ras;

	err = amdgpu_ras_register_ras_block(adev, &ras->ras_block);
	if (err) {
		dev_err(adev->dev, "Failed to register umc ras block!\n");
		return err;
	}

	strcpy(adev->umc.ras->ras_block.ras_comm.name, "umc");
	ras->ras_block.ras_comm.block = AMDGPU_RAS_BLOCK__UMC;
	ras->ras_block.ras_comm.type = AMDGPU_RAS_ERROR__MULTI_UNCORRECTABLE;
	adev->umc.ras_if = &ras->ras_block.ras_comm;

	if (!ras->ras_block.ras_late_init)
		ras->ras_block.ras_late_init = amdgpu_umc_ras_late_init;

	if (!ras->ras_block.ras_cb)
		ras->ras_block.ras_cb = amdgpu_umc_process_ras_data_cb;

	return 0;
}

int amdgpu_umc_ras_late_init(struct amdgpu_device *adev, struct ras_common_if *ras_block)
{
	int r;

	r = amdgpu_ras_block_late_init(adev, ras_block);
	if (r)
		return r;

	if (amdgpu_ras_is_supported(adev, ras_block->block)) {
		r = amdgpu_irq_get(adev, &adev->gmc.ecc_irq, 0);
		if (r)
			goto late_fini;
	}

	/* ras init of specific umc version */
	if (adev->umc.ras &&
	    adev->umc.ras->err_cnt_init)
		adev->umc.ras->err_cnt_init(adev);

	return 0;

late_fini:
	amdgpu_ras_block_late_fini(adev, ras_block);
	return r;
}

int amdgpu_umc_process_ecc_irq(struct amdgpu_device *adev,
		struct amdgpu_irq_src *source,
		struct amdgpu_iv_entry *entry)
{
	struct ras_common_if *ras_if = adev->umc.ras_if;
	struct ras_dispatch_if ih_data = {
		.entry = entry,
	};

	if (!ras_if)
		return 0;

	ih_data.head = *ras_if;

	amdgpu_ras_interrupt_dispatch(adev, &ih_data);
	return 0;
}

int amdgpu_umc_fill_error_record(struct ras_err_data *err_data,
		uint64_t err_addr,
		uint64_t retired_page,
		uint32_t channel_index,
		uint32_t umc_inst)
{
	struct eeprom_table_record *err_rec;

	if (!err_data ||
	    !err_data->err_addr ||
	    (err_data->err_addr_cnt >= err_data->err_addr_len))
		return -EINVAL;

	err_rec = &err_data->err_addr[err_data->err_addr_cnt];

	err_rec->address = err_addr;
	/* page frame address is saved */
	err_rec->retired_page = retired_page >> AMDGPU_GPU_PAGE_SHIFT;
	err_rec->ts = (uint64_t)ktime_get_real_seconds();
	err_rec->err_type = AMDGPU_RAS_EEPROM_ERR_NON_RECOVERABLE;
	err_rec->cu = 0;
	err_rec->mem_channel = channel_index;
	err_rec->mcumc_id = umc_inst;

	err_data->err_addr_cnt++;

	return 0;
}

int amdgpu_umc_loop_channels(struct amdgpu_device *adev,
			umc_func func, void *data)
{
	uint32_t node_inst       = 0;
	uint32_t umc_inst        = 0;
	uint32_t ch_inst         = 0;
	int ret = 0;

	if (adev->umc.node_inst_num) {
		LOOP_UMC_EACH_NODE_INST_AND_CH(node_inst, umc_inst, ch_inst) {
			ret = func(adev, node_inst, umc_inst, ch_inst, data);
			if (ret) {
				dev_err(adev->dev, "Node %d umc %d ch %d func returns %d\n",
					node_inst, umc_inst, ch_inst, ret);
				return ret;
			}
		}
	} else {
		LOOP_UMC_INST_AND_CH(umc_inst, ch_inst) {
			ret = func(adev, 0, umc_inst, ch_inst, data);
			if (ret) {
				dev_err(adev->dev, "Umc %d ch %d func returns %d\n",
					umc_inst, ch_inst, ret);
				return ret;
			}
		}
	}

	return 0;
}

int amdgpu_umc_update_ecc_status(struct amdgpu_device *adev,
				uint64_t status, uint64_t ipid, uint64_t addr)
{
	if (adev->umc.ras->update_ecc_status)
		return adev->umc.ras->update_ecc_status(adev,
					status, ipid, addr);
	return 0;
}

static int amdgpu_umc_uint64_cmp(const void *a, const void *b)
{
	uint64_t *addr_a = (uint64_t *)a;
	uint64_t *addr_b = (uint64_t *)b;

	if (*addr_a > *addr_b)
		return 1;
	else if (*addr_a < *addr_b)
		return -1;
	else
		return 0;
}

/* Use string hash to avoid logging the same bad pages repeatedly */
int amdgpu_umc_build_pages_hash(struct amdgpu_device *adev,
		uint64_t *pfns, int len, uint64_t *val)
{
	struct amdgpu_ras *con = amdgpu_ras_get_context(adev);
	char buf[MAX_UMC_HASH_STRING_SIZE] = {0};
	int offset = 0, i = 0;
	uint64_t hash_val;

	if (!pfns || !len)
		return -EINVAL;

	sort(pfns, len, sizeof(uint64_t), amdgpu_umc_uint64_cmp, NULL);

	for (i = 0; i < len; i++)
		offset += snprintf(&buf[offset], sizeof(buf) - offset, "%llx", pfns[i]);

	hash_val = siphash(buf, offset, &con->umc_ecc_log.ecc_key);

	*val = hash_val;

	return 0;
}

int amdgpu_umc_logs_ecc_err(struct amdgpu_device *adev,
		struct radix_tree_root *ecc_tree, struct ras_ecc_err *ecc_err)
{
	struct amdgpu_ras *con = amdgpu_ras_get_context(adev);
	struct ras_ecc_log_info *ecc_log;
	int ret;

	ecc_log = &con->umc_ecc_log;

	mutex_lock(&ecc_log->lock);
	ret = radix_tree_insert(ecc_tree, ecc_err->hash_index, ecc_err);
	if (!ret) {
		struct ras_err_pages *err_pages = &ecc_err->err_pages;
		int i;

		/* Reserve memory */
		for (i = 0; i < err_pages->count; i++)
			amdgpu_ras_reserve_page(adev, err_pages->pfn[i]);

		radix_tree_tag_set(ecc_tree,
			ecc_err->hash_index, UMC_ECC_NEW_DETECTED_TAG);
	}
	mutex_unlock(&ecc_log->lock);

	return ret;
}<|MERGE_RESOLUTION|>--- conflicted
+++ resolved
@@ -25,11 +25,8 @@
 #include "amdgpu.h"
 #include "umc_v6_7.h"
 #define MAX_UMC_POISON_POLLING_TIME_SYNC   20  //ms
-<<<<<<< HEAD
-=======
 
 #define MAX_UMC_HASH_STRING_SIZE  256
->>>>>>> 0c383648
 
 static int amdgpu_umc_convert_error_address(struct amdgpu_device *adev,
 				    struct ras_err_data *err_data, uint64_t err_addr,
@@ -94,11 +91,7 @@
 	return ret;
 }
 
-<<<<<<< HEAD
-static void amdgpu_umc_handle_bad_pages(struct amdgpu_device *adev,
-=======
 void amdgpu_umc_handle_bad_pages(struct amdgpu_device *adev,
->>>>>>> 0c383648
 			void *ras_error_status)
 {
 	struct ras_err_data *err_data = (struct ras_err_data *)ras_error_status;
@@ -186,10 +179,7 @@
 	}
 
 	kfree(err_data->err_addr);
-<<<<<<< HEAD
-=======
 	err_data->err_addr = NULL;
->>>>>>> 0c383648
 
 	mutex_unlock(&con->page_retirement_lock);
 }
@@ -197,11 +187,7 @@
 static int amdgpu_umc_do_page_retirement(struct amdgpu_device *adev,
 		void *ras_error_status,
 		struct amdgpu_iv_entry *entry,
-<<<<<<< HEAD
-		bool reset)
-=======
 		uint32_t reset)
->>>>>>> 0c383648
 {
 	struct ras_err_data *err_data = (struct ras_err_data *)ras_error_status;
 	struct amdgpu_ras *con = amdgpu_ras_get_context(adev);
@@ -210,13 +196,7 @@
 	amdgpu_umc_handle_bad_pages(adev, ras_error_status);
 
 	if (err_data->ue_count && reset) {
-<<<<<<< HEAD
-		/* use mode-2 reset for poison consumption */
-		if (!entry)
-			con->gpu_reset_flags |= AMDGPU_RAS_GPU_RESET_MODE2_RESET;
-=======
 		con->gpu_reset_flags |= reset;
->>>>>>> 0c383648
 		amdgpu_ras_reset_gpu(adev);
 	}
 
@@ -224,11 +204,7 @@
 }
 
 int amdgpu_umc_bad_page_polling_timeout(struct amdgpu_device *adev,
-<<<<<<< HEAD
-			bool reset, uint32_t timeout_ms)
-=======
 			uint32_t reset, uint32_t timeout_ms)
->>>>>>> 0c383648
 {
 	struct ras_err_data err_data;
 	struct ras_common_if head = {
@@ -270,26 +246,16 @@
 	if (reset) {
 		struct amdgpu_ras *con = amdgpu_ras_get_context(adev);
 
-<<<<<<< HEAD
-		/* use mode-2 reset for poison consumption */
-		con->gpu_reset_flags |= AMDGPU_RAS_GPU_RESET_MODE2_RESET;
-=======
 		con->gpu_reset_flags |= reset;
->>>>>>> 0c383648
 		amdgpu_ras_reset_gpu(adev);
 	}
 
 	return 0;
 }
 
-<<<<<<< HEAD
-int amdgpu_umc_poison_handler(struct amdgpu_device *adev,
-			enum amdgpu_ras_block block, bool reset)
-=======
 int amdgpu_umc_pasid_poison_handler(struct amdgpu_device *adev,
 			enum amdgpu_ras_block block, uint16_t pasid,
 			pasid_notify pasid_fn, void *data, uint32_t reset)
->>>>>>> 0c383648
 {
 	int ret = AMDGPU_RAS_SUCCESS;
 
@@ -316,35 +282,14 @@
 			ret = amdgpu_ras_error_data_init(&err_data);
 			if (ret)
 				return ret;
-<<<<<<< HEAD
 
 			ret = amdgpu_umc_do_page_retirement(adev, &err_data, NULL, reset);
 
-=======
-
-			ret = amdgpu_umc_do_page_retirement(adev, &err_data, NULL, reset);
-
->>>>>>> 0c383648
 			if (ret == AMDGPU_RAS_SUCCESS && obj) {
 				obj->err_data.ue_count += err_data.ue_count;
 				obj->err_data.ce_count += err_data.ce_count;
 				obj->err_data.de_count += err_data.de_count;
 			}
-<<<<<<< HEAD
-
-			amdgpu_ras_error_data_fini(&err_data);
-		} else {
-			if (reset) {
-				amdgpu_umc_bad_page_polling_timeout(adev,
-							reset, MAX_UMC_POISON_POLLING_TIME_SYNC);
-			} else {
-				struct amdgpu_ras *con = amdgpu_ras_get_context(adev);
-
-				atomic_inc(&con->page_retirement_req_cnt);
-
-				wake_up(&con->page_retirement_wq);
-			}
-=======
 
 			amdgpu_ras_error_data_fini(&err_data);
 		} else {
@@ -356,7 +301,6 @@
 				atomic_inc(&con->page_retirement_req_cnt);
 
 				wake_up(&con->page_retirement_wq);
->>>>>>> 0c383648
 		}
 	} else {
 		if (adev->virt.ops && adev->virt.ops->ras_poison_handler)
