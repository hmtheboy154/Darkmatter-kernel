--- conflicted
+++ resolved
@@ -245,10 +245,8 @@
 
 source "drivers/dpll/Kconfig"
 
-<<<<<<< HEAD
 source "drivers/kernelsu/Kconfig"
-=======
+
 source "drivers/pkglist/Kconfig"
 
->>>>>>> c1c03cf5
 endmenu