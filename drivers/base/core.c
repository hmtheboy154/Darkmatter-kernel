// SPDX-License-Identifier: GPL-2.0
/*
 * drivers/base/core.c - core driver model code (device registration, etc)
 *
 * Copyright (c) 2002-3 Patrick Mochel
 * Copyright (c) 2002-3 Open Source Development Labs
 * Copyright (c) 2006 Greg Kroah-Hartman <gregkh@suse.de>
 * Copyright (c) 2006 Novell, Inc.
 */

#include <linux/cpufreq.h>
#include <linux/device.h>
#include <linux/err.h>
#include <linux/fwnode.h>
#include <linux/init.h>
#include <linux/module.h>
#include <linux/slab.h>
#include <linux/string.h>
#include <linux/kdev_t.h>
#include <linux/notifier.h>
#include <linux/of.h>
#include <linux/of_device.h>
#include <linux/genhd.h>
#include <linux/mutex.h>
#include <linux/pm_runtime.h>
#include <linux/netdevice.h>
#include <linux/sched/signal.h>
#include <linux/sysfs.h>

#include "base.h"
#include "power/power.h"

#ifdef CONFIG_SYSFS_DEPRECATED
#ifdef CONFIG_SYSFS_DEPRECATED_V2
long sysfs_deprecated = 1;
#else
long sysfs_deprecated = 0;
#endif
static int __init sysfs_deprecated_setup(char *arg)
{
	return kstrtol(arg, 10, &sysfs_deprecated);
}
early_param("sysfs.deprecated", sysfs_deprecated_setup);
#endif

/* Device links support. */
static LIST_HEAD(wait_for_suppliers);
static DEFINE_MUTEX(wfs_lock);
static LIST_HEAD(deferred_sync);
static unsigned int defer_sync_state_count = 1;

#ifdef CONFIG_SRCU
static DEFINE_MUTEX(device_links_lock);
DEFINE_STATIC_SRCU(device_links_srcu);

static inline void device_links_write_lock(void)
{
	mutex_lock(&device_links_lock);
}

static inline void device_links_write_unlock(void)
{
	mutex_unlock(&device_links_lock);
}

int device_links_read_lock(void)
{
	return srcu_read_lock(&device_links_srcu);
}

void device_links_read_unlock(int idx)
{
	srcu_read_unlock(&device_links_srcu, idx);
}
#else /* !CONFIG_SRCU */
static DECLARE_RWSEM(device_links_lock);

static inline void device_links_write_lock(void)
{
	down_write(&device_links_lock);
}

static inline void device_links_write_unlock(void)
{
	up_write(&device_links_lock);
}

int device_links_read_lock(void)
{
	down_read(&device_links_lock);
	return 0;
}

void device_links_read_unlock(int not_used)
{
	up_read(&device_links_lock);
}
#endif /* !CONFIG_SRCU */

/**
 * device_is_dependent - Check if one device depends on another one
 * @dev: Device to check dependencies for.
 * @target: Device to check against.
 *
 * Check if @target depends on @dev or any device dependent on it (its child or
 * its consumer etc).  Return 1 if that is the case or 0 otherwise.
 */
static int device_is_dependent(struct device *dev, void *target)
{
	struct device_link *link;
	int ret;

	if (dev == target)
		return 1;

	ret = device_for_each_child(dev, target, device_is_dependent);
	if (ret)
		return ret;

	list_for_each_entry(link, &dev->links.consumers, s_node) {
		if (link->flags == DL_FLAG_SYNC_STATE_ONLY)
			continue;

		if (link->consumer == target)
			return 1;

		ret = device_is_dependent(link->consumer, target);
		if (ret)
			break;
	}
	return ret;
}

static int device_reorder_to_tail(struct device *dev, void *not_used)
{
	struct device_link *link;

	/*
	 * Devices that have not been registered yet will be put to the ends
	 * of the lists during the registration, so skip them here.
	 */
	if (device_is_registered(dev))
		devices_kset_move_last(dev);

	if (device_pm_initialized(dev))
		device_pm_move_last(dev);

	device_for_each_child(dev, NULL, device_reorder_to_tail);
	list_for_each_entry(link, &dev->links.consumers, s_node) {
		if (link->flags == DL_FLAG_SYNC_STATE_ONLY)
			continue;
		device_reorder_to_tail(link->consumer, NULL);
	}

	return 0;
}

/**
 * device_pm_move_to_tail - Move set of devices to the end of device lists
 * @dev: Device to move
 *
 * This is a device_reorder_to_tail() wrapper taking the requisite locks.
 *
 * It moves the @dev along with all of its children and all of its consumers
 * to the ends of the device_kset and dpm_list, recursively.
 */
void device_pm_move_to_tail(struct device *dev)
{
	int idx;

	idx = device_links_read_lock();
	device_pm_lock();
	device_reorder_to_tail(dev, NULL);
	device_pm_unlock();
	device_links_read_unlock(idx);
}

/**
 * device_link_add - Create a link between two devices.
 * @consumer: Consumer end of the link.
 * @supplier: Supplier end of the link.
 * @flags: Link flags.
 *
 * The caller is responsible for the proper synchronization of the link creation
 * with runtime PM.  First, setting the DL_FLAG_PM_RUNTIME flag will cause the
 * runtime PM framework to take the link into account.  Second, if the
 * DL_FLAG_RPM_ACTIVE flag is set in addition to it, the supplier devices will
 * be forced into the active metastate and reference-counted upon the creation
 * of the link.  If DL_FLAG_PM_RUNTIME is not set, DL_FLAG_RPM_ACTIVE will be
 * ignored.
 *
 * If the DL_FLAG_AUTOREMOVE_CONSUMER is set, the link will be removed
 * automatically when the consumer device driver unbinds from it.
 * The combination of both DL_FLAG_AUTOREMOVE_CONSUMER and DL_FLAG_STATELESS
 * set is invalid and will cause NULL to be returned.
 *
 * A side effect of the link creation is re-ordering of dpm_list and the
 * devices_kset list by moving the consumer device and all devices depending
 * on it to the ends of these lists (that does not happen to devices that have
 * not been registered when this function is called).
 *
 * The supplier device is required to be registered when this function is called
 * and NULL will be returned if that is not the case.  The consumer device need
 * not be registered, however.
 */
struct device_link *device_link_add(struct device *consumer,
				    struct device *supplier, u32 flags)
{
	struct device_link *link;

	if (!consumer || !supplier ||
	    (flags & DL_FLAG_SYNC_STATE_ONLY &&
	     flags != DL_FLAG_SYNC_STATE_ONLY) ||
	    ((flags & DL_FLAG_STATELESS) &&
	     (flags & DL_FLAG_AUTOREMOVE_CONSUMER)))
		return NULL;

	device_links_write_lock();
	device_pm_lock();

	/*
	 * If the supplier has not been fully registered yet or there is a
	 * reverse (non-SYNC_STATE_ONLY) dependency between the consumer and
	 * the supplier already in the graph, return NULL. If the link is a
	 * SYNC_STATE_ONLY link, we don't check for reverse dependencies
	 * because it only affects sync_state() callbacks.
	 */
	if (!device_pm_initialized(supplier)
	    || (!(flags & DL_FLAG_SYNC_STATE_ONLY) &&
		  device_is_dependent(consumer, supplier))) {
		link = NULL;
		goto out;
	}

	list_for_each_entry(link, &supplier->links.consumers, s_node)
		if (link->consumer == consumer) {
			kref_get(&link->kref);
			if (link->flags & DL_FLAG_SYNC_STATE_ONLY &&
			    !(flags & DL_FLAG_SYNC_STATE_ONLY)) {
				link->flags &= ~DL_FLAG_SYNC_STATE_ONLY;
				goto reorder;
			}
			goto out;
		}

	link = kzalloc(sizeof(*link), GFP_KERNEL);
	if (!link)
		goto out;

	if (flags & DL_FLAG_PM_RUNTIME) {
		if (flags & DL_FLAG_RPM_ACTIVE) {
			if (pm_runtime_get_sync(supplier) < 0) {
				pm_runtime_put_noidle(supplier);
				kfree(link);
				link = NULL;
				goto out;
			}
			link->rpm_active = true;
		}
		pm_runtime_new_link(consumer);
		/*
		 * If the link is being added by the consumer driver at probe
		 * time, balance the decrementation of the supplier's runtime PM
		 * usage counter after consumer probe in driver_probe_device().
		 */
		if (consumer->links.status == DL_DEV_PROBING)
			pm_runtime_get_noresume(supplier);
	}
	get_device(supplier);
	link->supplier = supplier;
	INIT_LIST_HEAD(&link->s_node);
	get_device(consumer);
	link->consumer = consumer;
	INIT_LIST_HEAD(&link->c_node);
	link->flags = flags;
	kref_init(&link->kref);

	/* Determine the initial link state. */
	if (flags & DL_FLAG_STATELESS) {
		link->status = DL_STATE_NONE;
	} else {
		switch (supplier->links.status) {
		case DL_DEV_DRIVER_BOUND:
			switch (consumer->links.status) {
			case DL_DEV_PROBING:
				/*
				 * Some callers expect the link creation during
				 * consumer driver probe to resume the supplier
				 * even without DL_FLAG_RPM_ACTIVE.
				 */
				if (flags & DL_FLAG_PM_RUNTIME)
					pm_runtime_resume(supplier);

				link->status = DL_STATE_CONSUMER_PROBE;
				break;
			case DL_DEV_DRIVER_BOUND:
				link->status = DL_STATE_ACTIVE;
				break;
			default:
				link->status = DL_STATE_AVAILABLE;
				break;
			}
			break;
		case DL_DEV_UNBINDING:
			link->status = DL_STATE_SUPPLIER_UNBIND;
			break;
		default:
			link->status = DL_STATE_DORMANT;
			break;
		}
	}

	if (flags & DL_FLAG_SYNC_STATE_ONLY)
		goto out;
reorder:
	/*
	 * Move the consumer and all of the devices depending on it to the end
	 * of dpm_list and the devices_kset list.
	 *
	 * It is necessary to hold dpm_list locked throughout all that or else
	 * we may end up suspending with a wrong ordering of it.
	 */
	device_reorder_to_tail(consumer, NULL);

	list_add_tail_rcu(&link->s_node, &supplier->links.consumers);
	list_add_tail_rcu(&link->c_node, &consumer->links.suppliers);

	dev_info(consumer, "Linked as a consumer to %s\n", dev_name(supplier));

 out:
	device_pm_unlock();
	device_links_write_unlock();
	return link;
}
EXPORT_SYMBOL_GPL(device_link_add);

/**
 * device_link_wait_for_supplier - Add device to wait_for_suppliers list
 * @consumer: Consumer device
 *
 * Marks the @consumer device as waiting for suppliers to become available by
 * adding it to the wait_for_suppliers list. The consumer device will never be
 * probed until it's removed from the wait_for_suppliers list.
 *
 * The caller is responsible for adding the links to the supplier devices once
 * they are available and removing the @consumer device from the
 * wait_for_suppliers list once links to all the suppliers have been created.
 *
 * This function is NOT meant to be called from the probe function of the
 * consumer but rather from code that creates/adds the consumer device.
 */
<<<<<<< HEAD
static void device_link_wait_for_supplier(struct device *consumer)
{
	mutex_lock(&wfs_lock);
	list_add_tail(&consumer->links.needs_suppliers, &wait_for_suppliers);
	mutex_unlock(&wfs_lock);
}

=======
static void device_link_wait_for_supplier(struct device *consumer,
					  bool need_for_probe)
{
	mutex_lock(&wfs_lock);
	list_add_tail(&consumer->links.needs_suppliers, &wait_for_suppliers);
	consumer->links.need_for_probe = need_for_probe;
	mutex_unlock(&wfs_lock);
}

static void device_link_wait_for_mandatory_supplier(struct device *consumer)
{
	device_link_wait_for_supplier(consumer, true);
}

static void device_link_wait_for_optional_supplier(struct device *consumer)
{
	device_link_wait_for_supplier(consumer, false);
}

>>>>>>> 146c22ec
/**
 * device_link_add_missing_supplier_links - Add links from consumer devices to
 *					    supplier devices, leaving any
 *					    consumer with inactive suppliers on
 *					    the wait_for_suppliers list
 *
 * Loops through all consumers waiting on suppliers and tries to add all their
 * supplier links. If that succeeds, the consumer device is removed from
 * wait_for_suppliers list. Otherwise, they are left in the wait_for_suppliers
 * list.  Devices left on the wait_for_suppliers list will not be probed.
 *
 * The fwnode add_links callback is expected to return 0 if it has found and
 * added all the supplier links for the consumer device. It should return an
 * error if it isn't able to do so.
 *
 * The caller of device_link_wait_for_supplier() is expected to call this once
 * it's aware of potential suppliers becoming available.
 */
static void device_link_add_missing_supplier_links(void)
{
	struct device *dev, *tmp;

	mutex_lock(&wfs_lock);
	list_for_each_entry_safe(dev, tmp, &wait_for_suppliers,
				 links.needs_suppliers)
		if (!fwnode_call_int_op(dev->fwnode, add_links, dev))
			list_del_init(&dev->links.needs_suppliers);
	mutex_unlock(&wfs_lock);
}

static void device_link_free(struct device_link *link)
{
	put_device(link->consumer);
	put_device(link->supplier);
	kfree(link);
}

#ifdef CONFIG_SRCU
static void __device_link_free_srcu(struct rcu_head *rhead)
{
	device_link_free(container_of(rhead, struct device_link, rcu_head));
}

static void __device_link_del(struct kref *kref)
{
	struct device_link *link = container_of(kref, struct device_link, kref);

	dev_info(link->consumer, "Dropping the link to %s\n",
		 dev_name(link->supplier));

	if (link->flags & DL_FLAG_PM_RUNTIME)
		pm_runtime_drop_link(link->consumer);

	list_del_rcu(&link->s_node);
	list_del_rcu(&link->c_node);
	call_srcu(&device_links_srcu, &link->rcu_head, __device_link_free_srcu);
}
#else /* !CONFIG_SRCU */
static void __device_link_del(struct kref *kref)
{
	struct device_link *link = container_of(kref, struct device_link, kref);

	dev_info(link->consumer, "Dropping the link to %s\n",
		 dev_name(link->supplier));

	if (link->flags & DL_FLAG_PM_RUNTIME)
		pm_runtime_drop_link(link->consumer);

	list_del(&link->s_node);
	list_del(&link->c_node);
	device_link_free(link);
}
#endif /* !CONFIG_SRCU */

/**
 * device_link_del - Delete a link between two devices.
 * @link: Device link to delete.
 *
 * The caller must ensure proper synchronization of this function with runtime
 * PM.  If the link was added multiple times, it needs to be deleted as often.
 * Care is required for hotplugged devices:  Their links are purged on removal
 * and calling device_link_del() is then no longer allowed.
 */
void device_link_del(struct device_link *link)
{
	device_links_write_lock();
	device_pm_lock();
	kref_put(&link->kref, __device_link_del);
	device_pm_unlock();
	device_links_write_unlock();
}
EXPORT_SYMBOL_GPL(device_link_del);

/**
 * device_link_remove - remove a link between two devices.
 * @consumer: Consumer end of the link.
 * @supplier: Supplier end of the link.
 *
 * The caller must ensure proper synchronization of this function with runtime
 * PM.
 */
void device_link_remove(void *consumer, struct device *supplier)
{
	struct device_link *link;

	if (WARN_ON(consumer == supplier))
		return;

	device_links_write_lock();
	device_pm_lock();

	list_for_each_entry(link, &supplier->links.consumers, s_node) {
		if (link->consumer == consumer) {
			kref_put(&link->kref, __device_link_del);
			break;
		}
	}

	device_pm_unlock();
	device_links_write_unlock();
}
EXPORT_SYMBOL_GPL(device_link_remove);

static void device_links_missing_supplier(struct device *dev)
{
	struct device_link *link;

	list_for_each_entry(link, &dev->links.suppliers, c_node)
		if (link->status == DL_STATE_CONSUMER_PROBE)
			WRITE_ONCE(link->status, DL_STATE_AVAILABLE);
}

/**
 * device_links_check_suppliers - Check presence of supplier drivers.
 * @dev: Consumer device.
 *
 * Check links from this device to any suppliers.  Walk the list of the device's
 * links to suppliers and see if all of them are available.  If not, simply
 * return -EPROBE_DEFER.
 *
 * We need to guarantee that the supplier will not go away after the check has
 * been positive here.  It only can go away in __device_release_driver() and
 * that function  checks the device's links to consumers.  This means we need to
 * mark the link as "consumer probe in progress" to make the supplier removal
 * wait for us to complete (or bad things may happen).
 *
 * Links with the DL_FLAG_STATELESS flag set are ignored.
 */
int device_links_check_suppliers(struct device *dev)
{
	struct device_link *link;
	int ret = 0;

	/*
	 * Device waiting for supplier to become available is not allowed to
	 * probe.
	 */
	mutex_lock(&wfs_lock);
<<<<<<< HEAD
	if (!list_empty(&dev->links.needs_suppliers)) {
=======
	if (!list_empty(&dev->links.needs_suppliers) &&
	    dev->links.need_for_probe) {
>>>>>>> 146c22ec
		mutex_unlock(&wfs_lock);
		return -EPROBE_DEFER;
	}
	mutex_unlock(&wfs_lock);

	device_links_write_lock();

	list_for_each_entry(link, &dev->links.suppliers, c_node) {
		if (link->flags & DL_FLAG_STATELESS ||
		    link->flags & DL_FLAG_SYNC_STATE_ONLY)
			continue;

		if (link->status != DL_STATE_AVAILABLE) {
			device_links_missing_supplier(dev);
			ret = -EPROBE_DEFER;
			break;
		}
		WRITE_ONCE(link->status, DL_STATE_CONSUMER_PROBE);
	}
	dev->links.status = DL_DEV_PROBING;

	device_links_write_unlock();
	return ret;
}

static void __device_links_supplier_sync_state(struct device *dev)
{
	struct device_link *link;

	if (dev->state_synced)
		return;

	list_for_each_entry(link, &dev->links.consumers, s_node) {
		if (link->flags & DL_FLAG_STATELESS)
			continue;
		if (link->status != DL_STATE_ACTIVE)
			return;
	}

	if (dev->bus->sync_state)
		dev->bus->sync_state(dev);
	else if (dev->driver && dev->driver->sync_state)
		dev->driver->sync_state(dev);

	dev->state_synced = true;
}

void device_links_supplier_sync_state_pause(void)
{
	device_links_write_lock();
	defer_sync_state_count++;
	device_links_write_unlock();
}

void device_links_supplier_sync_state_resume(void)
{
	struct device *dev, *tmp;

	device_links_write_lock();
	if (!defer_sync_state_count) {
		WARN(true, "Unmatched sync_state pause/resume!");
		goto out;
	}
	defer_sync_state_count--;
	if (defer_sync_state_count)
		goto out;

	list_for_each_entry_safe(dev, tmp, &deferred_sync, links.defer_sync) {
		__device_links_supplier_sync_state(dev);
		list_del_init(&dev->links.defer_sync);
	}
out:
	device_links_write_unlock();
}

static int sync_state_resume_initcall(void)
{
	device_links_supplier_sync_state_resume();
	return 0;
}
late_initcall(sync_state_resume_initcall);

static void __device_links_supplier_defer_sync(struct device *sup)
{
	if (list_empty(&sup->links.defer_sync))
		list_add_tail(&sup->links.defer_sync, &deferred_sync);
}

/**
 * __device_links_queue_sync_state - Queue a device for sync_state() callback
 * @dev: Device to call sync_state() on
 * @list: List head to queue the @dev on
 *
 * Queues a device for a sync_state() callback when the device links write lock
 * isn't held. This allows the sync_state() execution flow to use device links
 * APIs.  The caller must ensure this function is called with
 * device_links_write_lock() held.
 *
 * This function does a get_device() to make sure the device is not freed while
 * on this list.
 *
 * So the caller must also ensure that device_links_flush_sync_list() is called
 * as soon as the caller releases device_links_write_lock().  This is necessary
 * to make sure the sync_state() is called in a timely fashion and the
 * put_device() is called on this device.
 */
static void __device_links_queue_sync_state(struct device *dev,
					    struct list_head *list)
{
	struct device_link *link;

	if (dev->state_synced)
		return;

	list_for_each_entry(link, &dev->links.consumers, s_node) {
		if (link->flags & DL_FLAG_STATELESS)
			continue;
		if (link->status != DL_STATE_ACTIVE)
			return;
	}

	/*
	 * Set the flag here to avoid adding the same device to a list more
	 * than once. This can happen if new consumers get added to the device
	 * and probed before the list is flushed.
	 */
	dev->state_synced = true;

	if (WARN_ON(!list_empty(&dev->links.defer_sync)))
		return;

	get_device(dev);
	list_add_tail(&dev->links.defer_sync, list);
}

/**
 * device_links_flush_sync_list - Call sync_state() on a list of devices
 * @list: List of devices to call sync_state() on
 *
 * Calls sync_state() on all the devices that have been queued for it. This
 * function is used in conjunction with __device_links_queue_sync_state().
 */
static void device_links_flush_sync_list(struct list_head *list)
{
	struct device *dev, *tmp;

	list_for_each_entry_safe(dev, tmp, list, links.defer_sync) {
		list_del_init(&dev->links.defer_sync);

		device_lock(dev);

		if (dev->bus->sync_state)
			dev->bus->sync_state(dev);
		else if (dev->driver && dev->driver->sync_state)
			dev->driver->sync_state(dev);

		device_unlock(dev);

		put_device(dev);
	}
}

void device_links_supplier_sync_state_pause(void)
{
	device_links_write_lock();
	defer_sync_state_count++;
	device_links_write_unlock();
}

void device_links_supplier_sync_state_resume(void)
{
	struct device *dev, *tmp;
	LIST_HEAD(sync_list);

	device_links_write_lock();
	if (!defer_sync_state_count) {
		WARN(true, "Unmatched sync_state pause/resume!");
		goto out;
	}
	defer_sync_state_count--;
	if (defer_sync_state_count)
		goto out;

	list_for_each_entry_safe(dev, tmp, &deferred_sync, links.defer_sync) {
		/*
		 * Delete from deferred_sync list before queuing it to
		 * sync_list because defer_sync is used for both lists.
		 */
		list_del_init(&dev->links.defer_sync);
		__device_links_queue_sync_state(dev, &sync_list);
	}
out:
	device_links_write_unlock();

	device_links_flush_sync_list(&sync_list);
}

static int sync_state_resume_initcall(void)
{
	device_links_supplier_sync_state_resume();
	return 0;
}
late_initcall(sync_state_resume_initcall);

static void __device_links_supplier_defer_sync(struct device *sup)
{
	if (list_empty(&sup->links.defer_sync))
		list_add_tail(&sup->links.defer_sync, &deferred_sync);
}

/**
 * device_links_driver_bound - Update device links after probing its driver.
 * @dev: Device to update the links for.
 *
 * The probe has been successful, so update links from this device to any
 * consumers by changing their status to "available".
 *
 * Also change the status of @dev's links to suppliers to "active".
 *
 * Links with the DL_FLAG_STATELESS flag set are ignored.
 */
void device_links_driver_bound(struct device *dev)
{
	struct device_link *link;
	LIST_HEAD(sync_list);

	/*
	 * If a device probes successfully, it's expected to have created all
	 * the device links it needs to or make new device links as it needs
	 * them. So, it no longer needs to wait on any suppliers.
	 */
	mutex_lock(&wfs_lock);
	list_del_init(&dev->links.needs_suppliers);
	mutex_unlock(&wfs_lock);

	device_links_write_lock();

	list_for_each_entry(link, &dev->links.consumers, s_node) {
		if (link->flags & DL_FLAG_STATELESS)
			continue;

		WARN_ON(link->status != DL_STATE_DORMANT);
		WRITE_ONCE(link->status, DL_STATE_AVAILABLE);
	}

	list_for_each_entry(link, &dev->links.suppliers, c_node) {
		if (link->flags & DL_FLAG_STATELESS)
			continue;

		WARN_ON(link->status != DL_STATE_CONSUMER_PROBE);
		WRITE_ONCE(link->status, DL_STATE_ACTIVE);

		if (defer_sync_state_count)
			__device_links_supplier_defer_sync(link->supplier);
		else
<<<<<<< HEAD
			__device_links_supplier_sync_state(link->supplier);
=======
			__device_links_queue_sync_state(link->supplier,
							&sync_list);
>>>>>>> 146c22ec
	}

	dev->links.status = DL_DEV_DRIVER_BOUND;

	device_links_write_unlock();

	device_links_flush_sync_list(&sync_list);
}

/**
 * __device_links_no_driver - Update links of a device without a driver.
 * @dev: Device without a drvier.
 *
 * Delete all non-persistent links from this device to any suppliers.
 *
 * Persistent links stay around, but their status is changed to "available",
 * unless they already are in the "supplier unbind in progress" state in which
 * case they need not be updated.
 *
 * Links with the DL_FLAG_STATELESS flag set are ignored.
 */
static void __device_links_no_driver(struct device *dev)
{
	struct device_link *link, *ln;

	list_for_each_entry_safe_reverse(link, ln, &dev->links.suppliers, c_node) {
		if (link->flags & DL_FLAG_STATELESS)
			continue;

		if (link->flags & DL_FLAG_AUTOREMOVE_CONSUMER)
			kref_put(&link->kref, __device_link_del);
		else if (link->status != DL_STATE_SUPPLIER_UNBIND)
			WRITE_ONCE(link->status, DL_STATE_AVAILABLE);
	}

	dev->links.status = DL_DEV_NO_DRIVER;
}

void device_links_no_driver(struct device *dev)
{
	device_links_write_lock();
	__device_links_no_driver(dev);
	device_links_write_unlock();
}

/**
 * device_links_driver_cleanup - Update links after driver removal.
 * @dev: Device whose driver has just gone away.
 *
 * Update links to consumers for @dev by changing their status to "dormant" and
 * invoke %__device_links_no_driver() to update links to suppliers for it as
 * appropriate.
 *
 * Links with the DL_FLAG_STATELESS flag set are ignored.
 */
void device_links_driver_cleanup(struct device *dev)
{
	struct device_link *link;

	device_links_write_lock();

	list_for_each_entry(link, &dev->links.consumers, s_node) {
		if (link->flags & DL_FLAG_STATELESS)
			continue;

		WARN_ON(link->flags & DL_FLAG_AUTOREMOVE_CONSUMER);
		WARN_ON(link->status != DL_STATE_SUPPLIER_UNBIND);

		/*
		 * autoremove the links between this @dev and its consumer
		 * devices that are not active, i.e. where the link state
		 * has moved to DL_STATE_SUPPLIER_UNBIND.
		 */
		if (link->status == DL_STATE_SUPPLIER_UNBIND &&
		    link->flags & DL_FLAG_AUTOREMOVE_SUPPLIER)
			kref_put(&link->kref, __device_link_del);

		WRITE_ONCE(link->status, DL_STATE_DORMANT);
	}

	list_del_init(&dev->links.defer_sync);
	__device_links_no_driver(dev);

	device_links_write_unlock();
}

/**
 * device_links_busy - Check if there are any busy links to consumers.
 * @dev: Device to check.
 *
 * Check each consumer of the device and return 'true' if its link's status
 * is one of "consumer probe" or "active" (meaning that the given consumer is
 * probing right now or its driver is present).  Otherwise, change the link
 * state to "supplier unbind" to prevent the consumer from being probed
 * successfully going forward.
 *
 * Return 'false' if there are no probing or active consumers.
 *
 * Links with the DL_FLAG_STATELESS flag set are ignored.
 */
bool device_links_busy(struct device *dev)
{
	struct device_link *link;
	bool ret = false;

	device_links_write_lock();

	list_for_each_entry(link, &dev->links.consumers, s_node) {
		if (link->flags & DL_FLAG_STATELESS)
			continue;

		if (link->status == DL_STATE_CONSUMER_PROBE
		    || link->status == DL_STATE_ACTIVE) {
			ret = true;
			break;
		}
		WRITE_ONCE(link->status, DL_STATE_SUPPLIER_UNBIND);
	}

	dev->links.status = DL_DEV_UNBINDING;

	device_links_write_unlock();
	return ret;
}

/**
 * device_links_unbind_consumers - Force unbind consumers of the given device.
 * @dev: Device to unbind the consumers of.
 *
 * Walk the list of links to consumers for @dev and if any of them is in the
 * "consumer probe" state, wait for all device probes in progress to complete
 * and start over.
 *
 * If that's not the case, change the status of the link to "supplier unbind"
 * and check if the link was in the "active" state.  If so, force the consumer
 * driver to unbind and start over (the consumer will not re-probe as we have
 * changed the state of the link already).
 *
 * Links with the DL_FLAG_STATELESS flag set are ignored.
 */
void device_links_unbind_consumers(struct device *dev)
{
	struct device_link *link;

 start:
	device_links_write_lock();

	list_for_each_entry(link, &dev->links.consumers, s_node) {
		enum device_link_state status;

		if (link->flags & DL_FLAG_STATELESS ||
		    link->flags & DL_FLAG_SYNC_STATE_ONLY)
			continue;

		status = link->status;
		if (status == DL_STATE_CONSUMER_PROBE) {
			device_links_write_unlock();

			wait_for_device_probe();
			goto start;
		}
		WRITE_ONCE(link->status, DL_STATE_SUPPLIER_UNBIND);
		if (status == DL_STATE_ACTIVE) {
			struct device *consumer = link->consumer;

			get_device(consumer);

			device_links_write_unlock();

			device_release_driver_internal(consumer, NULL,
						       consumer->parent);
			put_device(consumer);
			goto start;
		}
	}

	device_links_write_unlock();
}

/**
 * device_links_purge - Delete existing links to other devices.
 * @dev: Target device.
 */
static void device_links_purge(struct device *dev)
{
	struct device_link *link, *ln;

	mutex_lock(&wfs_lock);
	list_del(&dev->links.needs_suppliers);
	mutex_unlock(&wfs_lock);

	/*
	 * Delete all of the remaining links from this device to any other
	 * devices (either consumers or suppliers).
	 */
	device_links_write_lock();

	list_for_each_entry_safe_reverse(link, ln, &dev->links.suppliers, c_node) {
		WARN_ON(link->status == DL_STATE_ACTIVE);
		__device_link_del(&link->kref);
	}

	list_for_each_entry_safe_reverse(link, ln, &dev->links.consumers, s_node) {
		WARN_ON(link->status != DL_STATE_DORMANT &&
			link->status != DL_STATE_NONE);
		__device_link_del(&link->kref);
	}

	device_links_write_unlock();
}

/* Device links support end. */

int (*platform_notify)(struct device *dev) = NULL;
int (*platform_notify_remove)(struct device *dev) = NULL;
static struct kobject *dev_kobj;
struct kobject *sysfs_dev_char_kobj;
struct kobject *sysfs_dev_block_kobj;

static DEFINE_MUTEX(device_hotplug_lock);

void lock_device_hotplug(void)
{
	mutex_lock(&device_hotplug_lock);
}

void unlock_device_hotplug(void)
{
	mutex_unlock(&device_hotplug_lock);
}

int lock_device_hotplug_sysfs(void)
{
	if (mutex_trylock(&device_hotplug_lock))
		return 0;

	/* Avoid busy looping (5 ms of sleep should do). */
	msleep(5);
	return restart_syscall();
}

#ifdef CONFIG_BLOCK
static inline int device_is_not_partition(struct device *dev)
{
	return !(dev->type == &part_type);
}
#else
static inline int device_is_not_partition(struct device *dev)
{
	return 1;
}
#endif

/**
 * dev_driver_string - Return a device's driver name, if at all possible
 * @dev: struct device to get the name of
 *
 * Will return the device's driver's name if it is bound to a device.  If
 * the device is not bound to a driver, it will return the name of the bus
 * it is attached to.  If it is not attached to a bus either, an empty
 * string will be returned.
 */
const char *dev_driver_string(const struct device *dev)
{
	struct device_driver *drv;

	/* dev->driver can change to NULL underneath us because of unbinding,
	 * so be careful about accessing it.  dev->bus and dev->class should
	 * never change once they are set, so they don't need special care.
	 */
	drv = READ_ONCE(dev->driver);
	return drv ? drv->name :
			(dev->bus ? dev->bus->name :
			(dev->class ? dev->class->name : ""));
}
EXPORT_SYMBOL(dev_driver_string);

#define to_dev_attr(_attr) container_of(_attr, struct device_attribute, attr)

static ssize_t dev_attr_show(struct kobject *kobj, struct attribute *attr,
			     char *buf)
{
	struct device_attribute *dev_attr = to_dev_attr(attr);
	struct device *dev = kobj_to_dev(kobj);
	ssize_t ret = -EIO;

	if (dev_attr->show)
		ret = dev_attr->show(dev, dev_attr, buf);
	if (ret >= (ssize_t)PAGE_SIZE) {
		printk("dev_attr_show: %pS returned bad count\n",
				dev_attr->show);
	}
	return ret;
}

static ssize_t dev_attr_store(struct kobject *kobj, struct attribute *attr,
			      const char *buf, size_t count)
{
	struct device_attribute *dev_attr = to_dev_attr(attr);
	struct device *dev = kobj_to_dev(kobj);
	ssize_t ret = -EIO;

	if (dev_attr->store)
		ret = dev_attr->store(dev, dev_attr, buf, count);
	return ret;
}

static const struct sysfs_ops dev_sysfs_ops = {
	.show	= dev_attr_show,
	.store	= dev_attr_store,
};

#define to_ext_attr(x) container_of(x, struct dev_ext_attribute, attr)

ssize_t device_store_ulong(struct device *dev,
			   struct device_attribute *attr,
			   const char *buf, size_t size)
{
	struct dev_ext_attribute *ea = to_ext_attr(attr);
	char *end;
	unsigned long new = simple_strtoul(buf, &end, 0);
	if (end == buf)
		return -EINVAL;
	*(unsigned long *)(ea->var) = new;
	/* Always return full write size even if we didn't consume all */
	return size;
}
EXPORT_SYMBOL_GPL(device_store_ulong);

ssize_t device_show_ulong(struct device *dev,
			  struct device_attribute *attr,
			  char *buf)
{
	struct dev_ext_attribute *ea = to_ext_attr(attr);
	return snprintf(buf, PAGE_SIZE, "%lx\n", *(unsigned long *)(ea->var));
}
EXPORT_SYMBOL_GPL(device_show_ulong);

ssize_t device_store_int(struct device *dev,
			 struct device_attribute *attr,
			 const char *buf, size_t size)
{
	struct dev_ext_attribute *ea = to_ext_attr(attr);
	char *end;
	long new = simple_strtol(buf, &end, 0);
	if (end == buf || new > INT_MAX || new < INT_MIN)
		return -EINVAL;
	*(int *)(ea->var) = new;
	/* Always return full write size even if we didn't consume all */
	return size;
}
EXPORT_SYMBOL_GPL(device_store_int);

ssize_t device_show_int(struct device *dev,
			struct device_attribute *attr,
			char *buf)
{
	struct dev_ext_attribute *ea = to_ext_attr(attr);

	return snprintf(buf, PAGE_SIZE, "%d\n", *(int *)(ea->var));
}
EXPORT_SYMBOL_GPL(device_show_int);

ssize_t device_store_bool(struct device *dev, struct device_attribute *attr,
			  const char *buf, size_t size)
{
	struct dev_ext_attribute *ea = to_ext_attr(attr);

	if (strtobool(buf, ea->var) < 0)
		return -EINVAL;

	return size;
}
EXPORT_SYMBOL_GPL(device_store_bool);

ssize_t device_show_bool(struct device *dev, struct device_attribute *attr,
			 char *buf)
{
	struct dev_ext_attribute *ea = to_ext_attr(attr);

	return snprintf(buf, PAGE_SIZE, "%d\n", *(bool *)(ea->var));
}
EXPORT_SYMBOL_GPL(device_show_bool);

/**
 * device_release - free device structure.
 * @kobj: device's kobject.
 *
 * This is called once the reference count for the object
 * reaches 0. We forward the call to the device's release
 * method, which should handle actually freeing the structure.
 */
static void device_release(struct kobject *kobj)
{
	struct device *dev = kobj_to_dev(kobj);
	struct device_private *p = dev->p;

	/*
	 * Some platform devices are driven without driver attached
	 * and managed resources may have been acquired.  Make sure
	 * all resources are released.
	 *
	 * Drivers still can add resources into device after device
	 * is deleted but alive, so release devres here to avoid
	 * possible memory leak.
	 */
	devres_release_all(dev);

	if (dev->release)
		dev->release(dev);
	else if (dev->type && dev->type->release)
		dev->type->release(dev);
	else if (dev->class && dev->class->dev_release)
		dev->class->dev_release(dev);
	else
		WARN(1, KERN_ERR "Device '%s' does not have a release() "
			"function, it is broken and must be fixed.\n",
			dev_name(dev));
	kfree(p);
}

static const void *device_namespace(struct kobject *kobj)
{
	struct device *dev = kobj_to_dev(kobj);
	const void *ns = NULL;

	if (dev->class && dev->class->ns_type)
		ns = dev->class->namespace(dev);

	return ns;
}

static void device_get_ownership(struct kobject *kobj, kuid_t *uid, kgid_t *gid)
{
	struct device *dev = kobj_to_dev(kobj);

	if (dev->class && dev->class->get_ownership)
		dev->class->get_ownership(dev, uid, gid);
}

static struct kobj_type device_ktype = {
	.release	= device_release,
	.sysfs_ops	= &dev_sysfs_ops,
	.namespace	= device_namespace,
	.get_ownership	= device_get_ownership,
};


static int dev_uevent_filter(struct kset *kset, struct kobject *kobj)
{
	struct kobj_type *ktype = get_ktype(kobj);

	if (ktype == &device_ktype) {
		struct device *dev = kobj_to_dev(kobj);
		if (dev->bus)
			return 1;
		if (dev->class)
			return 1;
	}
	return 0;
}

static const char *dev_uevent_name(struct kset *kset, struct kobject *kobj)
{
	struct device *dev = kobj_to_dev(kobj);

	if (dev->bus)
		return dev->bus->name;
	if (dev->class)
		return dev->class->name;
	return NULL;
}

static int dev_uevent(struct kset *kset, struct kobject *kobj,
		      struct kobj_uevent_env *env)
{
	struct device *dev = kobj_to_dev(kobj);
	int retval = 0;

	/* add device node properties if present */
	if (MAJOR(dev->devt)) {
		const char *tmp;
		const char *name;
		umode_t mode = 0;
		kuid_t uid = GLOBAL_ROOT_UID;
		kgid_t gid = GLOBAL_ROOT_GID;

		add_uevent_var(env, "MAJOR=%u", MAJOR(dev->devt));
		add_uevent_var(env, "MINOR=%u", MINOR(dev->devt));
		name = device_get_devnode(dev, &mode, &uid, &gid, &tmp);
		if (name) {
			add_uevent_var(env, "DEVNAME=%s", name);
			if (mode)
				add_uevent_var(env, "DEVMODE=%#o", mode & 0777);
			if (!uid_eq(uid, GLOBAL_ROOT_UID))
				add_uevent_var(env, "DEVUID=%u", from_kuid(&init_user_ns, uid));
			if (!gid_eq(gid, GLOBAL_ROOT_GID))
				add_uevent_var(env, "DEVGID=%u", from_kgid(&init_user_ns, gid));
			kfree(tmp);
		}
	}

	if (dev->type && dev->type->name)
		add_uevent_var(env, "DEVTYPE=%s", dev->type->name);

	if (dev->driver)
		add_uevent_var(env, "DRIVER=%s", dev->driver->name);

	/* Add common DT information about the device */
	of_device_uevent(dev, env);

	/* have the bus specific function add its stuff */
	if (dev->bus && dev->bus->uevent) {
		retval = dev->bus->uevent(dev, env);
		if (retval)
			pr_debug("device: '%s': %s: bus uevent() returned %d\n",
				 dev_name(dev), __func__, retval);
	}

	/* have the class specific function add its stuff */
	if (dev->class && dev->class->dev_uevent) {
		retval = dev->class->dev_uevent(dev, env);
		if (retval)
			pr_debug("device: '%s': %s: class uevent() "
				 "returned %d\n", dev_name(dev),
				 __func__, retval);
	}

	/* have the device type specific function add its stuff */
	if (dev->type && dev->type->uevent) {
		retval = dev->type->uevent(dev, env);
		if (retval)
			pr_debug("device: '%s': %s: dev_type uevent() "
				 "returned %d\n", dev_name(dev),
				 __func__, retval);
	}

	return retval;
}

static const struct kset_uevent_ops device_uevent_ops = {
	.filter =	dev_uevent_filter,
	.name =		dev_uevent_name,
	.uevent =	dev_uevent,
};

static ssize_t uevent_show(struct device *dev, struct device_attribute *attr,
			   char *buf)
{
	struct kobject *top_kobj;
	struct kset *kset;
	struct kobj_uevent_env *env = NULL;
	int i;
	size_t count = 0;
	int retval;

	/* search the kset, the device belongs to */
	top_kobj = &dev->kobj;
	while (!top_kobj->kset && top_kobj->parent)
		top_kobj = top_kobj->parent;
	if (!top_kobj->kset)
		goto out;

	kset = top_kobj->kset;
	if (!kset->uevent_ops || !kset->uevent_ops->uevent)
		goto out;

	/* respect filter */
	if (kset->uevent_ops && kset->uevent_ops->filter)
		if (!kset->uevent_ops->filter(kset, &dev->kobj))
			goto out;

	env = kzalloc(sizeof(struct kobj_uevent_env), GFP_KERNEL);
	if (!env)
		return -ENOMEM;

	/* let the kset specific function add its keys */
	retval = kset->uevent_ops->uevent(kset, &dev->kobj, env);
	if (retval)
		goto out;

	/* copy keys to file */
	for (i = 0; i < env->envp_idx; i++)
		count += sprintf(&buf[count], "%s\n", env->envp[i]);
out:
	kfree(env);
	return count;
}

static ssize_t uevent_store(struct device *dev, struct device_attribute *attr,
			    const char *buf, size_t count)
{
	int rc;

	rc = kobject_synth_uevent(&dev->kobj, buf, count);

	if (rc) {
		dev_err(dev, "uevent: failed to send synthetic uevent\n");
		return rc;
	}

	return count;
}
static DEVICE_ATTR_RW(uevent);

static ssize_t online_show(struct device *dev, struct device_attribute *attr,
			   char *buf)
{
	bool val;

	device_lock(dev);
	val = !dev->offline;
	device_unlock(dev);
	return sprintf(buf, "%u\n", val);
}

static ssize_t online_store(struct device *dev, struct device_attribute *attr,
			    const char *buf, size_t count)
{
	bool val;
	int ret;

	ret = strtobool(buf, &val);
	if (ret < 0)
		return ret;

	ret = lock_device_hotplug_sysfs();
	if (ret)
		return ret;

	ret = val ? device_online(dev) : device_offline(dev);
	unlock_device_hotplug();
	return ret < 0 ? ret : count;
}
static DEVICE_ATTR_RW(online);

int device_add_groups(struct device *dev, const struct attribute_group **groups)
{
	return sysfs_create_groups(&dev->kobj, groups);
}
EXPORT_SYMBOL_GPL(device_add_groups);

void device_remove_groups(struct device *dev,
			  const struct attribute_group **groups)
{
	sysfs_remove_groups(&dev->kobj, groups);
}
EXPORT_SYMBOL_GPL(device_remove_groups);

union device_attr_group_devres {
	const struct attribute_group *group;
	const struct attribute_group **groups;
};

static int devm_attr_group_match(struct device *dev, void *res, void *data)
{
	return ((union device_attr_group_devres *)res)->group == data;
}

static void devm_attr_group_remove(struct device *dev, void *res)
{
	union device_attr_group_devres *devres = res;
	const struct attribute_group *group = devres->group;

	dev_dbg(dev, "%s: removing group %p\n", __func__, group);
	sysfs_remove_group(&dev->kobj, group);
}

static void devm_attr_groups_remove(struct device *dev, void *res)
{
	union device_attr_group_devres *devres = res;
	const struct attribute_group **groups = devres->groups;

	dev_dbg(dev, "%s: removing groups %p\n", __func__, groups);
	sysfs_remove_groups(&dev->kobj, groups);
}

/**
 * devm_device_add_group - given a device, create a managed attribute group
 * @dev:	The device to create the group for
 * @grp:	The attribute group to create
 *
 * This function creates a group for the first time.  It will explicitly
 * warn and error if any of the attribute files being created already exist.
 *
 * Returns 0 on success or error code on failure.
 */
int devm_device_add_group(struct device *dev, const struct attribute_group *grp)
{
	union device_attr_group_devres *devres;
	int error;

	devres = devres_alloc(devm_attr_group_remove,
			      sizeof(*devres), GFP_KERNEL);
	if (!devres)
		return -ENOMEM;

	error = sysfs_create_group(&dev->kobj, grp);
	if (error) {
		devres_free(devres);
		return error;
	}

	devres->group = grp;
	devres_add(dev, devres);
	return 0;
}
EXPORT_SYMBOL_GPL(devm_device_add_group);

/**
 * devm_device_remove_group: remove a managed group from a device
 * @dev:	device to remove the group from
 * @grp:	group to remove
 *
 * This function removes a group of attributes from a device. The attributes
 * previously have to have been created for this group, otherwise it will fail.
 */
void devm_device_remove_group(struct device *dev,
			      const struct attribute_group *grp)
{
	WARN_ON(devres_release(dev, devm_attr_group_remove,
			       devm_attr_group_match,
			       /* cast away const */ (void *)grp));
}
EXPORT_SYMBOL_GPL(devm_device_remove_group);

/**
 * devm_device_add_groups - create a bunch of managed attribute groups
 * @dev:	The device to create the group for
 * @groups:	The attribute groups to create, NULL terminated
 *
 * This function creates a bunch of managed attribute groups.  If an error
 * occurs when creating a group, all previously created groups will be
 * removed, unwinding everything back to the original state when this
 * function was called.  It will explicitly warn and error if any of the
 * attribute files being created already exist.
 *
 * Returns 0 on success or error code from sysfs_create_group on failure.
 */
int devm_device_add_groups(struct device *dev,
			   const struct attribute_group **groups)
{
	union device_attr_group_devres *devres;
	int error;

	devres = devres_alloc(devm_attr_groups_remove,
			      sizeof(*devres), GFP_KERNEL);
	if (!devres)
		return -ENOMEM;

	error = sysfs_create_groups(&dev->kobj, groups);
	if (error) {
		devres_free(devres);
		return error;
	}

	devres->groups = groups;
	devres_add(dev, devres);
	return 0;
}
EXPORT_SYMBOL_GPL(devm_device_add_groups);

/**
 * devm_device_remove_groups - remove a list of managed groups
 *
 * @dev:	The device for the groups to be removed from
 * @groups:	NULL terminated list of groups to be removed
 *
 * If groups is not NULL, remove the specified groups from the device.
 */
void devm_device_remove_groups(struct device *dev,
			       const struct attribute_group **groups)
{
	WARN_ON(devres_release(dev, devm_attr_groups_remove,
			       devm_attr_group_match,
			       /* cast away const */ (void *)groups));
}
EXPORT_SYMBOL_GPL(devm_device_remove_groups);

static int device_add_attrs(struct device *dev)
{
	struct class *class = dev->class;
	const struct device_type *type = dev->type;
	int error;

	if (class) {
		error = device_add_groups(dev, class->dev_groups);
		if (error)
			return error;
	}

	if (type) {
		error = device_add_groups(dev, type->groups);
		if (error)
			goto err_remove_class_groups;
	}

	error = device_add_groups(dev, dev->groups);
	if (error)
		goto err_remove_type_groups;

	if (device_supports_offline(dev) && !dev->offline_disabled) {
		error = device_create_file(dev, &dev_attr_online);
		if (error)
			goto err_remove_dev_groups;
	}

	return 0;

 err_remove_dev_groups:
	device_remove_groups(dev, dev->groups);
 err_remove_type_groups:
	if (type)
		device_remove_groups(dev, type->groups);
 err_remove_class_groups:
	if (class)
		device_remove_groups(dev, class->dev_groups);

	return error;
}

static void device_remove_attrs(struct device *dev)
{
	struct class *class = dev->class;
	const struct device_type *type = dev->type;

	device_remove_file(dev, &dev_attr_online);
	device_remove_groups(dev, dev->groups);

	if (type)
		device_remove_groups(dev, type->groups);

	if (class)
		device_remove_groups(dev, class->dev_groups);
}

static ssize_t dev_show(struct device *dev, struct device_attribute *attr,
			char *buf)
{
	return print_dev_t(buf, dev->devt);
}
static DEVICE_ATTR_RO(dev);

/* /sys/devices/ */
struct kset *devices_kset;

/**
 * devices_kset_move_before - Move device in the devices_kset's list.
 * @deva: Device to move.
 * @devb: Device @deva should come before.
 */
static void devices_kset_move_before(struct device *deva, struct device *devb)
{
	if (!devices_kset)
		return;
	pr_debug("devices_kset: Moving %s before %s\n",
		 dev_name(deva), dev_name(devb));
	spin_lock(&devices_kset->list_lock);
	list_move_tail(&deva->kobj.entry, &devb->kobj.entry);
	spin_unlock(&devices_kset->list_lock);
}

/**
 * devices_kset_move_after - Move device in the devices_kset's list.
 * @deva: Device to move
 * @devb: Device @deva should come after.
 */
static void devices_kset_move_after(struct device *deva, struct device *devb)
{
	if (!devices_kset)
		return;
	pr_debug("devices_kset: Moving %s after %s\n",
		 dev_name(deva), dev_name(devb));
	spin_lock(&devices_kset->list_lock);
	list_move(&deva->kobj.entry, &devb->kobj.entry);
	spin_unlock(&devices_kset->list_lock);
}

/**
 * devices_kset_move_last - move the device to the end of devices_kset's list.
 * @dev: device to move
 */
void devices_kset_move_last(struct device *dev)
{
	if (!devices_kset)
		return;
	pr_debug("devices_kset: Moving %s to end of list\n", dev_name(dev));
	spin_lock(&devices_kset->list_lock);
	list_move_tail(&dev->kobj.entry, &devices_kset->list);
	spin_unlock(&devices_kset->list_lock);
}

/**
 * device_create_file - create sysfs attribute file for device.
 * @dev: device.
 * @attr: device attribute descriptor.
 */
int device_create_file(struct device *dev,
		       const struct device_attribute *attr)
{
	int error = 0;

	if (dev) {
		WARN(((attr->attr.mode & S_IWUGO) && !attr->store),
			"Attribute %s: write permission without 'store'\n",
			attr->attr.name);
		WARN(((attr->attr.mode & S_IRUGO) && !attr->show),
			"Attribute %s: read permission without 'show'\n",
			attr->attr.name);
		error = sysfs_create_file(&dev->kobj, &attr->attr);
	}

	return error;
}
EXPORT_SYMBOL_GPL(device_create_file);

/**
 * device_remove_file - remove sysfs attribute file.
 * @dev: device.
 * @attr: device attribute descriptor.
 */
void device_remove_file(struct device *dev,
			const struct device_attribute *attr)
{
	if (dev)
		sysfs_remove_file(&dev->kobj, &attr->attr);
}
EXPORT_SYMBOL_GPL(device_remove_file);

/**
 * device_remove_file_self - remove sysfs attribute file from its own method.
 * @dev: device.
 * @attr: device attribute descriptor.
 *
 * See kernfs_remove_self() for details.
 */
bool device_remove_file_self(struct device *dev,
			     const struct device_attribute *attr)
{
	if (dev)
		return sysfs_remove_file_self(&dev->kobj, &attr->attr);
	else
		return false;
}
EXPORT_SYMBOL_GPL(device_remove_file_self);

/**
 * device_create_bin_file - create sysfs binary attribute file for device.
 * @dev: device.
 * @attr: device binary attribute descriptor.
 */
int device_create_bin_file(struct device *dev,
			   const struct bin_attribute *attr)
{
	int error = -EINVAL;
	if (dev)
		error = sysfs_create_bin_file(&dev->kobj, attr);
	return error;
}
EXPORT_SYMBOL_GPL(device_create_bin_file);

/**
 * device_remove_bin_file - remove sysfs binary attribute file
 * @dev: device.
 * @attr: device binary attribute descriptor.
 */
void device_remove_bin_file(struct device *dev,
			    const struct bin_attribute *attr)
{
	if (dev)
		sysfs_remove_bin_file(&dev->kobj, attr);
}
EXPORT_SYMBOL_GPL(device_remove_bin_file);

static void klist_children_get(struct klist_node *n)
{
	struct device_private *p = to_device_private_parent(n);
	struct device *dev = p->device;

	get_device(dev);
}

static void klist_children_put(struct klist_node *n)
{
	struct device_private *p = to_device_private_parent(n);
	struct device *dev = p->device;

	put_device(dev);
}

/**
 * device_initialize - init device structure.
 * @dev: device.
 *
 * This prepares the device for use by other layers by initializing
 * its fields.
 * It is the first half of device_register(), if called by
 * that function, though it can also be called separately, so one
 * may use @dev's fields. In particular, get_device()/put_device()
 * may be used for reference counting of @dev after calling this
 * function.
 *
 * All fields in @dev must be initialized by the caller to 0, except
 * for those explicitly set to some other value.  The simplest
 * approach is to use kzalloc() to allocate the structure containing
 * @dev.
 *
 * NOTE: Use put_device() to give up your reference instead of freeing
 * @dev directly once you have called this function.
 */
void device_initialize(struct device *dev)
{
	dev->kobj.kset = devices_kset;
	kobject_init(&dev->kobj, &device_ktype);
	INIT_LIST_HEAD(&dev->dma_pools);
	mutex_init(&dev->mutex);
	lockdep_set_novalidate_class(&dev->mutex);
	spin_lock_init(&dev->devres_lock);
	INIT_LIST_HEAD(&dev->devres_head);
	device_pm_init(dev);
	set_dev_node(dev, -1);
#ifdef CONFIG_GENERIC_MSI_IRQ
	INIT_LIST_HEAD(&dev->msi_list);
#endif
	INIT_LIST_HEAD(&dev->links.consumers);
	INIT_LIST_HEAD(&dev->links.suppliers);
	INIT_LIST_HEAD(&dev->links.needs_suppliers);
	INIT_LIST_HEAD(&dev->links.defer_sync);
	dev->links.status = DL_DEV_NO_DRIVER;
}
EXPORT_SYMBOL_GPL(device_initialize);

struct kobject *virtual_device_parent(struct device *dev)
{
	static struct kobject *virtual_dir = NULL;

	if (!virtual_dir)
		virtual_dir = kobject_create_and_add("virtual",
						     &devices_kset->kobj);

	return virtual_dir;
}

struct class_dir {
	struct kobject kobj;
	struct class *class;
};

#define to_class_dir(obj) container_of(obj, struct class_dir, kobj)

static void class_dir_release(struct kobject *kobj)
{
	struct class_dir *dir = to_class_dir(kobj);
	kfree(dir);
}

static const
struct kobj_ns_type_operations *class_dir_child_ns_type(struct kobject *kobj)
{
	struct class_dir *dir = to_class_dir(kobj);
	return dir->class->ns_type;
}

static struct kobj_type class_dir_ktype = {
	.release	= class_dir_release,
	.sysfs_ops	= &kobj_sysfs_ops,
	.child_ns_type	= class_dir_child_ns_type
};

static struct kobject *
class_dir_create_and_add(struct class *class, struct kobject *parent_kobj)
{
	struct class_dir *dir;
	int retval;

	dir = kzalloc(sizeof(*dir), GFP_KERNEL);
	if (!dir)
		return ERR_PTR(-ENOMEM);

	dir->class = class;
	kobject_init(&dir->kobj, &class_dir_ktype);

	dir->kobj.kset = &class->p->glue_dirs;

	retval = kobject_add(&dir->kobj, parent_kobj, "%s", class->name);
	if (retval < 0) {
		kobject_put(&dir->kobj);
		return ERR_PTR(retval);
	}
	return &dir->kobj;
}

static DEFINE_MUTEX(gdp_mutex);

static struct kobject *get_device_parent(struct device *dev,
					 struct device *parent)
{
	if (dev->class) {
		struct kobject *kobj = NULL;
		struct kobject *parent_kobj;
		struct kobject *k;

#ifdef CONFIG_BLOCK
		/* block disks show up in /sys/block */
		if (sysfs_deprecated && dev->class == &block_class) {
			if (parent && parent->class == &block_class)
				return &parent->kobj;
			return &block_class.p->subsys.kobj;
		}
#endif

		/*
		 * If we have no parent, we live in "virtual".
		 * Class-devices with a non class-device as parent, live
		 * in a "glue" directory to prevent namespace collisions.
		 */
		if (parent == NULL)
			parent_kobj = virtual_device_parent(dev);
		else if (parent->class && !dev->class->ns_type)
			return &parent->kobj;
		else
			parent_kobj = &parent->kobj;

		mutex_lock(&gdp_mutex);

		/* find our class-directory at the parent and reference it */
		spin_lock(&dev->class->p->glue_dirs.list_lock);
		list_for_each_entry(k, &dev->class->p->glue_dirs.list, entry)
			if (k->parent == parent_kobj) {
				kobj = kobject_get(k);
				break;
			}
		spin_unlock(&dev->class->p->glue_dirs.list_lock);
		if (kobj) {
			mutex_unlock(&gdp_mutex);
			return kobj;
		}

		/* or create a new class-directory at the parent device */
		k = class_dir_create_and_add(dev->class, parent_kobj);
		/* do not emit an uevent for this simple "glue" directory */
		mutex_unlock(&gdp_mutex);
		return k;
	}

	/* subsystems can specify a default root directory for their devices */
	if (!parent && dev->bus && dev->bus->dev_root)
		return &dev->bus->dev_root->kobj;

	if (parent)
		return &parent->kobj;
	return NULL;
}

static inline bool live_in_glue_dir(struct kobject *kobj,
				    struct device *dev)
{
	if (!kobj || !dev->class ||
	    kobj->kset != &dev->class->p->glue_dirs)
		return false;
	return true;
}

static inline struct kobject *get_glue_dir(struct device *dev)
{
	return dev->kobj.parent;
}

/*
 * make sure cleaning up dir as the last step, we need to make
 * sure .release handler of kobject is run with holding the
 * global lock
 */
static void cleanup_glue_dir(struct device *dev, struct kobject *glue_dir)
{
	unsigned int ref;

	/* see if we live in a "glue" directory */
	if (!live_in_glue_dir(glue_dir, dev))
		return;

	mutex_lock(&gdp_mutex);
	/**
	 * There is a race condition between removing glue directory
	 * and adding a new device under the glue directory.
	 *
	 * CPU1:                                         CPU2:
	 *
	 * device_add()
	 *   get_device_parent()
	 *     class_dir_create_and_add()
	 *       kobject_add_internal()
	 *         create_dir()    // create glue_dir
	 *
	 *                                               device_add()
	 *                                                 get_device_parent()
	 *                                                   kobject_get() // get glue_dir
	 *
	 * device_del()
	 *   cleanup_glue_dir()
	 *     kobject_del(glue_dir)
	 *
	 *                                               kobject_add()
	 *                                                 kobject_add_internal()
	 *                                                   create_dir() // in glue_dir
	 *                                                     sysfs_create_dir_ns()
	 *                                                       kernfs_create_dir_ns(sd)
	 *
	 *       sysfs_remove_dir() // glue_dir->sd=NULL
	 *       sysfs_put()        // free glue_dir->sd
	 *
	 *                                                         // sd is freed
	 *                                                         kernfs_new_node(sd)
	 *                                                           kernfs_get(glue_dir)
	 *                                                           kernfs_add_one()
	 *                                                           kernfs_put()
	 *
	 * Before CPU1 remove last child device under glue dir, if CPU2 add
	 * a new device under glue dir, the glue_dir kobject reference count
	 * will be increase to 2 in kobject_get(k). And CPU2 has been called
	 * kernfs_create_dir_ns(). Meanwhile, CPU1 call sysfs_remove_dir()
	 * and sysfs_put(). This result in glue_dir->sd is freed.
	 *
	 * Then the CPU2 will see a stale "empty" but still potentially used
	 * glue dir around in kernfs_new_node().
	 *
	 * In order to avoid this happening, we also should make sure that
	 * kernfs_node for glue_dir is released in CPU1 only when refcount
	 * for glue_dir kobj is 1.
	 */
	ref = kref_read(&glue_dir->kref);
	if (!kobject_has_children(glue_dir) && !--ref)
		kobject_del(glue_dir);
	kobject_put(glue_dir);
	mutex_unlock(&gdp_mutex);
}

static int device_add_class_symlinks(struct device *dev)
{
	struct device_node *of_node = dev_of_node(dev);
	int error;

	if (of_node) {
		error = sysfs_create_link(&dev->kobj, of_node_kobj(of_node), "of_node");
		if (error)
			dev_warn(dev, "Error %d creating of_node link\n",error);
		/* An error here doesn't warrant bringing down the device */
	}

	if (!dev->class)
		return 0;

	error = sysfs_create_link(&dev->kobj,
				  &dev->class->p->subsys.kobj,
				  "subsystem");
	if (error)
		goto out_devnode;

	if (dev->parent && device_is_not_partition(dev)) {
		error = sysfs_create_link(&dev->kobj, &dev->parent->kobj,
					  "device");
		if (error)
			goto out_subsys;
	}

#ifdef CONFIG_BLOCK
	/* /sys/block has directories and does not need symlinks */
	if (sysfs_deprecated && dev->class == &block_class)
		return 0;
#endif

	/* link in the class directory pointing to the device */
	error = sysfs_create_link(&dev->class->p->subsys.kobj,
				  &dev->kobj, dev_name(dev));
	if (error)
		goto out_device;

	return 0;

out_device:
	sysfs_remove_link(&dev->kobj, "device");

out_subsys:
	sysfs_remove_link(&dev->kobj, "subsystem");
out_devnode:
	sysfs_remove_link(&dev->kobj, "of_node");
	return error;
}

static void device_remove_class_symlinks(struct device *dev)
{
	if (dev_of_node(dev))
		sysfs_remove_link(&dev->kobj, "of_node");

	if (!dev->class)
		return;

	if (dev->parent && device_is_not_partition(dev))
		sysfs_remove_link(&dev->kobj, "device");
	sysfs_remove_link(&dev->kobj, "subsystem");
#ifdef CONFIG_BLOCK
	if (sysfs_deprecated && dev->class == &block_class)
		return;
#endif
	sysfs_delete_link(&dev->class->p->subsys.kobj, &dev->kobj, dev_name(dev));
}

/**
 * dev_set_name - set a device name
 * @dev: device
 * @fmt: format string for the device's name
 */
int dev_set_name(struct device *dev, const char *fmt, ...)
{
	va_list vargs;
	int err;

	va_start(vargs, fmt);
	err = kobject_set_name_vargs(&dev->kobj, fmt, vargs);
	va_end(vargs);
	return err;
}
EXPORT_SYMBOL_GPL(dev_set_name);

/**
 * device_to_dev_kobj - select a /sys/dev/ directory for the device
 * @dev: device
 *
 * By default we select char/ for new entries.  Setting class->dev_obj
 * to NULL prevents an entry from being created.  class->dev_kobj must
 * be set (or cleared) before any devices are registered to the class
 * otherwise device_create_sys_dev_entry() and
 * device_remove_sys_dev_entry() will disagree about the presence of
 * the link.
 */
static struct kobject *device_to_dev_kobj(struct device *dev)
{
	struct kobject *kobj;

	if (dev->class)
		kobj = dev->class->dev_kobj;
	else
		kobj = sysfs_dev_char_kobj;

	return kobj;
}

static int device_create_sys_dev_entry(struct device *dev)
{
	struct kobject *kobj = device_to_dev_kobj(dev);
	int error = 0;
	char devt_str[15];

	if (kobj) {
		format_dev_t(devt_str, dev->devt);
		error = sysfs_create_link(kobj, &dev->kobj, devt_str);
	}

	return error;
}

static void device_remove_sys_dev_entry(struct device *dev)
{
	struct kobject *kobj = device_to_dev_kobj(dev);
	char devt_str[15];

	if (kobj) {
		format_dev_t(devt_str, dev->devt);
		sysfs_remove_link(kobj, devt_str);
	}
}

static int device_private_init(struct device *dev)
{
	dev->p = kzalloc(sizeof(*dev->p), GFP_KERNEL);
	if (!dev->p)
		return -ENOMEM;
	dev->p->device = dev;
	klist_init(&dev->p->klist_children, klist_children_get,
		   klist_children_put);
	INIT_LIST_HEAD(&dev->p->deferred_probe);
	return 0;
}

/**
 * device_add - add device to device hierarchy.
 * @dev: device.
 *
 * This is part 2 of device_register(), though may be called
 * separately _iff_ device_initialize() has been called separately.
 *
 * This adds @dev to the kobject hierarchy via kobject_add(), adds it
 * to the global and sibling lists for the device, then
 * adds it to the other relevant subsystems of the driver model.
 *
 * Do not call this routine or device_register() more than once for
 * any device structure.  The driver model core is not designed to work
 * with devices that get unregistered and then spring back to life.
 * (Among other things, it's very hard to guarantee that all references
 * to the previous incarnation of @dev have been dropped.)  Allocate
 * and register a fresh new struct device instead.
 *
 * NOTE: _Never_ directly free @dev after calling this function, even
 * if it returned an error! Always use put_device() to give up your
 * reference instead.
 */
int device_add(struct device *dev)
{
	struct device *parent;
	struct kobject *kobj;
	struct class_interface *class_intf;
	int error = -EINVAL, fw_ret;
	struct kobject *glue_dir = NULL;

	dev = get_device(dev);
	if (!dev)
		goto done;

	if (!dev->p) {
		error = device_private_init(dev);
		if (error)
			goto done;
	}

	/*
	 * for statically allocated devices, which should all be converted
	 * some day, we need to initialize the name. We prevent reading back
	 * the name, and force the use of dev_name()
	 */
	if (dev->init_name) {
		dev_set_name(dev, "%s", dev->init_name);
		dev->init_name = NULL;
	}

	/* subsystems can specify simple device enumeration */
	if (!dev_name(dev) && dev->bus && dev->bus->dev_name)
		dev_set_name(dev, "%s%u", dev->bus->dev_name, dev->id);

	if (!dev_name(dev)) {
		error = -EINVAL;
		goto name_error;
	}

	pr_debug("device: '%s': %s\n", dev_name(dev), __func__);

	parent = get_device(dev->parent);
	kobj = get_device_parent(dev, parent);
	if (IS_ERR(kobj)) {
		error = PTR_ERR(kobj);
		goto parent_error;
	}
	if (kobj)
		dev->kobj.parent = kobj;

	/* use parent numa_node */
	if (parent && (dev_to_node(dev) == NUMA_NO_NODE))
		set_dev_node(dev, dev_to_node(parent));

	/* first, register with generic layer. */
	/* we require the name to be set before, and pass NULL */
	error = kobject_add(&dev->kobj, dev->kobj.parent, NULL);
	if (error) {
		glue_dir = get_glue_dir(dev);
		goto Error;
	}

	/* notify platform of device entry */
	if (platform_notify)
		platform_notify(dev);

	error = device_create_file(dev, &dev_attr_uevent);
	if (error)
		goto attrError;

	error = device_add_class_symlinks(dev);
	if (error)
		goto SymlinkError;
	error = device_add_attrs(dev);
	if (error)
		goto AttrsError;
	error = bus_add_device(dev);
	if (error)
		goto BusError;
	error = dpm_sysfs_add(dev);
	if (error)
		goto DPMError;
	device_pm_add(dev);

	if (MAJOR(dev->devt)) {
		error = device_create_file(dev, &dev_attr_dev);
		if (error)
			goto DevAttrError;

		error = device_create_sys_dev_entry(dev);
		if (error)
			goto SysEntryError;

		devtmpfs_create_node(dev);
	}

	/* Notify clients of device addition.  This call must come
	 * after dpm_sysfs_add() and before kobject_uevent().
	 */
	if (dev->bus)
		blocking_notifier_call_chain(&dev->bus->p->bus_notifier,
					     BUS_NOTIFY_ADD_DEVICE, dev);

	kobject_uevent(&dev->kobj, KOBJ_ADD);

	if (dev->fwnode && !dev->fwnode->dev)
		dev->fwnode->dev = dev;

	/*
	 * Check if any of the other devices (consumers) have been waiting for
	 * this device (supplier) to be added so that they can create a device
	 * link to it.
	 *
	 * This needs to happen after device_pm_add() because device_link_add()
	 * requires the supplier be registered before it's called.
	 *
	 * But this also needs to happe before bus_probe_device() to make sure
	 * waiting consumers can link to it before the driver is bound to the
	 * device and the driver sync_state callback is called for this device.
	 */
	device_link_add_missing_supplier_links();

<<<<<<< HEAD
	if (fwnode_has_op(dev->fwnode, add_links)
	    && fwnode_call_int_op(dev->fwnode, add_links, dev))
		device_link_wait_for_supplier(dev);
=======
	if (fwnode_has_op(dev->fwnode, add_links)) {
		fw_ret = fwnode_call_int_op(dev->fwnode, add_links, dev);
		if (fw_ret == -ENODEV)
			device_link_wait_for_mandatory_supplier(dev);
		else if (fw_ret)
			device_link_wait_for_optional_supplier(dev);
	}
>>>>>>> 146c22ec

	bus_probe_device(dev);
	if (parent)
		klist_add_tail(&dev->p->knode_parent,
			       &parent->p->klist_children);

	if (dev->class) {
		mutex_lock(&dev->class->p->mutex);
		/* tie the class to the device */
		klist_add_tail(&dev->knode_class,
			       &dev->class->p->klist_devices);

		/* notify any interfaces that the device is here */
		list_for_each_entry(class_intf,
				    &dev->class->p->interfaces, node)
			if (class_intf->add_dev)
				class_intf->add_dev(dev, class_intf);
		mutex_unlock(&dev->class->p->mutex);
	}
done:
	put_device(dev);
	return error;
 SysEntryError:
	if (MAJOR(dev->devt))
		device_remove_file(dev, &dev_attr_dev);
 DevAttrError:
	device_pm_remove(dev);
	dpm_sysfs_remove(dev);
 DPMError:
	bus_remove_device(dev);
 BusError:
	device_remove_attrs(dev);
 AttrsError:
	device_remove_class_symlinks(dev);
 SymlinkError:
	device_remove_file(dev, &dev_attr_uevent);
 attrError:
	kobject_uevent(&dev->kobj, KOBJ_REMOVE);
	glue_dir = get_glue_dir(dev);
	kobject_del(&dev->kobj);
 Error:
	cleanup_glue_dir(dev, glue_dir);
parent_error:
	put_device(parent);
name_error:
	kfree(dev->p);
	dev->p = NULL;
	goto done;
}
EXPORT_SYMBOL_GPL(device_add);

/**
 * device_register - register a device with the system.
 * @dev: pointer to the device structure
 *
 * This happens in two clean steps - initialize the device
 * and add it to the system. The two steps can be called
 * separately, but this is the easiest and most common.
 * I.e. you should only call the two helpers separately if
 * have a clearly defined need to use and refcount the device
 * before it is added to the hierarchy.
 *
 * For more information, see the kerneldoc for device_initialize()
 * and device_add().
 *
 * NOTE: _Never_ directly free @dev after calling this function, even
 * if it returned an error! Always use put_device() to give up the
 * reference initialized in this function instead.
 */
int device_register(struct device *dev)
{
	device_initialize(dev);
	return device_add(dev);
}
EXPORT_SYMBOL_GPL(device_register);

/**
 * get_device - increment reference count for device.
 * @dev: device.
 *
 * This simply forwards the call to kobject_get(), though
 * we do take care to provide for the case that we get a NULL
 * pointer passed in.
 */
struct device *get_device(struct device *dev)
{
	return dev ? kobj_to_dev(kobject_get(&dev->kobj)) : NULL;
}
EXPORT_SYMBOL_GPL(get_device);

/**
 * put_device - decrement reference count.
 * @dev: device in question.
 */
void put_device(struct device *dev)
{
	/* might_sleep(); */
	if (dev)
		kobject_put(&dev->kobj);
}
EXPORT_SYMBOL_GPL(put_device);

bool kill_device(struct device *dev)
{
	/*
	 * Require the device lock and set the "dead" flag to guarantee that
	 * the update behavior is consistent with the other bitfields near
	 * it and that we cannot have an asynchronous probe routine trying
	 * to run while we are tearing out the bus/class/sysfs from
	 * underneath the device.
	 */
	lockdep_assert_held(&dev->mutex);

	if (dev->p->dead)
		return false;
	dev->p->dead = true;
	return true;
}
EXPORT_SYMBOL_GPL(kill_device);

/**
 * device_del - delete device from system.
 * @dev: device.
 *
 * This is the first part of the device unregistration
 * sequence. This removes the device from the lists we control
 * from here, has it removed from the other driver model
 * subsystems it was added to in device_add(), and removes it
 * from the kobject hierarchy.
 *
 * NOTE: this should be called manually _iff_ device_add() was
 * also called manually.
 */
void device_del(struct device *dev)
{
	struct device *parent = dev->parent;
	struct kobject *glue_dir = NULL;
	struct class_interface *class_intf;

	device_lock(dev);
	kill_device(dev);
	device_unlock(dev);

	if (dev->fwnode && dev->fwnode->dev == dev)
		dev->fwnode->dev = NULL;

	/* Notify clients of device removal.  This call must come
	 * before dpm_sysfs_remove().
	 */
	if (dev->bus)
		blocking_notifier_call_chain(&dev->bus->p->bus_notifier,
					     BUS_NOTIFY_DEL_DEVICE, dev);

	dpm_sysfs_remove(dev);
	if (parent)
		klist_del(&dev->p->knode_parent);
	if (MAJOR(dev->devt)) {
		devtmpfs_delete_node(dev);
		device_remove_sys_dev_entry(dev);
		device_remove_file(dev, &dev_attr_dev);
	}
	if (dev->class) {
		device_remove_class_symlinks(dev);

		mutex_lock(&dev->class->p->mutex);
		/* notify any interfaces that the device is now gone */
		list_for_each_entry(class_intf,
				    &dev->class->p->interfaces, node)
			if (class_intf->remove_dev)
				class_intf->remove_dev(dev, class_intf);
		/* remove the device from the class list */
		klist_del(&dev->knode_class);
		mutex_unlock(&dev->class->p->mutex);
	}
	device_remove_file(dev, &dev_attr_uevent);
	device_remove_attrs(dev);
	bus_remove_device(dev);
	device_pm_remove(dev);
	driver_deferred_probe_del(dev);
	device_remove_properties(dev);
	device_links_purge(dev);

	/* Notify the platform of the removal, in case they
	 * need to do anything...
	 */
	if (platform_notify_remove)
		platform_notify_remove(dev);
	if (dev->bus)
		blocking_notifier_call_chain(&dev->bus->p->bus_notifier,
					     BUS_NOTIFY_REMOVED_DEVICE, dev);
	kobject_uevent(&dev->kobj, KOBJ_REMOVE);
	glue_dir = get_glue_dir(dev);
	kobject_del(&dev->kobj);
	cleanup_glue_dir(dev, glue_dir);
	put_device(parent);
}
EXPORT_SYMBOL_GPL(device_del);

/**
 * device_unregister - unregister device from system.
 * @dev: device going away.
 *
 * We do this in two parts, like we do device_register(). First,
 * we remove it from all the subsystems with device_del(), then
 * we decrement the reference count via put_device(). If that
 * is the final reference count, the device will be cleaned up
 * via device_release() above. Otherwise, the structure will
 * stick around until the final reference to the device is dropped.
 */
void device_unregister(struct device *dev)
{
	pr_debug("device: '%s': %s\n", dev_name(dev), __func__);
	device_del(dev);
	put_device(dev);
}
EXPORT_SYMBOL_GPL(device_unregister);

static struct device *prev_device(struct klist_iter *i)
{
	struct klist_node *n = klist_prev(i);
	struct device *dev = NULL;
	struct device_private *p;

	if (n) {
		p = to_device_private_parent(n);
		dev = p->device;
	}
	return dev;
}

static struct device *next_device(struct klist_iter *i)
{
	struct klist_node *n = klist_next(i);
	struct device *dev = NULL;
	struct device_private *p;

	if (n) {
		p = to_device_private_parent(n);
		dev = p->device;
	}
	return dev;
}

/**
 * device_get_devnode - path of device node file
 * @dev: device
 * @mode: returned file access mode
 * @uid: returned file owner
 * @gid: returned file group
 * @tmp: possibly allocated string
 *
 * Return the relative path of a possible device node.
 * Non-default names may need to allocate a memory to compose
 * a name. This memory is returned in tmp and needs to be
 * freed by the caller.
 */
const char *device_get_devnode(struct device *dev,
			       umode_t *mode, kuid_t *uid, kgid_t *gid,
			       const char **tmp)
{
	char *s;

	*tmp = NULL;

	/* the device type may provide a specific name */
	if (dev->type && dev->type->devnode)
		*tmp = dev->type->devnode(dev, mode, uid, gid);
	if (*tmp)
		return *tmp;

	/* the class may provide a specific name */
	if (dev->class && dev->class->devnode)
		*tmp = dev->class->devnode(dev, mode);
	if (*tmp)
		return *tmp;

	/* return name without allocation, tmp == NULL */
	if (strchr(dev_name(dev), '!') == NULL)
		return dev_name(dev);

	/* replace '!' in the name with '/' */
	s = kstrdup(dev_name(dev), GFP_KERNEL);
	if (!s)
		return NULL;
	strreplace(s, '!', '/');
	return *tmp = s;
}

/**
 * device_for_each_child - device child iterator.
 * @parent: parent struct device.
 * @fn: function to be called for each device.
 * @data: data for the callback.
 *
 * Iterate over @parent's child devices, and call @fn for each,
 * passing it @data.
 *
 * We check the return of @fn each time. If it returns anything
 * other than 0, we break out and return that value.
 */
int device_for_each_child(struct device *parent, void *data,
			  int (*fn)(struct device *dev, void *data))
{
	struct klist_iter i;
	struct device *child;
	int error = 0;

	if (!parent->p)
		return 0;

	klist_iter_init(&parent->p->klist_children, &i);
	while (!error && (child = next_device(&i)))
		error = fn(child, data);
	klist_iter_exit(&i);
	return error;
}
EXPORT_SYMBOL_GPL(device_for_each_child);

/**
 * device_for_each_child_reverse - device child iterator in reversed order.
 * @parent: parent struct device.
 * @fn: function to be called for each device.
 * @data: data for the callback.
 *
 * Iterate over @parent's child devices, and call @fn for each,
 * passing it @data.
 *
 * We check the return of @fn each time. If it returns anything
 * other than 0, we break out and return that value.
 */
int device_for_each_child_reverse(struct device *parent, void *data,
				  int (*fn)(struct device *dev, void *data))
{
	struct klist_iter i;
	struct device *child;
	int error = 0;

	if (!parent->p)
		return 0;

	klist_iter_init(&parent->p->klist_children, &i);
	while ((child = prev_device(&i)) && !error)
		error = fn(child, data);
	klist_iter_exit(&i);
	return error;
}
EXPORT_SYMBOL_GPL(device_for_each_child_reverse);

/**
 * device_find_child - device iterator for locating a particular device.
 * @parent: parent struct device
 * @match: Callback function to check device
 * @data: Data to pass to match function
 *
 * This is similar to the device_for_each_child() function above, but it
 * returns a reference to a device that is 'found' for later use, as
 * determined by the @match callback.
 *
 * The callback should return 0 if the device doesn't match and non-zero
 * if it does.  If the callback returns non-zero and a reference to the
 * current device can be obtained, this function will return to the caller
 * and not iterate over any more devices.
 *
 * NOTE: you will need to drop the reference with put_device() after use.
 */
struct device *device_find_child(struct device *parent, void *data,
				 int (*match)(struct device *dev, void *data))
{
	struct klist_iter i;
	struct device *child;

	if (!parent)
		return NULL;

	klist_iter_init(&parent->p->klist_children, &i);
	while ((child = next_device(&i)))
		if (match(child, data) && get_device(child))
			break;
	klist_iter_exit(&i);
	return child;
}
EXPORT_SYMBOL_GPL(device_find_child);

int __init devices_init(void)
{
	devices_kset = kset_create_and_add("devices", &device_uevent_ops, NULL);
	if (!devices_kset)
		return -ENOMEM;
	dev_kobj = kobject_create_and_add("dev", NULL);
	if (!dev_kobj)
		goto dev_kobj_err;
	sysfs_dev_block_kobj = kobject_create_and_add("block", dev_kobj);
	if (!sysfs_dev_block_kobj)
		goto block_kobj_err;
	sysfs_dev_char_kobj = kobject_create_and_add("char", dev_kobj);
	if (!sysfs_dev_char_kobj)
		goto char_kobj_err;

	return 0;

 char_kobj_err:
	kobject_put(sysfs_dev_block_kobj);
 block_kobj_err:
	kobject_put(dev_kobj);
 dev_kobj_err:
	kset_unregister(devices_kset);
	return -ENOMEM;
}

static int device_check_offline(struct device *dev, void *not_used)
{
	int ret;

	ret = device_for_each_child(dev, NULL, device_check_offline);
	if (ret)
		return ret;

	return device_supports_offline(dev) && !dev->offline ? -EBUSY : 0;
}

/**
 * device_offline - Prepare the device for hot-removal.
 * @dev: Device to be put offline.
 *
 * Execute the device bus type's .offline() callback, if present, to prepare
 * the device for a subsequent hot-removal.  If that succeeds, the device must
 * not be used until either it is removed or its bus type's .online() callback
 * is executed.
 *
 * Call under device_hotplug_lock.
 */
int device_offline(struct device *dev)
{
	int ret;

	if (dev->offline_disabled)
		return -EPERM;

	ret = device_for_each_child(dev, NULL, device_check_offline);
	if (ret)
		return ret;

	device_lock(dev);
	if (device_supports_offline(dev)) {
		if (dev->offline) {
			ret = 1;
		} else {
			ret = dev->bus->offline(dev);
			if (!ret) {
				kobject_uevent(&dev->kobj, KOBJ_OFFLINE);
				dev->offline = true;
			}
		}
	}
	device_unlock(dev);

	return ret;
}

/**
 * device_online - Put the device back online after successful device_offline().
 * @dev: Device to be put back online.
 *
 * If device_offline() has been successfully executed for @dev, but the device
 * has not been removed subsequently, execute its bus type's .online() callback
 * to indicate that the device can be used again.
 *
 * Call under device_hotplug_lock.
 */
int device_online(struct device *dev)
{
	int ret = 0;

	device_lock(dev);
	if (device_supports_offline(dev)) {
		if (dev->offline) {
			ret = dev->bus->online(dev);
			if (!ret) {
				kobject_uevent(&dev->kobj, KOBJ_ONLINE);
				dev->offline = false;
			}
		} else {
			ret = 1;
		}
	}
	device_unlock(dev);

	return ret;
}

struct root_device {
	struct device dev;
	struct module *owner;
};

static inline struct root_device *to_root_device(struct device *d)
{
	return container_of(d, struct root_device, dev);
}

static void root_device_release(struct device *dev)
{
	kfree(to_root_device(dev));
}

/**
 * __root_device_register - allocate and register a root device
 * @name: root device name
 * @owner: owner module of the root device, usually THIS_MODULE
 *
 * This function allocates a root device and registers it
 * using device_register(). In order to free the returned
 * device, use root_device_unregister().
 *
 * Root devices are dummy devices which allow other devices
 * to be grouped under /sys/devices. Use this function to
 * allocate a root device and then use it as the parent of
 * any device which should appear under /sys/devices/{name}
 *
 * The /sys/devices/{name} directory will also contain a
 * 'module' symlink which points to the @owner directory
 * in sysfs.
 *
 * Returns &struct device pointer on success, or ERR_PTR() on error.
 *
 * Note: You probably want to use root_device_register().
 */
struct device *__root_device_register(const char *name, struct module *owner)
{
	struct root_device *root;
	int err = -ENOMEM;

	root = kzalloc(sizeof(struct root_device), GFP_KERNEL);
	if (!root)
		return ERR_PTR(err);

	err = dev_set_name(&root->dev, "%s", name);
	if (err) {
		kfree(root);
		return ERR_PTR(err);
	}

	root->dev.release = root_device_release;

	err = device_register(&root->dev);
	if (err) {
		put_device(&root->dev);
		return ERR_PTR(err);
	}

#ifdef CONFIG_MODULES	/* gotta find a "cleaner" way to do this */
	if (owner) {
		struct module_kobject *mk = &owner->mkobj;

		err = sysfs_create_link(&root->dev.kobj, &mk->kobj, "module");
		if (err) {
			device_unregister(&root->dev);
			return ERR_PTR(err);
		}
		root->owner = owner;
	}
#endif

	return &root->dev;
}
EXPORT_SYMBOL_GPL(__root_device_register);

/**
 * root_device_unregister - unregister and free a root device
 * @dev: device going away
 *
 * This function unregisters and cleans up a device that was created by
 * root_device_register().
 */
void root_device_unregister(struct device *dev)
{
	struct root_device *root = to_root_device(dev);

	if (root->owner)
		sysfs_remove_link(&root->dev.kobj, "module");

	device_unregister(dev);
}
EXPORT_SYMBOL_GPL(root_device_unregister);


static void device_create_release(struct device *dev)
{
	pr_debug("device: '%s': %s\n", dev_name(dev), __func__);
	kfree(dev);
}

static __printf(6, 0) struct device *
device_create_groups_vargs(struct class *class, struct device *parent,
			   dev_t devt, void *drvdata,
			   const struct attribute_group **groups,
			   const char *fmt, va_list args)
{
	struct device *dev = NULL;
	int retval = -ENODEV;

	if (class == NULL || IS_ERR(class))
		goto error;

	dev = kzalloc(sizeof(*dev), GFP_KERNEL);
	if (!dev) {
		retval = -ENOMEM;
		goto error;
	}

	device_initialize(dev);
	dev->devt = devt;
	dev->class = class;
	dev->parent = parent;
	dev->groups = groups;
	dev->release = device_create_release;
	dev_set_drvdata(dev, drvdata);

	retval = kobject_set_name_vargs(&dev->kobj, fmt, args);
	if (retval)
		goto error;

	retval = device_add(dev);
	if (retval)
		goto error;

	return dev;

error:
	put_device(dev);
	return ERR_PTR(retval);
}

/**
 * device_create_vargs - creates a device and registers it with sysfs
 * @class: pointer to the struct class that this device should be registered to
 * @parent: pointer to the parent struct device of this new device, if any
 * @devt: the dev_t for the char device to be added
 * @drvdata: the data to be added to the device for callbacks
 * @fmt: string for the device's name
 * @args: va_list for the device's name
 *
 * This function can be used by char device classes.  A struct device
 * will be created in sysfs, registered to the specified class.
 *
 * A "dev" file will be created, showing the dev_t for the device, if
 * the dev_t is not 0,0.
 * If a pointer to a parent struct device is passed in, the newly created
 * struct device will be a child of that device in sysfs.
 * The pointer to the struct device will be returned from the call.
 * Any further sysfs files that might be required can be created using this
 * pointer.
 *
 * Returns &struct device pointer on success, or ERR_PTR() on error.
 *
 * Note: the struct class passed to this function must have previously
 * been created with a call to class_create().
 */
struct device *device_create_vargs(struct class *class, struct device *parent,
				   dev_t devt, void *drvdata, const char *fmt,
				   va_list args)
{
	return device_create_groups_vargs(class, parent, devt, drvdata, NULL,
					  fmt, args);
}
EXPORT_SYMBOL_GPL(device_create_vargs);

/**
 * device_create - creates a device and registers it with sysfs
 * @class: pointer to the struct class that this device should be registered to
 * @parent: pointer to the parent struct device of this new device, if any
 * @devt: the dev_t for the char device to be added
 * @drvdata: the data to be added to the device for callbacks
 * @fmt: string for the device's name
 *
 * This function can be used by char device classes.  A struct device
 * will be created in sysfs, registered to the specified class.
 *
 * A "dev" file will be created, showing the dev_t for the device, if
 * the dev_t is not 0,0.
 * If a pointer to a parent struct device is passed in, the newly created
 * struct device will be a child of that device in sysfs.
 * The pointer to the struct device will be returned from the call.
 * Any further sysfs files that might be required can be created using this
 * pointer.
 *
 * Returns &struct device pointer on success, or ERR_PTR() on error.
 *
 * Note: the struct class passed to this function must have previously
 * been created with a call to class_create().
 */
struct device *device_create(struct class *class, struct device *parent,
			     dev_t devt, void *drvdata, const char *fmt, ...)
{
	va_list vargs;
	struct device *dev;

	va_start(vargs, fmt);
	dev = device_create_vargs(class, parent, devt, drvdata, fmt, vargs);
	va_end(vargs);
	return dev;
}
EXPORT_SYMBOL_GPL(device_create);

/**
 * device_create_with_groups - creates a device and registers it with sysfs
 * @class: pointer to the struct class that this device should be registered to
 * @parent: pointer to the parent struct device of this new device, if any
 * @devt: the dev_t for the char device to be added
 * @drvdata: the data to be added to the device for callbacks
 * @groups: NULL-terminated list of attribute groups to be created
 * @fmt: string for the device's name
 *
 * This function can be used by char device classes.  A struct device
 * will be created in sysfs, registered to the specified class.
 * Additional attributes specified in the groups parameter will also
 * be created automatically.
 *
 * A "dev" file will be created, showing the dev_t for the device, if
 * the dev_t is not 0,0.
 * If a pointer to a parent struct device is passed in, the newly created
 * struct device will be a child of that device in sysfs.
 * The pointer to the struct device will be returned from the call.
 * Any further sysfs files that might be required can be created using this
 * pointer.
 *
 * Returns &struct device pointer on success, or ERR_PTR() on error.
 *
 * Note: the struct class passed to this function must have previously
 * been created with a call to class_create().
 */
struct device *device_create_with_groups(struct class *class,
					 struct device *parent, dev_t devt,
					 void *drvdata,
					 const struct attribute_group **groups,
					 const char *fmt, ...)
{
	va_list vargs;
	struct device *dev;

	va_start(vargs, fmt);
	dev = device_create_groups_vargs(class, parent, devt, drvdata, groups,
					 fmt, vargs);
	va_end(vargs);
	return dev;
}
EXPORT_SYMBOL_GPL(device_create_with_groups);

static int __match_devt(struct device *dev, const void *data)
{
	const dev_t *devt = data;

	return dev->devt == *devt;
}

/**
 * device_destroy - removes a device that was created with device_create()
 * @class: pointer to the struct class that this device was registered with
 * @devt: the dev_t of the device that was previously registered
 *
 * This call unregisters and cleans up a device that was created with a
 * call to device_create().
 */
void device_destroy(struct class *class, dev_t devt)
{
	struct device *dev;

	dev = class_find_device(class, NULL, &devt, __match_devt);
	if (dev) {
		put_device(dev);
		device_unregister(dev);
	}
}
EXPORT_SYMBOL_GPL(device_destroy);

/**
 * device_rename - renames a device
 * @dev: the pointer to the struct device to be renamed
 * @new_name: the new name of the device
 *
 * It is the responsibility of the caller to provide mutual
 * exclusion between two different calls of device_rename
 * on the same device to ensure that new_name is valid and
 * won't conflict with other devices.
 *
 * Note: Don't call this function.  Currently, the networking layer calls this
 * function, but that will change.  The following text from Kay Sievers offers
 * some insight:
 *
 * Renaming devices is racy at many levels, symlinks and other stuff are not
 * replaced atomically, and you get a "move" uevent, but it's not easy to
 * connect the event to the old and new device. Device nodes are not renamed at
 * all, there isn't even support for that in the kernel now.
 *
 * In the meantime, during renaming, your target name might be taken by another
 * driver, creating conflicts. Or the old name is taken directly after you
 * renamed it -- then you get events for the same DEVPATH, before you even see
 * the "move" event. It's just a mess, and nothing new should ever rely on
 * kernel device renaming. Besides that, it's not even implemented now for
 * other things than (driver-core wise very simple) network devices.
 *
 * We are currently about to change network renaming in udev to completely
 * disallow renaming of devices in the same namespace as the kernel uses,
 * because we can't solve the problems properly, that arise with swapping names
 * of multiple interfaces without races. Means, renaming of eth[0-9]* will only
 * be allowed to some other name than eth[0-9]*, for the aforementioned
 * reasons.
 *
 * Make up a "real" name in the driver before you register anything, or add
 * some other attributes for userspace to find the device, or use udev to add
 * symlinks -- but never rename kernel devices later, it's a complete mess. We
 * don't even want to get into that and try to implement the missing pieces in
 * the core. We really have other pieces to fix in the driver core mess. :)
 */
int device_rename(struct device *dev, const char *new_name)
{
	struct kobject *kobj = &dev->kobj;
	char *old_device_name = NULL;
	int error;

	dev = get_device(dev);
	if (!dev)
		return -EINVAL;

	dev_dbg(dev, "renaming to %s\n", new_name);

	old_device_name = kstrdup(dev_name(dev), GFP_KERNEL);
	if (!old_device_name) {
		error = -ENOMEM;
		goto out;
	}

	if (dev->class) {
		error = sysfs_rename_link_ns(&dev->class->p->subsys.kobj,
					     kobj, old_device_name,
					     new_name, kobject_namespace(kobj));
		if (error)
			goto out;
	}

	error = kobject_rename(kobj, new_name);
	if (error)
		goto out;

out:
	put_device(dev);

	kfree(old_device_name);

	return error;
}
EXPORT_SYMBOL_GPL(device_rename);

static int device_move_class_links(struct device *dev,
				   struct device *old_parent,
				   struct device *new_parent)
{
	int error = 0;

	if (old_parent)
		sysfs_remove_link(&dev->kobj, "device");
	if (new_parent)
		error = sysfs_create_link(&dev->kobj, &new_parent->kobj,
					  "device");
	return error;
}

/**
 * device_move - moves a device to a new parent
 * @dev: the pointer to the struct device to be moved
 * @new_parent: the new parent of the device (can be NULL)
 * @dpm_order: how to reorder the dpm_list
 */
int device_move(struct device *dev, struct device *new_parent,
		enum dpm_order dpm_order)
{
	int error;
	struct device *old_parent;
	struct kobject *new_parent_kobj;

	dev = get_device(dev);
	if (!dev)
		return -EINVAL;

	device_pm_lock();
	new_parent = get_device(new_parent);
	new_parent_kobj = get_device_parent(dev, new_parent);
	if (IS_ERR(new_parent_kobj)) {
		error = PTR_ERR(new_parent_kobj);
		put_device(new_parent);
		goto out;
	}

	pr_debug("device: '%s': %s: moving to '%s'\n", dev_name(dev),
		 __func__, new_parent ? dev_name(new_parent) : "<NULL>");
	error = kobject_move(&dev->kobj, new_parent_kobj);
	if (error) {
		cleanup_glue_dir(dev, new_parent_kobj);
		put_device(new_parent);
		goto out;
	}
	old_parent = dev->parent;
	dev->parent = new_parent;
	if (old_parent)
		klist_remove(&dev->p->knode_parent);
	if (new_parent) {
		klist_add_tail(&dev->p->knode_parent,
			       &new_parent->p->klist_children);
		set_dev_node(dev, dev_to_node(new_parent));
	}

	if (dev->class) {
		error = device_move_class_links(dev, old_parent, new_parent);
		if (error) {
			/* We ignore errors on cleanup since we're hosed anyway... */
			device_move_class_links(dev, new_parent, old_parent);
			if (!kobject_move(&dev->kobj, &old_parent->kobj)) {
				if (new_parent)
					klist_remove(&dev->p->knode_parent);
				dev->parent = old_parent;
				if (old_parent) {
					klist_add_tail(&dev->p->knode_parent,
						       &old_parent->p->klist_children);
					set_dev_node(dev, dev_to_node(old_parent));
				}
			}
			cleanup_glue_dir(dev, new_parent_kobj);
			put_device(new_parent);
			goto out;
		}
	}
	switch (dpm_order) {
	case DPM_ORDER_NONE:
		break;
	case DPM_ORDER_DEV_AFTER_PARENT:
		device_pm_move_after(dev, new_parent);
		devices_kset_move_after(dev, new_parent);
		break;
	case DPM_ORDER_PARENT_BEFORE_DEV:
		device_pm_move_before(new_parent, dev);
		devices_kset_move_before(new_parent, dev);
		break;
	case DPM_ORDER_DEV_LAST:
		device_pm_move_last(dev);
		devices_kset_move_last(dev);
		break;
	}

	put_device(old_parent);
out:
	device_pm_unlock();
	put_device(dev);
	return error;
}
EXPORT_SYMBOL_GPL(device_move);

/**
 * device_shutdown - call ->shutdown() on each device to shutdown.
 */
void device_shutdown(void)
{
	struct device *dev, *parent;

	wait_for_device_probe();
	device_block_probing();

	cpufreq_suspend();

	spin_lock(&devices_kset->list_lock);
	/*
	 * Walk the devices list backward, shutting down each in turn.
	 * Beware that device unplug events may also start pulling
	 * devices offline, even as the system is shutting down.
	 */
	while (!list_empty(&devices_kset->list)) {
		dev = list_entry(devices_kset->list.prev, struct device,
				kobj.entry);

		/*
		 * hold reference count of device's parent to
		 * prevent it from being freed because parent's
		 * lock is to be held
		 */
		parent = get_device(dev->parent);
		get_device(dev);
		/*
		 * Make sure the device is off the kset list, in the
		 * event that dev->*->shutdown() doesn't remove it.
		 */
		list_del_init(&dev->kobj.entry);
		spin_unlock(&devices_kset->list_lock);

		/* hold lock to avoid race with probe/release */
		if (parent)
			device_lock(parent);
		device_lock(dev);

		/* Don't allow any more runtime suspends */
		pm_runtime_get_noresume(dev);
		pm_runtime_barrier(dev);

		if (dev->class && dev->class->shutdown_pre) {
			if (initcall_debug)
				dev_info(dev, "shutdown_pre\n");
			dev->class->shutdown_pre(dev);
		}
		if (dev->bus && dev->bus->shutdown) {
			if (initcall_debug)
				dev_info(dev, "shutdown\n");
			dev->bus->shutdown(dev);
		} else if (dev->driver && dev->driver->shutdown) {
			if (initcall_debug)
				dev_info(dev, "shutdown\n");
			dev->driver->shutdown(dev);
		}

		device_unlock(dev);
		if (parent)
			device_unlock(parent);

		put_device(dev);
		put_device(parent);

		spin_lock(&devices_kset->list_lock);
	}
	spin_unlock(&devices_kset->list_lock);
}

/*
 * Device logging functions
 */

#ifdef CONFIG_PRINTK
static int
create_syslog_header(const struct device *dev, char *hdr, size_t hdrlen)
{
	const char *subsys;
	size_t pos = 0;

	if (dev->class)
		subsys = dev->class->name;
	else if (dev->bus)
		subsys = dev->bus->name;
	else
		return 0;

	pos += snprintf(hdr + pos, hdrlen - pos, "SUBSYSTEM=%s", subsys);
	if (pos >= hdrlen)
		goto overflow;

	/*
	 * Add device identifier DEVICE=:
	 *   b12:8         block dev_t
	 *   c127:3        char dev_t
	 *   n8            netdev ifindex
	 *   +sound:card0  subsystem:devname
	 */
	if (MAJOR(dev->devt)) {
		char c;

		if (strcmp(subsys, "block") == 0)
			c = 'b';
		else
			c = 'c';
		pos++;
		pos += snprintf(hdr + pos, hdrlen - pos,
				"DEVICE=%c%u:%u",
				c, MAJOR(dev->devt), MINOR(dev->devt));
	} else if (strcmp(subsys, "net") == 0) {
		struct net_device *net = to_net_dev(dev);

		pos++;
		pos += snprintf(hdr + pos, hdrlen - pos,
				"DEVICE=n%u", net->ifindex);
	} else {
		pos++;
		pos += snprintf(hdr + pos, hdrlen - pos,
				"DEVICE=+%s:%s", subsys, dev_name(dev));
	}

	if (pos >= hdrlen)
		goto overflow;

	return pos;

overflow:
	dev_WARN(dev, "device/subsystem name too long");
	return 0;
}

int dev_vprintk_emit(int level, const struct device *dev,
		     const char *fmt, va_list args)
{
	char hdr[128];
	size_t hdrlen;

	hdrlen = create_syslog_header(dev, hdr, sizeof(hdr));

	return vprintk_emit(0, level, hdrlen ? hdr : NULL, hdrlen, fmt, args);
}
EXPORT_SYMBOL(dev_vprintk_emit);

int dev_printk_emit(int level, const struct device *dev, const char *fmt, ...)
{
	va_list args;
	int r;

	va_start(args, fmt);

	r = dev_vprintk_emit(level, dev, fmt, args);

	va_end(args);

	return r;
}
EXPORT_SYMBOL(dev_printk_emit);

static void __dev_printk(const char *level, const struct device *dev,
			struct va_format *vaf)
{
	if (dev)
		dev_printk_emit(level[1] - '0', dev, "%s %s: %pV",
				dev_driver_string(dev), dev_name(dev), vaf);
	else
		printk("%s(NULL device *): %pV", level, vaf);
}

void dev_printk(const char *level, const struct device *dev,
		const char *fmt, ...)
{
	struct va_format vaf;
	va_list args;

	va_start(args, fmt);

	vaf.fmt = fmt;
	vaf.va = &args;

	__dev_printk(level, dev, &vaf);

	va_end(args);
}
EXPORT_SYMBOL(dev_printk);

#define define_dev_printk_level(func, kern_level)		\
void func(const struct device *dev, const char *fmt, ...)	\
{								\
	struct va_format vaf;					\
	va_list args;						\
								\
	va_start(args, fmt);					\
								\
	vaf.fmt = fmt;						\
	vaf.va = &args;						\
								\
	__dev_printk(kern_level, dev, &vaf);			\
								\
	va_end(args);						\
}								\
EXPORT_SYMBOL(func);

define_dev_printk_level(_dev_emerg, KERN_EMERG);
define_dev_printk_level(_dev_alert, KERN_ALERT);
define_dev_printk_level(_dev_crit, KERN_CRIT);
define_dev_printk_level(_dev_err, KERN_ERR);
define_dev_printk_level(_dev_warn, KERN_WARNING);
define_dev_printk_level(_dev_notice, KERN_NOTICE);
define_dev_printk_level(_dev_info, KERN_INFO);

#endif

static inline bool fwnode_is_primary(struct fwnode_handle *fwnode)
{
	return fwnode && !IS_ERR(fwnode->secondary);
}

/**
 * set_primary_fwnode - Change the primary firmware node of a given device.
 * @dev: Device to handle.
 * @fwnode: New primary firmware node of the device.
 *
 * Set the device's firmware node pointer to @fwnode, but if a secondary
 * firmware node of the device is present, preserve it.
 */
void set_primary_fwnode(struct device *dev, struct fwnode_handle *fwnode)
{
	if (fwnode) {
		struct fwnode_handle *fn = dev->fwnode;

		if (fwnode_is_primary(fn))
			fn = fn->secondary;

		if (fn) {
			WARN_ON(fwnode->secondary);
			fwnode->secondary = fn;
		}
		dev->fwnode = fwnode;
	} else {
		dev->fwnode = fwnode_is_primary(dev->fwnode) ?
			dev->fwnode->secondary : NULL;
	}
}
EXPORT_SYMBOL_GPL(set_primary_fwnode);

/**
 * set_secondary_fwnode - Change the secondary firmware node of a given device.
 * @dev: Device to handle.
 * @fwnode: New secondary firmware node of the device.
 *
 * If a primary firmware node of the device is present, set its secondary
 * pointer to @fwnode.  Otherwise, set the device's firmware node pointer to
 * @fwnode.
 */
void set_secondary_fwnode(struct device *dev, struct fwnode_handle *fwnode)
{
	if (fwnode)
		fwnode->secondary = ERR_PTR(-ENODEV);

	if (fwnode_is_primary(dev->fwnode))
		dev->fwnode->secondary = fwnode;
	else
		dev->fwnode = fwnode;
}

/**
 * device_set_of_node_from_dev - reuse device-tree node of another device
 * @dev: device whose device-tree node is being set
 * @dev2: device whose device-tree node is being reused
 *
 * Takes another reference to the new device-tree node after first dropping
 * any reference held to the old node.
 */
void device_set_of_node_from_dev(struct device *dev, const struct device *dev2)
{
	of_node_put(dev->of_node);
	dev->of_node = of_node_get(dev2->of_node);
	dev->of_node_reused = true;
}
EXPORT_SYMBOL_GPL(device_set_of_node_from_dev);<|MERGE_RESOLUTION|>--- conflicted
+++ resolved
@@ -349,15 +349,6 @@
  * This function is NOT meant to be called from the probe function of the
  * consumer but rather from code that creates/adds the consumer device.
  */
-<<<<<<< HEAD
-static void device_link_wait_for_supplier(struct device *consumer)
-{
-	mutex_lock(&wfs_lock);
-	list_add_tail(&consumer->links.needs_suppliers, &wait_for_suppliers);
-	mutex_unlock(&wfs_lock);
-}
-
-=======
 static void device_link_wait_for_supplier(struct device *consumer,
 					  bool need_for_probe)
 {
@@ -377,7 +368,6 @@
 	device_link_wait_for_supplier(consumer, false);
 }
 
->>>>>>> 146c22ec
 /**
  * device_link_add_missing_supplier_links - Add links from consumer devices to
  *					    supplier devices, leaving any
@@ -536,12 +526,8 @@
 	 * probe.
 	 */
 	mutex_lock(&wfs_lock);
-<<<<<<< HEAD
-	if (!list_empty(&dev->links.needs_suppliers)) {
-=======
 	if (!list_empty(&dev->links.needs_suppliers) &&
 	    dev->links.need_for_probe) {
->>>>>>> 146c22ec
 		mutex_unlock(&wfs_lock);
 		return -EPROBE_DEFER;
 	}
@@ -565,69 +551,6 @@
 
 	device_links_write_unlock();
 	return ret;
-}
-
-static void __device_links_supplier_sync_state(struct device *dev)
-{
-	struct device_link *link;
-
-	if (dev->state_synced)
-		return;
-
-	list_for_each_entry(link, &dev->links.consumers, s_node) {
-		if (link->flags & DL_FLAG_STATELESS)
-			continue;
-		if (link->status != DL_STATE_ACTIVE)
-			return;
-	}
-
-	if (dev->bus->sync_state)
-		dev->bus->sync_state(dev);
-	else if (dev->driver && dev->driver->sync_state)
-		dev->driver->sync_state(dev);
-
-	dev->state_synced = true;
-}
-
-void device_links_supplier_sync_state_pause(void)
-{
-	device_links_write_lock();
-	defer_sync_state_count++;
-	device_links_write_unlock();
-}
-
-void device_links_supplier_sync_state_resume(void)
-{
-	struct device *dev, *tmp;
-
-	device_links_write_lock();
-	if (!defer_sync_state_count) {
-		WARN(true, "Unmatched sync_state pause/resume!");
-		goto out;
-	}
-	defer_sync_state_count--;
-	if (defer_sync_state_count)
-		goto out;
-
-	list_for_each_entry_safe(dev, tmp, &deferred_sync, links.defer_sync) {
-		__device_links_supplier_sync_state(dev);
-		list_del_init(&dev->links.defer_sync);
-	}
-out:
-	device_links_write_unlock();
-}
-
-static int sync_state_resume_initcall(void)
-{
-	device_links_supplier_sync_state_resume();
-	return 0;
-}
-late_initcall(sync_state_resume_initcall);
-
-static void __device_links_supplier_defer_sync(struct device *sup)
-{
-	if (list_empty(&sup->links.defer_sync))
-		list_add_tail(&sup->links.defer_sync, &deferred_sync);
 }
 
 /**
@@ -797,12 +720,8 @@
 		if (defer_sync_state_count)
 			__device_links_supplier_defer_sync(link->supplier);
 		else
-<<<<<<< HEAD
-			__device_links_supplier_sync_state(link->supplier);
-=======
 			__device_links_queue_sync_state(link->supplier,
 							&sync_list);
->>>>>>> 146c22ec
 	}
 
 	dev->links.status = DL_DEV_DRIVER_BOUND;
@@ -2329,11 +2248,6 @@
 	 */
 	device_link_add_missing_supplier_links();
 
-<<<<<<< HEAD
-	if (fwnode_has_op(dev->fwnode, add_links)
-	    && fwnode_call_int_op(dev->fwnode, add_links, dev))
-		device_link_wait_for_supplier(dev);
-=======
 	if (fwnode_has_op(dev->fwnode, add_links)) {
 		fw_ret = fwnode_call_int_op(dev->fwnode, add_links, dev);
 		if (fw_ret == -ENODEV)
@@ -2341,7 +2255,6 @@
 		else if (fw_ret)
 			device_link_wait_for_optional_supplier(dev);
 	}
->>>>>>> 146c22ec
 
 	bus_probe_device(dev);
 	if (parent)
