--- conflicted
+++ resolved
@@ -48,11 +48,8 @@
 static DEFINE_MUTEX(wfs_lock);
 static LIST_HEAD(deferred_sync);
 static unsigned int defer_sync_state_count = 1;
-<<<<<<< HEAD
-=======
 static unsigned int defer_fw_devlink_count;
 static DEFINE_MUTEX(defer_fw_devlink_lock);
->>>>>>> 7520793d
 
 #ifdef CONFIG_SRCU
 static DEFINE_MUTEX(device_links_lock);
@@ -2479,7 +2476,7 @@
 	struct device *parent;
 	struct kobject *kobj;
 	struct class_interface *class_intf;
-	int error = -EINVAL, fw_ret;
+	int error = -EINVAL;
 	struct kobject *glue_dir = NULL;
 
 	dev = get_device(dev);
@@ -2577,12 +2574,6 @@
 
 	kobject_uevent(&dev->kobj, KOBJ_ADD);
 
-<<<<<<< HEAD
-	if (dev->fwnode && !dev->fwnode->dev)
-		dev->fwnode->dev = dev;
-
-=======
->>>>>>> 7520793d
 	/*
 	 * Check if any of the other devices (consumers) have been waiting for
 	 * this device (supplier) to be added so that they can create a device
@@ -2591,20 +2582,6 @@
 	 * This needs to happen after device_pm_add() because device_link_add()
 	 * requires the supplier be registered before it's called.
 	 *
-<<<<<<< HEAD
-	 * But this also needs to happe before bus_probe_device() to make sure
-	 * waiting consumers can link to it before the driver is bound to the
-	 * device and the driver sync_state callback is called for this device.
-	 */
-	device_link_add_missing_supplier_links();
-
-	if (fwnode_has_op(dev->fwnode, add_links)) {
-		fw_ret = fwnode_call_int_op(dev->fwnode, add_links, dev);
-		if (fw_ret == -ENODEV)
-			device_link_wait_for_mandatory_supplier(dev);
-		else if (fw_ret)
-			device_link_wait_for_optional_supplier(dev);
-=======
 	 * But this also needs to happen before bus_probe_device() to make sure
 	 * waiting consumers can link to it before the driver is bound to the
 	 * device and the driver sync_state callback is called for this device.
@@ -2612,7 +2589,6 @@
 	if (dev->fwnode && !dev->fwnode->dev) {
 		dev->fwnode->dev = dev;
 		fw_devlink_link_device(dev);
->>>>>>> 7520793d
 	}
 
 	bus_probe_device(dev);
