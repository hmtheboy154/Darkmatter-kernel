--- conflicted
+++ resolved
@@ -240,12 +240,7 @@
 
 	gpiod_direction_input(desc);
 
-<<<<<<< HEAD
-	value = gpiod_get_value(desc);
-=======
 	value = gpiod_get_value_cansleep(desc);
->>>>>>> 815e34f8
-
 	ret = gpiochip_lock_as_irq(chip, pin);
 	if (ret) {
 		dev_err(chip->parent, "Failed to lock GPIO as interrupt\n");
@@ -303,14 +298,6 @@
 	list_add_tail(&event->node, &acpi_gpio->events);
 
 	/*
-<<<<<<< HEAD
-	 * Make sure we trigger the initial state of the IRQ when
-	 * using RISING or FALLING.
-	 */
-	if (((irqflags & IRQF_TRIGGER_RISING) && value == 1) ||
-	    ((irqflags & IRQF_TRIGGER_FALLING) && value == 0))
-		handler(-1, event);
-=======
 	 * Make sure we trigger the initial state of the IRQ when using RISING
 	 * or FALLING.  Note we run the handlers on late_init, the AML code
 	 * may refer to OperationRegions from other (builtin) drivers which
@@ -319,7 +306,6 @@
 	if (((irqflags & IRQF_TRIGGER_RISING) && value == 1) ||
 	    ((irqflags & IRQF_TRIGGER_FALLING) && value == 0))
 		handler(event->irq, event);
->>>>>>> 815e34f8
 
 	return AE_OK;
 
