# SPDX-License-Identifier: GPL-2.0
ccflags-y += -I$(src)			# needed for trace events

<<<<<<< HEAD
ashmem_linux-y				+= ashmem.o
obj-$(CONFIG_ASHMEM)			+= ashmem_linux.o
=======
obj-$(CONFIG_ASHMEM)			+= ashmem.o
obj-$(CONFIG_DEBUG_KINFO)	+= debug_kinfo.o
>>>>>>> bbc1b6a8
<|MERGE_RESOLUTION|>--- conflicted
+++ resolved
@@ -1,10 +1,5 @@
 # SPDX-License-Identifier: GPL-2.0
 ccflags-y += -I$(src)			# needed for trace events
 
-<<<<<<< HEAD
-ashmem_linux-y				+= ashmem.o
-obj-$(CONFIG_ASHMEM)			+= ashmem_linux.o
-=======
 obj-$(CONFIG_ASHMEM)			+= ashmem.o
-obj-$(CONFIG_DEBUG_KINFO)	+= debug_kinfo.o
->>>>>>> bbc1b6a8
+obj-$(CONFIG_DEBUG_KINFO)	+= debug_kinfo.o