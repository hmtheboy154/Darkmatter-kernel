--- conflicted
+++ resolved
@@ -1544,19 +1544,11 @@
 		return 0;
 
 	sync_blockdev(lo->lo_device);
-<<<<<<< HEAD
-	kill_bdev(lo->lo_device);
+	invalidate_bdev(lo->lo_device);
 
 	blk_mq_freeze_queue(lo->lo_queue);
 
-	/* kill_bdev should have truncated all the pages */
-=======
-	invalidate_bdev(lo->lo_device);
-
-	blk_mq_freeze_queue(lo->lo_queue);
-
 	/* invalidate_bdev should have truncated all the pages */
->>>>>>> 7520793d
 	if (lo->lo_device->bd_inode->i_mapping->nrpages) {
 		err = -EAGAIN;
 		pr_warn("%s: loop%d (%s) has still dirty pages (nrpages=%lu)\n",
