--- conflicted
+++ resolved
@@ -1942,14 +1942,6 @@
  *
  *	Helper function to speed up n_tty_read.  It is only called when
  *	ICANON is off; it copies characters straight from the tty queue.
-<<<<<<< HEAD
- *
- *	It can be profitably called twice; once to drain the space from
- *	the tail pointer to the (physical) end of the buffer, and once
- *	to drain the space from the (physical) beginning of the buffer
- *	to head pointer.
-=======
->>>>>>> 3c8179cc
  *
  *	Called under the ldata->atomic_read_lock sem
  *
@@ -1961,11 +1953,7 @@
  *		read_tail published
  */
 
-<<<<<<< HEAD
-static int copy_from_read_buf(struct tty_struct *tty,
-=======
 static bool copy_from_read_buf(struct tty_struct *tty,
->>>>>>> 3c8179cc
 				      unsigned char **kbp,
 				      size_t *nr)
 
@@ -1988,11 +1976,7 @@
 		/* Turn single EOF into zero-length read */
 		if (L_EXTPROC(tty) && ldata->icanon && is_eof &&
 		    (head == ldata->read_tail))
-<<<<<<< HEAD
-			n = 0;
-=======
 			return false;
->>>>>>> 3c8179cc
 		*kbp += n;
 		*nr -= n;
 
@@ -2025,24 +2009,14 @@
  *		read_tail published
  */
 
-<<<<<<< HEAD
-static int canon_copy_from_read_buf(struct tty_struct *tty,
-				    unsigned char **kbp,
-				    size_t *nr)
-=======
 static bool canon_copy_from_read_buf(struct tty_struct *tty,
 				     unsigned char **kbp,
 				     size_t *nr)
->>>>>>> 3c8179cc
 {
 	struct n_tty_data *ldata = tty->disc_data;
 	size_t n, size, more, c;
 	size_t eol;
-<<<<<<< HEAD
-	size_t tail;
-=======
 	size_t tail, canon_head;
->>>>>>> 3c8179cc
 	int found = 0;
 
 	/* N.B. avoid overrun if nr == 0 */
@@ -2272,14 +2246,8 @@
 		}
 
 		if (ldata->icanon && !L_EXTPROC(tty)) {
-<<<<<<< HEAD
-			retval = canon_copy_from_read_buf(tty, &kb, &nr);
-			if (retval)
-				break;
-=======
 			if (canon_copy_from_read_buf(tty, &kb, &nr))
 				goto more_to_be_read;
->>>>>>> 3c8179cc
 		} else {
 			/* Deal with packet mode. */
 			if (packet && kb == kbuf) {
@@ -2287,13 +2255,6 @@
 				nr--;
 			}
 
-<<<<<<< HEAD
-			uncopied = copy_from_read_buf(tty, &kb, &nr);
-			uncopied += copy_from_read_buf(tty, &kb, &nr);
-			if (uncopied) {
-				retval = -EFAULT;
-				break;
-=======
 			/*
 			 * Copy data, and if there is more to be had
 			 * and we have nothing more to wait for, then
@@ -2308,7 +2269,6 @@
 				remove_wait_queue(&tty->read_wait, &wait);
 				*cookie = cookie;
 				return kb - kbuf;
->>>>>>> 3c8179cc
 			}
 		}
 
