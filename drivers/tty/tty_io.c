// SPDX-License-Identifier: GPL-2.0
/*
 *  Copyright (C) 1991, 1992  Linus Torvalds
 */

/*
 * 'tty_io.c' gives an orthogonal feeling to tty's, be they consoles
 * or rs-channels. It also implements echoing, cooked mode etc.
 *
 * Kill-line thanks to John T Kohl, who also corrected VMIN = VTIME = 0.
 *
 * Modified by Theodore Ts'o, 9/14/92, to dynamically allocate the
 * tty_struct and tty_queue structures.  Previously there was an array
 * of 256 tty_struct's which was statically allocated, and the
 * tty_queue structures were allocated at boot time.  Both are now
 * dynamically allocated only when the tty is open.
 *
 * Also restructured routines so that there is more of a separation
 * between the high-level tty routines (tty_io.c and tty_ioctl.c) and
 * the low-level tty routines (serial.c, pty.c, console.c).  This
 * makes for cleaner and more compact code.  -TYT, 9/17/92
 *
 * Modified by Fred N. van Kempen, 01/29/93, to add line disciplines
 * which can be dynamically activated and de-activated by the line
 * discipline handling modules (like SLIP).
 *
 * NOTE: pay no attention to the line discipline code (yet); its
 * interface is still subject to change in this version...
 * -- TYT, 1/31/92
 *
 * Added functionality to the OPOST tty handling.  No delays, but all
 * other bits should be there.
 *	-- Nick Holloway <alfie@dcs.warwick.ac.uk>, 27th May 1993.
 *
 * Rewrote canonical mode and added more termios flags.
 * 	-- julian@uhunix.uhcc.hawaii.edu (J. Cowley), 13Jan94
 *
 * Reorganized FASYNC support so mouse code can share it.
 *	-- ctm@ardi.com, 9Sep95
 *
 * New TIOCLINUX variants added.
 *	-- mj@k332.feld.cvut.cz, 19-Nov-95
 *
 * Restrict vt switching via ioctl()
 *      -- grif@cs.ucr.edu, 5-Dec-95
 *
 * Move console and virtual terminal code to more appropriate files,
 * implement CONFIG_VT and generalize console device interface.
 *	-- Marko Kohtala <Marko.Kohtala@hut.fi>, March 97
 *
 * Rewrote tty_init_dev and tty_release_dev to eliminate races.
 *	-- Bill Hawes <whawes@star.net>, June 97
 *
 * Added devfs support.
 *      -- C. Scott Ananian <cananian@alumni.princeton.edu>, 13-Jan-1998
 *
 * Added support for a Unix98-style ptmx device.
 *      -- C. Scott Ananian <cananian@alumni.princeton.edu>, 14-Jan-1998
 *
 * Reduced memory usage for older ARM systems
 *      -- Russell King <rmk@arm.linux.org.uk>
 *
 * Move do_SAK() into process context.  Less stack use in devfs functions.
 * alloc_tty_struct() always uses kmalloc()
 *			 -- Andrew Morton <andrewm@uow.edu.eu> 17Mar01
 */

#include <linux/types.h>
#include <linux/major.h>
#include <linux/errno.h>
#include <linux/signal.h>
#include <linux/fcntl.h>
#include <linux/sched/signal.h>
#include <linux/sched/task.h>
#include <linux/interrupt.h>
#include <linux/tty.h>
#include <linux/tty_driver.h>
#include <linux/tty_flip.h>
#include <linux/devpts_fs.h>
#include <linux/file.h>
#include <linux/fdtable.h>
#include <linux/console.h>
#include <linux/timer.h>
#include <linux/ctype.h>
#include <linux/kd.h>
#include <linux/mm.h>
#include <linux/string.h>
#include <linux/slab.h>
#include <linux/poll.h>
#include <linux/ppp-ioctl.h>
#include <linux/proc_fs.h>
#include <linux/init.h>
#include <linux/module.h>
#include <linux/device.h>
#include <linux/wait.h>
#include <linux/bitops.h>
#include <linux/delay.h>
#include <linux/seq_file.h>
#include <linux/serial.h>
#include <linux/ratelimit.h>
#include <linux/compat.h>

#include <linux/uaccess.h>

#include <linux/kbd_kern.h>
#include <linux/vt_kern.h>
#include <linux/selection.h>

#include <linux/kmod.h>
#include <linux/nsproxy.h>

#undef TTY_DEBUG_HANGUP
#ifdef TTY_DEBUG_HANGUP
# define tty_debug_hangup(tty, f, args...)	tty_debug(tty, f, ##args)
#else
# define tty_debug_hangup(tty, f, args...)	do { } while (0)
#endif

#define TTY_PARANOIA_CHECK 1
#define CHECK_TTY_COUNT 1

struct ktermios tty_std_termios = {	/* for the benefit of tty drivers  */
	.c_iflag = ICRNL | IXON,
	.c_oflag = OPOST | ONLCR,
	.c_cflag = B38400 | CS8 | CREAD | HUPCL,
	.c_lflag = ISIG | ICANON | ECHO | ECHOE | ECHOK |
		   ECHOCTL | ECHOKE | IEXTEN,
	.c_cc = INIT_C_CC,
	.c_ispeed = 38400,
	.c_ospeed = 38400,
	/* .c_line = N_TTY, */
};

EXPORT_SYMBOL(tty_std_termios);

/* This list gets poked at by procfs and various bits of boot up code. This
   could do with some rationalisation such as pulling the tty proc function
   into this file */

LIST_HEAD(tty_drivers);			/* linked list of tty drivers */

/* Mutex to protect creating and releasing a tty */
DEFINE_MUTEX(tty_mutex);

static ssize_t tty_read(struct kiocb *, struct iov_iter *);
static ssize_t tty_write(struct kiocb *, struct iov_iter *);
static __poll_t tty_poll(struct file *, poll_table *);
static int tty_open(struct inode *, struct file *);
#ifdef CONFIG_COMPAT
static long tty_compat_ioctl(struct file *file, unsigned int cmd,
				unsigned long arg);
#else
#define tty_compat_ioctl NULL
#endif
static int __tty_fasync(int fd, struct file *filp, int on);
static int tty_fasync(int fd, struct file *filp, int on);
static void release_tty(struct tty_struct *tty, int idx);

/**
 *	free_tty_struct		-	free a disused tty
 *	@tty: tty struct to free
 *
 *	Free the write buffers, tty queue and tty memory itself.
 *
 *	Locking: none. Must be called after tty is definitely unused
 */

static void free_tty_struct(struct tty_struct *tty)
{
	tty_ldisc_deinit(tty);
	put_device(tty->dev);
	kfree(tty->write_buf);
	tty->magic = 0xDEADDEAD;
	kfree(tty);
}

static inline struct tty_struct *file_tty(struct file *file)
{
	return ((struct tty_file_private *)file->private_data)->tty;
}

int tty_alloc_file(struct file *file)
{
	struct tty_file_private *priv;

	priv = kmalloc(sizeof(*priv), GFP_KERNEL);
	if (!priv)
		return -ENOMEM;

	file->private_data = priv;

	return 0;
}

/* Associate a new file with the tty structure */
void tty_add_file(struct tty_struct *tty, struct file *file)
{
	struct tty_file_private *priv = file->private_data;

	priv->tty = tty;
	priv->file = file;

	spin_lock(&tty->files_lock);
	list_add(&priv->list, &tty->tty_files);
	spin_unlock(&tty->files_lock);
}

/**
 * tty_free_file - free file->private_data
 *
 * This shall be used only for fail path handling when tty_add_file was not
 * called yet.
 */
void tty_free_file(struct file *file)
{
	struct tty_file_private *priv = file->private_data;

	file->private_data = NULL;
	kfree(priv);
}

/* Delete file from its tty */
static void tty_del_file(struct file *file)
{
	struct tty_file_private *priv = file->private_data;
	struct tty_struct *tty = priv->tty;

	spin_lock(&tty->files_lock);
	list_del(&priv->list);
	spin_unlock(&tty->files_lock);
	tty_free_file(file);
}

/**
 *	tty_name	-	return tty naming
 *	@tty: tty structure
 *
 *	Convert a tty structure into a name. The name reflects the kernel
 *	naming policy and if udev is in use may not reflect user space
 *
 *	Locking: none
 */

const char *tty_name(const struct tty_struct *tty)
{
	if (!tty) /* Hmm.  NULL pointer.  That's fun. */
		return "NULL tty";
	return tty->name;
}

EXPORT_SYMBOL(tty_name);

const char *tty_driver_name(const struct tty_struct *tty)
{
	if (!tty || !tty->driver)
		return "";
	return tty->driver->name;
}

static int tty_paranoia_check(struct tty_struct *tty, struct inode *inode,
			      const char *routine)
{
#ifdef TTY_PARANOIA_CHECK
	if (!tty) {
		pr_warn("(%d:%d): %s: NULL tty\n",
			imajor(inode), iminor(inode), routine);
		return 1;
	}
	if (tty->magic != TTY_MAGIC) {
		pr_warn("(%d:%d): %s: bad magic number\n",
			imajor(inode), iminor(inode), routine);
		return 1;
	}
#endif
	return 0;
}

/* Caller must hold tty_lock */
static int check_tty_count(struct tty_struct *tty, const char *routine)
{
#ifdef CHECK_TTY_COUNT
	struct list_head *p;
	int count = 0, kopen_count = 0;

	spin_lock(&tty->files_lock);
	list_for_each(p, &tty->tty_files) {
		count++;
	}
	spin_unlock(&tty->files_lock);
	if (tty->driver->type == TTY_DRIVER_TYPE_PTY &&
	    tty->driver->subtype == PTY_TYPE_SLAVE &&
	    tty->link && tty->link->count)
		count++;
	if (tty_port_kopened(tty->port))
		kopen_count++;
	if (tty->count != (count + kopen_count)) {
		tty_warn(tty, "%s: tty->count(%d) != (#fd's(%d) + #kopen's(%d))\n",
			 routine, tty->count, count, kopen_count);
		return (count + kopen_count);
	}
#endif
	return 0;
}

/**
 *	get_tty_driver		-	find device of a tty
 *	@device: device identifier
 *	@index: returns the index of the tty
 *
 *	This routine returns a tty driver structure, given a device number
 *	and also passes back the index number.
 *
 *	Locking: caller must hold tty_mutex
 */

static struct tty_driver *get_tty_driver(dev_t device, int *index)
{
	struct tty_driver *p;

	list_for_each_entry(p, &tty_drivers, tty_drivers) {
		dev_t base = MKDEV(p->major, p->minor_start);
		if (device < base || device >= base + p->num)
			continue;
		*index = device - base;
		return tty_driver_kref_get(p);
	}
	return NULL;
}

/**
 *	tty_dev_name_to_number	-	return dev_t for device name
 *	@name: user space name of device under /dev
 *	@number: pointer to dev_t that this function will populate
 *
 *	This function converts device names like ttyS0 or ttyUSB1 into dev_t
 *	like (4, 64) or (188, 1). If no corresponding driver is registered then
 *	the function returns -ENODEV.
 *
 *	Locking: this acquires tty_mutex to protect the tty_drivers list from
 *		being modified while we are traversing it, and makes sure to
 *		release it before exiting.
 */
int tty_dev_name_to_number(const char *name, dev_t *number)
{
	struct tty_driver *p;
	int ret;
	int index, prefix_length = 0;
	const char *str;

	for (str = name; *str && !isdigit(*str); str++)
		;

	if (!*str)
		return -EINVAL;

	ret = kstrtoint(str, 10, &index);
	if (ret)
		return ret;

	prefix_length = str - name;
	mutex_lock(&tty_mutex);

	list_for_each_entry(p, &tty_drivers, tty_drivers)
		if (prefix_length == strlen(p->name) && strncmp(name,
					p->name, prefix_length) == 0) {
			if (index < p->num) {
				*number = MKDEV(p->major, p->minor_start + index);
				goto out;
			}
		}

	/* if here then driver wasn't found */
	ret = -ENODEV;
out:
	mutex_unlock(&tty_mutex);
	return ret;
}
EXPORT_SYMBOL_GPL(tty_dev_name_to_number);

#ifdef CONFIG_CONSOLE_POLL

/**
 *	tty_find_polling_driver	-	find device of a polled tty
 *	@name: name string to match
 *	@line: pointer to resulting tty line nr
 *
 *	This routine returns a tty driver structure, given a name
 *	and the condition that the tty driver is capable of polled
 *	operation.
 */
struct tty_driver *tty_find_polling_driver(char *name, int *line)
{
	struct tty_driver *p, *res = NULL;
	int tty_line = 0;
	int len;
	char *str, *stp;

	for (str = name; *str; str++)
		if ((*str >= '0' && *str <= '9') || *str == ',')
			break;
	if (!*str)
		return NULL;

	len = str - name;
	tty_line = simple_strtoul(str, &str, 10);

	mutex_lock(&tty_mutex);
	/* Search through the tty devices to look for a match */
	list_for_each_entry(p, &tty_drivers, tty_drivers) {
		if (!len || strncmp(name, p->name, len) != 0)
			continue;
		stp = str;
		if (*stp == ',')
			stp++;
		if (*stp == '\0')
			stp = NULL;

		if (tty_line >= 0 && tty_line < p->num && p->ops &&
		    p->ops->poll_init && !p->ops->poll_init(p, tty_line, stp)) {
			res = tty_driver_kref_get(p);
			*line = tty_line;
			break;
		}
	}
	mutex_unlock(&tty_mutex);

	return res;
}
EXPORT_SYMBOL_GPL(tty_find_polling_driver);
#endif

static ssize_t hung_up_tty_read(struct kiocb *iocb, struct iov_iter *to)
{
	return 0;
}

static ssize_t hung_up_tty_write(struct kiocb *iocb, struct iov_iter *from)
{
	return -EIO;
}

/* No kernel lock held - none needed ;) */
static __poll_t hung_up_tty_poll(struct file *filp, poll_table *wait)
{
	return EPOLLIN | EPOLLOUT | EPOLLERR | EPOLLHUP | EPOLLRDNORM | EPOLLWRNORM;
}

static long hung_up_tty_ioctl(struct file *file, unsigned int cmd,
		unsigned long arg)
{
	return cmd == TIOCSPGRP ? -ENOTTY : -EIO;
}

static long hung_up_tty_compat_ioctl(struct file *file,
				     unsigned int cmd, unsigned long arg)
{
	return cmd == TIOCSPGRP ? -ENOTTY : -EIO;
}

static int hung_up_tty_fasync(int fd, struct file *file, int on)
{
	return -ENOTTY;
}

static void tty_show_fdinfo(struct seq_file *m, struct file *file)
{
	struct tty_struct *tty = file_tty(file);

	if (tty && tty->ops && tty->ops->show_fdinfo)
		tty->ops->show_fdinfo(tty, m);
}

static const struct file_operations tty_fops = {
	.llseek		= no_llseek,
	.read_iter	= tty_read,
	.write_iter	= tty_write,
	.splice_read	= generic_file_splice_read,
	.splice_write	= iter_file_splice_write,
	.poll		= tty_poll,
	.unlocked_ioctl	= tty_ioctl,
	.compat_ioctl	= tty_compat_ioctl,
	.open		= tty_open,
	.release	= tty_release,
	.fasync		= tty_fasync,
	.show_fdinfo	= tty_show_fdinfo,
};

static const struct file_operations console_fops = {
	.llseek		= no_llseek,
	.read_iter	= tty_read,
	.write_iter	= redirected_tty_write,
	.splice_read	= generic_file_splice_read,
	.splice_write	= iter_file_splice_write,
	.poll		= tty_poll,
	.unlocked_ioctl	= tty_ioctl,
	.compat_ioctl	= tty_compat_ioctl,
	.open		= tty_open,
	.release	= tty_release,
	.fasync		= tty_fasync,
};

static const struct file_operations hung_up_tty_fops = {
	.llseek		= no_llseek,
	.read_iter	= hung_up_tty_read,
	.write_iter	= hung_up_tty_write,
	.poll		= hung_up_tty_poll,
	.unlocked_ioctl	= hung_up_tty_ioctl,
	.compat_ioctl	= hung_up_tty_compat_ioctl,
	.release	= tty_release,
	.fasync		= hung_up_tty_fasync,
};

static DEFINE_SPINLOCK(redirect_lock);
static struct file *redirect;

extern void tty_sysctl_init(void);

/**
 *	tty_wakeup	-	request more data
 *	@tty: terminal
 *
 *	Internal and external helper for wakeups of tty. This function
 *	informs the line discipline if present that the driver is ready
 *	to receive more output data.
 */

void tty_wakeup(struct tty_struct *tty)
{
	struct tty_ldisc *ld;

	if (test_bit(TTY_DO_WRITE_WAKEUP, &tty->flags)) {
		ld = tty_ldisc_ref(tty);
		if (ld) {
			if (ld->ops->write_wakeup)
				ld->ops->write_wakeup(tty);
			tty_ldisc_deref(ld);
		}
	}
	wake_up_interruptible_poll(&tty->write_wait, EPOLLOUT);
}

EXPORT_SYMBOL_GPL(tty_wakeup);

/**
 *	__tty_hangup		-	actual handler for hangup events
 *	@tty: tty device
 *
 *	This can be called by a "kworker" kernel thread.  That is process
 *	synchronous but doesn't hold any locks, so we need to make sure we
 *	have the appropriate locks for what we're doing.
 *
 *	The hangup event clears any pending redirections onto the hung up
 *	device. It ensures future writes will error and it does the needed
 *	line discipline hangup and signal delivery. The tty object itself
 *	remains intact.
 *
 *	Locking:
 *		BTM
 *		  redirect lock for undoing redirection
 *		  file list lock for manipulating list of ttys
 *		  tty_ldiscs_lock from called functions
 *		  termios_rwsem resetting termios data
 *		  tasklist_lock to walk task list for hangup event
 *		    ->siglock to protect ->signal/->sighand
 */
static void __tty_hangup(struct tty_struct *tty, int exit_session)
{
	struct file *cons_filp = NULL;
	struct file *filp, *f = NULL;
	struct tty_file_private *priv;
	int    closecount = 0, n;
	int refs;

	if (!tty)
		return;


	spin_lock(&redirect_lock);
	if (redirect && file_tty(redirect) == tty) {
		f = redirect;
		redirect = NULL;
	}
	spin_unlock(&redirect_lock);

	tty_lock(tty);

	if (test_bit(TTY_HUPPED, &tty->flags)) {
		tty_unlock(tty);
		return;
	}

	/*
	 * Some console devices aren't actually hung up for technical and
	 * historical reasons, which can lead to indefinite interruptible
	 * sleep in n_tty_read().  The following explicitly tells
	 * n_tty_read() to abort readers.
	 */
	set_bit(TTY_HUPPING, &tty->flags);

	/* inuse_filps is protected by the single tty lock,
	   this really needs to change if we want to flush the
	   workqueue with the lock held */
	check_tty_count(tty, "tty_hangup");

	spin_lock(&tty->files_lock);
	/* This breaks for file handles being sent over AF_UNIX sockets ? */
	list_for_each_entry(priv, &tty->tty_files, list) {
		filp = priv->file;
		if (filp->f_op->write_iter == redirected_tty_write)
			cons_filp = filp;
		if (filp->f_op->write_iter != tty_write)
			continue;
		closecount++;
		__tty_fasync(-1, filp, 0);	/* can't block */
		filp->f_op = &hung_up_tty_fops;
	}
	spin_unlock(&tty->files_lock);

	refs = tty_signal_session_leader(tty, exit_session);
	/* Account for the p->signal references we killed */
	while (refs--)
		tty_kref_put(tty);

	tty_ldisc_hangup(tty, cons_filp != NULL);

	spin_lock_irq(&tty->ctrl_lock);
	clear_bit(TTY_THROTTLED, &tty->flags);
	clear_bit(TTY_DO_WRITE_WAKEUP, &tty->flags);
	put_pid(tty->session);
	put_pid(tty->pgrp);
	tty->session = NULL;
	tty->pgrp = NULL;
	tty->ctrl_status = 0;
	spin_unlock_irq(&tty->ctrl_lock);

	/*
	 * If one of the devices matches a console pointer, we
	 * cannot just call hangup() because that will cause
	 * tty->count and state->count to go out of sync.
	 * So we just call close() the right number of times.
	 */
	if (cons_filp) {
		if (tty->ops->close)
			for (n = 0; n < closecount; n++)
				tty->ops->close(tty, cons_filp);
	} else if (tty->ops->hangup)
		tty->ops->hangup(tty);
	/*
	 * We don't want to have driver/ldisc interactions beyond the ones
	 * we did here. The driver layer expects no calls after ->hangup()
	 * from the ldisc side, which is now guaranteed.
	 */
	set_bit(TTY_HUPPED, &tty->flags);
	clear_bit(TTY_HUPPING, &tty->flags);
	tty_unlock(tty);

	if (f)
		fput(f);
}

static void do_tty_hangup(struct work_struct *work)
{
	struct tty_struct *tty =
		container_of(work, struct tty_struct, hangup_work);

	__tty_hangup(tty, 0);
}

/**
 *	tty_hangup		-	trigger a hangup event
 *	@tty: tty to hangup
 *
 *	A carrier loss (virtual or otherwise) has occurred on this like
 *	schedule a hangup sequence to run after this event.
 */

void tty_hangup(struct tty_struct *tty)
{
	tty_debug_hangup(tty, "hangup\n");
	schedule_work(&tty->hangup_work);
}

EXPORT_SYMBOL(tty_hangup);

/**
 *	tty_vhangup		-	process vhangup
 *	@tty: tty to hangup
 *
 *	The user has asked via system call for the terminal to be hung up.
 *	We do this synchronously so that when the syscall returns the process
 *	is complete. That guarantee is necessary for security reasons.
 */

void tty_vhangup(struct tty_struct *tty)
{
	tty_debug_hangup(tty, "vhangup\n");
	__tty_hangup(tty, 0);
}

EXPORT_SYMBOL(tty_vhangup);


/**
 *	tty_vhangup_self	-	process vhangup for own ctty
 *
 *	Perform a vhangup on the current controlling tty
 */

void tty_vhangup_self(void)
{
	struct tty_struct *tty;

	tty = get_current_tty();
	if (tty) {
		tty_vhangup(tty);
		tty_kref_put(tty);
	}
}

/**
 *	tty_vhangup_session		-	hangup session leader exit
 *	@tty: tty to hangup
 *
 *	The session leader is exiting and hanging up its controlling terminal.
 *	Every process in the foreground process group is signalled SIGHUP.
 *
 *	We do this synchronously so that when the syscall returns the process
 *	is complete. That guarantee is necessary for security reasons.
 */

void tty_vhangup_session(struct tty_struct *tty)
{
	tty_debug_hangup(tty, "session hangup\n");
	__tty_hangup(tty, 1);
}

/**
 *	tty_hung_up_p		-	was tty hung up
 *	@filp: file pointer of tty
 *
 *	Return true if the tty has been subject to a vhangup or a carrier
 *	loss
 */

int tty_hung_up_p(struct file *filp)
{
	return (filp && filp->f_op == &hung_up_tty_fops);
}

EXPORT_SYMBOL(tty_hung_up_p);

/**
 *	stop_tty	-	propagate flow control
 *	@tty: tty to stop
 *
 *	Perform flow control to the driver. May be called
 *	on an already stopped device and will not re-call the driver
 *	method.
 *
 *	This functionality is used by both the line disciplines for
 *	halting incoming flow and by the driver. It may therefore be
 *	called from any context, may be under the tty atomic_write_lock
 *	but not always.
 *
 *	Locking:
 *		flow_lock
 */

void __stop_tty(struct tty_struct *tty)
{
	if (tty->stopped)
		return;
	tty->stopped = 1;
	if (tty->ops->stop)
		tty->ops->stop(tty);
}

void stop_tty(struct tty_struct *tty)
{
	unsigned long flags;

	spin_lock_irqsave(&tty->flow_lock, flags);
	__stop_tty(tty);
	spin_unlock_irqrestore(&tty->flow_lock, flags);
}
EXPORT_SYMBOL(stop_tty);

/**
 *	start_tty	-	propagate flow control
 *	@tty: tty to start
 *
 *	Start a tty that has been stopped if at all possible. If this
 *	tty was previous stopped and is now being started, the driver
 *	start method is invoked and the line discipline woken.
 *
 *	Locking:
 *		flow_lock
 */

void __start_tty(struct tty_struct *tty)
{
	if (!tty->stopped || tty->flow_stopped)
		return;
	tty->stopped = 0;
	if (tty->ops->start)
		tty->ops->start(tty);
	tty_wakeup(tty);
}

void start_tty(struct tty_struct *tty)
{
	unsigned long flags;

	spin_lock_irqsave(&tty->flow_lock, flags);
	__start_tty(tty);
	spin_unlock_irqrestore(&tty->flow_lock, flags);
}
EXPORT_SYMBOL(start_tty);

static void tty_update_time(struct timespec64 *time)
{
	time64_t sec = ktime_get_real_seconds();

	/*
	 * We only care if the two values differ in anything other than the
	 * lower three bits (i.e every 8 seconds).  If so, then we can update
	 * the time of the tty device, otherwise it could be construded as a
	 * security leak to let userspace know the exact timing of the tty.
	 */
	if ((sec ^ time->tv_sec) & ~7)
		time->tv_sec = sec;
}

/*
 * Iterate on the ldisc ->read() function until we've gotten all
 * the data the ldisc has for us.
 *
 * The "cookie" is something that the ldisc read function can fill
 * in to let us know that there is more data to be had.
 *
 * We promise to continue to call the ldisc until it stops returning
 * data or clears the cookie. The cookie may be something that the
 * ldisc maintains state for and needs to free.
 */
static int iterate_tty_read(struct tty_ldisc *ld, struct tty_struct *tty,
		struct file *file, struct iov_iter *to)
{
	int retval = 0;
	void *cookie = NULL;
	unsigned long offset = 0;
	char kernel_buf[64];
	size_t count = iov_iter_count(to);

	do {
		int size, copied;

		size = count > sizeof(kernel_buf) ? sizeof(kernel_buf) : count;
		size = ld->ops->read(tty, file, kernel_buf, size, &cookie, offset);
		if (!size)
			break;

<<<<<<< HEAD
		/*
		 * A ldisc read error return will override any previously copied
		 * data (eg -EOVERFLOW from HDLC)
		 */
		if (size < 0) {
			memzero_explicit(kernel_buf, sizeof(kernel_buf));
			return size;
=======
		if (size < 0) {
			/* Did we have an earlier error (ie -EFAULT)? */
			if (retval)
				break;
			retval = size;

			/*
			 * -EOVERFLOW means we didn't have enough space
			 * for a whole packet, and we shouldn't return
			 * a partial result.
			 */
			if (retval == -EOVERFLOW)
				offset = 0;
			break;
>>>>>>> 3c8179cc
		}

		copied = copy_to_iter(kernel_buf, size, to);
		offset += copied;
		count -= copied;

		/*
		 * If the user copy failed, we still need to do another ->read()
		 * call if we had a cookie to let the ldisc clear up.
		 *
		 * But make sure size is zeroed.
		 */
		if (unlikely(copied != size)) {
			count = 0;
			retval = -EFAULT;
		}
	} while (cookie);

	/* We always clear tty buffer in case they contained passwords */
	memzero_explicit(kernel_buf, sizeof(kernel_buf));
	return offset ? offset : retval;
}


/**
 *	tty_read	-	read method for tty device files
 *	@file: pointer to tty file
 *	@buf: user buffer
 *	@count: size of user buffer
 *	@ppos: unused
 *
 *	Perform the read system call function on this terminal device. Checks
 *	for hung up devices before calling the line discipline method.
 *
 *	Locking:
 *		Locks the line discipline internally while needed. Multiple
 *	read calls may be outstanding in parallel.
 */

static ssize_t tty_read(struct kiocb *iocb, struct iov_iter *to)
{
	int i;
	struct file *file = iocb->ki_filp;
	struct inode *inode = file_inode(file);
	struct tty_struct *tty = file_tty(file);
	struct tty_ldisc *ld;

	if (tty_paranoia_check(tty, inode, "tty_read"))
		return -EIO;
	if (!tty || tty_io_error(tty))
		return -EIO;

	/* We want to wait for the line discipline to sort out in this
	   situation */
	ld = tty_ldisc_ref_wait(tty);
<<<<<<< HEAD
	i = -EIO;
	if (ld && ld->ops->read)
=======
	if (!ld)
		return hung_up_tty_read(iocb, to);
	i = -EIO;
	if (ld->ops->read)
>>>>>>> 3c8179cc
		i = iterate_tty_read(ld, tty, file, to);
	tty_ldisc_deref(ld);

	if (i > 0)
		tty_update_time(&inode->i_atime);

	return i;
}

static void tty_write_unlock(struct tty_struct *tty)
{
	mutex_unlock(&tty->atomic_write_lock);
	wake_up_interruptible_poll(&tty->write_wait, EPOLLOUT);
}

static int tty_write_lock(struct tty_struct *tty, int ndelay)
{
	if (!mutex_trylock(&tty->atomic_write_lock)) {
		if (ndelay)
			return -EAGAIN;
		if (mutex_lock_interruptible(&tty->atomic_write_lock))
			return -ERESTARTSYS;
	}
	return 0;
}

/*
 * Split writes up in sane blocksizes to avoid
 * denial-of-service type attacks
 */
static inline ssize_t do_tty_write(
	ssize_t (*write)(struct tty_struct *, struct file *, const unsigned char *, size_t),
	struct tty_struct *tty,
	struct file *file,
	struct iov_iter *from)
{
	size_t count = iov_iter_count(from);
	ssize_t ret, written = 0;
	unsigned int chunk;

	ret = tty_write_lock(tty, file->f_flags & O_NDELAY);
	if (ret < 0)
		return ret;

	/*
	 * We chunk up writes into a temporary buffer. This
	 * simplifies low-level drivers immensely, since they
	 * don't have locking issues and user mode accesses.
	 *
	 * But if TTY_NO_WRITE_SPLIT is set, we should use a
	 * big chunk-size..
	 *
	 * The default chunk-size is 2kB, because the NTTY
	 * layer has problems with bigger chunks. It will
	 * claim to be able to handle more characters than
	 * it actually does.
	 *
	 * FIXME: This can probably go away now except that 64K chunks
	 * are too likely to fail unless switched to vmalloc...
	 */
	chunk = 2048;
	if (test_bit(TTY_NO_WRITE_SPLIT, &tty->flags))
		chunk = 65536;
	if (count < chunk)
		chunk = count;

	/* write_buf/write_cnt is protected by the atomic_write_lock mutex */
	if (tty->write_cnt < chunk) {
		unsigned char *buf_chunk;

		if (chunk < 1024)
			chunk = 1024;

		buf_chunk = kmalloc(chunk, GFP_KERNEL);
		if (!buf_chunk) {
			ret = -ENOMEM;
			goto out;
		}
		kfree(tty->write_buf);
		tty->write_cnt = chunk;
		tty->write_buf = buf_chunk;
	}

	/* Do the write .. */
	for (;;) {
		size_t size = count;
		if (size > chunk)
			size = chunk;

		ret = -EFAULT;
		if (copy_from_iter(tty->write_buf, size, from) != size)
			break;

		ret = write(tty, file, tty->write_buf, size);
		if (ret <= 0)
			break;

		written += ret;
		if (ret > size)
			break;

		/* FIXME! Have Al check this! */
		if (ret != size)
			iov_iter_revert(from, size-ret);

		count -= ret;
		if (!count)
			break;
		ret = -ERESTARTSYS;
		if (signal_pending(current))
			break;
		cond_resched();
	}
	if (written) {
		tty_update_time(&file_inode(file)->i_mtime);
		ret = written;
	}
out:
	tty_write_unlock(tty);
	return ret;
}

/**
 * tty_write_message - write a message to a certain tty, not just the console.
 * @tty: the destination tty_struct
 * @msg: the message to write
 *
 * This is used for messages that need to be redirected to a specific tty.
 * We don't put it into the syslog queue right now maybe in the future if
 * really needed.
 *
 * We must still hold the BTM and test the CLOSING flag for the moment.
 */

void tty_write_message(struct tty_struct *tty, char *msg)
{
	if (tty) {
		mutex_lock(&tty->atomic_write_lock);
		tty_lock(tty);
		if (tty->ops->write && tty->count > 0)
			tty->ops->write(tty, msg, strlen(msg));
		tty_unlock(tty);
		tty_write_unlock(tty);
	}
	return;
}


/**
 *	tty_write		-	write method for tty device file
 *	@file: tty file pointer
 *	@buf: user data to write
 *	@count: bytes to write
 *	@ppos: unused
 *
 *	Write data to a tty device via the line discipline.
 *
 *	Locking:
 *		Locks the line discipline as required
 *		Writes to the tty driver are serialized by the atomic_write_lock
 *	and are then processed in chunks to the device. The line discipline
 *	write method will not be invoked in parallel for each device.
 */

static ssize_t file_tty_write(struct file *file, struct kiocb *iocb, struct iov_iter *from)
{
	struct tty_struct *tty = file_tty(file);
 	struct tty_ldisc *ld;
	ssize_t ret;

	if (tty_paranoia_check(tty, file_inode(file), "tty_write"))
		return -EIO;
	if (!tty || !tty->ops->write ||	tty_io_error(tty))
			return -EIO;
	/* Short term debug to catch buggy drivers */
	if (tty->ops->write_room == NULL)
		tty_err(tty, "missing write_room method\n");
	ld = tty_ldisc_ref_wait(tty);
	if (!ld)
		return hung_up_tty_write(iocb, from);
	if (!ld->ops->write)
		ret = -EIO;
	else
		ret = do_tty_write(ld->ops->write, tty, file, from);
	tty_ldisc_deref(ld);
	return ret;
}

static ssize_t tty_write(struct kiocb *iocb, struct iov_iter *from)
{
	return file_tty_write(iocb->ki_filp, iocb, from);
}

ssize_t redirected_tty_write(struct kiocb *iocb, struct iov_iter *iter)
{
	struct file *p = NULL;

	spin_lock(&redirect_lock);
	if (redirect)
		p = get_file(redirect);
	spin_unlock(&redirect_lock);

	/*
	 * We know the redirected tty is just another tty, we can can
	 * call file_tty_write() directly with that file pointer.
	 */
	if (p) {
		ssize_t res;
		res = file_tty_write(p, iocb, iter);
		fput(p);
		return res;
	}
	return tty_write(iocb, iter);
}

/**
 *	tty_send_xchar	-	send priority character
 *
 *	Send a high priority character to the tty even if stopped
 *
 *	Locking: none for xchar method, write ordering for write method.
 */

int tty_send_xchar(struct tty_struct *tty, char ch)
{
	int	was_stopped = tty->stopped;

	if (tty->ops->send_xchar) {
		down_read(&tty->termios_rwsem);
		tty->ops->send_xchar(tty, ch);
		up_read(&tty->termios_rwsem);
		return 0;
	}

	if (tty_write_lock(tty, 0) < 0)
		return -ERESTARTSYS;

	down_read(&tty->termios_rwsem);
	if (was_stopped)
		start_tty(tty);
	tty->ops->write(tty, &ch, 1);
	if (was_stopped)
		stop_tty(tty);
	up_read(&tty->termios_rwsem);
	tty_write_unlock(tty);
	return 0;
}

static char ptychar[] = "pqrstuvwxyzabcde";

/**
 *	pty_line_name	-	generate name for a pty
 *	@driver: the tty driver in use
 *	@index: the minor number
 *	@p: output buffer of at least 6 bytes
 *
 *	Generate a name from a driver reference and write it to the output
 *	buffer.
 *
 *	Locking: None
 */
static void pty_line_name(struct tty_driver *driver, int index, char *p)
{
	int i = index + driver->name_base;
	/* ->name is initialized to "ttyp", but "tty" is expected */
	sprintf(p, "%s%c%x",
		driver->subtype == PTY_TYPE_SLAVE ? "tty" : driver->name,
		ptychar[i >> 4 & 0xf], i & 0xf);
}

/**
 *	tty_line_name	-	generate name for a tty
 *	@driver: the tty driver in use
 *	@index: the minor number
 *	@p: output buffer of at least 7 bytes
 *
 *	Generate a name from a driver reference and write it to the output
 *	buffer.
 *
 *	Locking: None
 */
static ssize_t tty_line_name(struct tty_driver *driver, int index, char *p)
{
	if (driver->flags & TTY_DRIVER_UNNUMBERED_NODE)
		return sprintf(p, "%s", driver->name);
	else
		return sprintf(p, "%s%d", driver->name,
			       index + driver->name_base);
}

/**
 *	tty_driver_lookup_tty() - find an existing tty, if any
 *	@driver: the driver for the tty
 *	@idx:	 the minor number
 *
 *	Return the tty, if found. If not found, return NULL or ERR_PTR() if the
 *	driver lookup() method returns an error.
 *
 *	Locking: tty_mutex must be held. If the tty is found, bump the tty kref.
 */
static struct tty_struct *tty_driver_lookup_tty(struct tty_driver *driver,
		struct file *file, int idx)
{
	struct tty_struct *tty;

	if (driver->ops->lookup)
		if (!file)
			tty = ERR_PTR(-EIO);
		else
			tty = driver->ops->lookup(driver, file, idx);
	else
		tty = driver->ttys[idx];

	if (!IS_ERR(tty))
		tty_kref_get(tty);
	return tty;
}

/**
 *	tty_init_termios	-  helper for termios setup
 *	@tty: the tty to set up
 *
 *	Initialise the termios structure for this tty. This runs under
 *	the tty_mutex currently so we can be relaxed about ordering.
 */

void tty_init_termios(struct tty_struct *tty)
{
	struct ktermios *tp;
	int idx = tty->index;

	if (tty->driver->flags & TTY_DRIVER_RESET_TERMIOS)
		tty->termios = tty->driver->init_termios;
	else {
		/* Check for lazy saved data */
		tp = tty->driver->termios[idx];
		if (tp != NULL) {
			tty->termios = *tp;
			tty->termios.c_line  = tty->driver->init_termios.c_line;
		} else
			tty->termios = tty->driver->init_termios;
	}
	/* Compatibility until drivers always set this */
	tty->termios.c_ispeed = tty_termios_input_baud_rate(&tty->termios);
	tty->termios.c_ospeed = tty_termios_baud_rate(&tty->termios);
}
EXPORT_SYMBOL_GPL(tty_init_termios);

int tty_standard_install(struct tty_driver *driver, struct tty_struct *tty)
{
	tty_init_termios(tty);
	tty_driver_kref_get(driver);
	tty->count++;
	driver->ttys[tty->index] = tty;
	return 0;
}
EXPORT_SYMBOL_GPL(tty_standard_install);

/**
 *	tty_driver_install_tty() - install a tty entry in the driver
 *	@driver: the driver for the tty
 *	@tty: the tty
 *
 *	Install a tty object into the driver tables. The tty->index field
 *	will be set by the time this is called. This method is responsible
 *	for ensuring any need additional structures are allocated and
 *	configured.
 *
 *	Locking: tty_mutex for now
 */
static int tty_driver_install_tty(struct tty_driver *driver,
						struct tty_struct *tty)
{
	return driver->ops->install ? driver->ops->install(driver, tty) :
		tty_standard_install(driver, tty);
}

/**
 *	tty_driver_remove_tty() - remove a tty from the driver tables
 *	@driver: the driver for the tty
 *	@tty: tty to remove
 *
 *	Remvoe a tty object from the driver tables. The tty->index field
 *	will be set by the time this is called.
 *
 *	Locking: tty_mutex for now
 */
static void tty_driver_remove_tty(struct tty_driver *driver, struct tty_struct *tty)
{
	if (driver->ops->remove)
		driver->ops->remove(driver, tty);
	else
		driver->ttys[tty->index] = NULL;
}

/**
 *	tty_reopen()	- fast re-open of an open tty
 *	@tty: the tty to open
 *
 *	Return 0 on success, -errno on error.
 *	Re-opens on master ptys are not allowed and return -EIO.
 *
 *	Locking: Caller must hold tty_lock
 */
static int tty_reopen(struct tty_struct *tty)
{
	struct tty_driver *driver = tty->driver;
	struct tty_ldisc *ld;
	int retval = 0;

	if (driver->type == TTY_DRIVER_TYPE_PTY &&
	    driver->subtype == PTY_TYPE_MASTER)
		return -EIO;

	if (!tty->count)
		return -EAGAIN;

	if (test_bit(TTY_EXCLUSIVE, &tty->flags) && !capable(CAP_SYS_ADMIN))
		return -EBUSY;

	ld = tty_ldisc_ref_wait(tty);
	if (ld) {
		tty_ldisc_deref(ld);
	} else {
		retval = tty_ldisc_lock(tty, 5 * HZ);
		if (retval)
			return retval;

		if (!tty->ldisc)
			retval = tty_ldisc_reinit(tty, tty->termios.c_line);
		tty_ldisc_unlock(tty);
	}

	if (retval == 0)
		tty->count++;

	return retval;
}

/**
 *	tty_init_dev		-	initialise a tty device
 *	@driver: tty driver we are opening a device on
 *	@idx: device index
 *
 *	Prepare a tty device. This may not be a "new" clean device but
 *	could also be an active device. The pty drivers require special
 *	handling because of this.
 *
 *	Locking:
 *		The function is called under the tty_mutex, which
 *	protects us from the tty struct or driver itself going away.
 *
 *	On exit the tty device has the line discipline attached and
 *	a reference count of 1. If a pair was created for pty/tty use
 *	and the other was a pty master then it too has a reference count of 1.
 *
 * WSH 06/09/97: Rewritten to remove races and properly clean up after a
 * failed open.  The new code protects the open with a mutex, so it's
 * really quite straightforward.  The mutex locking can probably be
 * relaxed for the (most common) case of reopening a tty.
 *
 *	Return: returned tty structure
 */

struct tty_struct *tty_init_dev(struct tty_driver *driver, int idx)
{
	struct tty_struct *tty;
	int retval;

	/*
	 * First time open is complex, especially for PTY devices.
	 * This code guarantees that either everything succeeds and the
	 * TTY is ready for operation, or else the table slots are vacated
	 * and the allocated memory released.  (Except that the termios
	 * may be retained.)
	 */

	if (!try_module_get(driver->owner))
		return ERR_PTR(-ENODEV);

	tty = alloc_tty_struct(driver, idx);
	if (!tty) {
		retval = -ENOMEM;
		goto err_module_put;
	}

	tty_lock(tty);
	retval = tty_driver_install_tty(driver, tty);
	if (retval < 0)
		goto err_free_tty;

	if (!tty->port)
		tty->port = driver->ports[idx];

	if (WARN_RATELIMIT(!tty->port,
			"%s: %s driver does not set tty->port. This would crash the kernel. Fix the driver!\n",
			__func__, tty->driver->name)) {
		retval = -EINVAL;
		goto err_release_lock;
	}

	retval = tty_ldisc_lock(tty, 5 * HZ);
	if (retval)
		goto err_release_lock;
	tty->port->itty = tty;

	/*
	 * Structures all installed ... call the ldisc open routines.
	 * If we fail here just call release_tty to clean up.  No need
	 * to decrement the use counts, as release_tty doesn't care.
	 */
	retval = tty_ldisc_setup(tty, tty->link);
	if (retval)
		goto err_release_tty;
	tty_ldisc_unlock(tty);
	/* Return the tty locked so that it cannot vanish under the caller */
	return tty;

err_free_tty:
	tty_unlock(tty);
	free_tty_struct(tty);
err_module_put:
	module_put(driver->owner);
	return ERR_PTR(retval);

	/* call the tty release_tty routine to clean out this slot */
err_release_tty:
	tty_ldisc_unlock(tty);
	tty_info_ratelimited(tty, "ldisc open failed (%d), clearing slot %d\n",
			     retval, idx);
err_release_lock:
	tty_unlock(tty);
	release_tty(tty, idx);
	return ERR_PTR(retval);
}

/**
 * tty_save_termios() - save tty termios data in driver table
 * @tty: tty whose termios data to save
 *
 * Locking: Caller guarantees serialisation with tty_init_termios().
 */
void tty_save_termios(struct tty_struct *tty)
{
	struct ktermios *tp;
	int idx = tty->index;

	/* If the port is going to reset then it has no termios to save */
	if (tty->driver->flags & TTY_DRIVER_RESET_TERMIOS)
		return;

	/* Stash the termios data */
	tp = tty->driver->termios[idx];
	if (tp == NULL) {
		tp = kmalloc(sizeof(*tp), GFP_KERNEL);
		if (tp == NULL)
			return;
		tty->driver->termios[idx] = tp;
	}
	*tp = tty->termios;
}
EXPORT_SYMBOL_GPL(tty_save_termios);

/**
 *	tty_flush_works		-	flush all works of a tty/pty pair
 *	@tty: tty device to flush works for (or either end of a pty pair)
 *
 *	Sync flush all works belonging to @tty (and the 'other' tty).
 */
static void tty_flush_works(struct tty_struct *tty)
{
	flush_work(&tty->SAK_work);
	flush_work(&tty->hangup_work);
	if (tty->link) {
		flush_work(&tty->link->SAK_work);
		flush_work(&tty->link->hangup_work);
	}
}

/**
 *	release_one_tty		-	release tty structure memory
 *	@work: work of tty we are obliterating
 *
 *	Releases memory associated with a tty structure, and clears out the
 *	driver table slots. This function is called when a device is no longer
 *	in use. It also gets called when setup of a device fails.
 *
 *	Locking:
 *		takes the file list lock internally when working on the list
 *	of ttys that the driver keeps.
 *
 *	This method gets called from a work queue so that the driver private
 *	cleanup ops can sleep (needed for USB at least)
 */
static void release_one_tty(struct work_struct *work)
{
	struct tty_struct *tty =
		container_of(work, struct tty_struct, hangup_work);
	struct tty_driver *driver = tty->driver;
	struct module *owner = driver->owner;

	if (tty->ops->cleanup)
		tty->ops->cleanup(tty);

	tty->magic = 0;
	tty_driver_kref_put(driver);
	module_put(owner);

	spin_lock(&tty->files_lock);
	list_del_init(&tty->tty_files);
	spin_unlock(&tty->files_lock);

	put_pid(tty->pgrp);
	put_pid(tty->session);
	free_tty_struct(tty);
}

static void queue_release_one_tty(struct kref *kref)
{
	struct tty_struct *tty = container_of(kref, struct tty_struct, kref);

	/* The hangup queue is now free so we can reuse it rather than
	   waste a chunk of memory for each port */
	INIT_WORK(&tty->hangup_work, release_one_tty);
	schedule_work(&tty->hangup_work);
}

/**
 *	tty_kref_put		-	release a tty kref
 *	@tty: tty device
 *
 *	Release a reference to a tty device and if need be let the kref
 *	layer destruct the object for us
 */

void tty_kref_put(struct tty_struct *tty)
{
	if (tty)
		kref_put(&tty->kref, queue_release_one_tty);
}
EXPORT_SYMBOL(tty_kref_put);

/**
 *	release_tty		-	release tty structure memory
 *
 *	Release both @tty and a possible linked partner (think pty pair),
 *	and decrement the refcount of the backing module.
 *
 *	Locking:
 *		tty_mutex
 *		takes the file list lock internally when working on the list
 *	of ttys that the driver keeps.
 *
 */
static void release_tty(struct tty_struct *tty, int idx)
{
	/* This should always be true but check for the moment */
	WARN_ON(tty->index != idx);
	WARN_ON(!mutex_is_locked(&tty_mutex));
	if (tty->ops->shutdown)
		tty->ops->shutdown(tty);
	tty_save_termios(tty);
	tty_driver_remove_tty(tty->driver, tty);
	if (tty->port)
		tty->port->itty = NULL;
	if (tty->link)
		tty->link->port->itty = NULL;
	if (tty->port)
		tty_buffer_cancel_work(tty->port);
	if (tty->link)
		tty_buffer_cancel_work(tty->link->port);

	tty_kref_put(tty->link);
	tty_kref_put(tty);
}

/**
 *	tty_release_checks - check a tty before real release
 *	@tty: tty to check
 *	@idx: index of the tty
 *
 *	Performs some paranoid checking before true release of the @tty.
 *	This is a no-op unless TTY_PARANOIA_CHECK is defined.
 */
static int tty_release_checks(struct tty_struct *tty, int idx)
{
#ifdef TTY_PARANOIA_CHECK
	if (idx < 0 || idx >= tty->driver->num) {
		tty_debug(tty, "bad idx %d\n", idx);
		return -1;
	}

	/* not much to check for devpts */
	if (tty->driver->flags & TTY_DRIVER_DEVPTS_MEM)
		return 0;

	if (tty != tty->driver->ttys[idx]) {
		tty_debug(tty, "bad driver table[%d] = %p\n",
			  idx, tty->driver->ttys[idx]);
		return -1;
	}
	if (tty->driver->other) {
		struct tty_struct *o_tty = tty->link;

		if (o_tty != tty->driver->other->ttys[idx]) {
			tty_debug(tty, "bad other table[%d] = %p\n",
				  idx, tty->driver->other->ttys[idx]);
			return -1;
		}
		if (o_tty->link != tty) {
			tty_debug(tty, "bad link = %p\n", o_tty->link);
			return -1;
		}
	}
#endif
	return 0;
}

/**
 *      tty_kclose      -       closes tty opened by tty_kopen
 *      @tty: tty device
 *
 *      Performs the final steps to release and free a tty device. It is the
 *      same as tty_release_struct except that it also resets TTY_PORT_KOPENED
 *      flag on tty->port.
 */
void tty_kclose(struct tty_struct *tty)
{
	/*
	 * Ask the line discipline code to release its structures
	 */
	tty_ldisc_release(tty);

	/* Wait for pending work before tty destruction commmences */
	tty_flush_works(tty);

	tty_debug_hangup(tty, "freeing structure\n");
	/*
	 * The release_tty function takes care of the details of clearing
	 * the slots and preserving the termios structure.
	 */
	mutex_lock(&tty_mutex);
	tty_port_set_kopened(tty->port, 0);
	release_tty(tty, tty->index);
	mutex_unlock(&tty_mutex);
}
EXPORT_SYMBOL_GPL(tty_kclose);

/**
 *	tty_release_struct	-	release a tty struct
 *	@tty: tty device
 *	@idx: index of the tty
 *
 *	Performs the final steps to release and free a tty device. It is
 *	roughly the reverse of tty_init_dev.
 */
void tty_release_struct(struct tty_struct *tty, int idx)
{
	/*
	 * Ask the line discipline code to release its structures
	 */
	tty_ldisc_release(tty);

	/* Wait for pending work before tty destruction commmences */
	tty_flush_works(tty);

	tty_debug_hangup(tty, "freeing structure\n");
	/*
	 * The release_tty function takes care of the details of clearing
	 * the slots and preserving the termios structure.
	 */
	mutex_lock(&tty_mutex);
	release_tty(tty, idx);
	mutex_unlock(&tty_mutex);
}
EXPORT_SYMBOL_GPL(tty_release_struct);

/**
 *	tty_release		-	vfs callback for close
 *	@inode: inode of tty
 *	@filp: file pointer for handle to tty
 *
 *	Called the last time each file handle is closed that references
 *	this tty. There may however be several such references.
 *
 *	Locking:
 *		Takes bkl. See tty_release_dev
 *
 * Even releasing the tty structures is a tricky business.. We have
 * to be very careful that the structures are all released at the
 * same time, as interrupts might otherwise get the wrong pointers.
 *
 * WSH 09/09/97: rewritten to avoid some nasty race conditions that could
 * lead to double frees or releasing memory still in use.
 */

int tty_release(struct inode *inode, struct file *filp)
{
	struct tty_struct *tty = file_tty(filp);
	struct tty_struct *o_tty = NULL;
	int	do_sleep, final;
	int	idx;
	long	timeout = 0;
	int	once = 1;

	if (tty_paranoia_check(tty, inode, __func__))
		return 0;

	tty_lock(tty);
	check_tty_count(tty, __func__);

	__tty_fasync(-1, filp, 0);

	idx = tty->index;
	if (tty->driver->type == TTY_DRIVER_TYPE_PTY &&
	    tty->driver->subtype == PTY_TYPE_MASTER)
		o_tty = tty->link;

	if (tty_release_checks(tty, idx)) {
		tty_unlock(tty);
		return 0;
	}

	tty_debug_hangup(tty, "releasing (count=%d)\n", tty->count);

	if (tty->ops->close)
		tty->ops->close(tty, filp);

	/* If tty is pty master, lock the slave pty (stable lock order) */
	tty_lock_slave(o_tty);

	/*
	 * Sanity check: if tty->count is going to zero, there shouldn't be
	 * any waiters on tty->read_wait or tty->write_wait.  We test the
	 * wait queues and kick everyone out _before_ actually starting to
	 * close.  This ensures that we won't block while releasing the tty
	 * structure.
	 *
	 * The test for the o_tty closing is necessary, since the master and
	 * slave sides may close in any order.  If the slave side closes out
	 * first, its count will be one, since the master side holds an open.
	 * Thus this test wouldn't be triggered at the time the slave closed,
	 * so we do it now.
	 */
	while (1) {
		do_sleep = 0;

		if (tty->count <= 1) {
			if (waitqueue_active(&tty->read_wait)) {
				wake_up_poll(&tty->read_wait, EPOLLIN);
				do_sleep++;
			}
			if (waitqueue_active(&tty->write_wait)) {
				wake_up_poll(&tty->write_wait, EPOLLOUT);
				do_sleep++;
			}
		}
		if (o_tty && o_tty->count <= 1) {
			if (waitqueue_active(&o_tty->read_wait)) {
				wake_up_poll(&o_tty->read_wait, EPOLLIN);
				do_sleep++;
			}
			if (waitqueue_active(&o_tty->write_wait)) {
				wake_up_poll(&o_tty->write_wait, EPOLLOUT);
				do_sleep++;
			}
		}
		if (!do_sleep)
			break;

		if (once) {
			once = 0;
			tty_warn(tty, "read/write wait queue active!\n");
		}
		schedule_timeout_killable(timeout);
		if (timeout < 120 * HZ)
			timeout = 2 * timeout + 1;
		else
			timeout = MAX_SCHEDULE_TIMEOUT;
	}

	if (o_tty) {
		if (--o_tty->count < 0) {
			tty_warn(tty, "bad slave count (%d)\n", o_tty->count);
			o_tty->count = 0;
		}
	}
	if (--tty->count < 0) {
		tty_warn(tty, "bad tty->count (%d)\n", tty->count);
		tty->count = 0;
	}

	/*
	 * We've decremented tty->count, so we need to remove this file
	 * descriptor off the tty->tty_files list; this serves two
	 * purposes:
	 *  - check_tty_count sees the correct number of file descriptors
	 *    associated with this tty.
	 *  - do_tty_hangup no longer sees this file descriptor as
	 *    something that needs to be handled for hangups.
	 */
	tty_del_file(filp);

	/*
	 * Perform some housekeeping before deciding whether to return.
	 *
	 * If _either_ side is closing, make sure there aren't any
	 * processes that still think tty or o_tty is their controlling
	 * tty.
	 */
	if (!tty->count) {
		read_lock(&tasklist_lock);
		session_clear_tty(tty->session);
		if (o_tty)
			session_clear_tty(o_tty->session);
		read_unlock(&tasklist_lock);
	}

	/* check whether both sides are closing ... */
	final = !tty->count && !(o_tty && o_tty->count);

	tty_unlock_slave(o_tty);
	tty_unlock(tty);

	/* At this point, the tty->count == 0 should ensure a dead tty
	   cannot be re-opened by a racing opener */

	if (!final)
		return 0;

	tty_debug_hangup(tty, "final close\n");

	tty_release_struct(tty, idx);
	return 0;
}

/**
 *	tty_open_current_tty - get locked tty of current task
 *	@device: device number
 *	@filp: file pointer to tty
 *	@return: locked tty of the current task iff @device is /dev/tty
 *
 *	Performs a re-open of the current task's controlling tty.
 *
 *	We cannot return driver and index like for the other nodes because
 *	devpts will not work then. It expects inodes to be from devpts FS.
 */
static struct tty_struct *tty_open_current_tty(dev_t device, struct file *filp)
{
	struct tty_struct *tty;
	int retval;

	if (device != MKDEV(TTYAUX_MAJOR, 0))
		return NULL;

	tty = get_current_tty();
	if (!tty)
		return ERR_PTR(-ENXIO);

	filp->f_flags |= O_NONBLOCK; /* Don't let /dev/tty block */
	/* noctty = 1; */
	tty_lock(tty);
	tty_kref_put(tty);	/* safe to drop the kref now */

	retval = tty_reopen(tty);
	if (retval < 0) {
		tty_unlock(tty);
		tty = ERR_PTR(retval);
	}
	return tty;
}

/**
 *	tty_lookup_driver - lookup a tty driver for a given device file
 *	@device: device number
 *	@filp: file pointer to tty
 *	@index: index for the device in the @return driver
 *	@return: driver for this inode (with increased refcount)
 *
 * 	If @return is not erroneous, the caller is responsible to decrement the
 * 	refcount by tty_driver_kref_put.
 *
 *	Locking: tty_mutex protects get_tty_driver
 */
static struct tty_driver *tty_lookup_driver(dev_t device, struct file *filp,
		int *index)
{
	struct tty_driver *driver = NULL;

	switch (device) {
#ifdef CONFIG_VT
	case MKDEV(TTY_MAJOR, 0): {
		extern struct tty_driver *console_driver;
		driver = tty_driver_kref_get(console_driver);
		*index = fg_console;
		break;
	}
#endif
	case MKDEV(TTYAUX_MAJOR, 1): {
		struct tty_driver *console_driver = console_device(index);
		if (console_driver) {
			driver = tty_driver_kref_get(console_driver);
			if (driver && filp) {
				/* Don't let /dev/console block */
				filp->f_flags |= O_NONBLOCK;
				break;
			}
		}
		if (driver)
			tty_driver_kref_put(driver);
		return ERR_PTR(-ENODEV);
	}
	default:
		driver = get_tty_driver(device, index);
		if (!driver)
			return ERR_PTR(-ENODEV);
		break;
	}
	return driver;
}

/**
 *	tty_kopen	-	open a tty device for kernel
 *	@device: dev_t of device to open
 *
 *	Opens tty exclusively for kernel. Performs the driver lookup,
 *	makes sure it's not already opened and performs the first-time
 *	tty initialization.
 *
 *	Returns the locked initialized &tty_struct
 *
 *	Claims the global tty_mutex to serialize:
 *	  - concurrent first-time tty initialization
 *	  - concurrent tty driver removal w/ lookup
 *	  - concurrent tty removal from driver table
 */
struct tty_struct *tty_kopen(dev_t device)
{
	struct tty_struct *tty;
	struct tty_driver *driver;
	int index = -1;

	mutex_lock(&tty_mutex);
	driver = tty_lookup_driver(device, NULL, &index);
	if (IS_ERR(driver)) {
		mutex_unlock(&tty_mutex);
		return ERR_CAST(driver);
	}

	/* check whether we're reopening an existing tty */
	tty = tty_driver_lookup_tty(driver, NULL, index);
	if (IS_ERR(tty))
		goto out;

	if (tty) {
		/* drop kref from tty_driver_lookup_tty() */
		tty_kref_put(tty);
		tty = ERR_PTR(-EBUSY);
	} else { /* tty_init_dev returns tty with the tty_lock held */
		tty = tty_init_dev(driver, index);
		if (IS_ERR(tty))
			goto out;
		tty_port_set_kopened(tty->port, 1);
	}
out:
	mutex_unlock(&tty_mutex);
	tty_driver_kref_put(driver);
	return tty;
}
EXPORT_SYMBOL_GPL(tty_kopen);

/**
 *	tty_open_by_driver	-	open a tty device
 *	@device: dev_t of device to open
 *	@filp: file pointer to tty
 *
 *	Performs the driver lookup, checks for a reopen, or otherwise
 *	performs the first-time tty initialization.
 *
 *	Returns the locked initialized or re-opened &tty_struct
 *
 *	Claims the global tty_mutex to serialize:
 *	  - concurrent first-time tty initialization
 *	  - concurrent tty driver removal w/ lookup
 *	  - concurrent tty removal from driver table
 */
static struct tty_struct *tty_open_by_driver(dev_t device,
					     struct file *filp)
{
	struct tty_struct *tty;
	struct tty_driver *driver = NULL;
	int index = -1;
	int retval;

	mutex_lock(&tty_mutex);
	driver = tty_lookup_driver(device, filp, &index);
	if (IS_ERR(driver)) {
		mutex_unlock(&tty_mutex);
		return ERR_CAST(driver);
	}

	/* check whether we're reopening an existing tty */
	tty = tty_driver_lookup_tty(driver, filp, index);
	if (IS_ERR(tty)) {
		mutex_unlock(&tty_mutex);
		goto out;
	}

	if (tty) {
		if (tty_port_kopened(tty->port)) {
			tty_kref_put(tty);
			mutex_unlock(&tty_mutex);
			tty = ERR_PTR(-EBUSY);
			goto out;
		}
		mutex_unlock(&tty_mutex);
		retval = tty_lock_interruptible(tty);
		tty_kref_put(tty);  /* drop kref from tty_driver_lookup_tty() */
		if (retval) {
			if (retval == -EINTR)
				retval = -ERESTARTSYS;
			tty = ERR_PTR(retval);
			goto out;
		}
		retval = tty_reopen(tty);
		if (retval < 0) {
			tty_unlock(tty);
			tty = ERR_PTR(retval);
		}
	} else { /* Returns with the tty_lock held for now */
		tty = tty_init_dev(driver, index);
		mutex_unlock(&tty_mutex);
	}
out:
	tty_driver_kref_put(driver);
	return tty;
}

/**
 *	tty_open		-	open a tty device
 *	@inode: inode of device file
 *	@filp: file pointer to tty
 *
 *	tty_open and tty_release keep up the tty count that contains the
 *	number of opens done on a tty. We cannot use the inode-count, as
 *	different inodes might point to the same tty.
 *
 *	Open-counting is needed for pty masters, as well as for keeping
 *	track of serial lines: DTR is dropped when the last close happens.
 *	(This is not done solely through tty->count, now.  - Ted 1/27/92)
 *
 *	The termios state of a pty is reset on first open so that
 *	settings don't persist across reuse.
 *
 *	Locking: tty_mutex protects tty, tty_lookup_driver and tty_init_dev.
 *		 tty->count should protect the rest.
 *		 ->siglock protects ->signal/->sighand
 *
 *	Note: the tty_unlock/lock cases without a ref are only safe due to
 *	tty_mutex
 */

static int tty_open(struct inode *inode, struct file *filp)
{
	struct tty_struct *tty;
	int noctty, retval;
	dev_t device = inode->i_rdev;
	unsigned saved_flags = filp->f_flags;

	nonseekable_open(inode, filp);

retry_open:
	retval = tty_alloc_file(filp);
	if (retval)
		return -ENOMEM;

	tty = tty_open_current_tty(device, filp);
	if (!tty)
		tty = tty_open_by_driver(device, filp);

	if (IS_ERR(tty)) {
		tty_free_file(filp);
		retval = PTR_ERR(tty);
		if (retval != -EAGAIN || signal_pending(current))
			return retval;
		schedule();
		goto retry_open;
	}

	tty_add_file(tty, filp);

	check_tty_count(tty, __func__);
	tty_debug_hangup(tty, "opening (count=%d)\n", tty->count);

	if (tty->ops->open)
		retval = tty->ops->open(tty, filp);
	else
		retval = -ENODEV;
	filp->f_flags = saved_flags;

	if (retval) {
		tty_debug_hangup(tty, "open error %d, releasing\n", retval);

		tty_unlock(tty); /* need to call tty_release without BTM */
		tty_release(inode, filp);
		if (retval != -ERESTARTSYS)
			return retval;

		if (signal_pending(current))
			return retval;

		schedule();
		/*
		 * Need to reset f_op in case a hangup happened.
		 */
		if (tty_hung_up_p(filp))
			filp->f_op = &tty_fops;
		goto retry_open;
	}
	clear_bit(TTY_HUPPED, &tty->flags);

	noctty = (filp->f_flags & O_NOCTTY) ||
		 (IS_ENABLED(CONFIG_VT) && device == MKDEV(TTY_MAJOR, 0)) ||
		 device == MKDEV(TTYAUX_MAJOR, 1) ||
		 (tty->driver->type == TTY_DRIVER_TYPE_PTY &&
		  tty->driver->subtype == PTY_TYPE_MASTER);
	if (!noctty)
		tty_open_proc_set_tty(filp, tty);
	tty_unlock(tty);
	return 0;
}



/**
 *	tty_poll	-	check tty status
 *	@filp: file being polled
 *	@wait: poll wait structures to update
 *
 *	Call the line discipline polling method to obtain the poll
 *	status of the device.
 *
 *	Locking: locks called line discipline but ldisc poll method
 *	may be re-entered freely by other callers.
 */

static __poll_t tty_poll(struct file *filp, poll_table *wait)
{
	struct tty_struct *tty = file_tty(filp);
	struct tty_ldisc *ld;
	__poll_t ret = 0;

	if (tty_paranoia_check(tty, file_inode(filp), "tty_poll"))
		return 0;

	ld = tty_ldisc_ref_wait(tty);
	if (!ld)
		return hung_up_tty_poll(filp, wait);
	if (ld->ops->poll)
		ret = ld->ops->poll(tty, filp, wait);
	tty_ldisc_deref(ld);
	return ret;
}

static int __tty_fasync(int fd, struct file *filp, int on)
{
	struct tty_struct *tty = file_tty(filp);
	unsigned long flags;
	int retval = 0;

	if (tty_paranoia_check(tty, file_inode(filp), "tty_fasync"))
		goto out;

	retval = fasync_helper(fd, filp, on, &tty->fasync);
	if (retval <= 0)
		goto out;

	if (on) {
		enum pid_type type;
		struct pid *pid;

		spin_lock_irqsave(&tty->ctrl_lock, flags);
		if (tty->pgrp) {
			pid = tty->pgrp;
			type = PIDTYPE_PGID;
		} else {
			pid = task_pid(current);
			type = PIDTYPE_TGID;
		}
		get_pid(pid);
		spin_unlock_irqrestore(&tty->ctrl_lock, flags);
		__f_setown(filp, pid, type, 0);
		put_pid(pid);
		retval = 0;
	}
out:
	return retval;
}

static int tty_fasync(int fd, struct file *filp, int on)
{
	struct tty_struct *tty = file_tty(filp);
	int retval = -ENOTTY;

	tty_lock(tty);
	if (!tty_hung_up_p(filp))
		retval = __tty_fasync(fd, filp, on);
	tty_unlock(tty);

	return retval;
}

/**
 *	tiocsti			-	fake input character
 *	@tty: tty to fake input into
 *	@p: pointer to character
 *
 *	Fake input to a tty device. Does the necessary locking and
 *	input management.
 *
 *	FIXME: does not honour flow control ??
 *
 *	Locking:
 *		Called functions take tty_ldiscs_lock
 *		current->signal->tty check is safe without locks
 *
 *	FIXME: may race normal receive processing
 */

static int tiocsti(struct tty_struct *tty, char __user *p)
{
	char ch, mbz = 0;
	struct tty_ldisc *ld;

	if ((current->signal->tty != tty) && !capable(CAP_SYS_ADMIN))
		return -EPERM;
	if (get_user(ch, p))
		return -EFAULT;
	tty_audit_tiocsti(tty, ch);
	ld = tty_ldisc_ref_wait(tty);
	if (!ld)
		return -EIO;
	if (ld->ops->receive_buf)
		ld->ops->receive_buf(tty, &ch, &mbz, 1);
	tty_ldisc_deref(ld);
	return 0;
}

/**
 *	tiocgwinsz		-	implement window query ioctl
 *	@tty: tty
 *	@arg: user buffer for result
 *
 *	Copies the kernel idea of the window size into the user buffer.
 *
 *	Locking: tty->winsize_mutex is taken to ensure the winsize data
 *		is consistent.
 */

static int tiocgwinsz(struct tty_struct *tty, struct winsize __user *arg)
{
	int err;

	mutex_lock(&tty->winsize_mutex);
	err = copy_to_user(arg, &tty->winsize, sizeof(*arg));
	mutex_unlock(&tty->winsize_mutex);

	return err ? -EFAULT: 0;
}

/**
 *	tty_do_resize		-	resize event
 *	@tty: tty being resized
 *	@ws: new dimensions
 *
 *	Update the termios variables and send the necessary signals to
 *	peform a terminal resize correctly
 */

int tty_do_resize(struct tty_struct *tty, struct winsize *ws)
{
	struct pid *pgrp;

	/* Lock the tty */
	mutex_lock(&tty->winsize_mutex);
	if (!memcmp(ws, &tty->winsize, sizeof(*ws)))
		goto done;

	/* Signal the foreground process group */
	pgrp = tty_get_pgrp(tty);
	if (pgrp)
		kill_pgrp(pgrp, SIGWINCH, 1);
	put_pid(pgrp);

	tty->winsize = *ws;
done:
	mutex_unlock(&tty->winsize_mutex);
	return 0;
}
EXPORT_SYMBOL(tty_do_resize);

/**
 *	tiocswinsz		-	implement window size set ioctl
 *	@tty: tty side of tty
 *	@arg: user buffer for result
 *
 *	Copies the user idea of the window size to the kernel. Traditionally
 *	this is just advisory information but for the Linux console it
 *	actually has driver level meaning and triggers a VC resize.
 *
 *	Locking:
 *		Driver dependent. The default do_resize method takes the
 *	tty termios mutex and ctrl_lock. The console takes its own lock
 *	then calls into the default method.
 */

static int tiocswinsz(struct tty_struct *tty, struct winsize __user *arg)
{
	struct winsize tmp_ws;
	if (copy_from_user(&tmp_ws, arg, sizeof(*arg)))
		return -EFAULT;

	if (tty->ops->resize)
		return tty->ops->resize(tty, &tmp_ws);
	else
		return tty_do_resize(tty, &tmp_ws);
}

/**
 *	tioccons	-	allow admin to move logical console
 *	@file: the file to become console
 *
 *	Allow the administrator to move the redirected console device
 *
 *	Locking: uses redirect_lock to guard the redirect information
 */

static int tioccons(struct file *file)
{
	if (!capable(CAP_SYS_ADMIN))
		return -EPERM;
	if (file->f_op->write_iter == redirected_tty_write) {
		struct file *f;
		spin_lock(&redirect_lock);
		f = redirect;
		redirect = NULL;
		spin_unlock(&redirect_lock);
		if (f)
			fput(f);
		return 0;
	}
	if (file->f_op->write_iter != tty_write)
		return -ENOTTY;
	if (!(file->f_mode & FMODE_WRITE))
		return -EBADF;
	if (!(file->f_mode & FMODE_CAN_WRITE))
		return -EINVAL;
	spin_lock(&redirect_lock);
	if (redirect) {
		spin_unlock(&redirect_lock);
		return -EBUSY;
	}
	redirect = get_file(file);
	spin_unlock(&redirect_lock);
	return 0;
}

/**
 *	tiocsetd	-	set line discipline
 *	@tty: tty device
 *	@p: pointer to user data
 *
 *	Set the line discipline according to user request.
 *
 *	Locking: see tty_set_ldisc, this function is just a helper
 */

static int tiocsetd(struct tty_struct *tty, int __user *p)
{
	int disc;
	int ret;

	if (get_user(disc, p))
		return -EFAULT;

	ret = tty_set_ldisc(tty, disc);

	return ret;
}

/**
 *	tiocgetd	-	get line discipline
 *	@tty: tty device
 *	@p: pointer to user data
 *
 *	Retrieves the line discipline id directly from the ldisc.
 *
 *	Locking: waits for ldisc reference (in case the line discipline
 *		is changing or the tty is being hungup)
 */

static int tiocgetd(struct tty_struct *tty, int __user *p)
{
	struct tty_ldisc *ld;
	int ret;

	ld = tty_ldisc_ref_wait(tty);
	if (!ld)
		return -EIO;
	ret = put_user(ld->ops->num, p);
	tty_ldisc_deref(ld);
	return ret;
}

/**
 *	send_break	-	performed time break
 *	@tty: device to break on
 *	@duration: timeout in mS
 *
 *	Perform a timed break on hardware that lacks its own driver level
 *	timed break functionality.
 *
 *	Locking:
 *		atomic_write_lock serializes
 *
 */

static int send_break(struct tty_struct *tty, unsigned int duration)
{
	int retval;

	if (tty->ops->break_ctl == NULL)
		return 0;

	if (tty->driver->flags & TTY_DRIVER_HARDWARE_BREAK)
		retval = tty->ops->break_ctl(tty, duration);
	else {
		/* Do the work ourselves */
		if (tty_write_lock(tty, 0) < 0)
			return -EINTR;
		retval = tty->ops->break_ctl(tty, -1);
		if (retval)
			goto out;
		if (!signal_pending(current))
			msleep_interruptible(duration);
		retval = tty->ops->break_ctl(tty, 0);
out:
		tty_write_unlock(tty);
		if (signal_pending(current))
			retval = -EINTR;
	}
	return retval;
}

/**
 *	tty_tiocmget		-	get modem status
 *	@tty: tty device
 *	@p: pointer to result
 *
 *	Obtain the modem status bits from the tty driver if the feature
 *	is supported. Return -EINVAL if it is not available.
 *
 *	Locking: none (up to the driver)
 */

static int tty_tiocmget(struct tty_struct *tty, int __user *p)
{
	int retval = -EINVAL;

	if (tty->ops->tiocmget) {
		retval = tty->ops->tiocmget(tty);

		if (retval >= 0)
			retval = put_user(retval, p);
	}
	return retval;
}

/**
 *	tty_tiocmset		-	set modem status
 *	@tty: tty device
 *	@cmd: command - clear bits, set bits or set all
 *	@p: pointer to desired bits
 *
 *	Set the modem status bits from the tty driver if the feature
 *	is supported. Return -EINVAL if it is not available.
 *
 *	Locking: none (up to the driver)
 */

static int tty_tiocmset(struct tty_struct *tty, unsigned int cmd,
	     unsigned __user *p)
{
	int retval;
	unsigned int set, clear, val;

	if (tty->ops->tiocmset == NULL)
		return -EINVAL;

	retval = get_user(val, p);
	if (retval)
		return retval;
	set = clear = 0;
	switch (cmd) {
	case TIOCMBIS:
		set = val;
		break;
	case TIOCMBIC:
		clear = val;
		break;
	case TIOCMSET:
		set = val;
		clear = ~val;
		break;
	}
	set &= TIOCM_DTR|TIOCM_RTS|TIOCM_OUT1|TIOCM_OUT2|TIOCM_LOOP;
	clear &= TIOCM_DTR|TIOCM_RTS|TIOCM_OUT1|TIOCM_OUT2|TIOCM_LOOP;
	return tty->ops->tiocmset(tty, set, clear);
}

static int tty_tiocgicount(struct tty_struct *tty, void __user *arg)
{
	int retval = -EINVAL;
	struct serial_icounter_struct icount;
	memset(&icount, 0, sizeof(icount));
	if (tty->ops->get_icount)
		retval = tty->ops->get_icount(tty, &icount);
	if (retval != 0)
		return retval;
	if (copy_to_user(arg, &icount, sizeof(icount)))
		return -EFAULT;
	return 0;
}

static int tty_tiocsserial(struct tty_struct *tty, struct serial_struct __user *ss)
{
	static DEFINE_RATELIMIT_STATE(depr_flags,
			DEFAULT_RATELIMIT_INTERVAL,
			DEFAULT_RATELIMIT_BURST);
	char comm[TASK_COMM_LEN];
	struct serial_struct v;
	int flags;

	if (copy_from_user(&v, ss, sizeof(*ss)))
		return -EFAULT;

	flags = v.flags & ASYNC_DEPRECATED;

	if (flags && __ratelimit(&depr_flags))
		pr_warn("%s: '%s' is using deprecated serial flags (with no effect): %.8x\n",
			__func__, get_task_comm(comm, current), flags);
	if (!tty->ops->set_serial)
		return -ENOTTY;
	return tty->ops->set_serial(tty, &v);
}

static int tty_tiocgserial(struct tty_struct *tty, struct serial_struct __user *ss)
{
	struct serial_struct v;
	int err;

	memset(&v, 0, sizeof(v));
	if (!tty->ops->get_serial)
		return -ENOTTY;
	err = tty->ops->get_serial(tty, &v);
	if (!err && copy_to_user(ss, &v, sizeof(v)))
		err = -EFAULT;
	return err;
}

/*
 * if pty, return the slave side (real_tty)
 * otherwise, return self
 */
static struct tty_struct *tty_pair_get_tty(struct tty_struct *tty)
{
	if (tty->driver->type == TTY_DRIVER_TYPE_PTY &&
	    tty->driver->subtype == PTY_TYPE_MASTER)
		tty = tty->link;
	return tty;
}

/*
 * Split this up, as gcc can choke on it otherwise..
 */
long tty_ioctl(struct file *file, unsigned int cmd, unsigned long arg)
{
	struct tty_struct *tty = file_tty(file);
	struct tty_struct *real_tty;
	void __user *p = (void __user *)arg;
	int retval;
	struct tty_ldisc *ld;

	if (tty_paranoia_check(tty, file_inode(file), "tty_ioctl"))
		return -EINVAL;

	real_tty = tty_pair_get_tty(tty);

	/*
	 * Factor out some common prep work
	 */
	switch (cmd) {
	case TIOCSETD:
	case TIOCSBRK:
	case TIOCCBRK:
	case TCSBRK:
	case TCSBRKP:
		retval = tty_check_change(tty);
		if (retval)
			return retval;
		if (cmd != TIOCCBRK) {
			tty_wait_until_sent(tty, 0);
			if (signal_pending(current))
				return -EINTR;
		}
		break;
	}

	/*
	 *	Now do the stuff.
	 */
	switch (cmd) {
	case TIOCSTI:
		return tiocsti(tty, p);
	case TIOCGWINSZ:
		return tiocgwinsz(real_tty, p);
	case TIOCSWINSZ:
		return tiocswinsz(real_tty, p);
	case TIOCCONS:
		return real_tty != tty ? -EINVAL : tioccons(file);
	case TIOCEXCL:
		set_bit(TTY_EXCLUSIVE, &tty->flags);
		return 0;
	case TIOCNXCL:
		clear_bit(TTY_EXCLUSIVE, &tty->flags);
		return 0;
	case TIOCGEXCL:
	{
		int excl = test_bit(TTY_EXCLUSIVE, &tty->flags);
		return put_user(excl, (int __user *)p);
	}
	case TIOCGETD:
		return tiocgetd(tty, p);
	case TIOCSETD:
		return tiocsetd(tty, p);
	case TIOCVHANGUP:
		if (!capable(CAP_SYS_ADMIN))
			return -EPERM;
		tty_vhangup(tty);
		return 0;
	case TIOCGDEV:
	{
		unsigned int ret = new_encode_dev(tty_devnum(real_tty));
		return put_user(ret, (unsigned int __user *)p);
	}
	/*
	 * Break handling
	 */
	case TIOCSBRK:	/* Turn break on, unconditionally */
		if (tty->ops->break_ctl)
			return tty->ops->break_ctl(tty, -1);
		return 0;
	case TIOCCBRK:	/* Turn break off, unconditionally */
		if (tty->ops->break_ctl)
			return tty->ops->break_ctl(tty, 0);
		return 0;
	case TCSBRK:   /* SVID version: non-zero arg --> no break */
		/* non-zero arg means wait for all output data
		 * to be sent (performed above) but don't send break.
		 * This is used by the tcdrain() termios function.
		 */
		if (!arg)
			return send_break(tty, 250);
		return 0;
	case TCSBRKP:	/* support for POSIX tcsendbreak() */
		return send_break(tty, arg ? arg*100 : 250);

	case TIOCMGET:
		return tty_tiocmget(tty, p);
	case TIOCMSET:
	case TIOCMBIC:
	case TIOCMBIS:
		return tty_tiocmset(tty, cmd, p);
	case TIOCGICOUNT:
		return tty_tiocgicount(tty, p);
	case TCFLSH:
		switch (arg) {
		case TCIFLUSH:
		case TCIOFLUSH:
		/* flush tty buffer and allow ldisc to process ioctl */
			tty_buffer_flush(tty, NULL);
			break;
		}
		break;
	case TIOCSSERIAL:
		return tty_tiocsserial(tty, p);
	case TIOCGSERIAL:
		return tty_tiocgserial(tty, p);
	case TIOCGPTPEER:
		/* Special because the struct file is needed */
		return ptm_open_peer(file, tty, (int)arg);
	default:
		retval = tty_jobctrl_ioctl(tty, real_tty, file, cmd, arg);
		if (retval != -ENOIOCTLCMD)
			return retval;
	}
	if (tty->ops->ioctl) {
		retval = tty->ops->ioctl(tty, cmd, arg);
		if (retval != -ENOIOCTLCMD)
			return retval;
	}
	ld = tty_ldisc_ref_wait(tty);
	if (!ld)
		return hung_up_tty_ioctl(file, cmd, arg);
	retval = -EINVAL;
	if (ld->ops->ioctl) {
		retval = ld->ops->ioctl(tty, file, cmd, arg);
		if (retval == -ENOIOCTLCMD)
			retval = -ENOTTY;
	}
	tty_ldisc_deref(ld);
	return retval;
}

#ifdef CONFIG_COMPAT

struct serial_struct32 {
	compat_int_t    type;
	compat_int_t    line;
	compat_uint_t   port;
	compat_int_t    irq;
	compat_int_t    flags;
	compat_int_t    xmit_fifo_size;
	compat_int_t    custom_divisor;
	compat_int_t    baud_base;
	unsigned short  close_delay;
	char    io_type;
	char    reserved_char;
	compat_int_t    hub6;
	unsigned short  closing_wait; /* time to wait before closing */
	unsigned short  closing_wait2; /* no longer used... */
	compat_uint_t   iomem_base;
	unsigned short  iomem_reg_shift;
	unsigned int    port_high;
	/* compat_ulong_t  iomap_base FIXME */
	compat_int_t    reserved;
};

static int compat_tty_tiocsserial(struct tty_struct *tty,
		struct serial_struct32 __user *ss)
{
	static DEFINE_RATELIMIT_STATE(depr_flags,
			DEFAULT_RATELIMIT_INTERVAL,
			DEFAULT_RATELIMIT_BURST);
	char comm[TASK_COMM_LEN];
	struct serial_struct32 v32;
	struct serial_struct v;
	int flags;

	if (copy_from_user(&v32, ss, sizeof(*ss)))
		return -EFAULT;

	memcpy(&v, &v32, offsetof(struct serial_struct32, iomem_base));
	v.iomem_base = compat_ptr(v32.iomem_base);
	v.iomem_reg_shift = v32.iomem_reg_shift;
	v.port_high = v32.port_high;
	v.iomap_base = 0;

	flags = v.flags & ASYNC_DEPRECATED;

	if (flags && __ratelimit(&depr_flags))
		pr_warn("%s: '%s' is using deprecated serial flags (with no effect): %.8x\n",
			__func__, get_task_comm(comm, current), flags);
	if (!tty->ops->set_serial)
		return -ENOTTY;
	return tty->ops->set_serial(tty, &v);
}

static int compat_tty_tiocgserial(struct tty_struct *tty,
			struct serial_struct32 __user *ss)
{
	struct serial_struct32 v32;
	struct serial_struct v;
	int err;

	memset(&v, 0, sizeof(v));
	memset(&v32, 0, sizeof(v32));

	if (!tty->ops->get_serial)
		return -ENOTTY;
	err = tty->ops->get_serial(tty, &v);
	if (!err) {
		memcpy(&v32, &v, offsetof(struct serial_struct32, iomem_base));
		v32.iomem_base = (unsigned long)v.iomem_base >> 32 ?
			0xfffffff : ptr_to_compat(v.iomem_base);
		v32.iomem_reg_shift = v.iomem_reg_shift;
		v32.port_high = v.port_high;
		if (copy_to_user(ss, &v32, sizeof(v32)))
			err = -EFAULT;
	}
	return err;
}
static long tty_compat_ioctl(struct file *file, unsigned int cmd,
				unsigned long arg)
{
	struct tty_struct *tty = file_tty(file);
	struct tty_ldisc *ld;
	int retval = -ENOIOCTLCMD;

	switch (cmd) {
	case TIOCOUTQ:
	case TIOCSTI:
	case TIOCGWINSZ:
	case TIOCSWINSZ:
	case TIOCGEXCL:
	case TIOCGETD:
	case TIOCSETD:
	case TIOCGDEV:
	case TIOCMGET:
	case TIOCMSET:
	case TIOCMBIC:
	case TIOCMBIS:
	case TIOCGICOUNT:
	case TIOCGPGRP:
	case TIOCSPGRP:
	case TIOCGSID:
	case TIOCSERGETLSR:
	case TIOCGRS485:
	case TIOCSRS485:
#ifdef TIOCGETP
	case TIOCGETP:
	case TIOCSETP:
	case TIOCSETN:
#endif
#ifdef TIOCGETC
	case TIOCGETC:
	case TIOCSETC:
#endif
#ifdef TIOCGLTC
	case TIOCGLTC:
	case TIOCSLTC:
#endif
	case TCSETSF:
	case TCSETSW:
	case TCSETS:
	case TCGETS:
#ifdef TCGETS2
	case TCGETS2:
	case TCSETSF2:
	case TCSETSW2:
	case TCSETS2:
#endif
	case TCGETA:
	case TCSETAF:
	case TCSETAW:
	case TCSETA:
	case TIOCGLCKTRMIOS:
	case TIOCSLCKTRMIOS:
#ifdef TCGETX
	case TCGETX:
	case TCSETX:
	case TCSETXW:
	case TCSETXF:
#endif
	case TIOCGSOFTCAR:
	case TIOCSSOFTCAR:

	case PPPIOCGCHAN:
	case PPPIOCGUNIT:
		return tty_ioctl(file, cmd, (unsigned long)compat_ptr(arg));
	case TIOCCONS:
	case TIOCEXCL:
	case TIOCNXCL:
	case TIOCVHANGUP:
	case TIOCSBRK:
	case TIOCCBRK:
	case TCSBRK:
	case TCSBRKP:
	case TCFLSH:
	case TIOCGPTPEER:
	case TIOCNOTTY:
	case TIOCSCTTY:
	case TCXONC:
	case TIOCMIWAIT:
	case TIOCSERCONFIG:
		return tty_ioctl(file, cmd, arg);
	}

	if (tty_paranoia_check(tty, file_inode(file), "tty_ioctl"))
		return -EINVAL;

	switch (cmd) {
	case TIOCSSERIAL:
		return compat_tty_tiocsserial(tty, compat_ptr(arg));
	case TIOCGSERIAL:
		return compat_tty_tiocgserial(tty, compat_ptr(arg));
	}
	if (tty->ops->compat_ioctl) {
		retval = tty->ops->compat_ioctl(tty, cmd, arg);
		if (retval != -ENOIOCTLCMD)
			return retval;
	}

	ld = tty_ldisc_ref_wait(tty);
	if (!ld)
		return hung_up_tty_compat_ioctl(file, cmd, arg);
	if (ld->ops->compat_ioctl)
		retval = ld->ops->compat_ioctl(tty, file, cmd, arg);
	if (retval == -ENOIOCTLCMD && ld->ops->ioctl)
		retval = ld->ops->ioctl(tty, file,
				(unsigned long)compat_ptr(cmd), arg);
	tty_ldisc_deref(ld);

	return retval;
}
#endif

static int this_tty(const void *t, struct file *file, unsigned fd)
{
	if (likely(file->f_op->read_iter != tty_read))
		return 0;
	return file_tty(file) != t ? 0 : fd + 1;
}
	
/*
 * This implements the "Secure Attention Key" ---  the idea is to
 * prevent trojan horses by killing all processes associated with this
 * tty when the user hits the "Secure Attention Key".  Required for
 * super-paranoid applications --- see the Orange Book for more details.
 *
 * This code could be nicer; ideally it should send a HUP, wait a few
 * seconds, then send a INT, and then a KILL signal.  But you then
 * have to coordinate with the init process, since all processes associated
 * with the current tty must be dead before the new getty is allowed
 * to spawn.
 *
 * Now, if it would be correct ;-/ The current code has a nasty hole -
 * it doesn't catch files in flight. We may send the descriptor to ourselves
 * via AF_UNIX socket, close it and later fetch from socket. FIXME.
 *
 * Nasty bug: do_SAK is being called in interrupt context.  This can
 * deadlock.  We punt it up to process context.  AKPM - 16Mar2001
 */
void __do_SAK(struct tty_struct *tty)
{
#ifdef TTY_SOFT_SAK
	tty_hangup(tty);
#else
	struct task_struct *g, *p;
	struct pid *session;
	int		i;
	unsigned long flags;

	if (!tty)
		return;

	spin_lock_irqsave(&tty->ctrl_lock, flags);
	session = get_pid(tty->session);
	spin_unlock_irqrestore(&tty->ctrl_lock, flags);

	tty_ldisc_flush(tty);

	tty_driver_flush_buffer(tty);

	read_lock(&tasklist_lock);
	/* Kill the entire session */
	do_each_pid_task(session, PIDTYPE_SID, p) {
		tty_notice(tty, "SAK: killed process %d (%s): by session\n",
			   task_pid_nr(p), p->comm);
		group_send_sig_info(SIGKILL, SEND_SIG_PRIV, p, PIDTYPE_SID);
	} while_each_pid_task(session, PIDTYPE_SID, p);

	/* Now kill any processes that happen to have the tty open */
	do_each_thread(g, p) {
		if (p->signal->tty == tty) {
			tty_notice(tty, "SAK: killed process %d (%s): by controlling tty\n",
				   task_pid_nr(p), p->comm);
			group_send_sig_info(SIGKILL, SEND_SIG_PRIV, p, PIDTYPE_SID);
			continue;
		}
		task_lock(p);
		i = iterate_fd(p->files, 0, this_tty, tty);
		if (i != 0) {
			tty_notice(tty, "SAK: killed process %d (%s): by fd#%d\n",
				   task_pid_nr(p), p->comm, i - 1);
			group_send_sig_info(SIGKILL, SEND_SIG_PRIV, p, PIDTYPE_SID);
		}
		task_unlock(p);
	} while_each_thread(g, p);
	read_unlock(&tasklist_lock);
	put_pid(session);
#endif
}

static void do_SAK_work(struct work_struct *work)
{
	struct tty_struct *tty =
		container_of(work, struct tty_struct, SAK_work);
	__do_SAK(tty);
}

/*
 * The tq handling here is a little racy - tty->SAK_work may already be queued.
 * Fortunately we don't need to worry, because if ->SAK_work is already queued,
 * the values which we write to it will be identical to the values which it
 * already has. --akpm
 */
void do_SAK(struct tty_struct *tty)
{
	if (!tty)
		return;
	schedule_work(&tty->SAK_work);
}

EXPORT_SYMBOL(do_SAK);

/* Must put_device() after it's unused! */
static struct device *tty_get_device(struct tty_struct *tty)
{
	dev_t devt = tty_devnum(tty);
	return class_find_device_by_devt(tty_class, devt);
}


/**
 *	alloc_tty_struct
 *
 *	This subroutine allocates and initializes a tty structure.
 *
 *	Locking: none - tty in question is not exposed at this point
 */

struct tty_struct *alloc_tty_struct(struct tty_driver *driver, int idx)
{
	struct tty_struct *tty;

	tty = kzalloc(sizeof(*tty), GFP_KERNEL);
	if (!tty)
		return NULL;

	kref_init(&tty->kref);
	tty->magic = TTY_MAGIC;
	if (tty_ldisc_init(tty)) {
		kfree(tty);
		return NULL;
	}
	tty->session = NULL;
	tty->pgrp = NULL;
	mutex_init(&tty->legacy_mutex);
	mutex_init(&tty->throttle_mutex);
	init_rwsem(&tty->termios_rwsem);
	mutex_init(&tty->winsize_mutex);
	init_ldsem(&tty->ldisc_sem);
	init_waitqueue_head(&tty->write_wait);
	init_waitqueue_head(&tty->read_wait);
	INIT_WORK(&tty->hangup_work, do_tty_hangup);
	mutex_init(&tty->atomic_write_lock);
	spin_lock_init(&tty->ctrl_lock);
	spin_lock_init(&tty->flow_lock);
	spin_lock_init(&tty->files_lock);
	INIT_LIST_HEAD(&tty->tty_files);
	INIT_WORK(&tty->SAK_work, do_SAK_work);

	tty->driver = driver;
	tty->ops = driver->ops;
	tty->index = idx;
	tty_line_name(driver, idx, tty->name);
	tty->dev = tty_get_device(tty);

	return tty;
}

/**
 *	tty_put_char	-	write one character to a tty
 *	@tty: tty
 *	@ch: character
 *
 *	Write one byte to the tty using the provided put_char method
 *	if present. Returns the number of characters successfully output.
 *
 *	Note: the specific put_char operation in the driver layer may go
 *	away soon. Don't call it directly, use this method
 */

int tty_put_char(struct tty_struct *tty, unsigned char ch)
{
	if (tty->ops->put_char)
		return tty->ops->put_char(tty, ch);
	return tty->ops->write(tty, &ch, 1);
}
EXPORT_SYMBOL_GPL(tty_put_char);

struct class *tty_class;

static int tty_cdev_add(struct tty_driver *driver, dev_t dev,
		unsigned int index, unsigned int count)
{
	int err;

	/* init here, since reused cdevs cause crashes */
	driver->cdevs[index] = cdev_alloc();
	if (!driver->cdevs[index])
		return -ENOMEM;
	driver->cdevs[index]->ops = &tty_fops;
	driver->cdevs[index]->owner = driver->owner;
	err = cdev_add(driver->cdevs[index], dev, count);
	if (err)
		kobject_put(&driver->cdevs[index]->kobj);
	return err;
}

/**
 *	tty_register_device - register a tty device
 *	@driver: the tty driver that describes the tty device
 *	@index: the index in the tty driver for this tty device
 *	@device: a struct device that is associated with this tty device.
 *		This field is optional, if there is no known struct device
 *		for this tty device it can be set to NULL safely.
 *
 *	Returns a pointer to the struct device for this tty device
 *	(or ERR_PTR(-EFOO) on error).
 *
 *	This call is required to be made to register an individual tty device
 *	if the tty driver's flags have the TTY_DRIVER_DYNAMIC_DEV bit set.  If
 *	that bit is not set, this function should not be called by a tty
 *	driver.
 *
 *	Locking: ??
 */

struct device *tty_register_device(struct tty_driver *driver, unsigned index,
				   struct device *device)
{
	return tty_register_device_attr(driver, index, device, NULL, NULL);
}
EXPORT_SYMBOL(tty_register_device);

static void tty_device_create_release(struct device *dev)
{
	dev_dbg(dev, "releasing...\n");
	kfree(dev);
}

/**
 *	tty_register_device_attr - register a tty device
 *	@driver: the tty driver that describes the tty device
 *	@index: the index in the tty driver for this tty device
 *	@device: a struct device that is associated with this tty device.
 *		This field is optional, if there is no known struct device
 *		for this tty device it can be set to NULL safely.
 *	@drvdata: Driver data to be set to device.
 *	@attr_grp: Attribute group to be set on device.
 *
 *	Returns a pointer to the struct device for this tty device
 *	(or ERR_PTR(-EFOO) on error).
 *
 *	This call is required to be made to register an individual tty device
 *	if the tty driver's flags have the TTY_DRIVER_DYNAMIC_DEV bit set.  If
 *	that bit is not set, this function should not be called by a tty
 *	driver.
 *
 *	Locking: ??
 */
struct device *tty_register_device_attr(struct tty_driver *driver,
				   unsigned index, struct device *device,
				   void *drvdata,
				   const struct attribute_group **attr_grp)
{
	char name[64];
	dev_t devt = MKDEV(driver->major, driver->minor_start) + index;
	struct ktermios *tp;
	struct device *dev;
	int retval;

	if (index >= driver->num) {
		pr_err("%s: Attempt to register invalid tty line number (%d)\n",
		       driver->name, index);
		return ERR_PTR(-EINVAL);
	}

	if (driver->type == TTY_DRIVER_TYPE_PTY)
		pty_line_name(driver, index, name);
	else
		tty_line_name(driver, index, name);

	dev = kzalloc(sizeof(*dev), GFP_KERNEL);
	if (!dev)
		return ERR_PTR(-ENOMEM);

	dev->devt = devt;
	dev->class = tty_class;
	dev->parent = device;
	dev->release = tty_device_create_release;
	dev_set_name(dev, "%s", name);
	dev->groups = attr_grp;
	dev_set_drvdata(dev, drvdata);

	dev_set_uevent_suppress(dev, 1);

	retval = device_register(dev);
	if (retval)
		goto err_put;

	if (!(driver->flags & TTY_DRIVER_DYNAMIC_ALLOC)) {
		/*
		 * Free any saved termios data so that the termios state is
		 * reset when reusing a minor number.
		 */
		tp = driver->termios[index];
		if (tp) {
			driver->termios[index] = NULL;
			kfree(tp);
		}

		retval = tty_cdev_add(driver, devt, index, 1);
		if (retval)
			goto err_del;
	}

	dev_set_uevent_suppress(dev, 0);
	kobject_uevent(&dev->kobj, KOBJ_ADD);

	return dev;

err_del:
	device_del(dev);
err_put:
	put_device(dev);

	return ERR_PTR(retval);
}
EXPORT_SYMBOL_GPL(tty_register_device_attr);

/**
 * 	tty_unregister_device - unregister a tty device
 * 	@driver: the tty driver that describes the tty device
 * 	@index: the index in the tty driver for this tty device
 *
 * 	If a tty device is registered with a call to tty_register_device() then
 *	this function must be called when the tty device is gone.
 *
 *	Locking: ??
 */

void tty_unregister_device(struct tty_driver *driver, unsigned index)
{
	device_destroy(tty_class,
		MKDEV(driver->major, driver->minor_start) + index);
	if (!(driver->flags & TTY_DRIVER_DYNAMIC_ALLOC)) {
		cdev_del(driver->cdevs[index]);
		driver->cdevs[index] = NULL;
	}
}
EXPORT_SYMBOL(tty_unregister_device);

/**
 * __tty_alloc_driver -- allocate tty driver
 * @lines: count of lines this driver can handle at most
 * @owner: module which is responsible for this driver
 * @flags: some of TTY_DRIVER_* flags, will be set in driver->flags
 *
 * This should not be called directly, some of the provided macros should be
 * used instead. Use IS_ERR and friends on @retval.
 */
struct tty_driver *__tty_alloc_driver(unsigned int lines, struct module *owner,
		unsigned long flags)
{
	struct tty_driver *driver;
	unsigned int cdevs = 1;
	int err;

	if (!lines || (flags & TTY_DRIVER_UNNUMBERED_NODE && lines > 1))
		return ERR_PTR(-EINVAL);

	driver = kzalloc(sizeof(*driver), GFP_KERNEL);
	if (!driver)
		return ERR_PTR(-ENOMEM);

	kref_init(&driver->kref);
	driver->magic = TTY_DRIVER_MAGIC;
	driver->num = lines;
	driver->owner = owner;
	driver->flags = flags;

	if (!(flags & TTY_DRIVER_DEVPTS_MEM)) {
		driver->ttys = kcalloc(lines, sizeof(*driver->ttys),
				GFP_KERNEL);
		driver->termios = kcalloc(lines, sizeof(*driver->termios),
				GFP_KERNEL);
		if (!driver->ttys || !driver->termios) {
			err = -ENOMEM;
			goto err_free_all;
		}
	}

	if (!(flags & TTY_DRIVER_DYNAMIC_ALLOC)) {
		driver->ports = kcalloc(lines, sizeof(*driver->ports),
				GFP_KERNEL);
		if (!driver->ports) {
			err = -ENOMEM;
			goto err_free_all;
		}
		cdevs = lines;
	}

	driver->cdevs = kcalloc(cdevs, sizeof(*driver->cdevs), GFP_KERNEL);
	if (!driver->cdevs) {
		err = -ENOMEM;
		goto err_free_all;
	}

	return driver;
err_free_all:
	kfree(driver->ports);
	kfree(driver->ttys);
	kfree(driver->termios);
	kfree(driver->cdevs);
	kfree(driver);
	return ERR_PTR(err);
}
EXPORT_SYMBOL(__tty_alloc_driver);

static void destruct_tty_driver(struct kref *kref)
{
	struct tty_driver *driver = container_of(kref, struct tty_driver, kref);
	int i;
	struct ktermios *tp;

	if (driver->flags & TTY_DRIVER_INSTALLED) {
		for (i = 0; i < driver->num; i++) {
			tp = driver->termios[i];
			if (tp) {
				driver->termios[i] = NULL;
				kfree(tp);
			}
			if (!(driver->flags & TTY_DRIVER_DYNAMIC_DEV))
				tty_unregister_device(driver, i);
		}
		proc_tty_unregister_driver(driver);
		if (driver->flags & TTY_DRIVER_DYNAMIC_ALLOC)
			cdev_del(driver->cdevs[0]);
	}
	kfree(driver->cdevs);
	kfree(driver->ports);
	kfree(driver->termios);
	kfree(driver->ttys);
	kfree(driver);
}

void tty_driver_kref_put(struct tty_driver *driver)
{
	kref_put(&driver->kref, destruct_tty_driver);
}
EXPORT_SYMBOL(tty_driver_kref_put);

void tty_set_operations(struct tty_driver *driver,
			const struct tty_operations *op)
{
	driver->ops = op;
};
EXPORT_SYMBOL(tty_set_operations);

void put_tty_driver(struct tty_driver *d)
{
	tty_driver_kref_put(d);
}
EXPORT_SYMBOL(put_tty_driver);

/*
 * Called by a tty driver to register itself.
 */
int tty_register_driver(struct tty_driver *driver)
{
	int error;
	int i;
	dev_t dev;
	struct device *d;

	if (!driver->major) {
		error = alloc_chrdev_region(&dev, driver->minor_start,
						driver->num, driver->name);
		if (!error) {
			driver->major = MAJOR(dev);
			driver->minor_start = MINOR(dev);
		}
	} else {
		dev = MKDEV(driver->major, driver->minor_start);
		error = register_chrdev_region(dev, driver->num, driver->name);
	}
	if (error < 0)
		goto err;

	if (driver->flags & TTY_DRIVER_DYNAMIC_ALLOC) {
		error = tty_cdev_add(driver, dev, 0, driver->num);
		if (error)
			goto err_unreg_char;
	}

	mutex_lock(&tty_mutex);
	list_add(&driver->tty_drivers, &tty_drivers);
	mutex_unlock(&tty_mutex);

	if (!(driver->flags & TTY_DRIVER_DYNAMIC_DEV)) {
		for (i = 0; i < driver->num; i++) {
			d = tty_register_device(driver, i, NULL);
			if (IS_ERR(d)) {
				error = PTR_ERR(d);
				goto err_unreg_devs;
			}
		}
	}
	proc_tty_register_driver(driver);
	driver->flags |= TTY_DRIVER_INSTALLED;
	return 0;

err_unreg_devs:
	for (i--; i >= 0; i--)
		tty_unregister_device(driver, i);

	mutex_lock(&tty_mutex);
	list_del(&driver->tty_drivers);
	mutex_unlock(&tty_mutex);

err_unreg_char:
	unregister_chrdev_region(dev, driver->num);
err:
	return error;
}
EXPORT_SYMBOL(tty_register_driver);

/*
 * Called by a tty driver to unregister itself.
 */
int tty_unregister_driver(struct tty_driver *driver)
{
#if 0
	/* FIXME */
	if (driver->refcount)
		return -EBUSY;
#endif
	unregister_chrdev_region(MKDEV(driver->major, driver->minor_start),
				driver->num);
	mutex_lock(&tty_mutex);
	list_del(&driver->tty_drivers);
	mutex_unlock(&tty_mutex);
	return 0;
}

EXPORT_SYMBOL(tty_unregister_driver);

dev_t tty_devnum(struct tty_struct *tty)
{
	return MKDEV(tty->driver->major, tty->driver->minor_start) + tty->index;
}
EXPORT_SYMBOL(tty_devnum);

void tty_default_fops(struct file_operations *fops)
{
	*fops = tty_fops;
}

static char *tty_devnode(struct device *dev, umode_t *mode)
{
	if (!mode)
		return NULL;
	if (dev->devt == MKDEV(TTYAUX_MAJOR, 0) ||
	    dev->devt == MKDEV(TTYAUX_MAJOR, 2))
		*mode = 0666;
	return NULL;
}

static int __init tty_class_init(void)
{
	tty_class = class_create(THIS_MODULE, "tty");
	if (IS_ERR(tty_class))
		return PTR_ERR(tty_class);
	tty_class->devnode = tty_devnode;
	return 0;
}

postcore_initcall(tty_class_init);

/* 3/2004 jmc: why do these devices exist? */
static struct cdev tty_cdev, console_cdev;

static ssize_t show_cons_active(struct device *dev,
				struct device_attribute *attr, char *buf)
{
	struct console *cs[16];
	int i = 0;
	struct console *c;
	ssize_t count = 0;

	console_lock();
	for_each_console(c) {
		if (!c->device)
			continue;
		if (!c->write)
			continue;
		if ((c->flags & CON_ENABLED) == 0)
			continue;
		cs[i++] = c;
		if (i >= ARRAY_SIZE(cs))
			break;
	}
	while (i--) {
		int index = cs[i]->index;
		struct tty_driver *drv = cs[i]->device(cs[i], &index);

		/* don't resolve tty0 as some programs depend on it */
		if (drv && (cs[i]->index > 0 || drv->major != TTY_MAJOR))
			count += tty_line_name(drv, index, buf + count);
		else
			count += sprintf(buf + count, "%s%d",
					 cs[i]->name, cs[i]->index);

		count += sprintf(buf + count, "%c", i ? ' ':'\n');
	}
	console_unlock();

	return count;
}
static DEVICE_ATTR(active, S_IRUGO, show_cons_active, NULL);

static struct attribute *cons_dev_attrs[] = {
	&dev_attr_active.attr,
	NULL
};

ATTRIBUTE_GROUPS(cons_dev);

static struct device *consdev;

void console_sysfs_notify(void)
{
	if (consdev)
		sysfs_notify(&consdev->kobj, NULL, "active");
}

/*
 * Ok, now we can initialize the rest of the tty devices and can count
 * on memory allocations, interrupts etc..
 */
int __init tty_init(void)
{
	tty_sysctl_init();
	cdev_init(&tty_cdev, &tty_fops);
	if (cdev_add(&tty_cdev, MKDEV(TTYAUX_MAJOR, 0), 1) ||
	    register_chrdev_region(MKDEV(TTYAUX_MAJOR, 0), 1, "/dev/tty") < 0)
		panic("Couldn't register /dev/tty driver\n");
	device_create(tty_class, NULL, MKDEV(TTYAUX_MAJOR, 0), NULL, "tty");

	cdev_init(&console_cdev, &console_fops);
	if (cdev_add(&console_cdev, MKDEV(TTYAUX_MAJOR, 1), 1) ||
	    register_chrdev_region(MKDEV(TTYAUX_MAJOR, 1), 1, "/dev/console") < 0)
		panic("Couldn't register /dev/console driver\n");
	consdev = device_create_with_groups(tty_class, NULL,
					    MKDEV(TTYAUX_MAJOR, 1), NULL,
					    cons_dev_groups, "console");
	if (IS_ERR(consdev))
		consdev = NULL;

#ifdef CONFIG_VT
	vty_init(&console_fops);
#endif
	return 0;
}
<|MERGE_RESOLUTION|>--- conflicted
+++ resolved
@@ -859,15 +859,6 @@
 		if (!size)
 			break;
 
-<<<<<<< HEAD
-		/*
-		 * A ldisc read error return will override any previously copied
-		 * data (eg -EOVERFLOW from HDLC)
-		 */
-		if (size < 0) {
-			memzero_explicit(kernel_buf, sizeof(kernel_buf));
-			return size;
-=======
 		if (size < 0) {
 			/* Did we have an earlier error (ie -EFAULT)? */
 			if (retval)
@@ -882,7 +873,6 @@
 			if (retval == -EOVERFLOW)
 				offset = 0;
 			break;
->>>>>>> 3c8179cc
 		}
 
 		copied = copy_to_iter(kernel_buf, size, to);
@@ -938,15 +928,10 @@
 	/* We want to wait for the line discipline to sort out in this
 	   situation */
 	ld = tty_ldisc_ref_wait(tty);
-<<<<<<< HEAD
-	i = -EIO;
-	if (ld && ld->ops->read)
-=======
 	if (!ld)
 		return hung_up_tty_read(iocb, to);
 	i = -EIO;
 	if (ld->ops->read)
->>>>>>> 3c8179cc
 		i = iterate_tty_read(ld, tty, file, to);
 	tty_ldisc_deref(ld);
 
