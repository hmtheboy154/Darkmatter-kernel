--- conflicted
+++ resolved
@@ -52,13 +52,7 @@
 static struct class *dma_heap_class;
 static DEFINE_XARRAY_ALLOC(dma_heap_minors);
 
-<<<<<<< HEAD
 struct dma_heap *dma_heap_find(const char *name)
-=======
-static int dma_heap_buffer_alloc(struct dma_heap *heap, size_t len,
-				 u32 fd_flags,
-				 u64 heap_flags)
->>>>>>> 91bd008d
 {
 	struct dma_heap *h;
 
@@ -83,8 +77,8 @@
 EXPORT_SYMBOL_GPL(dma_heap_buffer_free);
 
 struct dma_buf *dma_heap_buffer_alloc(struct dma_heap *heap, size_t len,
-				      unsigned int fd_flags,
-				      unsigned int heap_flags)
+				      u32 fd_flags,
+				      u64 heap_flags)
 {
 	if (fd_flags & ~DMA_HEAP_VALID_FD_FLAGS)
 		return ERR_PTR(-EINVAL);
