--- conflicted
+++ resolved
@@ -191,12 +191,8 @@
 		case PIN_CONFIG_BIAS_DISABLE:
 			dev_dbg(pc->dev, "pin %u: disable bias\n", pin);
 
-<<<<<<< HEAD
-			meson_calc_reg_and_bit(bank, pin, REG_PULL, &reg, &bit);
-=======
 			meson_calc_reg_and_bit(bank, pin, REG_PULLEN, &reg,
 					       &bit);
->>>>>>> a7a850db
 			ret = regmap_update_bits(pc->reg_pullen, reg,
 						 BIT(bit), 0);
 			if (ret)
