--- conflicted
+++ resolved
@@ -10351,13 +10351,10 @@
  */
 static int ufshcd_set_dma_mask(struct ufs_hba *hba)
 {
-<<<<<<< HEAD
 	if (hba->android_quirks & UFSHCD_ANDROID_QUIRK_36BIT_ADDRESS_DMA)
 		return dma_set_mask_and_coherent(hba->dev, DMA_BIT_MASK(36));
-=======
 	if (hba->vops && hba->vops->set_dma_mask)
 		return hba->vops->set_dma_mask(hba);
->>>>>>> 8f149bcc
 	if (hba->capabilities & MASK_64_ADDRESSING_SUPPORT) {
 		if (!dma_set_mask_and_coherent(hba->dev, DMA_BIT_MASK(64)))
 			return 0;
