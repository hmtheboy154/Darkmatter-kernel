// SPDX-License-Identifier: GPL-2.0
/*
 * Copyright (c) 2016-2017, The Linux Foundation. All rights reserved.
 * Copyright (c) 2018, Craig Tatlor.
 */

#include <linux/kernel.h>
#include <linux/bitops.h>
#include <linux/err.h>
#include <linux/platform_device.h>
#include <linux/module.h>
#include <linux/of.h>
#include <linux/of_device.h>
#include <linux/clk-provider.h>
#include <linux/regmap.h>
#include <linux/reset-controller.h>

#include <dt-bindings/clock/qcom,gcc-sdm660.h>

#include "common.h"
#include "clk-regmap.h"
#include "clk-alpha-pll.h"
#include "clk-rcg.h"
#include "clk-branch.h"
#include "reset.h"
#include "gdsc.h"

#define F(f, s, h, m, n) { (f), (s), (2 * (h) - 1), (m), (n) }

enum {
	P_XO,
	P_SLEEP_CLK,
	P_GPLL0,
	P_GPLL1,
	P_GPLL4,
	P_GPLL0_EARLY_DIV,
	P_GPLL1_EARLY_DIV,
};

static struct clk_fixed_factor xo = {
	.mult = 1,
	.div = 1,
	.hw.init = &(struct clk_init_data){
		.name = "xo",
		.parent_data = &(const struct clk_parent_data) {
			.fw_name = "xo"
		},
		.num_parents = 1,
		.ops = &clk_fixed_factor_ops,
	},
};

static struct clk_alpha_pll gpll0_early = {
	.offset = 0x0,
	.regs = clk_alpha_pll_regs[CLK_ALPHA_PLL_TYPE_DEFAULT],
	.clkr = {
		.enable_reg = 0x52000,
		.enable_mask = BIT(0),
		.hw.init = &(struct clk_init_data){
			.name = "gpll0_early",
			.parent_data = &(const struct clk_parent_data){
				.fw_name = "xo",
			},
			.num_parents = 1,
			.ops = &clk_alpha_pll_ops,
		},
	},
};

static struct clk_fixed_factor gpll0_early_div = {
	.mult = 1,
	.div = 2,
	.hw.init = &(struct clk_init_data){
		.name = "gpll0_early_div",
		.parent_hws = (const struct clk_hw*[]){
			&gpll0_early.clkr.hw,
		},
		.num_parents = 1,
		.ops = &clk_fixed_factor_ops,
	},
};

static struct clk_alpha_pll_postdiv gpll0 = {
	.offset = 0x00000,
	.regs = clk_alpha_pll_regs[CLK_ALPHA_PLL_TYPE_DEFAULT],
	.clkr.hw.init = &(struct clk_init_data){
		.name = "gpll0",
		.parent_hws = (const struct clk_hw*[]){
			&gpll0_early.clkr.hw,
		},
		.num_parents = 1,
		.ops = &clk_alpha_pll_postdiv_ops,
	},
};

static struct clk_alpha_pll gpll1_early = {
	.offset = 0x1000,
	.regs = clk_alpha_pll_regs[CLK_ALPHA_PLL_TYPE_DEFAULT],
	.clkr = {
		.enable_reg = 0x52000,
		.enable_mask = BIT(1),
		.hw.init = &(struct clk_init_data){
			.name = "gpll1_early",
			.parent_data = &(const struct clk_parent_data){
				.fw_name = "xo",
			},
			.num_parents = 1,
			.ops = &clk_alpha_pll_ops,
		},
	},
};

static struct clk_fixed_factor gpll1_early_div = {
	.mult = 1,
	.div = 2,
	.hw.init = &(struct clk_init_data){
		.name = "gpll1_early_div",
		.parent_hws = (const struct clk_hw*[]){
			&gpll1_early.clkr.hw,
		},
		.num_parents = 1,
		.ops = &clk_fixed_factor_ops,
	},
};

static struct clk_alpha_pll_postdiv gpll1 = {
	.offset = 0x1000,
	.regs = clk_alpha_pll_regs[CLK_ALPHA_PLL_TYPE_DEFAULT],
	.clkr.hw.init = &(struct clk_init_data){
		.name = "gpll1",
		.parent_hws = (const struct clk_hw*[]){
			&gpll1_early.clkr.hw,
		},
		.num_parents = 1,
		.ops = &clk_alpha_pll_postdiv_ops,
	},
};

static struct clk_alpha_pll gpll4_early = {
	.offset = 0x77000,
	.regs = clk_alpha_pll_regs[CLK_ALPHA_PLL_TYPE_DEFAULT],
	.clkr = {
		.enable_reg = 0x52000,
		.enable_mask = BIT(4),
		.hw.init = &(struct clk_init_data){
			.name = "gpll4_early",
			.parent_data = &(const struct clk_parent_data){
				.fw_name = "xo",
			},
			.num_parents = 1,
			.ops = &clk_alpha_pll_ops,
		},
	},
};

static struct clk_alpha_pll_postdiv gpll4 = {
	.offset = 0x77000,
	.regs = clk_alpha_pll_regs[CLK_ALPHA_PLL_TYPE_DEFAULT],
	.clkr.hw.init = &(struct clk_init_data)
	{
		.name = "gpll4",
		.parent_hws = (const struct clk_hw*[]){
			&gpll4_early.clkr.hw,
		},
		.num_parents = 1,
		.ops = &clk_alpha_pll_postdiv_ops,
	},
};

static const struct parent_map gcc_parent_map_xo_gpll0_gpll0_early_div[] = {
	{ P_XO, 0 },
	{ P_GPLL0, 1 },
	{ P_GPLL0_EARLY_DIV, 6 },
};

static const struct clk_parent_data gcc_parent_data_xo_gpll0_gpll0_early_div[] = {
	{ .fw_name = "xo" },
	{ .hw = &gpll0.clkr.hw },
	{ .hw = &gpll0_early_div.hw },
};

static const struct parent_map gcc_parent_map_xo_gpll0[] = {
	{ P_XO, 0 },
	{ P_GPLL0, 1 },
};

static const struct clk_parent_data gcc_parent_data_xo_gpll0[] = {
	{ .fw_name = "xo" },
	{ .hw = &gpll0.clkr.hw },
};

static const struct parent_map gcc_parent_map_xo_gpll0_sleep_clk_gpll0_early_div[] = {
	{ P_XO, 0 },
	{ P_GPLL0, 1 },
	{ P_SLEEP_CLK, 5 },
	{ P_GPLL0_EARLY_DIV, 6 },
};

static const struct clk_parent_data gcc_parent_data_xo_gpll0_sleep_clk_gpll0_early_div[] = {
	{ .fw_name = "xo" },
	{ .hw = &gpll0.clkr.hw },
	{ .fw_name = "sleep_clk" },
	{ .hw = &gpll0_early_div.hw },
};

static const struct parent_map gcc_parent_map_xo_sleep_clk[] = {
	{ P_XO, 0 },
	{ P_SLEEP_CLK, 5 },
};

static const struct clk_parent_data gcc_parent_data_xo_sleep_clk[] = {
	{ .fw_name = "xo" },
	{ .fw_name = "sleep_clk" },
};

static const struct parent_map gcc_parent_map_xo_gpll4[] = {
	{ P_XO, 0 },
	{ P_GPLL4, 5 },
};

static const struct clk_parent_data gcc_parent_data_xo_gpll4[] = {
	{ .fw_name = "xo" },
	{ .hw = &gpll4.clkr.hw },
};

static const struct parent_map gcc_parent_map_xo_gpll0_gpll0_early_div_gpll1_gpll4_gpll1_early_div[] = {
	{ P_XO, 0 },
	{ P_GPLL0, 1 },
	{ P_GPLL0_EARLY_DIV, 3 },
	{ P_GPLL1, 4 },
	{ P_GPLL4, 5 },
	{ P_GPLL1_EARLY_DIV, 6 },
};

static const struct clk_parent_data gcc_parent_data_xo_gpll0_gpll0_early_div_gpll1_gpll4_gpll1_early_div[] = {
	{ .fw_name = "xo" },
	{ .hw = &gpll0.clkr.hw },
	{ .hw = &gpll0_early_div.hw },
	{ .hw = &gpll1.clkr.hw },
	{ .hw = &gpll4.clkr.hw },
	{ .hw = &gpll1_early_div.hw },
};

static const struct parent_map gcc_parent_map_xo_gpll0_gpll4_gpll0_early_div[] = {
	{ P_XO, 0 },
	{ P_GPLL0, 1 },
	{ P_GPLL4, 5 },
	{ P_GPLL0_EARLY_DIV, 6 },
};

static const struct clk_parent_data gcc_parent_data_xo_gpll0_gpll4_gpll0_early_div[] = {
	{ .fw_name = "xo" },
	{ .hw = &gpll0.clkr.hw },
	{ .hw = &gpll4.clkr.hw },
	{ .hw = &gpll0_early_div.hw },
};

static const struct parent_map gcc_parent_map_xo_gpll0_gpll0_early_div_gpll4[] = {
	{ P_XO, 0 },
	{ P_GPLL0, 1 },
	{ P_GPLL0_EARLY_DIV, 2 },
	{ P_GPLL4, 5 },
};

static const struct clk_parent_data gcc_parent_data_xo_gpll0_gpll0_early_div_gpll4[] = {
	{ .fw_name = "xo" },
	{ .hw = &gpll0.clkr.hw },
	{ .hw = &gpll0_early_div.hw },
	{ .hw = &gpll4.clkr.hw },
};

static const struct freq_tbl ftbl_blsp1_qup1_i2c_apps_clk_src[] = {
	F(19200000, P_XO, 1, 0, 0),
	F(50000000, P_GPLL0, 12, 0, 0),
	{ }
};

static struct clk_rcg2 blsp1_qup1_i2c_apps_clk_src = {
	.cmd_rcgr = 0x19020,
	.mnd_width = 0,
	.hid_width = 5,
	.parent_map = gcc_parent_map_xo_gpll0_gpll0_early_div,
	.freq_tbl = ftbl_blsp1_qup1_i2c_apps_clk_src,
	.clkr.hw.init = &(struct clk_init_data){
		.name = "blsp1_qup1_i2c_apps_clk_src",
		.parent_data = gcc_parent_data_xo_gpll0_gpll0_early_div,
<<<<<<< HEAD
		.num_parents = 3,
=======
		.num_parents = ARRAY_SIZE(gcc_parent_data_xo_gpll0_gpll0_early_div),
>>>>>>> df0cc57e
		.ops = &clk_rcg2_ops,
	},
};

static const struct freq_tbl ftbl_blsp1_qup1_spi_apps_clk_src[] = {
	F(960000, P_XO, 10, 1, 2),
	F(4800000, P_XO, 4, 0, 0),
	F(9600000, P_XO, 2, 0, 0),
	F(15000000, P_GPLL0, 10, 1, 4),
	F(19200000, P_XO, 1, 0, 0),
	F(25000000, P_GPLL0, 12, 1, 2),
	F(50000000, P_GPLL0, 12, 0, 0),
	{ }
};

static struct clk_rcg2 blsp1_qup1_spi_apps_clk_src = {
	.cmd_rcgr = 0x1900c,
	.mnd_width = 8,
	.hid_width = 5,
	.parent_map = gcc_parent_map_xo_gpll0_gpll0_early_div,
	.freq_tbl = ftbl_blsp1_qup1_spi_apps_clk_src,
	.clkr.hw.init = &(struct clk_init_data){
		.name = "blsp1_qup1_spi_apps_clk_src",
		.parent_data = gcc_parent_data_xo_gpll0_gpll0_early_div,
<<<<<<< HEAD
		.num_parents = 3,
=======
		.num_parents = ARRAY_SIZE(gcc_parent_data_xo_gpll0_gpll0_early_div),
>>>>>>> df0cc57e
		.ops = &clk_rcg2_ops,
	},
};

static struct clk_rcg2 blsp1_qup2_i2c_apps_clk_src = {
	.cmd_rcgr = 0x1b020,
	.mnd_width = 0,
	.hid_width = 5,
	.parent_map = gcc_parent_map_xo_gpll0_gpll0_early_div,
	.freq_tbl = ftbl_blsp1_qup1_i2c_apps_clk_src,
	.clkr.hw.init = &(struct clk_init_data){
		.name = "blsp1_qup2_i2c_apps_clk_src",
		.parent_data = gcc_parent_data_xo_gpll0_gpll0_early_div,
<<<<<<< HEAD
		.num_parents = 3,
=======
		.num_parents = ARRAY_SIZE(gcc_parent_data_xo_gpll0_gpll0_early_div),
>>>>>>> df0cc57e
		.ops = &clk_rcg2_ops,
	},
};

static struct clk_rcg2 blsp1_qup2_spi_apps_clk_src = {
	.cmd_rcgr = 0x1b00c,
	.mnd_width = 8,
	.hid_width = 5,
	.parent_map = gcc_parent_map_xo_gpll0_gpll0_early_div,
	.freq_tbl = ftbl_blsp1_qup1_spi_apps_clk_src,
	.clkr.hw.init = &(struct clk_init_data){
		.name = "blsp1_qup2_spi_apps_clk_src",
		.parent_data = gcc_parent_data_xo_gpll0_gpll0_early_div,
<<<<<<< HEAD
		.num_parents = 3,
=======
		.num_parents = ARRAY_SIZE(gcc_parent_data_xo_gpll0_gpll0_early_div),
>>>>>>> df0cc57e
		.ops = &clk_rcg2_ops,
	},
};

static struct clk_rcg2 blsp1_qup3_i2c_apps_clk_src = {
	.cmd_rcgr = 0x1d020,
	.mnd_width = 0,
	.hid_width = 5,
	.parent_map = gcc_parent_map_xo_gpll0_gpll0_early_div,
	.freq_tbl = ftbl_blsp1_qup1_i2c_apps_clk_src,
	.clkr.hw.init = &(struct clk_init_data){
		.name = "blsp1_qup3_i2c_apps_clk_src",
		.parent_data = gcc_parent_data_xo_gpll0_gpll0_early_div,
<<<<<<< HEAD
		.num_parents = 3,
=======
		.num_parents = ARRAY_SIZE(gcc_parent_data_xo_gpll0_gpll0_early_div),
>>>>>>> df0cc57e
		.ops = &clk_rcg2_ops,
	},
};

static struct clk_rcg2 blsp1_qup3_spi_apps_clk_src = {
	.cmd_rcgr = 0x1d00c,
	.mnd_width = 8,
	.hid_width = 5,
	.parent_map = gcc_parent_map_xo_gpll0_gpll0_early_div,
	.freq_tbl = ftbl_blsp1_qup1_spi_apps_clk_src,
	.clkr.hw.init = &(struct clk_init_data){
		.name = "blsp1_qup3_spi_apps_clk_src",
		.parent_data = gcc_parent_data_xo_gpll0_gpll0_early_div,
<<<<<<< HEAD
		.num_parents = 3,
=======
		.num_parents = ARRAY_SIZE(gcc_parent_data_xo_gpll0_gpll0_early_div),
>>>>>>> df0cc57e
		.ops = &clk_rcg2_ops,
	},
};

static struct clk_rcg2 blsp1_qup4_i2c_apps_clk_src = {
	.cmd_rcgr = 0x1f020,
	.mnd_width = 0,
	.hid_width = 5,
	.parent_map = gcc_parent_map_xo_gpll0_gpll0_early_div,
	.freq_tbl = ftbl_blsp1_qup1_i2c_apps_clk_src,
	.clkr.hw.init = &(struct clk_init_data){
		.name = "blsp1_qup4_i2c_apps_clk_src",
		.parent_data = gcc_parent_data_xo_gpll0_gpll0_early_div,
<<<<<<< HEAD
		.num_parents = 3,
=======
		.num_parents = ARRAY_SIZE(gcc_parent_data_xo_gpll0_gpll0_early_div),
>>>>>>> df0cc57e
		.ops = &clk_rcg2_ops,
	},
};

static struct clk_rcg2 blsp1_qup4_spi_apps_clk_src = {
	.cmd_rcgr = 0x1f00c,
	.mnd_width = 8,
	.hid_width = 5,
	.parent_map = gcc_parent_map_xo_gpll0_gpll0_early_div,
	.freq_tbl = ftbl_blsp1_qup1_spi_apps_clk_src,
	.clkr.hw.init = &(struct clk_init_data){
		.name = "blsp1_qup4_spi_apps_clk_src",
		.parent_data = gcc_parent_data_xo_gpll0_gpll0_early_div,
<<<<<<< HEAD
		.num_parents = 3,
=======
		.num_parents = ARRAY_SIZE(gcc_parent_data_xo_gpll0_gpll0_early_div),
>>>>>>> df0cc57e
		.ops = &clk_rcg2_ops,
	},
};

static const struct freq_tbl ftbl_blsp1_uart1_apps_clk_src[] = {
	F(3686400, P_GPLL0, 1, 96, 15625),
	F(7372800, P_GPLL0, 1, 192, 15625),
	F(14745600, P_GPLL0, 1, 384, 15625),
	F(16000000, P_GPLL0, 5, 2, 15),
	F(19200000, P_XO, 1, 0, 0),
	F(24000000, P_GPLL0, 5, 1, 5),
	F(32000000, P_GPLL0, 1, 4, 75),
	F(40000000, P_GPLL0, 15, 0, 0),
	F(46400000, P_GPLL0, 1, 29, 375),
	F(48000000, P_GPLL0, 12.5, 0, 0),
	F(51200000, P_GPLL0, 1, 32, 375),
	F(56000000, P_GPLL0, 1, 7, 75),
	F(58982400, P_GPLL0, 1, 1536, 15625),
	F(60000000, P_GPLL0, 10, 0, 0),
	F(63157895, P_GPLL0, 9.5, 0, 0),
	{ }
};

static struct clk_rcg2 blsp1_uart1_apps_clk_src = {
	.cmd_rcgr = 0x1a00c,
	.mnd_width = 16,
	.hid_width = 5,
	.parent_map = gcc_parent_map_xo_gpll0_gpll0_early_div,
	.freq_tbl = ftbl_blsp1_uart1_apps_clk_src,
	.clkr.hw.init = &(struct clk_init_data){
		.name = "blsp1_uart1_apps_clk_src",
		.parent_data = gcc_parent_data_xo_gpll0_gpll0_early_div,
<<<<<<< HEAD
		.num_parents = 3,
=======
		.num_parents = ARRAY_SIZE(gcc_parent_data_xo_gpll0_gpll0_early_div),
>>>>>>> df0cc57e
		.ops = &clk_rcg2_ops,
	},
};

static struct clk_rcg2 blsp1_uart2_apps_clk_src = {
	.cmd_rcgr = 0x1c00c,
	.mnd_width = 16,
	.hid_width = 5,
	.parent_map = gcc_parent_map_xo_gpll0_gpll0_early_div,
	.freq_tbl = ftbl_blsp1_uart1_apps_clk_src,
	.clkr.hw.init = &(struct clk_init_data){
		.name = "blsp1_uart2_apps_clk_src",
		.parent_data = gcc_parent_data_xo_gpll0_gpll0_early_div,
<<<<<<< HEAD
		.num_parents = 3,
=======
		.num_parents = ARRAY_SIZE(gcc_parent_data_xo_gpll0_gpll0_early_div),
>>>>>>> df0cc57e
		.ops = &clk_rcg2_ops,
	},
};

static struct clk_rcg2 blsp2_qup1_i2c_apps_clk_src = {
	.cmd_rcgr = 0x26020,
	.mnd_width = 0,
	.hid_width = 5,
	.parent_map = gcc_parent_map_xo_gpll0_gpll0_early_div,
	.freq_tbl = ftbl_blsp1_qup1_i2c_apps_clk_src,
	.clkr.hw.init = &(struct clk_init_data){
		.name = "blsp2_qup1_i2c_apps_clk_src",
		.parent_data = gcc_parent_data_xo_gpll0_gpll0_early_div,
<<<<<<< HEAD
		.num_parents = 3,
=======
		.num_parents = ARRAY_SIZE(gcc_parent_data_xo_gpll0_gpll0_early_div),
>>>>>>> df0cc57e
		.ops = &clk_rcg2_ops,
	},
};

static struct clk_rcg2 blsp2_qup1_spi_apps_clk_src = {
	.cmd_rcgr = 0x2600c,
	.mnd_width = 8,
	.hid_width = 5,
	.parent_map = gcc_parent_map_xo_gpll0_gpll0_early_div,
	.freq_tbl = ftbl_blsp1_qup1_spi_apps_clk_src,
	.clkr.hw.init = &(struct clk_init_data){
		.name = "blsp2_qup1_spi_apps_clk_src",
		.parent_data = gcc_parent_data_xo_gpll0_gpll0_early_div,
<<<<<<< HEAD
		.num_parents = 3,
=======
		.num_parents = ARRAY_SIZE(gcc_parent_data_xo_gpll0_gpll0_early_div),
>>>>>>> df0cc57e
		.ops = &clk_rcg2_ops,
	},
};

static struct clk_rcg2 blsp2_qup2_i2c_apps_clk_src = {
	.cmd_rcgr = 0x28020,
	.mnd_width = 0,
	.hid_width = 5,
	.parent_map = gcc_parent_map_xo_gpll0_gpll0_early_div,
	.freq_tbl = ftbl_blsp1_qup1_i2c_apps_clk_src,
	.clkr.hw.init = &(struct clk_init_data){
		.name = "blsp2_qup2_i2c_apps_clk_src",
		.parent_data = gcc_parent_data_xo_gpll0_gpll0_early_div,
<<<<<<< HEAD
		.num_parents = 3,
=======
		.num_parents = ARRAY_SIZE(gcc_parent_data_xo_gpll0_gpll0_early_div),
>>>>>>> df0cc57e
		.ops = &clk_rcg2_ops,
	},
};

static struct clk_rcg2 blsp2_qup2_spi_apps_clk_src = {
	.cmd_rcgr = 0x2800c,
	.mnd_width = 8,
	.hid_width = 5,
	.parent_map = gcc_parent_map_xo_gpll0_gpll0_early_div,
	.freq_tbl = ftbl_blsp1_qup1_spi_apps_clk_src,
	.clkr.hw.init = &(struct clk_init_data){
		.name = "blsp2_qup2_spi_apps_clk_src",
		.parent_data = gcc_parent_data_xo_gpll0_gpll0_early_div,
<<<<<<< HEAD
		.num_parents = 3,
=======
		.num_parents = ARRAY_SIZE(gcc_parent_data_xo_gpll0_gpll0_early_div),
>>>>>>> df0cc57e
		.ops = &clk_rcg2_ops,
	},
};

static struct clk_rcg2 blsp2_qup3_i2c_apps_clk_src = {
	.cmd_rcgr = 0x2a020,
	.mnd_width = 0,
	.hid_width = 5,
	.parent_map = gcc_parent_map_xo_gpll0_gpll0_early_div,
	.freq_tbl = ftbl_blsp1_qup1_i2c_apps_clk_src,
	.clkr.hw.init = &(struct clk_init_data){
		.name = "blsp2_qup3_i2c_apps_clk_src",
		.parent_data = gcc_parent_data_xo_gpll0_gpll0_early_div,
<<<<<<< HEAD
		.num_parents = 3,
=======
		.num_parents = ARRAY_SIZE(gcc_parent_data_xo_gpll0_gpll0_early_div),
>>>>>>> df0cc57e
		.ops = &clk_rcg2_ops,
	},
};

static struct clk_rcg2 blsp2_qup3_spi_apps_clk_src = {
	.cmd_rcgr = 0x2a00c,
	.mnd_width = 8,
	.hid_width = 5,
	.parent_map = gcc_parent_map_xo_gpll0_gpll0_early_div,
	.freq_tbl = ftbl_blsp1_qup1_spi_apps_clk_src,
	.clkr.hw.init = &(struct clk_init_data){
		.name = "blsp2_qup3_spi_apps_clk_src",
		.parent_data = gcc_parent_data_xo_gpll0_gpll0_early_div,
<<<<<<< HEAD
		.num_parents = 3,
=======
		.num_parents = ARRAY_SIZE(gcc_parent_data_xo_gpll0_gpll0_early_div),
>>>>>>> df0cc57e
		.ops = &clk_rcg2_ops,
	},
};

static struct clk_rcg2 blsp2_qup4_i2c_apps_clk_src = {
	.cmd_rcgr = 0x2c020,
	.mnd_width = 0,
	.hid_width = 5,
	.parent_map = gcc_parent_map_xo_gpll0_gpll0_early_div,
	.freq_tbl = ftbl_blsp1_qup1_i2c_apps_clk_src,
	.clkr.hw.init = &(struct clk_init_data){
		.name = "blsp2_qup4_i2c_apps_clk_src",
		.parent_data = gcc_parent_data_xo_gpll0_gpll0_early_div,
<<<<<<< HEAD
		.num_parents = 3,
=======
		.num_parents = ARRAY_SIZE(gcc_parent_data_xo_gpll0_gpll0_early_div),
>>>>>>> df0cc57e
		.ops = &clk_rcg2_ops,
	},
};

static struct clk_rcg2 blsp2_qup4_spi_apps_clk_src = {
	.cmd_rcgr = 0x2c00c,
	.mnd_width = 8,
	.hid_width = 5,
	.parent_map = gcc_parent_map_xo_gpll0_gpll0_early_div,
	.freq_tbl = ftbl_blsp1_qup1_spi_apps_clk_src,
	.clkr.hw.init = &(struct clk_init_data){
		.name = "blsp2_qup4_spi_apps_clk_src",
		.parent_data = gcc_parent_data_xo_gpll0_gpll0_early_div,
<<<<<<< HEAD
		.num_parents = 3,
=======
		.num_parents = ARRAY_SIZE(gcc_parent_data_xo_gpll0_gpll0_early_div),
>>>>>>> df0cc57e
		.ops = &clk_rcg2_ops,
	},
};

static struct clk_rcg2 blsp2_uart1_apps_clk_src = {
	.cmd_rcgr = 0x2700c,
	.mnd_width = 16,
	.hid_width = 5,
	.parent_map = gcc_parent_map_xo_gpll0_gpll0_early_div,
	.freq_tbl = ftbl_blsp1_uart1_apps_clk_src,
	.clkr.hw.init = &(struct clk_init_data){
		.name = "blsp2_uart1_apps_clk_src",
		.parent_data = gcc_parent_data_xo_gpll0_gpll0_early_div,
<<<<<<< HEAD
		.num_parents = 3,
=======
		.num_parents = ARRAY_SIZE(gcc_parent_data_xo_gpll0_gpll0_early_div),
>>>>>>> df0cc57e
		.ops = &clk_rcg2_ops,
	},
};

static struct clk_rcg2 blsp2_uart2_apps_clk_src = {
	.cmd_rcgr = 0x2900c,
	.mnd_width = 16,
	.hid_width = 5,
	.parent_map = gcc_parent_map_xo_gpll0_gpll0_early_div,
	.freq_tbl = ftbl_blsp1_uart1_apps_clk_src,
	.clkr.hw.init = &(struct clk_init_data){
		.name = "blsp2_uart2_apps_clk_src",
		.parent_data = gcc_parent_data_xo_gpll0_gpll0_early_div,
<<<<<<< HEAD
		.num_parents = 3,
=======
		.num_parents = ARRAY_SIZE(gcc_parent_data_xo_gpll0_gpll0_early_div),
>>>>>>> df0cc57e
		.ops = &clk_rcg2_ops,
	},
};

static const struct freq_tbl ftbl_gp1_clk_src[] = {
	F(19200000, P_XO, 1, 0, 0),
	F(100000000, P_GPLL0, 6, 0, 0),
	F(200000000, P_GPLL0, 3, 0, 0),
	{ }
};

static struct clk_rcg2 gp1_clk_src = {
	.cmd_rcgr = 0x64004,
	.mnd_width = 8,
	.hid_width = 5,
	.parent_map = gcc_parent_map_xo_gpll0_sleep_clk_gpll0_early_div,
	.freq_tbl = ftbl_gp1_clk_src,
	.clkr.hw.init = &(struct clk_init_data){
		.name = "gp1_clk_src",
		.parent_data = gcc_parent_data_xo_gpll0_sleep_clk_gpll0_early_div,
<<<<<<< HEAD
		.num_parents = 4,
=======
		.num_parents = ARRAY_SIZE(gcc_parent_data_xo_gpll0_sleep_clk_gpll0_early_div),
>>>>>>> df0cc57e
		.ops = &clk_rcg2_ops,
	},
};

static struct clk_rcg2 gp2_clk_src = {
	.cmd_rcgr = 0x65004,
	.mnd_width = 8,
	.hid_width = 5,
	.parent_map = gcc_parent_map_xo_gpll0_sleep_clk_gpll0_early_div,
	.freq_tbl = ftbl_gp1_clk_src,
	.clkr.hw.init = &(struct clk_init_data){
		.name = "gp2_clk_src",
		.parent_data = gcc_parent_data_xo_gpll0_sleep_clk_gpll0_early_div,
<<<<<<< HEAD
		.num_parents = 4,
=======
		.num_parents = ARRAY_SIZE(gcc_parent_data_xo_gpll0_sleep_clk_gpll0_early_div),
>>>>>>> df0cc57e
		.ops = &clk_rcg2_ops,
	},
};

static struct clk_rcg2 gp3_clk_src = {
	.cmd_rcgr = 0x66004,
	.mnd_width = 8,
	.hid_width = 5,
	.parent_map = gcc_parent_map_xo_gpll0_sleep_clk_gpll0_early_div,
	.freq_tbl = ftbl_gp1_clk_src,
	.clkr.hw.init = &(struct clk_init_data){
		.name = "gp3_clk_src",
		.parent_data = gcc_parent_data_xo_gpll0_sleep_clk_gpll0_early_div,
<<<<<<< HEAD
		.num_parents = 4,
=======
		.num_parents = ARRAY_SIZE(gcc_parent_data_xo_gpll0_sleep_clk_gpll0_early_div),
>>>>>>> df0cc57e
		.ops = &clk_rcg2_ops,
	},
};

static const struct freq_tbl ftbl_hmss_gpll0_clk_src[] = {
	F(300000000, P_GPLL0, 2, 0, 0),
	F(600000000, P_GPLL0, 1, 0, 0),
	{ }
};

static struct clk_rcg2 hmss_gpll0_clk_src = {
	.cmd_rcgr = 0x4805c,
	.mnd_width = 0,
	.hid_width = 5,
	.parent_map = gcc_parent_map_xo_gpll0_gpll0_early_div,
	.freq_tbl = ftbl_hmss_gpll0_clk_src,
	.clkr.hw.init = &(struct clk_init_data){
		.name = "hmss_gpll0_clk_src",
		.parent_data = gcc_parent_data_xo_gpll0_gpll0_early_div,
<<<<<<< HEAD
		.num_parents = 3,
=======
		.num_parents = ARRAY_SIZE(gcc_parent_data_xo_gpll0_gpll0_early_div),
>>>>>>> df0cc57e
		.ops = &clk_rcg2_ops,
	},
};

static const struct freq_tbl ftbl_hmss_gpll4_clk_src[] = {
	F(384000000, P_GPLL4, 4, 0, 0),
	F(768000000, P_GPLL4, 2, 0, 0),
	F(1536000000, P_GPLL4, 1, 0, 0),
	{ }
};

static struct clk_rcg2 hmss_gpll4_clk_src = {
	.cmd_rcgr = 0x48074,
	.mnd_width = 0,
	.hid_width = 5,
	.parent_map = gcc_parent_map_xo_gpll4,
	.freq_tbl = ftbl_hmss_gpll4_clk_src,
	.clkr.hw.init = &(struct clk_init_data){
		.name = "hmss_gpll4_clk_src",
		.parent_data = gcc_parent_data_xo_gpll4,
<<<<<<< HEAD
		.num_parents = 2,
=======
		.num_parents = ARRAY_SIZE(gcc_parent_data_xo_gpll4),
>>>>>>> df0cc57e
		.ops = &clk_rcg2_ops,
	},
};

static const struct freq_tbl ftbl_hmss_rbcpr_clk_src[] = {
	F(19200000, P_XO, 1, 0, 0),
	{ }
};

static struct clk_rcg2 hmss_rbcpr_clk_src = {
	.cmd_rcgr = 0x48044,
	.mnd_width = 0,
	.hid_width = 5,
	.parent_map = gcc_parent_map_xo_gpll0,
	.freq_tbl = ftbl_hmss_rbcpr_clk_src,
	.clkr.hw.init = &(struct clk_init_data){
		.name = "hmss_rbcpr_clk_src",
		.parent_data = gcc_parent_data_xo_gpll0,
<<<<<<< HEAD
		.num_parents = 2,
=======
		.num_parents = ARRAY_SIZE(gcc_parent_data_xo_gpll0),
>>>>>>> df0cc57e
		.ops = &clk_rcg2_ops,
	},
};

static const struct freq_tbl ftbl_pdm2_clk_src[] = {
	F(60000000, P_GPLL0, 10, 0, 0),
	{ }
};

static struct clk_rcg2 pdm2_clk_src = {
	.cmd_rcgr = 0x33010,
	.mnd_width = 0,
	.hid_width = 5,
	.parent_map = gcc_parent_map_xo_gpll0_gpll0_early_div,
	.freq_tbl = ftbl_pdm2_clk_src,
	.clkr.hw.init = &(struct clk_init_data){
		.name = "pdm2_clk_src",
		.parent_data = gcc_parent_data_xo_gpll0_gpll0_early_div,
<<<<<<< HEAD
		.num_parents = 3,
=======
		.num_parents = ARRAY_SIZE(gcc_parent_data_xo_gpll0_gpll0_early_div),
>>>>>>> df0cc57e
		.ops = &clk_rcg2_ops,
	},
};

static const struct freq_tbl ftbl_qspi_ser_clk_src[] = {
	F(19200000, P_XO, 1, 0, 0),
	F(80200000, P_GPLL1_EARLY_DIV, 5, 0, 0),
	F(160400000, P_GPLL1, 5, 0, 0),
	F(267333333, P_GPLL1, 3, 0, 0),
	{ }
};

static struct clk_rcg2 qspi_ser_clk_src = {
	.cmd_rcgr = 0x4d00c,
	.mnd_width = 0,
	.hid_width = 5,
	.parent_map = gcc_parent_map_xo_gpll0_gpll0_early_div_gpll1_gpll4_gpll1_early_div,
	.freq_tbl = ftbl_qspi_ser_clk_src,
	.clkr.hw.init = &(struct clk_init_data){
		.name = "qspi_ser_clk_src",
		.parent_data = gcc_parent_data_xo_gpll0_gpll0_early_div_gpll1_gpll4_gpll1_early_div,
<<<<<<< HEAD
		.num_parents = 6,
=======
		.num_parents = ARRAY_SIZE(gcc_parent_data_xo_gpll0_gpll0_early_div_gpll1_gpll4_gpll1_early_div),
>>>>>>> df0cc57e
		.ops = &clk_rcg2_ops,
	},
};

static const struct freq_tbl ftbl_sdcc1_apps_clk_src[] = {
	F(144000, P_XO, 16, 3, 25),
	F(400000, P_XO, 12, 1, 4),
	F(20000000, P_GPLL0_EARLY_DIV, 5, 1, 3),
	F(25000000, P_GPLL0_EARLY_DIV, 6, 1, 2),
	F(50000000, P_GPLL0_EARLY_DIV, 6, 0, 0),
	F(100000000, P_GPLL0, 6, 0, 0),
	F(192000000, P_GPLL4, 8, 0, 0),
	F(384000000, P_GPLL4, 4, 0, 0),
	{ }
};

static struct clk_rcg2 sdcc1_apps_clk_src = {
	.cmd_rcgr = 0x1602c,
	.mnd_width = 8,
	.hid_width = 5,
	.parent_map = gcc_parent_map_xo_gpll0_gpll4_gpll0_early_div,
	.freq_tbl = ftbl_sdcc1_apps_clk_src,
	.clkr.hw.init = &(struct clk_init_data){
		.name = "sdcc1_apps_clk_src",
		.parent_data = gcc_parent_data_xo_gpll0_gpll4_gpll0_early_div,
<<<<<<< HEAD
		.num_parents = 4,
=======
		.num_parents = ARRAY_SIZE(gcc_parent_data_xo_gpll0_gpll4_gpll0_early_div),
>>>>>>> df0cc57e
		.ops = &clk_rcg2_ops,
	},
};

static const struct freq_tbl ftbl_sdcc1_ice_core_clk_src[] = {
	F(75000000, P_GPLL0_EARLY_DIV, 4, 0, 0),
	F(150000000, P_GPLL0, 4, 0, 0),
	F(200000000, P_GPLL0, 3, 0, 0),
	F(300000000, P_GPLL0, 2, 0, 0),
	{ }
};

static struct clk_rcg2 sdcc1_ice_core_clk_src = {
	.cmd_rcgr = 0x16010,
	.mnd_width = 0,
	.hid_width = 5,
	.parent_map = gcc_parent_map_xo_gpll0_gpll0_early_div,
	.freq_tbl = ftbl_sdcc1_ice_core_clk_src,
	.clkr.hw.init = &(struct clk_init_data){
		.name = "sdcc1_ice_core_clk_src",
		.parent_data = gcc_parent_data_xo_gpll0_gpll0_early_div,
<<<<<<< HEAD
		.num_parents = 3,
=======
		.num_parents = ARRAY_SIZE(gcc_parent_data_xo_gpll0_gpll0_early_div),
>>>>>>> df0cc57e
		.ops = &clk_rcg2_ops,
	},
};

static const struct freq_tbl ftbl_sdcc2_apps_clk_src[] = {
	F(144000, P_XO, 16, 3, 25),
	F(400000, P_XO, 12, 1, 4),
	F(20000000, P_GPLL0_EARLY_DIV, 5, 1, 3),
	F(25000000, P_GPLL0_EARLY_DIV, 6, 1, 2),
	F(50000000, P_GPLL0_EARLY_DIV, 6, 0, 0),
	F(100000000, P_GPLL0, 6, 0, 0),
	F(192000000, P_GPLL4, 8, 0, 0),
	F(200000000, P_GPLL0, 3, 0, 0),
	{ }
};

static struct clk_rcg2 sdcc2_apps_clk_src = {
	.cmd_rcgr = 0x14010,
	.mnd_width = 8,
	.hid_width = 5,
	.parent_map = gcc_parent_map_xo_gpll0_gpll0_early_div_gpll4,
	.freq_tbl = ftbl_sdcc2_apps_clk_src,
	.clkr.hw.init = &(struct clk_init_data){
		.name = "sdcc2_apps_clk_src",
		.parent_data = gcc_parent_data_xo_gpll0_gpll0_early_div_gpll4,
<<<<<<< HEAD
		.num_parents = 4,
=======
		.num_parents = ARRAY_SIZE(gcc_parent_data_xo_gpll0_gpll0_early_div_gpll4),
>>>>>>> df0cc57e
		.ops = &clk_rcg2_floor_ops,
	},
};

static const struct freq_tbl ftbl_ufs_axi_clk_src[] = {
	F(50000000, P_GPLL0_EARLY_DIV, 6, 0, 0),
	F(100000000, P_GPLL0, 6, 0, 0),
	F(150000000, P_GPLL0, 4, 0, 0),
	F(200000000, P_GPLL0, 3, 0, 0),
	F(240000000, P_GPLL0, 2.5, 0, 0),
	{ }
};

static struct clk_rcg2 ufs_axi_clk_src = {
	.cmd_rcgr = 0x75018,
	.mnd_width = 8,
	.hid_width = 5,
	.parent_map = gcc_parent_map_xo_gpll0_gpll0_early_div,
	.freq_tbl = ftbl_ufs_axi_clk_src,
	.clkr.hw.init = &(struct clk_init_data){
		.name = "ufs_axi_clk_src",
		.parent_data = gcc_parent_data_xo_gpll0_gpll0_early_div,
<<<<<<< HEAD
		.num_parents = 3,
=======
		.num_parents = ARRAY_SIZE(gcc_parent_data_xo_gpll0_gpll0_early_div),
>>>>>>> df0cc57e
		.ops = &clk_rcg2_ops,
	},
};

static const struct freq_tbl ftbl_ufs_ice_core_clk_src[] = {
	F(75000000, P_GPLL0_EARLY_DIV, 4, 0, 0),
	F(150000000, P_GPLL0, 4, 0, 0),
	F(300000000, P_GPLL0, 2, 0, 0),
	{ }
};

static struct clk_rcg2 ufs_ice_core_clk_src = {
	.cmd_rcgr = 0x76010,
	.mnd_width = 0,
	.hid_width = 5,
	.parent_map = gcc_parent_map_xo_gpll0_gpll0_early_div,
	.freq_tbl = ftbl_ufs_ice_core_clk_src,
	.clkr.hw.init = &(struct clk_init_data){
		.name = "ufs_ice_core_clk_src",
		.parent_data = gcc_parent_data_xo_gpll0_gpll0_early_div,
<<<<<<< HEAD
		.num_parents = 3,
=======
		.num_parents = ARRAY_SIZE(gcc_parent_data_xo_gpll0_gpll0_early_div),
>>>>>>> df0cc57e
		.ops = &clk_rcg2_ops,
	},
};

static struct clk_rcg2 ufs_phy_aux_clk_src = {
	.cmd_rcgr = 0x76044,
	.mnd_width = 0,
	.hid_width = 5,
	.parent_map = gcc_parent_map_xo_sleep_clk,
	.freq_tbl = ftbl_hmss_rbcpr_clk_src,
	.clkr.hw.init = &(struct clk_init_data){
		.name = "ufs_phy_aux_clk_src",
		.parent_data = gcc_parent_data_xo_sleep_clk,
<<<<<<< HEAD
		.num_parents = 2,
=======
		.num_parents = ARRAY_SIZE(gcc_parent_data_xo_sleep_clk),
>>>>>>> df0cc57e
		.ops = &clk_rcg2_ops,
	},
};

static const struct freq_tbl ftbl_ufs_unipro_core_clk_src[] = {
	F(37500000, P_GPLL0_EARLY_DIV, 8, 0, 0),
	F(75000000, P_GPLL0, 8, 0, 0),
	F(150000000, P_GPLL0, 4, 0, 0),
	{ }
};

static struct clk_rcg2 ufs_unipro_core_clk_src = {
	.cmd_rcgr = 0x76028,
	.mnd_width = 0,
	.hid_width = 5,
	.parent_map = gcc_parent_map_xo_gpll0_gpll0_early_div,
	.freq_tbl = ftbl_ufs_unipro_core_clk_src,
	.clkr.hw.init = &(struct clk_init_data){
		.name = "ufs_unipro_core_clk_src",
		.parent_data = gcc_parent_data_xo_gpll0_gpll0_early_div,
<<<<<<< HEAD
		.num_parents = 3,
=======
		.num_parents = ARRAY_SIZE(gcc_parent_data_xo_gpll0_gpll0_early_div),
>>>>>>> df0cc57e
		.ops = &clk_rcg2_ops,
	},
};

static const struct freq_tbl ftbl_usb20_master_clk_src[] = {
	F(19200000, P_XO, 1, 0, 0),
	F(60000000, P_GPLL0, 10, 0, 0),
	F(120000000, P_GPLL0, 5, 0, 0),
	{ }
};

static struct clk_rcg2 usb20_master_clk_src = {
	.cmd_rcgr = 0x2f010,
	.mnd_width = 8,
	.hid_width = 5,
	.parent_map = gcc_parent_map_xo_gpll0_gpll0_early_div,
	.freq_tbl = ftbl_usb20_master_clk_src,
	.clkr.hw.init = &(struct clk_init_data){
		.name = "usb20_master_clk_src",
		.parent_data = gcc_parent_data_xo_gpll0_gpll0_early_div,
<<<<<<< HEAD
		.num_parents = 3,
=======
		.num_parents = ARRAY_SIZE(gcc_parent_data_xo_gpll0_gpll0_early_div),
>>>>>>> df0cc57e
		.ops = &clk_rcg2_ops,
	},
};

static const struct freq_tbl ftbl_usb20_mock_utmi_clk_src[] = {
	F(19200000, P_XO, 1, 0, 0),
	F(60000000, P_GPLL0, 10, 0, 0),
	{ }
};

static struct clk_rcg2 usb20_mock_utmi_clk_src = {
	.cmd_rcgr = 0x2f024,
	.mnd_width = 0,
	.hid_width = 5,
	.parent_map = gcc_parent_map_xo_gpll0_gpll0_early_div,
	.freq_tbl = ftbl_usb20_mock_utmi_clk_src,
	.clkr.hw.init = &(struct clk_init_data){
		.name = "usb20_mock_utmi_clk_src",
		.parent_data = gcc_parent_data_xo_gpll0_gpll0_early_div,
<<<<<<< HEAD
		.num_parents = 3,
=======
		.num_parents = ARRAY_SIZE(gcc_parent_data_xo_gpll0_gpll0_early_div),
>>>>>>> df0cc57e
		.ops = &clk_rcg2_ops,
	},
};

static const struct freq_tbl ftbl_usb30_master_clk_src[] = {
	F(19200000, P_XO, 1, 0, 0),
	F(66666667, P_GPLL0_EARLY_DIV, 4.5, 0, 0),
	F(120000000, P_GPLL0, 5, 0, 0),
	F(133333333, P_GPLL0, 4.5, 0, 0),
	F(150000000, P_GPLL0, 4, 0, 0),
	F(200000000, P_GPLL0, 3, 0, 0),
	F(240000000, P_GPLL0, 2.5, 0, 0),
	{ }
};

static struct clk_rcg2 usb30_master_clk_src = {
	.cmd_rcgr = 0xf014,
	.mnd_width = 8,
	.hid_width = 5,
	.parent_map = gcc_parent_map_xo_gpll0_gpll0_early_div,
	.freq_tbl = ftbl_usb30_master_clk_src,
	.clkr.hw.init = &(struct clk_init_data){
		.name = "usb30_master_clk_src",
		.parent_data = gcc_parent_data_xo_gpll0_gpll0_early_div,
<<<<<<< HEAD
		.num_parents = 3,
=======
		.num_parents = ARRAY_SIZE(gcc_parent_data_xo_gpll0_gpll0_early_div),
>>>>>>> df0cc57e
		.ops = &clk_rcg2_ops,
	},
};

static const struct freq_tbl ftbl_usb30_mock_utmi_clk_src[] = {
	F(19200000, P_XO, 1, 0, 0),
	F(40000000, P_GPLL0_EARLY_DIV, 7.5, 0, 0),
	F(60000000, P_GPLL0, 10, 0, 0),
	{ }
};

static struct clk_rcg2 usb30_mock_utmi_clk_src = {
	.cmd_rcgr = 0xf028,
	.mnd_width = 0,
	.hid_width = 5,
	.parent_map = gcc_parent_map_xo_gpll0_gpll0_early_div,
	.freq_tbl = ftbl_usb30_mock_utmi_clk_src,
	.clkr.hw.init = &(struct clk_init_data){
		.name = "usb30_mock_utmi_clk_src",
		.parent_data = gcc_parent_data_xo_gpll0_gpll0_early_div,
<<<<<<< HEAD
		.num_parents = 3,
=======
		.num_parents = ARRAY_SIZE(gcc_parent_data_xo_gpll0_gpll0_early_div),
>>>>>>> df0cc57e
		.ops = &clk_rcg2_ops,
	},
};

static const struct freq_tbl ftbl_usb3_phy_aux_clk_src[] = {
	F(1200000, P_XO, 16, 0, 0),
	F(19200000, P_XO, 1, 0, 0),
	{ }
};

static struct clk_rcg2 usb3_phy_aux_clk_src = {
	.cmd_rcgr = 0x5000c,
	.mnd_width = 0,
	.hid_width = 5,
	.parent_map = gcc_parent_map_xo_sleep_clk,
	.freq_tbl = ftbl_usb3_phy_aux_clk_src,
	.clkr.hw.init = &(struct clk_init_data){
		.name = "usb3_phy_aux_clk_src",
		.parent_data = gcc_parent_data_xo_sleep_clk,
<<<<<<< HEAD
		.num_parents = 2,
=======
		.num_parents = ARRAY_SIZE(gcc_parent_data_xo_sleep_clk),
>>>>>>> df0cc57e
		.ops = &clk_rcg2_ops,
	},
};

static struct clk_branch gcc_aggre2_ufs_axi_clk = {
	.halt_reg = 0x75034,
	.halt_check = BRANCH_HALT,
	.clkr = {
		.enable_reg = 0x75034,
		.enable_mask = BIT(0),
		.hw.init = &(struct clk_init_data){
			.name = "gcc_aggre2_ufs_axi_clk",
			.parent_hws = (const struct clk_hw*[]) {
				&ufs_axi_clk_src.clkr.hw,
			},
			.num_parents = 1,
			.ops = &clk_branch2_ops,
		},
	},
};

static struct clk_branch gcc_aggre2_usb3_axi_clk = {
	.halt_reg = 0xf03c,
	.halt_check = BRANCH_HALT,
	.clkr = {
		.enable_reg = 0xf03c,
		.enable_mask = BIT(0),
		.hw.init = &(struct clk_init_data){
			.name = "gcc_aggre2_usb3_axi_clk",
			.parent_hws = (const struct clk_hw*[]) {
				&usb30_master_clk_src.clkr.hw,
			},
			.num_parents = 1,
			.ops = &clk_branch2_ops,
		},
	},
};

static struct clk_branch gcc_bimc_gfx_clk = {
	.halt_reg = 0x7106c,
	.halt_check = BRANCH_VOTED,
	.clkr = {
		.enable_reg = 0x7106c,
		.enable_mask = BIT(0),
		.hw.init = &(struct clk_init_data){
			.name = "gcc_bimc_gfx_clk",
			.ops = &clk_branch2_ops,
		},
	},
};

static struct clk_branch gcc_bimc_hmss_axi_clk = {
	.halt_reg = 0x48004,
	.halt_check = BRANCH_HALT_VOTED,
	.clkr = {
		.enable_reg = 0x52004,
		.enable_mask = BIT(22),
		.hw.init = &(struct clk_init_data){
			.name = "gcc_bimc_hmss_axi_clk",
			.ops = &clk_branch2_ops,
		},
	},
};

static struct clk_branch gcc_bimc_mss_q6_axi_clk = {
	.halt_reg = 0x4401c,
	.halt_check = BRANCH_HALT,
	.clkr = {
		.enable_reg = 0x4401c,
		.enable_mask = BIT(0),
		.hw.init = &(struct clk_init_data){
			.name = "gcc_bimc_mss_q6_axi_clk",
			.ops = &clk_branch2_ops,
		},
	},
};

static struct clk_branch gcc_blsp1_ahb_clk = {
	.halt_reg = 0x17004,
	.halt_check = BRANCH_HALT_VOTED,
	.clkr = {
		.enable_reg = 0x52004,
		.enable_mask = BIT(17),
		.hw.init = &(struct clk_init_data){
			.name = "gcc_blsp1_ahb_clk",
			.ops = &clk_branch2_ops,
		},
	},
};

static struct clk_branch gcc_blsp1_qup1_i2c_apps_clk = {
	.halt_reg = 0x19008,
	.halt_check = BRANCH_HALT,
	.clkr = {
		.enable_reg = 0x19008,
		.enable_mask = BIT(0),
		.hw.init = &(struct clk_init_data){
			.name = "gcc_blsp1_qup1_i2c_apps_clk",
			.parent_hws = (const struct clk_hw*[]) {
				&blsp1_qup1_i2c_apps_clk_src.clkr.hw,
			},
			.num_parents = 1,
			.flags = CLK_SET_RATE_PARENT,
			.ops = &clk_branch2_ops,
		},
	},
};

static struct clk_branch gcc_blsp1_qup1_spi_apps_clk = {
	.halt_reg = 0x19004,
	.halt_check = BRANCH_HALT,
	.clkr = {
		.enable_reg = 0x19004,
		.enable_mask = BIT(0),
		.hw.init = &(struct clk_init_data){
			.name = "gcc_blsp1_qup1_spi_apps_clk",
			.parent_hws = (const struct clk_hw*[]) {
				&blsp1_qup1_spi_apps_clk_src.clkr.hw,
			},
			.num_parents = 1,
			.flags = CLK_SET_RATE_PARENT,
			.ops = &clk_branch2_ops,
		},
	},
};

static struct clk_branch gcc_blsp1_qup2_i2c_apps_clk = {
	.halt_reg = 0x1b008,
	.halt_check = BRANCH_HALT,
	.clkr = {
		.enable_reg = 0x1b008,
		.enable_mask = BIT(0),
		.hw.init = &(struct clk_init_data){
			.name = "gcc_blsp1_qup2_i2c_apps_clk",
			.parent_hws = (const struct clk_hw*[]) {
				&blsp1_qup2_i2c_apps_clk_src.clkr.hw,
			},
			.num_parents = 1,
			.flags = CLK_SET_RATE_PARENT,
			.ops = &clk_branch2_ops,
		},
	},
};

static struct clk_branch gcc_blsp1_qup2_spi_apps_clk = {
	.halt_reg = 0x1b004,
	.halt_check = BRANCH_HALT,
	.clkr = {
		.enable_reg = 0x1b004,
		.enable_mask = BIT(0),
		.hw.init = &(struct clk_init_data){
			.name = "gcc_blsp1_qup2_spi_apps_clk",
			.parent_hws = (const struct clk_hw*[]) {
				&blsp1_qup2_spi_apps_clk_src.clkr.hw,
			},
			.num_parents = 1,
			.flags = CLK_SET_RATE_PARENT,
			.ops = &clk_branch2_ops,
		},
	},
};

static struct clk_branch gcc_blsp1_qup3_i2c_apps_clk = {
	.halt_reg = 0x1d008,
	.halt_check = BRANCH_HALT,
	.clkr = {
		.enable_reg = 0x1d008,
		.enable_mask = BIT(0),
		.hw.init = &(struct clk_init_data){
			.name = "gcc_blsp1_qup3_i2c_apps_clk",
			.parent_hws = (const struct clk_hw*[]) {
				&blsp1_qup3_i2c_apps_clk_src.clkr.hw,
			},
			.num_parents = 1,
			.flags = CLK_SET_RATE_PARENT,
			.ops = &clk_branch2_ops,
		},
	},
};

static struct clk_branch gcc_blsp1_qup3_spi_apps_clk = {
	.halt_reg = 0x1d004,
	.halt_check = BRANCH_HALT,
	.clkr = {
		.enable_reg = 0x1d004,
		.enable_mask = BIT(0),
		.hw.init = &(struct clk_init_data){
			.name = "gcc_blsp1_qup3_spi_apps_clk",
			.parent_hws = (const struct clk_hw*[]) {
				&blsp1_qup3_spi_apps_clk_src.clkr.hw,
			},
			.num_parents = 1,
			.flags = CLK_SET_RATE_PARENT,
			.ops = &clk_branch2_ops,
		},
	},
};

static struct clk_branch gcc_blsp1_qup4_i2c_apps_clk = {
	.halt_reg = 0x1f008,
	.halt_check = BRANCH_HALT,
	.clkr = {
		.enable_reg = 0x1f008,
		.enable_mask = BIT(0),
		.hw.init = &(struct clk_init_data){
			.name = "gcc_blsp1_qup4_i2c_apps_clk",
			.parent_hws = (const struct clk_hw*[]) {
				&blsp1_qup4_i2c_apps_clk_src.clkr.hw,
			},
			.num_parents = 1,
			.flags = CLK_SET_RATE_PARENT,
			.ops = &clk_branch2_ops,
		},
	},
};

static struct clk_branch gcc_blsp1_qup4_spi_apps_clk = {
	.halt_reg = 0x1f004,
	.halt_check = BRANCH_HALT,
	.clkr = {
		.enable_reg = 0x1f004,
		.enable_mask = BIT(0),
		.hw.init = &(struct clk_init_data){
			.name = "gcc_blsp1_qup4_spi_apps_clk",
			.parent_hws = (const struct clk_hw*[]) {
				&blsp1_qup4_spi_apps_clk_src.clkr.hw,
			},
			.num_parents = 1,
			.flags = CLK_SET_RATE_PARENT,
			.ops = &clk_branch2_ops,
		},
	},
};

static struct clk_branch gcc_blsp1_uart1_apps_clk = {
	.halt_reg = 0x1a004,
	.halt_check = BRANCH_HALT,
	.clkr = {
		.enable_reg = 0x1a004,
		.enable_mask = BIT(0),
		.hw.init = &(struct clk_init_data){
			.name = "gcc_blsp1_uart1_apps_clk",
			.parent_hws = (const struct clk_hw*[]) {
				&blsp1_uart1_apps_clk_src.clkr.hw,
			},
			.num_parents = 1,
			.flags = CLK_SET_RATE_PARENT,
			.ops = &clk_branch2_ops,
		},
	},
};

static struct clk_branch gcc_blsp1_uart2_apps_clk = {
	.halt_reg = 0x1c004,
	.halt_check = BRANCH_HALT,
	.clkr = {
		.enable_reg = 0x1c004,
		.enable_mask = BIT(0),
		.hw.init = &(struct clk_init_data){
			.name = "gcc_blsp1_uart2_apps_clk",
			.parent_hws = (const struct clk_hw*[]) {
				&blsp1_uart2_apps_clk_src.clkr.hw,
			},
			.num_parents = 1,
			.flags = CLK_SET_RATE_PARENT,
			.ops = &clk_branch2_ops,
		},
	},
};

static struct clk_branch gcc_blsp2_ahb_clk = {
	.halt_reg = 0x25004,
	.halt_check = BRANCH_HALT_VOTED,
	.clkr = {
		.enable_reg = 0x52004,
		.enable_mask = BIT(15),
		.hw.init = &(struct clk_init_data){
			.name = "gcc_blsp2_ahb_clk",
			.ops = &clk_branch2_ops,
		},
	},
};

static struct clk_branch gcc_blsp2_qup1_i2c_apps_clk = {
	.halt_reg = 0x26008,
	.halt_check = BRANCH_HALT,
	.clkr = {
		.enable_reg = 0x26008,
		.enable_mask = BIT(0),
		.hw.init = &(struct clk_init_data){
			.name = "gcc_blsp2_qup1_i2c_apps_clk",
			.parent_hws = (const struct clk_hw*[]) {
				&blsp2_qup1_i2c_apps_clk_src.clkr.hw,
			},
			.num_parents = 1,
			.flags = CLK_SET_RATE_PARENT,
			.ops = &clk_branch2_ops,
		},
	},
};

static struct clk_branch gcc_blsp2_qup1_spi_apps_clk = {
	.halt_reg = 0x26004,
	.halt_check = BRANCH_HALT,
	.clkr = {
		.enable_reg = 0x26004,
		.enable_mask = BIT(0),
		.hw.init = &(struct clk_init_data){
			.name = "gcc_blsp2_qup1_spi_apps_clk",
			.parent_hws = (const struct clk_hw*[]) {
				&blsp2_qup1_spi_apps_clk_src.clkr.hw,
			},
			.num_parents = 1,
			.flags = CLK_SET_RATE_PARENT,
			.ops = &clk_branch2_ops,
		},
	},
};

static struct clk_branch gcc_blsp2_qup2_i2c_apps_clk = {
	.halt_reg = 0x28008,
	.halt_check = BRANCH_HALT,
	.clkr = {
		.enable_reg = 0x28008,
		.enable_mask = BIT(0),
		.hw.init = &(struct clk_init_data){
			.name = "gcc_blsp2_qup2_i2c_apps_clk",
			.parent_hws = (const struct clk_hw*[]) {
				&blsp2_qup2_i2c_apps_clk_src.clkr.hw,
			},
			.num_parents = 1,
			.flags = CLK_SET_RATE_PARENT,
			.ops = &clk_branch2_ops,
		},
	},
};

static struct clk_branch gcc_blsp2_qup2_spi_apps_clk = {
	.halt_reg = 0x28004,
	.halt_check = BRANCH_HALT,
	.clkr = {
		.enable_reg = 0x28004,
		.enable_mask = BIT(0),
		.hw.init = &(struct clk_init_data){
			.name = "gcc_blsp2_qup2_spi_apps_clk",
			.parent_hws = (const struct clk_hw*[]) {
				&blsp2_qup2_spi_apps_clk_src.clkr.hw,
			},
			.num_parents = 1,
			.flags = CLK_SET_RATE_PARENT,
			.ops = &clk_branch2_ops,
		},
	},
};

static struct clk_branch gcc_blsp2_qup3_i2c_apps_clk = {
	.halt_reg = 0x2a008,
	.halt_check = BRANCH_HALT,
	.clkr = {
		.enable_reg = 0x2a008,
		.enable_mask = BIT(0),
		.hw.init = &(struct clk_init_data){
			.name = "gcc_blsp2_qup3_i2c_apps_clk",
			.parent_hws = (const struct clk_hw*[]) {
				&blsp2_qup3_i2c_apps_clk_src.clkr.hw,
			},
			.num_parents = 1,
			.flags = CLK_SET_RATE_PARENT,
			.ops = &clk_branch2_ops,
		},
	},
};

static struct clk_branch gcc_blsp2_qup3_spi_apps_clk = {
	.halt_reg = 0x2a004,
	.halt_check = BRANCH_HALT,
	.clkr = {
		.enable_reg = 0x2a004,
		.enable_mask = BIT(0),
		.hw.init = &(struct clk_init_data){
			.name = "gcc_blsp2_qup3_spi_apps_clk",
			.parent_hws = (const struct clk_hw*[]) {
				&blsp2_qup3_spi_apps_clk_src.clkr.hw,
			},
			.num_parents = 1,
			.flags = CLK_SET_RATE_PARENT,
			.ops = &clk_branch2_ops,
		},
	},
};

static struct clk_branch gcc_blsp2_qup4_i2c_apps_clk = {
	.halt_reg = 0x2c008,
	.halt_check = BRANCH_HALT,
	.clkr = {
		.enable_reg = 0x2c008,
		.enable_mask = BIT(0),
		.hw.init = &(struct clk_init_data){
			.name = "gcc_blsp2_qup4_i2c_apps_clk",
			.parent_hws = (const struct clk_hw*[]) {
				&blsp2_qup4_i2c_apps_clk_src.clkr.hw,
			},
			.num_parents = 1,
			.flags = CLK_SET_RATE_PARENT,
			.ops = &clk_branch2_ops,
		},
	},
};

static struct clk_branch gcc_blsp2_qup4_spi_apps_clk = {
	.halt_reg = 0x2c004,
	.halt_check = BRANCH_HALT,
	.clkr = {
		.enable_reg = 0x2c004,
		.enable_mask = BIT(0),
		.hw.init = &(struct clk_init_data){
			.name = "gcc_blsp2_qup4_spi_apps_clk",
			.parent_hws = (const struct clk_hw*[]) {
				&blsp2_qup4_spi_apps_clk_src.clkr.hw,
			},
			.num_parents = 1,
			.flags = CLK_SET_RATE_PARENT,
			.ops = &clk_branch2_ops,
		},
	},
};

static struct clk_branch gcc_blsp2_uart1_apps_clk = {
	.halt_reg = 0x27004,
	.halt_check = BRANCH_HALT,
	.clkr = {
		.enable_reg = 0x27004,
		.enable_mask = BIT(0),
		.hw.init = &(struct clk_init_data){
			.name = "gcc_blsp2_uart1_apps_clk",
			.parent_hws = (const struct clk_hw*[]) {
				&blsp2_uart1_apps_clk_src.clkr.hw,
			},
			.num_parents = 1,
			.flags = CLK_SET_RATE_PARENT,
			.ops = &clk_branch2_ops,
		},
	},
};

static struct clk_branch gcc_blsp2_uart2_apps_clk = {
	.halt_reg = 0x29004,
	.halt_check = BRANCH_HALT,
	.clkr = {
		.enable_reg = 0x29004,
		.enable_mask = BIT(0),
		.hw.init = &(struct clk_init_data){
			.name = "gcc_blsp2_uart2_apps_clk",
			.parent_hws = (const struct clk_hw*[]) {
				&blsp2_uart2_apps_clk_src.clkr.hw,
			},
			.num_parents = 1,
			.flags = CLK_SET_RATE_PARENT,
			.ops = &clk_branch2_ops,
		},
	},
};

static struct clk_branch gcc_boot_rom_ahb_clk = {
	.halt_reg = 0x38004,
	.halt_check = BRANCH_HALT_VOTED,
	.clkr = {
		.enable_reg = 0x52004,
		.enable_mask = BIT(10),
		.hw.init = &(struct clk_init_data){
			.name = "gcc_boot_rom_ahb_clk",
			.ops = &clk_branch2_ops,
		},
	},
};

static struct clk_branch gcc_cfg_noc_usb2_axi_clk = {
	.halt_reg = 0x5058,
	.halt_check = BRANCH_HALT,
	.clkr = {
		.enable_reg = 0x5058,
		.enable_mask = BIT(0),
		.hw.init = &(struct clk_init_data){
			.name = "gcc_cfg_noc_usb2_axi_clk",
			.parent_hws = (const struct clk_hw*[]) {
				&usb20_master_clk_src.clkr.hw,
			},
			.num_parents = 1,
			.ops = &clk_branch2_ops,
		},
	},
};

static struct clk_branch gcc_cfg_noc_usb3_axi_clk = {
	.halt_reg = 0x5018,
	.halt_check = BRANCH_HALT,
	.clkr = {
		.enable_reg = 0x5018,
		.enable_mask = BIT(0),
		.hw.init = &(struct clk_init_data){
			.name = "gcc_cfg_noc_usb3_axi_clk",
			.parent_hws = (const struct clk_hw*[]) {
				&usb30_master_clk_src.clkr.hw,
			},
			.num_parents = 1,
			.ops = &clk_branch2_ops,
		},
	},
};

static struct clk_branch gcc_dcc_ahb_clk = {
	.halt_reg = 0x84004,
	.clkr = {
		.enable_reg = 0x84004,
		.enable_mask = BIT(0),
		.hw.init = &(struct clk_init_data){
			.name = "gcc_dcc_ahb_clk",
			.ops = &clk_branch2_ops,
		},
	},
};

static struct clk_branch gcc_gp1_clk = {
	.halt_reg = 0x64000,
	.halt_check = BRANCH_HALT,
	.clkr = {
		.enable_reg = 0x64000,
		.enable_mask = BIT(0),
		.hw.init = &(struct clk_init_data){
			.name = "gcc_gp1_clk",
			.parent_hws = (const struct clk_hw*[]) {
				&gp1_clk_src.clkr.hw,
			},
			.num_parents = 1,
			.flags = CLK_SET_RATE_PARENT,
			.ops = &clk_branch2_ops,
		},
	},
};

static struct clk_branch gcc_gp2_clk = {
	.halt_reg = 0x65000,
	.halt_check = BRANCH_HALT,
	.clkr = {
		.enable_reg = 0x65000,
		.enable_mask = BIT(0),
		.hw.init = &(struct clk_init_data){
			.name = "gcc_gp2_clk",
			.parent_hws = (const struct clk_hw*[]) {
				&gp2_clk_src.clkr.hw,
			},
			.num_parents = 1,
			.flags = CLK_SET_RATE_PARENT,
			.ops = &clk_branch2_ops,
		},
	},
};

static struct clk_branch gcc_gp3_clk = {
	.halt_reg = 0x66000,
	.halt_check = BRANCH_HALT,
	.clkr = {
		.enable_reg = 0x66000,
		.enable_mask = BIT(0),
		.hw.init = &(struct clk_init_data){
			.name = "gcc_gp3_clk",
			.parent_hws = (const struct clk_hw*[]) {
				&gp3_clk_src.clkr.hw,
			},
			.num_parents = 1,
			.flags = CLK_SET_RATE_PARENT,
			.ops = &clk_branch2_ops,
		},
	},
};

static struct clk_branch gcc_gpu_bimc_gfx_clk = {
	.halt_reg = 0x71010,
	.halt_check = BRANCH_VOTED,
	.clkr = {
		.enable_reg = 0x71010,
		.enable_mask = BIT(0),
		.hw.init = &(struct clk_init_data){
			.name = "gcc_gpu_bimc_gfx_clk",
			.ops = &clk_branch2_ops,
		},
	},
};

static struct clk_branch gcc_gpu_cfg_ahb_clk = {
	.halt_reg = 0x71004,
	.halt_check = BRANCH_VOTED,
	.clkr = {
		.enable_reg = 0x71004,
		.enable_mask = BIT(0),
		.hw.init = &(struct clk_init_data){
			.name = "gcc_gpu_cfg_ahb_clk",
			.ops = &clk_branch2_ops,
			.flags = CLK_IS_CRITICAL,
		},
	},
};

static struct clk_branch gcc_gpu_gpll0_clk = {
	.halt_reg = 0x5200c,
	.halt_check = BRANCH_HALT_DELAY,
	.clkr = {
		.enable_reg = 0x5200c,
		.enable_mask = BIT(4),
		.hw.init = &(struct clk_init_data){
			.name = "gcc_gpu_gpll0_clk",
			.parent_hws = (const struct clk_hw*[]) {
				&gpll0.clkr.hw,
			},
			.num_parents = 1,
			.ops = &clk_branch2_ops,
		},
	},
};

static struct clk_branch gcc_gpu_gpll0_div_clk = {
	.halt_reg = 0x5200c,
	.halt_check = BRANCH_HALT_DELAY,
	.clkr = {
		.enable_reg = 0x5200c,
		.enable_mask = BIT(3),
		.hw.init = &(struct clk_init_data){
			.name = "gcc_gpu_gpll0_div_clk",
			.parent_hws = (const struct clk_hw*[]) {
				&gpll0_early_div.hw,
			},
			.num_parents = 1,
			.ops = &clk_branch2_ops,
		},
	},
};

static struct clk_branch gcc_hmss_dvm_bus_clk = {
	.halt_reg = 0x4808c,
	.halt_check = BRANCH_HALT,
	.clkr = {
		.enable_reg = 0x4808c,
		.enable_mask = BIT(0),
		.hw.init = &(struct clk_init_data){
			.name = "gcc_hmss_dvm_bus_clk",
			.ops = &clk_branch2_ops,
			.flags = CLK_IGNORE_UNUSED,
		},
	},
};

static struct clk_branch gcc_hmss_rbcpr_clk = {
	.halt_reg = 0x48008,
	.halt_check = BRANCH_HALT,
	.clkr = {
		.enable_reg = 0x48008,
		.enable_mask = BIT(0),
		.hw.init = &(struct clk_init_data){
			.name = "gcc_hmss_rbcpr_clk",
			.parent_hws = (const struct clk_hw*[]) {
				&hmss_rbcpr_clk_src.clkr.hw,
			},
			.num_parents = 1,
			.flags = CLK_SET_RATE_PARENT,
			.ops = &clk_branch2_ops,
		},
	},
};

static struct clk_branch gcc_mmss_gpll0_clk = {
	.halt_reg = 0x5200c,
	.halt_check = BRANCH_HALT_DELAY,
	.clkr = {
		.enable_reg = 0x5200c,
		.enable_mask = BIT(1),
		.hw.init = &(struct clk_init_data){
			.name = "gcc_mmss_gpll0_clk",
			.parent_hws = (const struct clk_hw*[]) {
				&gpll0.clkr.hw,
			},
			.num_parents = 1,
			.ops = &clk_branch2_ops,
		},
	},
};

static struct clk_branch gcc_mmss_gpll0_div_clk = {
	.halt_reg = 0x5200c,
	.halt_check = BRANCH_HALT_DELAY,
	.clkr = {
		.enable_reg = 0x5200c,
		.enable_mask = BIT(0),
		.hw.init = &(struct clk_init_data){
			.name = "gcc_mmss_gpll0_div_clk",
			.parent_hws = (const struct clk_hw*[]) {
				&gpll0_early_div.hw,
			},
			.num_parents = 1,
			.ops = &clk_branch2_ops,
		},
	},
};

static struct clk_branch gcc_mmss_noc_cfg_ahb_clk = {
	.halt_reg = 0x9004,
	.halt_check = BRANCH_HALT,
	.clkr = {
		.enable_reg = 0x9004,
		.enable_mask = BIT(0),
		.hw.init = &(struct clk_init_data){
			.name = "gcc_mmss_noc_cfg_ahb_clk",
			.ops = &clk_branch2_ops,
			/*
			 * Any access to mmss depends on this clock.
			 * Gating this clock has been shown to crash the system
			 * when mmssnoc_axi_rpm_clk is inited in rpmcc.
			 */
			.flags = CLK_IS_CRITICAL,
		},
	},
};

static struct clk_branch gcc_mmss_sys_noc_axi_clk = {
	.halt_reg = 0x9000,
	.halt_check = BRANCH_HALT,
	.clkr = {
		.enable_reg = 0x9000,
		.enable_mask = BIT(0),
		.hw.init = &(struct clk_init_data){
			.name = "gcc_mmss_sys_noc_axi_clk",
			.ops = &clk_branch2_ops,
		},
	},
};

static struct clk_branch gcc_mss_cfg_ahb_clk = {
	.halt_reg = 0x8a000,
	.clkr = {
		.enable_reg = 0x8a000,
		.enable_mask = BIT(0),
		.hw.init = &(struct clk_init_data){
			.name = "gcc_mss_cfg_ahb_clk",
			.ops = &clk_branch2_ops,
		},
	},
};

static struct clk_branch gcc_mss_mnoc_bimc_axi_clk = {
	.halt_reg = 0x8a004,
	.halt_check = BRANCH_HALT,
	.hwcg_reg = 0x8a004,
	.hwcg_bit = 1,
	.clkr = {
		.enable_reg = 0x8a004,
		.enable_mask = BIT(0),
		.hw.init = &(struct clk_init_data){
			.name = "gcc_mss_mnoc_bimc_axi_clk",
			.ops = &clk_branch2_ops,
		},
	},
};

static struct clk_branch gcc_mss_q6_bimc_axi_clk = {
	.halt_reg = 0x8a040,
	.clkr = {
		.enable_reg = 0x8a040,
		.enable_mask = BIT(0),
		.hw.init = &(struct clk_init_data){
			.name = "gcc_mss_q6_bimc_axi_clk",
			.ops = &clk_branch2_ops,
		},
	},
};

static struct clk_branch gcc_mss_snoc_axi_clk = {
	.halt_reg = 0x8a03c,
	.clkr = {
		.enable_reg = 0x8a03c,
		.enable_mask = BIT(0),
		.hw.init = &(struct clk_init_data){
			.name = "gcc_mss_snoc_axi_clk",
			.ops = &clk_branch2_ops,
		},
	},
};

static struct clk_branch gcc_pdm2_clk = {
	.halt_reg = 0x3300c,
	.halt_check = BRANCH_HALT,
	.clkr = {
		.enable_reg = 0x3300c,
		.enable_mask = BIT(0),
		.hw.init = &(struct clk_init_data){
			.name = "gcc_pdm2_clk",
			.parent_hws = (const struct clk_hw*[]) {
				&pdm2_clk_src.clkr.hw,
			},
			.num_parents = 1,
			.flags = CLK_SET_RATE_PARENT,
			.ops = &clk_branch2_ops,
		},
	},
};

static struct clk_branch gcc_pdm_ahb_clk = {
	.halt_reg = 0x33004,
	.halt_check = BRANCH_HALT,
	.clkr = {
		.enable_reg = 0x33004,
		.enable_mask = BIT(0),
		.hw.init = &(struct clk_init_data){
			.name = "gcc_pdm_ahb_clk",
			.ops = &clk_branch2_ops,
		},
	},
};

static struct clk_branch gcc_prng_ahb_clk = {
	.halt_reg = 0x34004,
	.halt_check = BRANCH_HALT_VOTED,
	.clkr = {
		.enable_reg = 0x52004,
		.enable_mask = BIT(13),
		.hw.init = &(struct clk_init_data){
			.name = "gcc_prng_ahb_clk",
			.ops = &clk_branch2_ops,
		},
	},
};

static struct clk_branch gcc_qspi_ahb_clk = {
	.halt_reg = 0x4d004,
	.halt_check = BRANCH_HALT,
	.clkr = {
		.enable_reg = 0x4d004,
		.enable_mask = BIT(0),
		.hw.init = &(struct clk_init_data){
			.name = "gcc_qspi_ahb_clk",
			.ops = &clk_branch2_ops,
		},
	},
};

static struct clk_branch gcc_qspi_ser_clk = {
	.halt_reg = 0x4d008,
	.halt_check = BRANCH_HALT,
	.clkr = {
		.enable_reg = 0x4d008,
		.enable_mask = BIT(0),
		.hw.init = &(struct clk_init_data){
			.name = "gcc_qspi_ser_clk",
			.parent_hws = (const struct clk_hw*[]) {
				&qspi_ser_clk_src.clkr.hw,
			},
			.num_parents = 1,
			.flags = CLK_SET_RATE_PARENT,
			.ops = &clk_branch2_ops,
		},
	},
};

static struct clk_branch gcc_rx0_usb2_clkref_clk = {
	.halt_reg = 0x88018,
	.halt_check = BRANCH_HALT_VOTED,
	.clkr = {
		.enable_reg = 0x88018,
		.enable_mask = BIT(0),
		.hw.init = &(struct clk_init_data){
			.name = "gcc_rx0_usb2_clkref_clk",
			.ops = &clk_branch2_ops,
		},
	},
};

static struct clk_branch gcc_rx1_usb2_clkref_clk = {
	.halt_reg = 0x88014,
	.halt_check = BRANCH_HALT_VOTED,
	.clkr = {
		.enable_reg = 0x88014,
		.enable_mask = BIT(0),
		.hw.init = &(struct clk_init_data){
			.name = "gcc_rx1_usb2_clkref_clk",
			.ops = &clk_branch2_ops,
		},
	},
};

static struct clk_branch gcc_sdcc1_ahb_clk = {
	.halt_reg = 0x16008,
	.halt_check = BRANCH_HALT,
	.clkr = {
		.enable_reg = 0x16008,
		.enable_mask = BIT(0),
		.hw.init = &(struct clk_init_data){
			.name = "gcc_sdcc1_ahb_clk",
			.ops = &clk_branch2_ops,
		},
	},
};

static struct clk_branch gcc_sdcc1_apps_clk = {
	.halt_reg = 0x16004,
	.halt_check = BRANCH_HALT,
	.clkr = {
		.enable_reg = 0x16004,
		.enable_mask = BIT(0),
		.hw.init = &(struct clk_init_data){
			.name = "gcc_sdcc1_apps_clk",
			.parent_hws = (const struct clk_hw*[]) {
				&sdcc1_apps_clk_src.clkr.hw,
			},
			.num_parents = 1,
			.flags = CLK_SET_RATE_PARENT,
			.ops = &clk_branch2_ops,
		},
	},
};

static struct clk_branch gcc_sdcc1_ice_core_clk = {
	.halt_reg = 0x1600c,
	.halt_check = BRANCH_HALT,
	.clkr = {
		.enable_reg = 0x1600c,
		.enable_mask = BIT(0),
		.hw.init = &(struct clk_init_data){
			.name = "gcc_sdcc1_ice_core_clk",
			.parent_hws = (const struct clk_hw*[]) {
				&sdcc1_ice_core_clk_src.clkr.hw,
			},
			.num_parents = 1,
			.flags = CLK_SET_RATE_PARENT,
			.ops = &clk_branch2_ops,
		},
	},
};

static struct clk_branch gcc_sdcc2_ahb_clk = {
	.halt_reg = 0x14008,
	.halt_check = BRANCH_HALT,
	.clkr = {
		.enable_reg = 0x14008,
		.enable_mask = BIT(0),
		.hw.init = &(struct clk_init_data){
			.name = "gcc_sdcc2_ahb_clk",
			.ops = &clk_branch2_ops,
		},
	},
};

static struct clk_branch gcc_sdcc2_apps_clk = {
	.halt_reg = 0x14004,
	.halt_check = BRANCH_HALT,
	.clkr = {
		.enable_reg = 0x14004,
		.enable_mask = BIT(0),
		.hw.init = &(struct clk_init_data){
			.name = "gcc_sdcc2_apps_clk",
			.parent_hws = (const struct clk_hw*[]) {
				&sdcc2_apps_clk_src.clkr.hw,
			},
			.num_parents = 1,
			.flags = CLK_SET_RATE_PARENT,
			.ops = &clk_branch2_ops,
		},
	},
};

static struct clk_branch gcc_ufs_ahb_clk = {
	.halt_reg = 0x7500c,
	.halt_check = BRANCH_HALT,
	.clkr = {
		.enable_reg = 0x7500c,
		.enable_mask = BIT(0),
		.hw.init = &(struct clk_init_data){
			.name = "gcc_ufs_ahb_clk",
			.ops = &clk_branch2_ops,
		},
	},
};

static struct clk_branch gcc_ufs_axi_clk = {
	.halt_reg = 0x75008,
	.halt_check = BRANCH_HALT,
	.clkr = {
		.enable_reg = 0x75008,
		.enable_mask = BIT(0),
		.hw.init = &(struct clk_init_data){
			.name = "gcc_ufs_axi_clk",
			.parent_hws = (const struct clk_hw*[]) {
				&ufs_axi_clk_src.clkr.hw,
			},
			.num_parents = 1,
			.flags = CLK_SET_RATE_PARENT,
			.ops = &clk_branch2_ops,
		},
	},
};

static struct clk_branch gcc_ufs_clkref_clk = {
	.halt_reg = 0x88008,
	.halt_check = BRANCH_HALT,
	.clkr = {
		.enable_reg = 0x88008,
		.enable_mask = BIT(0),
		.hw.init = &(struct clk_init_data){
			.name = "gcc_ufs_clkref_clk",
			.ops = &clk_branch2_ops,
		},
	},
};

static struct clk_branch gcc_ufs_ice_core_clk = {
	.halt_reg = 0x7600c,
	.halt_check = BRANCH_HALT,
	.clkr = {
		.enable_reg = 0x7600c,
		.enable_mask = BIT(0),
		.hw.init = &(struct clk_init_data){
			.name = "gcc_ufs_ice_core_clk",
			.parent_hws = (const struct clk_hw*[]) {
				&ufs_ice_core_clk_src.clkr.hw,
			},
			.num_parents = 1,
			.flags = CLK_SET_RATE_PARENT,
			.ops = &clk_branch2_ops,
		},
	},
};

static struct clk_branch gcc_ufs_phy_aux_clk = {
	.halt_reg = 0x76040,
	.halt_check = BRANCH_HALT,
	.clkr = {
		.enable_reg = 0x76040,
		.enable_mask = BIT(0),
		.hw.init = &(struct clk_init_data){
			.name = "gcc_ufs_phy_aux_clk",
			.parent_hws = (const struct clk_hw*[]) {
				&ufs_phy_aux_clk_src.clkr.hw,
			},
			.num_parents = 1,
			.flags = CLK_SET_RATE_PARENT,
			.ops = &clk_branch2_ops,
		},
	},
};

static struct clk_branch gcc_ufs_rx_symbol_0_clk = {
	.halt_reg = 0x75014,
	.halt_check = BRANCH_HALT_SKIP,
	.clkr = {
		.enable_reg = 0x75014,
		.enable_mask = BIT(0),
		.hw.init = &(struct clk_init_data){
			.name = "gcc_ufs_rx_symbol_0_clk",
			.ops = &clk_branch2_ops,
		},
	},
};

static struct clk_branch gcc_ufs_rx_symbol_1_clk = {
	.halt_reg = 0x7605c,
	.halt_check = BRANCH_HALT_SKIP,
	.clkr = {
		.enable_reg = 0x7605c,
		.enable_mask = BIT(0),
		.hw.init = &(struct clk_init_data){
			.name = "gcc_ufs_rx_symbol_1_clk",
			.ops = &clk_branch2_ops,
		},
	},
};

static struct clk_branch gcc_ufs_tx_symbol_0_clk = {
	.halt_reg = 0x75010,
	.halt_check = BRANCH_HALT_SKIP,
	.clkr = {
		.enable_reg = 0x75010,
		.enable_mask = BIT(0),
		.hw.init = &(struct clk_init_data){
			.name = "gcc_ufs_tx_symbol_0_clk",
			.ops = &clk_branch2_ops,
		},
	},
};

static struct clk_branch gcc_ufs_unipro_core_clk = {
	.halt_reg = 0x76008,
	.halt_check = BRANCH_HALT,
	.clkr = {
		.enable_reg = 0x76008,
		.enable_mask = BIT(0),
		.hw.init = &(struct clk_init_data){
			.name = "gcc_ufs_unipro_core_clk",
			.parent_hws = (const struct clk_hw*[]) {
				&ufs_unipro_core_clk_src.clkr.hw,
			},
			.flags = CLK_SET_RATE_PARENT,
			.num_parents = 1,
			.ops = &clk_branch2_ops,
		},
	},
};

static struct clk_branch gcc_usb20_master_clk = {
	.halt_reg = 0x2f004,
	.halt_check = BRANCH_HALT,
	.clkr = {
		.enable_reg = 0x2f004,
		.enable_mask = BIT(0),
		.hw.init = &(struct clk_init_data){
			.name = "gcc_usb20_master_clk",
			.parent_hws = (const struct clk_hw*[]) {
				&usb20_master_clk_src.clkr.hw,
			},
			.flags = CLK_SET_RATE_PARENT,
			.num_parents = 1,
			.ops = &clk_branch2_ops,
		},
	},
};

static struct clk_branch gcc_usb20_mock_utmi_clk = {
	.halt_reg = 0x2f00c,
	.halt_check = BRANCH_HALT,
	.clkr = {
		.enable_reg = 0x2f00c,
		.enable_mask = BIT(0),
		.hw.init = &(struct clk_init_data){
			.name = "gcc_usb20_mock_utmi_clk",
			.parent_hws = (const struct clk_hw*[]) {
				&usb20_mock_utmi_clk_src.clkr.hw,
			},
			.num_parents = 1,
			.flags = CLK_SET_RATE_PARENT,
			.ops = &clk_branch2_ops,
		},
	},
};

static struct clk_branch gcc_usb20_sleep_clk = {
	.halt_reg = 0x2f008,
	.halt_check = BRANCH_HALT,
	.clkr = {
		.enable_reg = 0x2f008,
		.enable_mask = BIT(0),
		.hw.init = &(struct clk_init_data){
			.name = "gcc_usb20_sleep_clk",
			.ops = &clk_branch2_ops,
		},
	},
};

static struct clk_branch gcc_usb30_master_clk = {
	.halt_reg = 0xf008,
	.halt_check = BRANCH_HALT,
	.clkr = {
		.enable_reg = 0xf008,
		.enable_mask = BIT(0),
		.hw.init = &(struct clk_init_data){
			.name = "gcc_usb30_master_clk",
			.parent_hws = (const struct clk_hw*[]) {
				&usb30_master_clk_src.clkr.hw,
			},
			.num_parents = 1,
			.flags = CLK_SET_RATE_PARENT,
			.ops = &clk_branch2_ops,
		},
	},
};

static struct clk_branch gcc_usb30_mock_utmi_clk = {
	.halt_reg = 0xf010,
	.halt_check = BRANCH_HALT,
	.clkr = {
		.enable_reg = 0xf010,
		.enable_mask = BIT(0),
		.hw.init = &(struct clk_init_data){
			.name = "gcc_usb30_mock_utmi_clk",
			.parent_hws = (const struct clk_hw*[]) {
				&usb30_mock_utmi_clk_src.clkr.hw,
			},
			.num_parents = 1,
			.flags = CLK_SET_RATE_PARENT,
			.ops = &clk_branch2_ops,
		},
	},
};

static struct clk_branch gcc_usb30_sleep_clk = {
	.halt_reg = 0xf00c,
	.halt_check = BRANCH_HALT,
	.clkr = {
		.enable_reg = 0xf00c,
		.enable_mask = BIT(0),
		.hw.init = &(struct clk_init_data){
			.name = "gcc_usb30_sleep_clk",
			.ops = &clk_branch2_ops,
		},
	},
};

static struct clk_branch gcc_usb3_clkref_clk = {
	.halt_reg = 0x8800c,
	.halt_check = BRANCH_HALT,
	.clkr = {
		.enable_reg = 0x8800c,
		.enable_mask = BIT(0),
		.hw.init = &(struct clk_init_data){
			.name = "gcc_usb3_clkref_clk",
			.ops = &clk_branch2_ops,
		},
	},
};

static struct clk_branch gcc_usb3_phy_aux_clk = {
	.halt_reg = 0x50000,
	.halt_check = BRANCH_HALT,
	.clkr = {
		.enable_reg = 0x50000,
		.enable_mask = BIT(0),
		.hw.init = &(struct clk_init_data){
			.name = "gcc_usb3_phy_aux_clk",
			.parent_hws = (const struct clk_hw*[]) {
				&usb3_phy_aux_clk_src.clkr.hw,
			},
			.num_parents = 1,
			.flags = CLK_SET_RATE_PARENT,
			.ops = &clk_branch2_ops,
		},
	},
};

static struct clk_branch gcc_usb3_phy_pipe_clk = {
	.halt_reg = 0x50004,
	.halt_check = BRANCH_HALT_DELAY,
	.clkr = {
		.enable_reg = 0x50004,
		.enable_mask = BIT(0),
		.hw.init = &(struct clk_init_data){
			.name = "gcc_usb3_phy_pipe_clk",
			.ops = &clk_branch2_ops,
		},
	},
};

static struct clk_branch gcc_usb_phy_cfg_ahb2phy_clk = {
	.halt_reg = 0x6a004,
	.halt_check = BRANCH_HALT,
	.clkr = {
		.enable_reg = 0x6a004,
		.enable_mask = BIT(0),
		.hw.init = &(struct clk_init_data){
			.name = "gcc_usb_phy_cfg_ahb2phy_clk",
			.ops = &clk_branch2_ops,
		},
	},
};

static struct gdsc ufs_gdsc = {
	.gdscr = 0x75004,
	.gds_hw_ctrl = 0x0,
	.pd = {
		.name = "ufs_gdsc",
	},
	.pwrsts = PWRSTS_OFF_ON,
	.flags = VOTABLE,
};

static struct gdsc usb_30_gdsc = {
	.gdscr = 0xf004,
	.gds_hw_ctrl = 0x0,
	.pd = {
		.name = "usb_30_gdsc",
	},
	.pwrsts = PWRSTS_OFF_ON,
	.flags = VOTABLE,
};

static struct gdsc pcie_0_gdsc = {
	.gdscr = 0x6b004,
	.gds_hw_ctrl = 0x0,
	.pd = {
		.name = "pcie_0_gdsc",
	},
	.pwrsts = PWRSTS_OFF_ON,
	.flags = VOTABLE,
};

static struct clk_hw *gcc_sdm660_hws[] = {
	&xo.hw,
	&gpll0_early_div.hw,
	&gpll1_early_div.hw,
};

static struct clk_regmap *gcc_sdm660_clocks[] = {
	[BLSP1_QUP1_I2C_APPS_CLK_SRC] = &blsp1_qup1_i2c_apps_clk_src.clkr,
	[BLSP1_QUP1_SPI_APPS_CLK_SRC] = &blsp1_qup1_spi_apps_clk_src.clkr,
	[BLSP1_QUP2_I2C_APPS_CLK_SRC] = &blsp1_qup2_i2c_apps_clk_src.clkr,
	[BLSP1_QUP2_SPI_APPS_CLK_SRC] = &blsp1_qup2_spi_apps_clk_src.clkr,
	[BLSP1_QUP3_I2C_APPS_CLK_SRC] = &blsp1_qup3_i2c_apps_clk_src.clkr,
	[BLSP1_QUP3_SPI_APPS_CLK_SRC] = &blsp1_qup3_spi_apps_clk_src.clkr,
	[BLSP1_QUP4_I2C_APPS_CLK_SRC] = &blsp1_qup4_i2c_apps_clk_src.clkr,
	[BLSP1_QUP4_SPI_APPS_CLK_SRC] = &blsp1_qup4_spi_apps_clk_src.clkr,
	[BLSP1_UART1_APPS_CLK_SRC] = &blsp1_uart1_apps_clk_src.clkr,
	[BLSP1_UART2_APPS_CLK_SRC] = &blsp1_uart2_apps_clk_src.clkr,
	[BLSP2_QUP1_I2C_APPS_CLK_SRC] = &blsp2_qup1_i2c_apps_clk_src.clkr,
	[BLSP2_QUP1_SPI_APPS_CLK_SRC] = &blsp2_qup1_spi_apps_clk_src.clkr,
	[BLSP2_QUP2_I2C_APPS_CLK_SRC] = &blsp2_qup2_i2c_apps_clk_src.clkr,
	[BLSP2_QUP2_SPI_APPS_CLK_SRC] = &blsp2_qup2_spi_apps_clk_src.clkr,
	[BLSP2_QUP3_I2C_APPS_CLK_SRC] = &blsp2_qup3_i2c_apps_clk_src.clkr,
	[BLSP2_QUP3_SPI_APPS_CLK_SRC] = &blsp2_qup3_spi_apps_clk_src.clkr,
	[BLSP2_QUP4_I2C_APPS_CLK_SRC] = &blsp2_qup4_i2c_apps_clk_src.clkr,
	[BLSP2_QUP4_SPI_APPS_CLK_SRC] = &blsp2_qup4_spi_apps_clk_src.clkr,
	[BLSP2_UART1_APPS_CLK_SRC] = &blsp2_uart1_apps_clk_src.clkr,
	[BLSP2_UART2_APPS_CLK_SRC] = &blsp2_uart2_apps_clk_src.clkr,
	[GCC_AGGRE2_UFS_AXI_CLK] = &gcc_aggre2_ufs_axi_clk.clkr,
	[GCC_AGGRE2_USB3_AXI_CLK] = &gcc_aggre2_usb3_axi_clk.clkr,
	[GCC_BIMC_GFX_CLK] = &gcc_bimc_gfx_clk.clkr,
	[GCC_BIMC_HMSS_AXI_CLK] = &gcc_bimc_hmss_axi_clk.clkr,
	[GCC_BIMC_MSS_Q6_AXI_CLK] = &gcc_bimc_mss_q6_axi_clk.clkr,
	[GCC_BLSP1_AHB_CLK] = &gcc_blsp1_ahb_clk.clkr,
	[GCC_BLSP1_QUP1_I2C_APPS_CLK] = &gcc_blsp1_qup1_i2c_apps_clk.clkr,
	[GCC_BLSP1_QUP1_SPI_APPS_CLK] = &gcc_blsp1_qup1_spi_apps_clk.clkr,
	[GCC_BLSP1_QUP2_I2C_APPS_CLK] = &gcc_blsp1_qup2_i2c_apps_clk.clkr,
	[GCC_BLSP1_QUP2_SPI_APPS_CLK] = &gcc_blsp1_qup2_spi_apps_clk.clkr,
	[GCC_BLSP1_QUP3_I2C_APPS_CLK] = &gcc_blsp1_qup3_i2c_apps_clk.clkr,
	[GCC_BLSP1_QUP3_SPI_APPS_CLK] = &gcc_blsp1_qup3_spi_apps_clk.clkr,
	[GCC_BLSP1_QUP4_I2C_APPS_CLK] = &gcc_blsp1_qup4_i2c_apps_clk.clkr,
	[GCC_BLSP1_QUP4_SPI_APPS_CLK] = &gcc_blsp1_qup4_spi_apps_clk.clkr,
	[GCC_BLSP1_UART1_APPS_CLK] = &gcc_blsp1_uart1_apps_clk.clkr,
	[GCC_BLSP1_UART2_APPS_CLK] = &gcc_blsp1_uart2_apps_clk.clkr,
	[GCC_BLSP2_AHB_CLK] = &gcc_blsp2_ahb_clk.clkr,
	[GCC_BLSP2_QUP1_I2C_APPS_CLK] = &gcc_blsp2_qup1_i2c_apps_clk.clkr,
	[GCC_BLSP2_QUP1_SPI_APPS_CLK] = &gcc_blsp2_qup1_spi_apps_clk.clkr,
	[GCC_BLSP2_QUP2_I2C_APPS_CLK] = &gcc_blsp2_qup2_i2c_apps_clk.clkr,
	[GCC_BLSP2_QUP2_SPI_APPS_CLK] = &gcc_blsp2_qup2_spi_apps_clk.clkr,
	[GCC_BLSP2_QUP3_I2C_APPS_CLK] = &gcc_blsp2_qup3_i2c_apps_clk.clkr,
	[GCC_BLSP2_QUP3_SPI_APPS_CLK] = &gcc_blsp2_qup3_spi_apps_clk.clkr,
	[GCC_BLSP2_QUP4_I2C_APPS_CLK] = &gcc_blsp2_qup4_i2c_apps_clk.clkr,
	[GCC_BLSP2_QUP4_SPI_APPS_CLK] = &gcc_blsp2_qup4_spi_apps_clk.clkr,
	[GCC_BLSP2_UART1_APPS_CLK] = &gcc_blsp2_uart1_apps_clk.clkr,
	[GCC_BLSP2_UART2_APPS_CLK] = &gcc_blsp2_uart2_apps_clk.clkr,
	[GCC_BOOT_ROM_AHB_CLK] = &gcc_boot_rom_ahb_clk.clkr,
	[GCC_CFG_NOC_USB2_AXI_CLK] = &gcc_cfg_noc_usb2_axi_clk.clkr,
	[GCC_CFG_NOC_USB3_AXI_CLK] = &gcc_cfg_noc_usb3_axi_clk.clkr,
	[GCC_DCC_AHB_CLK] = &gcc_dcc_ahb_clk.clkr,
	[GCC_GP1_CLK] = &gcc_gp1_clk.clkr,
	[GCC_GP2_CLK] = &gcc_gp2_clk.clkr,
	[GCC_GP3_CLK] = &gcc_gp3_clk.clkr,
	[GCC_GPU_BIMC_GFX_CLK] = &gcc_gpu_bimc_gfx_clk.clkr,
	[GCC_GPU_CFG_AHB_CLK] = &gcc_gpu_cfg_ahb_clk.clkr,
	[GCC_GPU_GPLL0_CLK] = &gcc_gpu_gpll0_clk.clkr,
	[GCC_GPU_GPLL0_DIV_CLK] = &gcc_gpu_gpll0_div_clk.clkr,
	[GCC_HMSS_DVM_BUS_CLK] = &gcc_hmss_dvm_bus_clk.clkr,
	[GCC_HMSS_RBCPR_CLK] = &gcc_hmss_rbcpr_clk.clkr,
	[GCC_MMSS_GPLL0_CLK] = &gcc_mmss_gpll0_clk.clkr,
	[GCC_MMSS_GPLL0_DIV_CLK] = &gcc_mmss_gpll0_div_clk.clkr,
	[GCC_MMSS_NOC_CFG_AHB_CLK] = &gcc_mmss_noc_cfg_ahb_clk.clkr,
	[GCC_MMSS_SYS_NOC_AXI_CLK] = &gcc_mmss_sys_noc_axi_clk.clkr,
	[GCC_MSS_CFG_AHB_CLK] = &gcc_mss_cfg_ahb_clk.clkr,
	[GCC_MSS_MNOC_BIMC_AXI_CLK] = &gcc_mss_mnoc_bimc_axi_clk.clkr,
	[GCC_MSS_Q6_BIMC_AXI_CLK] = &gcc_mss_q6_bimc_axi_clk.clkr,
	[GCC_MSS_SNOC_AXI_CLK] = &gcc_mss_snoc_axi_clk.clkr,
	[GCC_PDM2_CLK] = &gcc_pdm2_clk.clkr,
	[GCC_PDM_AHB_CLK] = &gcc_pdm_ahb_clk.clkr,
	[GCC_PRNG_AHB_CLK] = &gcc_prng_ahb_clk.clkr,
	[GCC_QSPI_AHB_CLK] = &gcc_qspi_ahb_clk.clkr,
	[GCC_QSPI_SER_CLK] = &gcc_qspi_ser_clk.clkr,
	[GCC_RX0_USB2_CLKREF_CLK] = &gcc_rx0_usb2_clkref_clk.clkr,
	[GCC_RX1_USB2_CLKREF_CLK] = &gcc_rx1_usb2_clkref_clk.clkr,
	[GCC_SDCC1_AHB_CLK] = &gcc_sdcc1_ahb_clk.clkr,
	[GCC_SDCC1_APPS_CLK] = &gcc_sdcc1_apps_clk.clkr,
	[GCC_SDCC1_ICE_CORE_CLK] = &gcc_sdcc1_ice_core_clk.clkr,
	[GCC_SDCC2_AHB_CLK] = &gcc_sdcc2_ahb_clk.clkr,
	[GCC_SDCC2_APPS_CLK] = &gcc_sdcc2_apps_clk.clkr,
	[GCC_UFS_AHB_CLK] = &gcc_ufs_ahb_clk.clkr,
	[GCC_UFS_AXI_CLK] = &gcc_ufs_axi_clk.clkr,
	[GCC_UFS_CLKREF_CLK] = &gcc_ufs_clkref_clk.clkr,
	[GCC_UFS_ICE_CORE_CLK] = &gcc_ufs_ice_core_clk.clkr,
	[GCC_UFS_PHY_AUX_CLK] = &gcc_ufs_phy_aux_clk.clkr,
	[GCC_UFS_RX_SYMBOL_0_CLK] = &gcc_ufs_rx_symbol_0_clk.clkr,
	[GCC_UFS_RX_SYMBOL_1_CLK] = &gcc_ufs_rx_symbol_1_clk.clkr,
	[GCC_UFS_TX_SYMBOL_0_CLK] = &gcc_ufs_tx_symbol_0_clk.clkr,
	[GCC_UFS_UNIPRO_CORE_CLK] = &gcc_ufs_unipro_core_clk.clkr,
	[GCC_USB20_MASTER_CLK] = &gcc_usb20_master_clk.clkr,
	[GCC_USB20_MOCK_UTMI_CLK] = &gcc_usb20_mock_utmi_clk.clkr,
	[GCC_USB20_SLEEP_CLK] = &gcc_usb20_sleep_clk.clkr,
	[GCC_USB30_MASTER_CLK] = &gcc_usb30_master_clk.clkr,
	[GCC_USB30_MOCK_UTMI_CLK] = &gcc_usb30_mock_utmi_clk.clkr,
	[GCC_USB30_SLEEP_CLK] = &gcc_usb30_sleep_clk.clkr,
	[GCC_USB3_CLKREF_CLK] = &gcc_usb3_clkref_clk.clkr,
	[GCC_USB3_PHY_AUX_CLK] = &gcc_usb3_phy_aux_clk.clkr,
	[GCC_USB3_PHY_PIPE_CLK] = &gcc_usb3_phy_pipe_clk.clkr,
	[GCC_USB_PHY_CFG_AHB2PHY_CLK] = &gcc_usb_phy_cfg_ahb2phy_clk.clkr,
	[GP1_CLK_SRC] = &gp1_clk_src.clkr,
	[GP2_CLK_SRC] = &gp2_clk_src.clkr,
	[GP3_CLK_SRC] = &gp3_clk_src.clkr,
	[GPLL0] = &gpll0.clkr,
	[GPLL0_EARLY] = &gpll0_early.clkr,
	[GPLL1] = &gpll1.clkr,
	[GPLL1_EARLY] = &gpll1_early.clkr,
	[GPLL4] = &gpll4.clkr,
	[GPLL4_EARLY] = &gpll4_early.clkr,
	[HMSS_GPLL0_CLK_SRC] = &hmss_gpll0_clk_src.clkr,
	[HMSS_GPLL4_CLK_SRC] = &hmss_gpll4_clk_src.clkr,
	[HMSS_RBCPR_CLK_SRC] = &hmss_rbcpr_clk_src.clkr,
	[PDM2_CLK_SRC] = &pdm2_clk_src.clkr,
	[QSPI_SER_CLK_SRC] = &qspi_ser_clk_src.clkr,
	[SDCC1_APPS_CLK_SRC] = &sdcc1_apps_clk_src.clkr,
	[SDCC1_ICE_CORE_CLK_SRC] = &sdcc1_ice_core_clk_src.clkr,
	[SDCC2_APPS_CLK_SRC] = &sdcc2_apps_clk_src.clkr,
	[UFS_AXI_CLK_SRC] = &ufs_axi_clk_src.clkr,
	[UFS_ICE_CORE_CLK_SRC] = &ufs_ice_core_clk_src.clkr,
	[UFS_PHY_AUX_CLK_SRC] = &ufs_phy_aux_clk_src.clkr,
	[UFS_UNIPRO_CORE_CLK_SRC] = &ufs_unipro_core_clk_src.clkr,
	[USB20_MASTER_CLK_SRC] = &usb20_master_clk_src.clkr,
	[USB20_MOCK_UTMI_CLK_SRC] = &usb20_mock_utmi_clk_src.clkr,
	[USB30_MASTER_CLK_SRC] = &usb30_master_clk_src.clkr,
	[USB30_MOCK_UTMI_CLK_SRC] = &usb30_mock_utmi_clk_src.clkr,
	[USB3_PHY_AUX_CLK_SRC] = &usb3_phy_aux_clk_src.clkr,
};

static struct gdsc *gcc_sdm660_gdscs[] = {
	[UFS_GDSC] = &ufs_gdsc,
	[USB_30_GDSC] = &usb_30_gdsc,
	[PCIE_0_GDSC] = &pcie_0_gdsc,
};

static const struct qcom_reset_map gcc_sdm660_resets[] = {
	[GCC_QUSB2PHY_PRIM_BCR] = { 0x12000 },
	[GCC_QUSB2PHY_SEC_BCR] = { 0x12004 },
	[GCC_UFS_BCR] = { 0x75000 },
	[GCC_USB3_DP_PHY_BCR] = { 0x50028 },
	[GCC_USB3_PHY_BCR] = { 0x50020 },
	[GCC_USB3PHY_PHY_BCR] = { 0x50024 },
	[GCC_USB_20_BCR] = { 0x2f000 },
	[GCC_USB_30_BCR] = { 0xf000 },
	[GCC_USB_PHY_CFG_AHB2PHY_BCR] = { 0x6a000 },
	[GCC_MSS_RESTART] = { 0x79000 },
};

static const struct regmap_config gcc_sdm660_regmap_config = {
	.reg_bits	= 32,
	.reg_stride	= 4,
	.val_bits	= 32,
	.max_register	= 0x94000,
	.fast_io	= true,
};

static const struct qcom_cc_desc gcc_sdm660_desc = {
	.config = &gcc_sdm660_regmap_config,
	.clks = gcc_sdm660_clocks,
	.num_clks = ARRAY_SIZE(gcc_sdm660_clocks),
	.resets = gcc_sdm660_resets,
	.num_resets = ARRAY_SIZE(gcc_sdm660_resets),
	.gdscs = gcc_sdm660_gdscs,
	.num_gdscs = ARRAY_SIZE(gcc_sdm660_gdscs),
	.clk_hws = gcc_sdm660_hws,
	.num_clk_hws = ARRAY_SIZE(gcc_sdm660_hws),
};

static const struct of_device_id gcc_sdm660_match_table[] = {
	{ .compatible = "qcom,gcc-sdm630" },
	{ .compatible = "qcom,gcc-sdm660" },
	{ }
};
MODULE_DEVICE_TABLE(of, gcc_sdm660_match_table);

static int gcc_sdm660_probe(struct platform_device *pdev)
{
	int ret;
	struct regmap *regmap;

	regmap = qcom_cc_map(pdev, &gcc_sdm660_desc);
	if (IS_ERR(regmap))
		return PTR_ERR(regmap);

	/*
	 * Set the HMSS_AHB_CLK_SLEEP_ENA bit to allow the hmss_ahb_clk to be
	 * turned off by hardware during certain apps low power modes.
	 */
	ret = regmap_update_bits(regmap, 0x52008, BIT(21), BIT(21));
	if (ret)
		return ret;

	return qcom_cc_really_probe(pdev, &gcc_sdm660_desc, regmap);
}

static struct platform_driver gcc_sdm660_driver = {
	.probe		= gcc_sdm660_probe,
	.driver		= {
		.name	= "gcc-sdm660",
		.of_match_table = gcc_sdm660_match_table,
	},
};

static int __init gcc_sdm660_init(void)
{
	return platform_driver_register(&gcc_sdm660_driver);
}
core_initcall_sync(gcc_sdm660_init);

static void __exit gcc_sdm660_exit(void)
{
	platform_driver_unregister(&gcc_sdm660_driver);
}
module_exit(gcc_sdm660_exit);

MODULE_LICENSE("GPL v2");
MODULE_DESCRIPTION("QCOM GCC sdm660 Driver");<|MERGE_RESOLUTION|>--- conflicted
+++ resolved
@@ -284,11 +284,7 @@
 	.clkr.hw.init = &(struct clk_init_data){
 		.name = "blsp1_qup1_i2c_apps_clk_src",
 		.parent_data = gcc_parent_data_xo_gpll0_gpll0_early_div,
-<<<<<<< HEAD
-		.num_parents = 3,
-=======
-		.num_parents = ARRAY_SIZE(gcc_parent_data_xo_gpll0_gpll0_early_div),
->>>>>>> df0cc57e
+		.num_parents = ARRAY_SIZE(gcc_parent_data_xo_gpll0_gpll0_early_div),
 		.ops = &clk_rcg2_ops,
 	},
 };
@@ -313,11 +309,7 @@
 	.clkr.hw.init = &(struct clk_init_data){
 		.name = "blsp1_qup1_spi_apps_clk_src",
 		.parent_data = gcc_parent_data_xo_gpll0_gpll0_early_div,
-<<<<<<< HEAD
-		.num_parents = 3,
-=======
-		.num_parents = ARRAY_SIZE(gcc_parent_data_xo_gpll0_gpll0_early_div),
->>>>>>> df0cc57e
+		.num_parents = ARRAY_SIZE(gcc_parent_data_xo_gpll0_gpll0_early_div),
 		.ops = &clk_rcg2_ops,
 	},
 };
@@ -331,11 +323,7 @@
 	.clkr.hw.init = &(struct clk_init_data){
 		.name = "blsp1_qup2_i2c_apps_clk_src",
 		.parent_data = gcc_parent_data_xo_gpll0_gpll0_early_div,
-<<<<<<< HEAD
-		.num_parents = 3,
-=======
-		.num_parents = ARRAY_SIZE(gcc_parent_data_xo_gpll0_gpll0_early_div),
->>>>>>> df0cc57e
+		.num_parents = ARRAY_SIZE(gcc_parent_data_xo_gpll0_gpll0_early_div),
 		.ops = &clk_rcg2_ops,
 	},
 };
@@ -349,11 +337,7 @@
 	.clkr.hw.init = &(struct clk_init_data){
 		.name = "blsp1_qup2_spi_apps_clk_src",
 		.parent_data = gcc_parent_data_xo_gpll0_gpll0_early_div,
-<<<<<<< HEAD
-		.num_parents = 3,
-=======
-		.num_parents = ARRAY_SIZE(gcc_parent_data_xo_gpll0_gpll0_early_div),
->>>>>>> df0cc57e
+		.num_parents = ARRAY_SIZE(gcc_parent_data_xo_gpll0_gpll0_early_div),
 		.ops = &clk_rcg2_ops,
 	},
 };
@@ -367,11 +351,7 @@
 	.clkr.hw.init = &(struct clk_init_data){
 		.name = "blsp1_qup3_i2c_apps_clk_src",
 		.parent_data = gcc_parent_data_xo_gpll0_gpll0_early_div,
-<<<<<<< HEAD
-		.num_parents = 3,
-=======
-		.num_parents = ARRAY_SIZE(gcc_parent_data_xo_gpll0_gpll0_early_div),
->>>>>>> df0cc57e
+		.num_parents = ARRAY_SIZE(gcc_parent_data_xo_gpll0_gpll0_early_div),
 		.ops = &clk_rcg2_ops,
 	},
 };
@@ -385,11 +365,7 @@
 	.clkr.hw.init = &(struct clk_init_data){
 		.name = "blsp1_qup3_spi_apps_clk_src",
 		.parent_data = gcc_parent_data_xo_gpll0_gpll0_early_div,
-<<<<<<< HEAD
-		.num_parents = 3,
-=======
-		.num_parents = ARRAY_SIZE(gcc_parent_data_xo_gpll0_gpll0_early_div),
->>>>>>> df0cc57e
+		.num_parents = ARRAY_SIZE(gcc_parent_data_xo_gpll0_gpll0_early_div),
 		.ops = &clk_rcg2_ops,
 	},
 };
@@ -403,11 +379,7 @@
 	.clkr.hw.init = &(struct clk_init_data){
 		.name = "blsp1_qup4_i2c_apps_clk_src",
 		.parent_data = gcc_parent_data_xo_gpll0_gpll0_early_div,
-<<<<<<< HEAD
-		.num_parents = 3,
-=======
-		.num_parents = ARRAY_SIZE(gcc_parent_data_xo_gpll0_gpll0_early_div),
->>>>>>> df0cc57e
+		.num_parents = ARRAY_SIZE(gcc_parent_data_xo_gpll0_gpll0_early_div),
 		.ops = &clk_rcg2_ops,
 	},
 };
@@ -421,11 +393,7 @@
 	.clkr.hw.init = &(struct clk_init_data){
 		.name = "blsp1_qup4_spi_apps_clk_src",
 		.parent_data = gcc_parent_data_xo_gpll0_gpll0_early_div,
-<<<<<<< HEAD
-		.num_parents = 3,
-=======
-		.num_parents = ARRAY_SIZE(gcc_parent_data_xo_gpll0_gpll0_early_div),
->>>>>>> df0cc57e
+		.num_parents = ARRAY_SIZE(gcc_parent_data_xo_gpll0_gpll0_early_div),
 		.ops = &clk_rcg2_ops,
 	},
 };
@@ -458,11 +426,7 @@
 	.clkr.hw.init = &(struct clk_init_data){
 		.name = "blsp1_uart1_apps_clk_src",
 		.parent_data = gcc_parent_data_xo_gpll0_gpll0_early_div,
-<<<<<<< HEAD
-		.num_parents = 3,
-=======
-		.num_parents = ARRAY_SIZE(gcc_parent_data_xo_gpll0_gpll0_early_div),
->>>>>>> df0cc57e
+		.num_parents = ARRAY_SIZE(gcc_parent_data_xo_gpll0_gpll0_early_div),
 		.ops = &clk_rcg2_ops,
 	},
 };
@@ -476,11 +440,7 @@
 	.clkr.hw.init = &(struct clk_init_data){
 		.name = "blsp1_uart2_apps_clk_src",
 		.parent_data = gcc_parent_data_xo_gpll0_gpll0_early_div,
-<<<<<<< HEAD
-		.num_parents = 3,
-=======
-		.num_parents = ARRAY_SIZE(gcc_parent_data_xo_gpll0_gpll0_early_div),
->>>>>>> df0cc57e
+		.num_parents = ARRAY_SIZE(gcc_parent_data_xo_gpll0_gpll0_early_div),
 		.ops = &clk_rcg2_ops,
 	},
 };
@@ -494,11 +454,7 @@
 	.clkr.hw.init = &(struct clk_init_data){
 		.name = "blsp2_qup1_i2c_apps_clk_src",
 		.parent_data = gcc_parent_data_xo_gpll0_gpll0_early_div,
-<<<<<<< HEAD
-		.num_parents = 3,
-=======
-		.num_parents = ARRAY_SIZE(gcc_parent_data_xo_gpll0_gpll0_early_div),
->>>>>>> df0cc57e
+		.num_parents = ARRAY_SIZE(gcc_parent_data_xo_gpll0_gpll0_early_div),
 		.ops = &clk_rcg2_ops,
 	},
 };
@@ -512,11 +468,7 @@
 	.clkr.hw.init = &(struct clk_init_data){
 		.name = "blsp2_qup1_spi_apps_clk_src",
 		.parent_data = gcc_parent_data_xo_gpll0_gpll0_early_div,
-<<<<<<< HEAD
-		.num_parents = 3,
-=======
-		.num_parents = ARRAY_SIZE(gcc_parent_data_xo_gpll0_gpll0_early_div),
->>>>>>> df0cc57e
+		.num_parents = ARRAY_SIZE(gcc_parent_data_xo_gpll0_gpll0_early_div),
 		.ops = &clk_rcg2_ops,
 	},
 };
@@ -530,11 +482,7 @@
 	.clkr.hw.init = &(struct clk_init_data){
 		.name = "blsp2_qup2_i2c_apps_clk_src",
 		.parent_data = gcc_parent_data_xo_gpll0_gpll0_early_div,
-<<<<<<< HEAD
-		.num_parents = 3,
-=======
-		.num_parents = ARRAY_SIZE(gcc_parent_data_xo_gpll0_gpll0_early_div),
->>>>>>> df0cc57e
+		.num_parents = ARRAY_SIZE(gcc_parent_data_xo_gpll0_gpll0_early_div),
 		.ops = &clk_rcg2_ops,
 	},
 };
@@ -548,11 +496,7 @@
 	.clkr.hw.init = &(struct clk_init_data){
 		.name = "blsp2_qup2_spi_apps_clk_src",
 		.parent_data = gcc_parent_data_xo_gpll0_gpll0_early_div,
-<<<<<<< HEAD
-		.num_parents = 3,
-=======
-		.num_parents = ARRAY_SIZE(gcc_parent_data_xo_gpll0_gpll0_early_div),
->>>>>>> df0cc57e
+		.num_parents = ARRAY_SIZE(gcc_parent_data_xo_gpll0_gpll0_early_div),
 		.ops = &clk_rcg2_ops,
 	},
 };
@@ -566,11 +510,7 @@
 	.clkr.hw.init = &(struct clk_init_data){
 		.name = "blsp2_qup3_i2c_apps_clk_src",
 		.parent_data = gcc_parent_data_xo_gpll0_gpll0_early_div,
-<<<<<<< HEAD
-		.num_parents = 3,
-=======
-		.num_parents = ARRAY_SIZE(gcc_parent_data_xo_gpll0_gpll0_early_div),
->>>>>>> df0cc57e
+		.num_parents = ARRAY_SIZE(gcc_parent_data_xo_gpll0_gpll0_early_div),
 		.ops = &clk_rcg2_ops,
 	},
 };
@@ -584,11 +524,7 @@
 	.clkr.hw.init = &(struct clk_init_data){
 		.name = "blsp2_qup3_spi_apps_clk_src",
 		.parent_data = gcc_parent_data_xo_gpll0_gpll0_early_div,
-<<<<<<< HEAD
-		.num_parents = 3,
-=======
-		.num_parents = ARRAY_SIZE(gcc_parent_data_xo_gpll0_gpll0_early_div),
->>>>>>> df0cc57e
+		.num_parents = ARRAY_SIZE(gcc_parent_data_xo_gpll0_gpll0_early_div),
 		.ops = &clk_rcg2_ops,
 	},
 };
@@ -602,11 +538,7 @@
 	.clkr.hw.init = &(struct clk_init_data){
 		.name = "blsp2_qup4_i2c_apps_clk_src",
 		.parent_data = gcc_parent_data_xo_gpll0_gpll0_early_div,
-<<<<<<< HEAD
-		.num_parents = 3,
-=======
-		.num_parents = ARRAY_SIZE(gcc_parent_data_xo_gpll0_gpll0_early_div),
->>>>>>> df0cc57e
+		.num_parents = ARRAY_SIZE(gcc_parent_data_xo_gpll0_gpll0_early_div),
 		.ops = &clk_rcg2_ops,
 	},
 };
@@ -620,11 +552,7 @@
 	.clkr.hw.init = &(struct clk_init_data){
 		.name = "blsp2_qup4_spi_apps_clk_src",
 		.parent_data = gcc_parent_data_xo_gpll0_gpll0_early_div,
-<<<<<<< HEAD
-		.num_parents = 3,
-=======
-		.num_parents = ARRAY_SIZE(gcc_parent_data_xo_gpll0_gpll0_early_div),
->>>>>>> df0cc57e
+		.num_parents = ARRAY_SIZE(gcc_parent_data_xo_gpll0_gpll0_early_div),
 		.ops = &clk_rcg2_ops,
 	},
 };
@@ -638,11 +566,7 @@
 	.clkr.hw.init = &(struct clk_init_data){
 		.name = "blsp2_uart1_apps_clk_src",
 		.parent_data = gcc_parent_data_xo_gpll0_gpll0_early_div,
-<<<<<<< HEAD
-		.num_parents = 3,
-=======
-		.num_parents = ARRAY_SIZE(gcc_parent_data_xo_gpll0_gpll0_early_div),
->>>>>>> df0cc57e
+		.num_parents = ARRAY_SIZE(gcc_parent_data_xo_gpll0_gpll0_early_div),
 		.ops = &clk_rcg2_ops,
 	},
 };
@@ -656,11 +580,7 @@
 	.clkr.hw.init = &(struct clk_init_data){
 		.name = "blsp2_uart2_apps_clk_src",
 		.parent_data = gcc_parent_data_xo_gpll0_gpll0_early_div,
-<<<<<<< HEAD
-		.num_parents = 3,
-=======
-		.num_parents = ARRAY_SIZE(gcc_parent_data_xo_gpll0_gpll0_early_div),
->>>>>>> df0cc57e
+		.num_parents = ARRAY_SIZE(gcc_parent_data_xo_gpll0_gpll0_early_div),
 		.ops = &clk_rcg2_ops,
 	},
 };
@@ -681,11 +601,7 @@
 	.clkr.hw.init = &(struct clk_init_data){
 		.name = "gp1_clk_src",
 		.parent_data = gcc_parent_data_xo_gpll0_sleep_clk_gpll0_early_div,
-<<<<<<< HEAD
-		.num_parents = 4,
-=======
 		.num_parents = ARRAY_SIZE(gcc_parent_data_xo_gpll0_sleep_clk_gpll0_early_div),
->>>>>>> df0cc57e
 		.ops = &clk_rcg2_ops,
 	},
 };
@@ -699,11 +615,7 @@
 	.clkr.hw.init = &(struct clk_init_data){
 		.name = "gp2_clk_src",
 		.parent_data = gcc_parent_data_xo_gpll0_sleep_clk_gpll0_early_div,
-<<<<<<< HEAD
-		.num_parents = 4,
-=======
 		.num_parents = ARRAY_SIZE(gcc_parent_data_xo_gpll0_sleep_clk_gpll0_early_div),
->>>>>>> df0cc57e
 		.ops = &clk_rcg2_ops,
 	},
 };
@@ -717,11 +629,7 @@
 	.clkr.hw.init = &(struct clk_init_data){
 		.name = "gp3_clk_src",
 		.parent_data = gcc_parent_data_xo_gpll0_sleep_clk_gpll0_early_div,
-<<<<<<< HEAD
-		.num_parents = 4,
-=======
 		.num_parents = ARRAY_SIZE(gcc_parent_data_xo_gpll0_sleep_clk_gpll0_early_div),
->>>>>>> df0cc57e
 		.ops = &clk_rcg2_ops,
 	},
 };
@@ -741,11 +649,7 @@
 	.clkr.hw.init = &(struct clk_init_data){
 		.name = "hmss_gpll0_clk_src",
 		.parent_data = gcc_parent_data_xo_gpll0_gpll0_early_div,
-<<<<<<< HEAD
-		.num_parents = 3,
-=======
-		.num_parents = ARRAY_SIZE(gcc_parent_data_xo_gpll0_gpll0_early_div),
->>>>>>> df0cc57e
+		.num_parents = ARRAY_SIZE(gcc_parent_data_xo_gpll0_gpll0_early_div),
 		.ops = &clk_rcg2_ops,
 	},
 };
@@ -766,11 +670,7 @@
 	.clkr.hw.init = &(struct clk_init_data){
 		.name = "hmss_gpll4_clk_src",
 		.parent_data = gcc_parent_data_xo_gpll4,
-<<<<<<< HEAD
-		.num_parents = 2,
-=======
 		.num_parents = ARRAY_SIZE(gcc_parent_data_xo_gpll4),
->>>>>>> df0cc57e
 		.ops = &clk_rcg2_ops,
 	},
 };
@@ -789,11 +689,7 @@
 	.clkr.hw.init = &(struct clk_init_data){
 		.name = "hmss_rbcpr_clk_src",
 		.parent_data = gcc_parent_data_xo_gpll0,
-<<<<<<< HEAD
-		.num_parents = 2,
-=======
 		.num_parents = ARRAY_SIZE(gcc_parent_data_xo_gpll0),
->>>>>>> df0cc57e
 		.ops = &clk_rcg2_ops,
 	},
 };
@@ -812,11 +708,7 @@
 	.clkr.hw.init = &(struct clk_init_data){
 		.name = "pdm2_clk_src",
 		.parent_data = gcc_parent_data_xo_gpll0_gpll0_early_div,
-<<<<<<< HEAD
-		.num_parents = 3,
-=======
-		.num_parents = ARRAY_SIZE(gcc_parent_data_xo_gpll0_gpll0_early_div),
->>>>>>> df0cc57e
+		.num_parents = ARRAY_SIZE(gcc_parent_data_xo_gpll0_gpll0_early_div),
 		.ops = &clk_rcg2_ops,
 	},
 };
@@ -838,11 +730,7 @@
 	.clkr.hw.init = &(struct clk_init_data){
 		.name = "qspi_ser_clk_src",
 		.parent_data = gcc_parent_data_xo_gpll0_gpll0_early_div_gpll1_gpll4_gpll1_early_div,
-<<<<<<< HEAD
-		.num_parents = 6,
-=======
 		.num_parents = ARRAY_SIZE(gcc_parent_data_xo_gpll0_gpll0_early_div_gpll1_gpll4_gpll1_early_div),
->>>>>>> df0cc57e
 		.ops = &clk_rcg2_ops,
 	},
 };
@@ -868,11 +756,7 @@
 	.clkr.hw.init = &(struct clk_init_data){
 		.name = "sdcc1_apps_clk_src",
 		.parent_data = gcc_parent_data_xo_gpll0_gpll4_gpll0_early_div,
-<<<<<<< HEAD
-		.num_parents = 4,
-=======
 		.num_parents = ARRAY_SIZE(gcc_parent_data_xo_gpll0_gpll4_gpll0_early_div),
->>>>>>> df0cc57e
 		.ops = &clk_rcg2_ops,
 	},
 };
@@ -894,11 +778,7 @@
 	.clkr.hw.init = &(struct clk_init_data){
 		.name = "sdcc1_ice_core_clk_src",
 		.parent_data = gcc_parent_data_xo_gpll0_gpll0_early_div,
-<<<<<<< HEAD
-		.num_parents = 3,
-=======
-		.num_parents = ARRAY_SIZE(gcc_parent_data_xo_gpll0_gpll0_early_div),
->>>>>>> df0cc57e
+		.num_parents = ARRAY_SIZE(gcc_parent_data_xo_gpll0_gpll0_early_div),
 		.ops = &clk_rcg2_ops,
 	},
 };
@@ -924,11 +804,7 @@
 	.clkr.hw.init = &(struct clk_init_data){
 		.name = "sdcc2_apps_clk_src",
 		.parent_data = gcc_parent_data_xo_gpll0_gpll0_early_div_gpll4,
-<<<<<<< HEAD
-		.num_parents = 4,
-=======
 		.num_parents = ARRAY_SIZE(gcc_parent_data_xo_gpll0_gpll0_early_div_gpll4),
->>>>>>> df0cc57e
 		.ops = &clk_rcg2_floor_ops,
 	},
 };
@@ -951,11 +827,7 @@
 	.clkr.hw.init = &(struct clk_init_data){
 		.name = "ufs_axi_clk_src",
 		.parent_data = gcc_parent_data_xo_gpll0_gpll0_early_div,
-<<<<<<< HEAD
-		.num_parents = 3,
-=======
-		.num_parents = ARRAY_SIZE(gcc_parent_data_xo_gpll0_gpll0_early_div),
->>>>>>> df0cc57e
+		.num_parents = ARRAY_SIZE(gcc_parent_data_xo_gpll0_gpll0_early_div),
 		.ops = &clk_rcg2_ops,
 	},
 };
@@ -976,11 +848,7 @@
 	.clkr.hw.init = &(struct clk_init_data){
 		.name = "ufs_ice_core_clk_src",
 		.parent_data = gcc_parent_data_xo_gpll0_gpll0_early_div,
-<<<<<<< HEAD
-		.num_parents = 3,
-=======
-		.num_parents = ARRAY_SIZE(gcc_parent_data_xo_gpll0_gpll0_early_div),
->>>>>>> df0cc57e
+		.num_parents = ARRAY_SIZE(gcc_parent_data_xo_gpll0_gpll0_early_div),
 		.ops = &clk_rcg2_ops,
 	},
 };
@@ -994,11 +862,7 @@
 	.clkr.hw.init = &(struct clk_init_data){
 		.name = "ufs_phy_aux_clk_src",
 		.parent_data = gcc_parent_data_xo_sleep_clk,
-<<<<<<< HEAD
-		.num_parents = 2,
-=======
 		.num_parents = ARRAY_SIZE(gcc_parent_data_xo_sleep_clk),
->>>>>>> df0cc57e
 		.ops = &clk_rcg2_ops,
 	},
 };
@@ -1019,11 +883,7 @@
 	.clkr.hw.init = &(struct clk_init_data){
 		.name = "ufs_unipro_core_clk_src",
 		.parent_data = gcc_parent_data_xo_gpll0_gpll0_early_div,
-<<<<<<< HEAD
-		.num_parents = 3,
-=======
-		.num_parents = ARRAY_SIZE(gcc_parent_data_xo_gpll0_gpll0_early_div),
->>>>>>> df0cc57e
+		.num_parents = ARRAY_SIZE(gcc_parent_data_xo_gpll0_gpll0_early_div),
 		.ops = &clk_rcg2_ops,
 	},
 };
@@ -1044,11 +904,7 @@
 	.clkr.hw.init = &(struct clk_init_data){
 		.name = "usb20_master_clk_src",
 		.parent_data = gcc_parent_data_xo_gpll0_gpll0_early_div,
-<<<<<<< HEAD
-		.num_parents = 3,
-=======
-		.num_parents = ARRAY_SIZE(gcc_parent_data_xo_gpll0_gpll0_early_div),
->>>>>>> df0cc57e
+		.num_parents = ARRAY_SIZE(gcc_parent_data_xo_gpll0_gpll0_early_div),
 		.ops = &clk_rcg2_ops,
 	},
 };
@@ -1068,11 +924,7 @@
 	.clkr.hw.init = &(struct clk_init_data){
 		.name = "usb20_mock_utmi_clk_src",
 		.parent_data = gcc_parent_data_xo_gpll0_gpll0_early_div,
-<<<<<<< HEAD
-		.num_parents = 3,
-=======
-		.num_parents = ARRAY_SIZE(gcc_parent_data_xo_gpll0_gpll0_early_div),
->>>>>>> df0cc57e
+		.num_parents = ARRAY_SIZE(gcc_parent_data_xo_gpll0_gpll0_early_div),
 		.ops = &clk_rcg2_ops,
 	},
 };
@@ -1097,11 +949,7 @@
 	.clkr.hw.init = &(struct clk_init_data){
 		.name = "usb30_master_clk_src",
 		.parent_data = gcc_parent_data_xo_gpll0_gpll0_early_div,
-<<<<<<< HEAD
-		.num_parents = 3,
-=======
-		.num_parents = ARRAY_SIZE(gcc_parent_data_xo_gpll0_gpll0_early_div),
->>>>>>> df0cc57e
+		.num_parents = ARRAY_SIZE(gcc_parent_data_xo_gpll0_gpll0_early_div),
 		.ops = &clk_rcg2_ops,
 	},
 };
@@ -1122,11 +970,7 @@
 	.clkr.hw.init = &(struct clk_init_data){
 		.name = "usb30_mock_utmi_clk_src",
 		.parent_data = gcc_parent_data_xo_gpll0_gpll0_early_div,
-<<<<<<< HEAD
-		.num_parents = 3,
-=======
-		.num_parents = ARRAY_SIZE(gcc_parent_data_xo_gpll0_gpll0_early_div),
->>>>>>> df0cc57e
+		.num_parents = ARRAY_SIZE(gcc_parent_data_xo_gpll0_gpll0_early_div),
 		.ops = &clk_rcg2_ops,
 	},
 };
@@ -1146,11 +990,7 @@
 	.clkr.hw.init = &(struct clk_init_data){
 		.name = "usb3_phy_aux_clk_src",
 		.parent_data = gcc_parent_data_xo_sleep_clk,
-<<<<<<< HEAD
-		.num_parents = 2,
-=======
 		.num_parents = ARRAY_SIZE(gcc_parent_data_xo_sleep_clk),
->>>>>>> df0cc57e
 		.ops = &clk_rcg2_ops,
 	},
 };
