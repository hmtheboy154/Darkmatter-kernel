--- conflicted
+++ resolved
@@ -60,13 +60,8 @@
  * to the data block. Caller is responsible for releasing buf.
  */
 static u8 *fec_read_parity(struct dm_verity *v, u64 rsb, int index,
-<<<<<<< HEAD
 			   unsigned int *offset, struct dm_buffer **buf,
-			   unsigned short ioprio)
-=======
-			   unsigned int *offset, unsigned int par_buf_offset,
-			  struct dm_buffer **buf)
->>>>>>> c2e42051
+			   unsigned int par_buf_offset, unsigned short ioprio)
 {
 	u64 position, block, rem;
 	u8 *res;
@@ -137,19 +132,11 @@
 {
 	int r, corrected = 0, res;
 	struct dm_buffer *buf;
-<<<<<<< HEAD
-	unsigned int n, i, offset;
-	u8 *par, *block;
-	struct bio *bio = dm_bio_from_per_bio_data(io, v->ti->per_io_data_size);
-
-	par = fec_read_parity(v, rsb, block_offset, &offset, &buf, bio_prio(bio));
-=======
 	unsigned int n, i, offset, par_buf_offset = 0;
 	u8 *par, *block, par_buf[DM_VERITY_FEC_RSM - DM_VERITY_FEC_MIN_RSN];
-
-	par = fec_read_parity(v, rsb, block_offset, &offset,
-			      par_buf_offset, &buf);
->>>>>>> c2e42051
+	struct bio *bio = dm_bio_from_per_bio_data(io, v->ti->per_io_data_size);
+
+	par = fec_read_parity(v, rsb, block_offset, &offset, &buf, par_buf_offset, bio_prio(bio));
 	if (IS_ERR(par))
 		return PTR_ERR(par);
 
@@ -186,12 +173,7 @@
 		if (offset >= v->fec->io_size) {
 			dm_bufio_release(buf);
 
-<<<<<<< HEAD
-			par = fec_read_parity(v, rsb, block_offset, &offset, &buf, bio_prio(bio));
-=======
-			par = fec_read_parity(v, rsb, block_offset, &offset,
-					      par_buf_offset, &buf);
->>>>>>> c2e42051
+			par = fec_read_parity(v, rsb, block_offset, &offset, &buf, par_buf_offset, bio_prio(bio));
 			if (IS_ERR(par))
 				return PTR_ERR(par);
 		}
