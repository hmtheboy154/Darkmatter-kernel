--- conflicted
+++ resolved
@@ -491,9 +491,10 @@
 		return -EAGAIN;
 
 	map = dm_get_live_table(md, &srcu_idx);
-<<<<<<< HEAD
-	if (!map)
-		return -EIO;
+	if (!map) {
+		ret = -EIO;
+		goto out;
+	}
 
 	do {
 		struct dm_target *tgt;
@@ -511,29 +512,6 @@
 	} while (args.zone_idx < nr_zones &&
 		 args.next_sector < get_capacity(disk));
 
-=======
-	if (!map) {
-		ret = -EIO;
-		goto out;
-	}
-
-	do {
-		struct dm_target *tgt;
-
-		tgt = dm_table_find_target(map, args.next_sector);
-		if (WARN_ON_ONCE(!tgt->type->report_zones)) {
-			ret = -EIO;
-			goto out;
-		}
-
-		args.tgt = tgt;
-		ret = tgt->type->report_zones(tgt, &args, nr_zones);
-		if (ret < 0)
-			goto out;
-	} while (args.zone_idx < nr_zones &&
-		 args.next_sector < get_capacity(disk));
-
->>>>>>> 56fc6992
 	ret = args.zone_idx;
 out:
 	dm_put_live_table(md, srcu_idx);
