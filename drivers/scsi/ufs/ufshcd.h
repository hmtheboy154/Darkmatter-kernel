/* SPDX-License-Identifier: GPL-2.0-or-later */
/*
 * Universal Flash Storage Host controller driver
 * Copyright (C) 2011-2013 Samsung India Software Operations
 * Copyright (c) 2013-2016, The Linux Foundation. All rights reserved.
 *
 * Authors:
 *	Santosh Yaraganavi <santosh.sy@samsung.com>
 *	Vinayak Holikatti <h.vinayak@samsung.com>
 */

#ifndef _UFSHCD_H
#define _UFSHCD_H

#include <linux/module.h>
#include <linux/kernel.h>
#include <linux/init.h>
#include <linux/interrupt.h>
#include <linux/io.h>
#include <linux/delay.h>
#include <linux/slab.h>
#include <linux/spinlock.h>
#include <linux/rwsem.h>
#include <linux/workqueue.h>
#include <linux/errno.h>
#include <linux/types.h>
#include <linux/wait.h>
#include <linux/bitops.h>
#include <linux/pm_runtime.h>
#include <linux/clk.h>
#include <linux/completion.h>
#include <linux/regulator/consumer.h>
#include <linux/bitfield.h>
#include <linux/devfreq.h>
#include <linux/keyslot-manager.h>
#include "unipro.h"

#include <asm/irq.h>
#include <asm/byteorder.h>
#include <scsi/scsi.h>
#include <scsi/scsi_cmnd.h>
#include <scsi/scsi_host.h>
#include <scsi/scsi_tcq.h>
#include <scsi/scsi_dbg.h>
#include <scsi/scsi_eh.h>

#include "ufs.h"
#include "ufs_quirks.h"
#include "ufshci.h"

#define UFSHCD "ufshcd"
#define UFSHCD_DRIVER_VERSION "0.2"

struct ufs_hba;

enum dev_cmd_type {
	DEV_CMD_TYPE_NOP		= 0x0,
	DEV_CMD_TYPE_QUERY		= 0x1,
};

/**
 * struct uic_command - UIC command structure
 * @command: UIC command
 * @argument1: UIC command argument 1
 * @argument2: UIC command argument 2
 * @argument3: UIC command argument 3
 * @cmd_active: Indicate if UIC command is outstanding
 * @done: UIC command completion
 */
struct uic_command {
	u32 command;
	u32 argument1;
	u32 argument2;
	u32 argument3;
	int cmd_active;
	struct completion done;
};

/* Used to differentiate the power management options */
enum ufs_pm_op {
	UFS_RUNTIME_PM,
	UFS_SYSTEM_PM,
	UFS_SHUTDOWN_PM,
};

#define ufshcd_is_runtime_pm(op) ((op) == UFS_RUNTIME_PM)
#define ufshcd_is_system_pm(op) ((op) == UFS_SYSTEM_PM)
#define ufshcd_is_shutdown_pm(op) ((op) == UFS_SHUTDOWN_PM)

/* Host <-> Device UniPro Link state */
enum uic_link_state {
	UIC_LINK_OFF_STATE	= 0, /* Link powered down or disabled */
	UIC_LINK_ACTIVE_STATE	= 1, /* Link is in Fast/Slow/Sleep state */
	UIC_LINK_HIBERN8_STATE	= 2, /* Link is in Hibernate state */
	UIC_LINK_BROKEN_STATE	= 3, /* Link is in broken state */
};

#define ufshcd_is_link_off(hba) ((hba)->uic_link_state == UIC_LINK_OFF_STATE)
#define ufshcd_is_link_active(hba) ((hba)->uic_link_state == \
				    UIC_LINK_ACTIVE_STATE)
#define ufshcd_is_link_hibern8(hba) ((hba)->uic_link_state == \
				    UIC_LINK_HIBERN8_STATE)
#define ufshcd_is_link_broken(hba) ((hba)->uic_link_state == \
				   UIC_LINK_BROKEN_STATE)
#define ufshcd_set_link_off(hba) ((hba)->uic_link_state = UIC_LINK_OFF_STATE)
#define ufshcd_set_link_active(hba) ((hba)->uic_link_state = \
				    UIC_LINK_ACTIVE_STATE)
#define ufshcd_set_link_hibern8(hba) ((hba)->uic_link_state = \
				    UIC_LINK_HIBERN8_STATE)
#define ufshcd_set_link_broken(hba) ((hba)->uic_link_state = \
				    UIC_LINK_BROKEN_STATE)

#define ufshcd_set_ufs_dev_active(h) \
	((h)->curr_dev_pwr_mode = UFS_ACTIVE_PWR_MODE)
#define ufshcd_set_ufs_dev_sleep(h) \
	((h)->curr_dev_pwr_mode = UFS_SLEEP_PWR_MODE)
#define ufshcd_set_ufs_dev_poweroff(h) \
	((h)->curr_dev_pwr_mode = UFS_POWERDOWN_PWR_MODE)
#define ufshcd_is_ufs_dev_active(h) \
	((h)->curr_dev_pwr_mode == UFS_ACTIVE_PWR_MODE)
#define ufshcd_is_ufs_dev_sleep(h) \
	((h)->curr_dev_pwr_mode == UFS_SLEEP_PWR_MODE)
#define ufshcd_is_ufs_dev_poweroff(h) \
	((h)->curr_dev_pwr_mode == UFS_POWERDOWN_PWR_MODE)

/*
 * UFS Power management levels.
 * Each level is in increasing order of power savings.
 */
enum ufs_pm_level {
	UFS_PM_LVL_0, /* UFS_ACTIVE_PWR_MODE, UIC_LINK_ACTIVE_STATE */
	UFS_PM_LVL_1, /* UFS_ACTIVE_PWR_MODE, UIC_LINK_HIBERN8_STATE */
	UFS_PM_LVL_2, /* UFS_SLEEP_PWR_MODE, UIC_LINK_ACTIVE_STATE */
	UFS_PM_LVL_3, /* UFS_SLEEP_PWR_MODE, UIC_LINK_HIBERN8_STATE */
	UFS_PM_LVL_4, /* UFS_POWERDOWN_PWR_MODE, UIC_LINK_HIBERN8_STATE */
	UFS_PM_LVL_5, /* UFS_POWERDOWN_PWR_MODE, UIC_LINK_OFF_STATE */
	UFS_PM_LVL_MAX
};

struct ufs_pm_lvl_states {
	enum ufs_dev_pwr_mode dev_state;
	enum uic_link_state link_state;
};

/**
 * struct ufshcd_lrb - local reference block
 * @utr_descriptor_ptr: UTRD address of the command
 * @ucd_req_ptr: UCD address of the command
 * @ucd_rsp_ptr: Response UPIU address for this command
 * @ucd_prdt_ptr: PRDT address of the command
 * @utrd_dma_addr: UTRD dma address for debug
 * @ucd_prdt_dma_addr: PRDT dma address for debug
 * @ucd_rsp_dma_addr: UPIU response dma address for debug
 * @ucd_req_dma_addr: UPIU request dma address for debug
 * @cmd: pointer to SCSI command
 * @sense_buffer: pointer to sense buffer address of the SCSI command
 * @sense_bufflen: Length of the sense buffer
 * @scsi_status: SCSI status of the command
 * @command_type: SCSI, UFS, Query.
 * @task_tag: Task tag of the command
 * @lun: LUN of the command
 * @intr_cmd: Interrupt command (doesn't participate in interrupt aggregation)
 * @issue_time_stamp: time stamp for debug purposes
 * @compl_time_stamp: time stamp for statistics
 * @crypto_key_slot: the key slot to use for inline crypto (-1 if none)
 * @data_unit_num: the data unit number for the first block for inline crypto
 * @req_abort_skip: skip request abort task flag
 * @in_use: indicates that this lrb is still in use
 */
struct ufshcd_lrb {
	struct utp_transfer_req_desc *utr_descriptor_ptr;
	struct utp_upiu_req *ucd_req_ptr;
	struct utp_upiu_rsp *ucd_rsp_ptr;
	struct ufshcd_sg_entry *ucd_prdt_ptr;

	dma_addr_t utrd_dma_addr;
	dma_addr_t ucd_req_dma_addr;
	dma_addr_t ucd_rsp_dma_addr;
	dma_addr_t ucd_prdt_dma_addr;

	struct scsi_cmnd *cmd;
	u8 *sense_buffer;
	unsigned int sense_bufflen;
	int scsi_status;

	int command_type;
	int task_tag;
	u8 lun; /* UPIU LUN id field is only 8-bit wide */
	bool intr_cmd;
	ktime_t issue_time_stamp;
	ktime_t compl_time_stamp;
#ifdef CONFIG_SCSI_UFS_CRYPTO
	int crypto_key_slot;
	u64 data_unit_num;
#endif

	bool req_abort_skip;
	bool in_use;
};

/**
 * struct ufs_query - holds relevant data structures for query request
 * @request: request upiu and function
 * @descriptor: buffer for sending/receiving descriptor
 * @response: response upiu and response
 */
struct ufs_query {
	struct ufs_query_req request;
	u8 *descriptor;
	struct ufs_query_res response;
};

/**
 * struct ufs_dev_cmd - all assosiated fields with device management commands
 * @type: device management command type - Query, NOP OUT
 * @lock: lock to allow one command at a time
 * @complete: internal commands completion
 */
struct ufs_dev_cmd {
	enum dev_cmd_type type;
	struct mutex lock;
	struct completion *complete;
	struct ufs_query query;
};

/**
 * struct ufs_clk_info - UFS clock related info
 * @list: list headed by hba->clk_list_head
 * @clk: clock node
 * @name: clock name
 * @max_freq: maximum frequency supported by the clock
 * @min_freq: min frequency that can be used for clock scaling
 * @curr_freq: indicates the current frequency that it is set to
 * @enabled: variable to check against multiple enable/disable
 */
struct ufs_clk_info {
	struct list_head list;
	struct clk *clk;
	const char *name;
	u32 max_freq;
	u32 min_freq;
	u32 curr_freq;
	bool enabled;
};

enum ufs_notify_change_status {
	PRE_CHANGE,
	POST_CHANGE,
};

struct ufs_pa_layer_attr {
	u32 gear_rx;
	u32 gear_tx;
	u32 lane_rx;
	u32 lane_tx;
	u32 pwr_rx;
	u32 pwr_tx;
	u32 hs_rate;
};

struct ufs_pwr_mode_info {
	bool is_valid;
	struct ufs_pa_layer_attr info;
};

/**
 * struct ufs_hba_variant_ops - variant specific callbacks
 * @name: variant name
 * @init: called when the driver is initialized
 * @exit: called to cleanup everything done in init
 * @get_ufs_hci_version: called to get UFS HCI version
 * @clk_scale_notify: notifies that clks are scaled up/down
 * @setup_clocks: called before touching any of the controller registers
 * @setup_regulators: called before accessing the host controller
 * @hce_enable_notify: called before and after HCE enable bit is set to allow
 *                     variant specific Uni-Pro initialization.
 * @link_startup_notify: called before and after Link startup is carried out
 *                       to allow variant specific Uni-Pro initialization.
 * @pwr_change_notify: called before and after a power mode change
 *			is carried out to allow vendor spesific capabilities
 *			to be set.
 * @setup_xfer_req: called before any transfer request is issued
 *                  to set some things
 * @setup_task_mgmt: called before any task management request is issued
 *                  to set some things
 * @hibern8_notify: called around hibern8 enter/exit
 * @apply_dev_quirks: called to apply device specific quirks
 * @suspend: called during host controller PM callback
 * @resume: called during host controller PM callback
 * @dbg_register_dump: used to dump controller debug information
 * @phy_initialization: used to initialize phys
 * @device_reset: called to issue a reset pulse on the UFS device
 * @program_key: program or evict an inline encryption key
 * @fill_prdt: called after initializing the standard PRDT fields so that any
 *	       variant-specific PRDT fields can be initialized too
 * @prepare_command: called when receiving a request in the first place
 * @update_sysfs: adds vendor-specific sysfs entries
 * @send_command: adds vendor-specific work when sending a command
 * @compl_command: adds vendor-specific work when completing a command
 */
struct ufs_hba_variant_ops {
	const char *name;
	int	(*init)(struct ufs_hba *);
	void    (*exit)(struct ufs_hba *);
	u32	(*get_ufs_hci_version)(struct ufs_hba *);
	int	(*clk_scale_notify)(struct ufs_hba *, bool,
				    enum ufs_notify_change_status);
	int	(*setup_clocks)(struct ufs_hba *, bool,
				enum ufs_notify_change_status);
	int     (*setup_regulators)(struct ufs_hba *, bool);
	int	(*hce_enable_notify)(struct ufs_hba *,
				     enum ufs_notify_change_status);
	int	(*link_startup_notify)(struct ufs_hba *,
				       enum ufs_notify_change_status);
	int	(*pwr_change_notify)(struct ufs_hba *,
					enum ufs_notify_change_status status,
					struct ufs_pa_layer_attr *,
					struct ufs_pa_layer_attr *);
	void	(*setup_xfer_req)(struct ufs_hba *, int, bool);
	void	(*setup_task_mgmt)(struct ufs_hba *, int, u8);
	void    (*hibern8_notify)(struct ufs_hba *, enum uic_cmd_dme,
					enum ufs_notify_change_status);
	int	(*apply_dev_quirks)(struct ufs_hba *hba);
	void	(*fixup_dev_quirks)(struct ufs_hba *hba);
	int     (*suspend)(struct ufs_hba *, enum ufs_pm_op);
	int     (*resume)(struct ufs_hba *, enum ufs_pm_op);
	void	(*dbg_register_dump)(struct ufs_hba *hba);
	int	(*phy_initialization)(struct ufs_hba *);
	int	(*device_reset)(struct ufs_hba *hba);
	void	(*config_scaling_param)(struct ufs_hba *hba,
					struct devfreq_dev_profile *profile,
					void *data);
	int	(*program_key)(struct ufs_hba *hba,
			       const union ufs_crypto_cfg_entry *cfg, int slot);
	int	(*fill_prdt)(struct ufs_hba *hba, struct ufshcd_lrb *lrbp,
			     unsigned int segments);
	int	(*prepare_command)(struct ufs_hba *hba,
				struct request *rq, struct ufshcd_lrb *lrbp);
	int     (*update_sysfs)(struct ufs_hba *hba);
	void	(*send_command)(struct ufs_hba *hba, struct ufshcd_lrb *lrbp);
	void	(*compl_command)(struct ufs_hba *hba, struct ufshcd_lrb *lrbp);
};

/* clock gating state  */
enum clk_gating_state {
	CLKS_OFF,
	CLKS_ON,
	REQ_CLKS_OFF,
	REQ_CLKS_ON,
};

/**
 * struct ufs_clk_gating - UFS clock gating related info
 * @gate_work: worker to turn off clocks after some delay as specified in
 * delay_ms
 * @ungate_work: worker to turn on clocks that will be used in case of
 * interrupt context
 * @state: the current clocks state
 * @delay_ms: gating delay in ms
 * @is_suspended: clk gating is suspended when set to 1 which can be used
 * during suspend/resume
 * @delay_attr: sysfs attribute to control delay_attr
 * @enable_attr: sysfs attribute to enable/disable clock gating
 * @is_enabled: Indicates the current status of clock gating
 * @active_reqs: number of requests that are pending and should be waited for
 * completion before gating clocks.
 */
struct ufs_clk_gating {
	struct delayed_work gate_work;
	struct work_struct ungate_work;
	enum clk_gating_state state;
	unsigned long delay_ms;
	bool is_suspended;
	struct device_attribute delay_attr;
	struct device_attribute enable_attr;
	bool is_enabled;
	int active_reqs;
	struct workqueue_struct *clk_gating_workq;
};

struct ufs_saved_pwr_info {
	struct ufs_pa_layer_attr info;
	bool is_valid;
};

/**
 * struct ufs_clk_scaling - UFS clock scaling related data
 * @active_reqs: number of requests that are pending. If this is zero when
 * devfreq ->target() function is called then schedule "suspend_work" to
 * suspend devfreq.
 * @tot_busy_t: Total busy time in current polling window
 * @window_start_t: Start time (in jiffies) of the current polling window
 * @busy_start_t: Start time of current busy period
 * @enable_attr: sysfs attribute to enable/disable clock scaling
 * @saved_pwr_info: UFS power mode may also be changed during scaling and this
 * one keeps track of previous power mode.
 * @workq: workqueue to schedule devfreq suspend/resume work
 * @suspend_work: worker to suspend devfreq
 * @resume_work: worker to resume devfreq
 * @is_allowed: tracks if scaling is currently allowed or not
 * @is_busy_started: tracks if busy period has started or not
 * @is_suspended: tracks if devfreq is suspended or not
 */
struct ufs_clk_scaling {
	int active_reqs;
	unsigned long tot_busy_t;
	ktime_t window_start_t;
	ktime_t busy_start_t;
	struct device_attribute enable_attr;
	struct ufs_saved_pwr_info saved_pwr_info;
	struct workqueue_struct *workq;
	struct work_struct suspend_work;
	struct work_struct resume_work;
	bool is_allowed;
	bool is_busy_started;
	bool is_suspended;
};

#define UFS_ERR_REG_HIST_LENGTH 8
/**
 * struct ufs_err_reg_hist - keeps history of errors
 * @pos: index to indicate cyclic buffer position
 * @reg: cyclic buffer for registers value
 * @tstamp: cyclic buffer for time stamp
 */
struct ufs_err_reg_hist {
	int pos;
	u32 reg[UFS_ERR_REG_HIST_LENGTH];
	ktime_t tstamp[UFS_ERR_REG_HIST_LENGTH];
};

/**
 * struct ufs_stats - keeps usage/err statistics
 * @last_intr_status: record the last interrupt status.
 * @last_intr_ts: record the last interrupt timestamp.
 * @hibern8_exit_cnt: Counter to keep track of number of exits,
 *		reset this after link-startup.
 * @last_hibern8_exit_tstamp: Set time after the hibern8 exit.
 *		Clear after the first successful command completion.
 * @pa_err: tracks pa-uic errors
 * @dl_err: tracks dl-uic errors
 * @nl_err: tracks nl-uic errors
 * @tl_err: tracks tl-uic errors
 * @dme_err: tracks dme errors
 * @auto_hibern8_err: tracks auto-hibernate errors
 * @fatal_err: tracks fatal errors
 * @linkup_err: tracks link-startup errors
 * @resume_err: tracks resume errors
 * @suspend_err: tracks suspend errors
 * @dev_reset: tracks device reset events
 * @host_reset: tracks host reset events
 * @tsk_abort: tracks task abort events
 */
struct ufs_stats {
	u32 last_intr_status;
	ktime_t last_intr_ts;

	u32 hibern8_exit_cnt;
	ktime_t last_hibern8_exit_tstamp;

	/* uic specific errors */
	struct ufs_err_reg_hist pa_err;
	struct ufs_err_reg_hist dl_err;
	struct ufs_err_reg_hist nl_err;
	struct ufs_err_reg_hist tl_err;
	struct ufs_err_reg_hist dme_err;

	/* fatal errors */
	struct ufs_err_reg_hist auto_hibern8_err;
	struct ufs_err_reg_hist fatal_err;
	struct ufs_err_reg_hist link_startup_err;
	struct ufs_err_reg_hist resume_err;
	struct ufs_err_reg_hist suspend_err;

	/* abnormal events */
	struct ufs_err_reg_hist dev_reset;
	struct ufs_err_reg_hist host_reset;
	struct ufs_err_reg_hist task_abort;
};

enum ufshcd_quirks {
	/* Interrupt aggregation support is broken */
	UFSHCD_QUIRK_BROKEN_INTR_AGGR			= 1 << 0,

	/*
	 * delay before each dme command is required as the unipro
	 * layer has shown instabilities
	 */
	UFSHCD_QUIRK_DELAY_BEFORE_DME_CMDS		= 1 << 1,

	/*
	 * If UFS host controller is having issue in processing LCC (Line
	 * Control Command) coming from device then enable this quirk.
	 * When this quirk is enabled, host controller driver should disable
	 * the LCC transmission on UFS device (by clearing TX_LCC_ENABLE
	 * attribute of device to 0).
	 */
	UFSHCD_QUIRK_BROKEN_LCC				= 1 << 2,

	/*
	 * The attribute PA_RXHSUNTERMCAP specifies whether or not the
	 * inbound Link supports unterminated line in HS mode. Setting this
	 * attribute to 1 fixes moving to HS gear.
	 */
	UFSHCD_QUIRK_BROKEN_PA_RXHSUNTERMCAP		= 1 << 3,

	/*
	 * This quirk needs to be enabled if the host controller only allows
	 * accessing the peer dme attributes in AUTO mode (FAST AUTO or
	 * SLOW AUTO).
	 */
	UFSHCD_QUIRK_DME_PEER_ACCESS_AUTO_MODE		= 1 << 4,

	/*
	 * This quirk needs to be enabled if the host controller doesn't
	 * advertise the correct version in UFS_VER register. If this quirk
	 * is enabled, standard UFS host driver will call the vendor specific
	 * ops (get_ufs_hci_version) to get the correct version.
	 */
	UFSHCD_QUIRK_BROKEN_UFS_HCI_VERSION		= 1 << 5,

	/*
	 * Clear handling for transfer/task request list is just opposite.
	 */
	UFSHCI_QUIRK_BROKEN_REQ_LIST_CLR		= 1 << 6,

	/*
	 * This quirk needs to be enabled if host controller doesn't allow
	 * that the interrupt aggregation timer and counter are reset by s/w.
	 */
	UFSHCI_QUIRK_SKIP_RESET_INTR_AGGR		= 1 << 7,

	/*
	 * This quirks needs to be enabled if host controller cannot be
	 * enabled via HCE register.
	 */
	UFSHCI_QUIRK_BROKEN_HCE				= 1 << 8,

	/*
	 * This quirk needs to be enabled if the host controller regards
	 * resolution of the values of PRDTO and PRDTL in UTRD as byte.
	 */
	UFSHCD_QUIRK_PRDT_BYTE_GRAN			= 1 << 9,

	/*
	 * This quirk needs to be enabled if the host controller reports
	 * OCS FATAL ERROR with device error through sense data
	 */
	UFSHCD_QUIRK_BROKEN_OCS_FATAL_ERROR		= 1 << 10,

	/*
	 * This quirk needs to be enabled if the host controller has
	 * auto-hibernate capability but it doesn't work.
	 */
	UFSHCD_QUIRK_BROKEN_AUTO_HIBERN8		= 1 << 11,

	/*
	 * This quirk needs to disable manual flush for write booster
	 */
	UFSHCI_QUIRK_SKIP_MANUAL_WB_FLUSH_CTRL		= 1 << 12,

	/*
<<<<<<< HEAD
=======
	 * This quirk needs to disable unipro timeout values
	 * before power mode change
	 */
	UFSHCD_QUIRK_SKIP_DEF_UNIPRO_TIMEOUT_SETTING	= 1 << 13,

	/*
	 * This quirk allows only sg entries aligned with page size.
	 */
	UFSHCD_QUIRK_ALIGN_SG_WITH_PAGE_SIZE		= 1 << 14,

	/*
>>>>>>> 5f85626b
	 * This quirk needs to be enabled if the host controller supports inline
	 * encryption, but it needs to initialize the crypto capabilities in a
	 * nonstandard way and/or it needs to override blk_ksm_ll_ops.  If
	 * enabled, the standard code won't initialize the blk_keyslot_manager;
	 * ufs_hba_variant_ops::init() must do it instead.
	 */
	UFSHCD_QUIRK_CUSTOM_KEYSLOT_MANAGER		= 1 << 20,

	/*
	 * This quirk needs to be enabled if the host controller supports inline
	 * encryption, but the CRYPTO_GENERAL_ENABLE bit is not implemented and
	 * breaks the HCE sequence if used.
	 */
	UFSHCD_QUIRK_BROKEN_CRYPTO_ENABLE		= 1 << 21,

	/*
	 * This quirk needs to be enabled if the host controller requires that
	 * the PRDT be cleared after each encrypted request because encryption
	 * keys were stored in it.
	 */
	UFSHCD_QUIRK_KEYS_IN_PRDT			= 1 << 22,
};

enum ufshcd_caps {
	/* Allow dynamic clk gating */
	UFSHCD_CAP_CLK_GATING				= 1 << 0,

	/* Allow hiberb8 with clk gating */
	UFSHCD_CAP_HIBERN8_WITH_CLK_GATING		= 1 << 1,

	/* Allow dynamic clk scaling */
	UFSHCD_CAP_CLK_SCALING				= 1 << 2,

	/* Allow auto bkops to enabled during runtime suspend */
	UFSHCD_CAP_AUTO_BKOPS_SUSPEND			= 1 << 3,

	/*
	 * This capability allows host controller driver to use the UFS HCI's
	 * interrupt aggregation capability.
	 * CAUTION: Enabling this might reduce overall UFS throughput.
	 */
	UFSHCD_CAP_INTR_AGGR				= 1 << 4,

	/*
	 * This capability allows the device auto-bkops to be always enabled
	 * except during suspend (both runtime and suspend).
	 * Enabling this capability means that device will always be allowed
	 * to do background operation when it's active but it might degrade
	 * the performance of ongoing read/write operations.
	 */
	UFSHCD_CAP_KEEP_AUTO_BKOPS_ENABLED_EXCEPT_SUSPEND = 1 << 5,

	/*
	 * This capability allows host controller driver to automatically
	 * enable runtime power management by itself instead of waiting
	 * for userspace to control the power management.
	 */
	UFSHCD_CAP_RPM_AUTOSUSPEND			= 1 << 6,

	/*
	 * This capability allows the host controller driver to turn-on
	 * WriteBooster, if the underlying device supports it and is
	 * provisioned to be used. This would increase the write performance.
	 */
	UFSHCD_CAP_WB_EN				= 1 << 7,

	/*
	 * This capability allows the host controller driver to use the
	 * inline crypto engine, if it is present
	 */
	UFSHCD_CAP_CRYPTO				= 1 << 8,

	/*
	 * This capability allows the controller regulators to be put into
	 * lpm mode aggressively during clock gating.
	 * This would increase power savings.
	 */
	UFSHCD_CAP_AGGR_POWER_COLLAPSE			= 1 << 9,
};

struct ufs_hba_variant_params {
	struct devfreq_dev_profile devfreq_profile;
	struct devfreq_simple_ondemand_data ondemand_data;
	u16 hba_enable_delay_us;
	u32 wb_flush_threshold;
};

/**
 * struct ufs_hba - per adapter private structure
 * @mmio_base: UFSHCI base register address
 * @ucdl_base_addr: UFS Command Descriptor base address
 * @utrdl_base_addr: UTP Transfer Request Descriptor base address
 * @utmrdl_base_addr: UTP Task Management Descriptor base address
 * @ucdl_dma_addr: UFS Command Descriptor DMA address
 * @utrdl_dma_addr: UTRDL DMA address
 * @utmrdl_dma_addr: UTMRDL DMA address
 * @host: Scsi_Host instance of the driver
 * @dev: device handle
 * @lrb: local reference block
 * @cmd_queue: Used to allocate command tags from hba->host->tag_set.
 * @outstanding_tasks: Bits representing outstanding task requests
 * @outstanding_reqs: Bits representing outstanding transfer requests
 * @capabilities: UFS Controller Capabilities
 * @nutrs: Transfer Request Queue depth supported by controller
 * @nutmrs: Task Management Queue depth supported by controller
 * @ufs_version: UFS Version to which controller complies
 * @vops: pointer to variant specific operations
 * @priv: pointer to variant specific private data
 * @sg_entry_size: size of struct ufshcd_sg_entry (may include variant fields)
 * @irq: Irq number of the controller
 * @active_uic_cmd: handle of active UIC command
 * @uic_cmd_mutex: mutex for uic command
 * @tmf_tag_set: TMF tag set.
 * @tmf_queue: Used to allocate TMF tags.
 * @pwr_done: completion for power mode change
 * @ufshcd_state: UFSHCD states
 * @eh_flags: Error handling flags
 * @intr_mask: Interrupt Mask Bits
 * @ee_ctrl_mask: Exception event control mask
 * @is_powered: flag to check if HBA is powered
 * @eh_wq: Workqueue that eh_work works on
 * @eh_work: Worker to handle UFS errors that require s/w attention
 * @eeh_work: Worker to handle exception events
 * @errors: HBA errors
 * @uic_error: UFS interconnect layer error status
 * @saved_err: sticky error mask
 * @saved_uic_err: sticky UIC error mask
 * @force_reset: flag to force eh_work perform a full reset
 * @force_pmc: flag to force a power mode change
 * @silence_err_logs: flag to silence error logs
 * @dev_cmd: ufs device management command information
 * @last_dme_cmd_tstamp: time stamp of the last completed DME command
 * @auto_bkops_enabled: to track whether bkops is enabled in device
 * @vreg_info: UFS device voltage regulator information
 * @clk_list_head: UFS host controller clocks list node head
 * @pwr_info: holds current power mode
 * @max_pwr_info: keeps the device max valid pwm
 * @desc_size: descriptor sizes reported by device
 * @urgent_bkops_lvl: keeps track of urgent bkops level for device
 * @is_urgent_bkops_lvl_checked: keeps track if the urgent bkops level for
 *  device is known or not.
 * @scsi_block_reqs_cnt: reference counting for scsi block requests
 * @crypto_capabilities: Content of crypto capabilities register (0x100)
 * @crypto_cap_array: Array of crypto capabilities
 * @crypto_cfg_register: Start of the crypto cfg array
 * @ksm: the keyslot manager tied to this hba
 */
struct ufs_hba {
	void __iomem *mmio_base;

	/* Virtual memory reference */
	struct utp_transfer_cmd_desc *ucdl_base_addr;
	struct utp_transfer_req_desc *utrdl_base_addr;
	struct utp_task_req_desc *utmrdl_base_addr;

	/* DMA memory reference */
	dma_addr_t ucdl_dma_addr;
	dma_addr_t utrdl_dma_addr;
	dma_addr_t utmrdl_dma_addr;

	struct Scsi_Host *host;
	struct device *dev;
	struct request_queue *cmd_queue;
	/*
	 * This field is to keep a reference to "scsi_device" corresponding to
	 * "UFS device" W-LU.
	 */
	struct scsi_device *sdev_ufs_device;
	struct scsi_device *sdev_rpmb;

	enum ufs_dev_pwr_mode curr_dev_pwr_mode;
	enum uic_link_state uic_link_state;
	/* Desired UFS power management level during runtime PM */
	enum ufs_pm_level rpm_lvl;
	/* Desired UFS power management level during system PM */
	enum ufs_pm_level spm_lvl;
	struct device_attribute rpm_lvl_attr;
	struct device_attribute spm_lvl_attr;
	int pm_op_in_progress;

	/* Auto-Hibernate Idle Timer register value */
	u32 ahit;

	struct ufshcd_lrb *lrb;

	unsigned long outstanding_tasks;
	unsigned long outstanding_reqs;

	u32 capabilities;
	int nutrs;
	int nutmrs;
	u32 ufs_version;
	const struct ufs_hba_variant_ops *vops;
	struct ufs_hba_variant_params *vps;
	void *priv;
	size_t sg_entry_size;
	unsigned int irq;
	bool is_irq_enabled;
	enum ufs_ref_clk_freq dev_ref_clk_freq;

	unsigned int quirks;	/* Deviations from standard UFSHCI spec. */

	/* Device deviations from standard UFS device spec. */
	unsigned int dev_quirks;

	struct blk_mq_tag_set tmf_tag_set;
	struct request_queue *tmf_queue;

	struct uic_command *active_uic_cmd;
	struct mutex uic_cmd_mutex;
	struct completion *uic_async_done;

	u32 ufshcd_state;
	u32 eh_flags;
	u32 intr_mask;
	u16 ee_ctrl_mask;
	bool is_powered;
	struct semaphore eh_sem;

	/* Work Queues */
	struct workqueue_struct *eh_wq;
	struct work_struct eh_work;
	struct work_struct eeh_work;

	/* HBA Errors */
	u32 errors;
	u32 uic_error;
	u32 saved_err;
	u32 saved_uic_err;
	struct ufs_stats ufs_stats;
	bool force_reset;
	bool force_pmc;
	bool silence_err_logs;

	/* Device management request data */
	struct ufs_dev_cmd dev_cmd;
	ktime_t last_dme_cmd_tstamp;

	/* Keeps information of the UFS device connected to this host */
	struct ufs_dev_info dev_info;
	bool auto_bkops_enabled;
	struct ufs_vreg_info vreg_info;
	struct list_head clk_list_head;

	bool wlun_dev_clr_ua;

	/* Number of requests aborts */
	int req_abort_count;

	/* Number of lanes available (1 or 2) for Rx/Tx */
	u32 lanes_per_direction;
	struct ufs_pa_layer_attr pwr_info;
	struct ufs_pwr_mode_info max_pwr_info;

	struct ufs_clk_gating clk_gating;
	/* Control to enable/disable host capabilities */
	u32 caps;

	struct devfreq *devfreq;
	struct ufs_clk_scaling clk_scaling;
	bool is_sys_suspended;

	enum bkops_status urgent_bkops_lvl;
	bool is_urgent_bkops_lvl_checked;

	struct rw_semaphore clk_scaling_lock;
	unsigned char desc_size[QUERY_DESC_IDN_MAX];
	atomic_t scsi_block_reqs_cnt;

	struct device		bsg_dev;
	struct request_queue	*bsg_queue;
	bool wb_buf_flush_enabled;
	bool wb_enabled;
	struct delayed_work rpm_dev_flush_recheck_work;

#ifdef CONFIG_SCSI_UFS_CRYPTO
	union ufs_crypto_capabilities crypto_capabilities;
	union ufs_crypto_cap_entry *crypto_cap_array;
	u32 crypto_cfg_register;
	struct blk_keyslot_manager ksm;
#endif
};

/* Returns true if clocks can be gated. Otherwise false */
static inline bool ufshcd_is_clkgating_allowed(struct ufs_hba *hba)
{
	return hba->caps & UFSHCD_CAP_CLK_GATING;
}
static inline bool ufshcd_can_hibern8_during_gating(struct ufs_hba *hba)
{
	return hba->caps & UFSHCD_CAP_HIBERN8_WITH_CLK_GATING;
}
static inline int ufshcd_is_clkscaling_supported(struct ufs_hba *hba)
{
	return hba->caps & UFSHCD_CAP_CLK_SCALING;
}
static inline bool ufshcd_can_autobkops_during_suspend(struct ufs_hba *hba)
{
	return hba->caps & UFSHCD_CAP_AUTO_BKOPS_SUSPEND;
}
static inline bool ufshcd_is_rpm_autosuspend_allowed(struct ufs_hba *hba)
{
	return hba->caps & UFSHCD_CAP_RPM_AUTOSUSPEND;
}

static inline bool ufshcd_is_intr_aggr_allowed(struct ufs_hba *hba)
{
/* DWC UFS Core has the Interrupt aggregation feature but is not detectable*/
#ifndef CONFIG_SCSI_UFS_DWC
	if ((hba->caps & UFSHCD_CAP_INTR_AGGR) &&
	    !(hba->quirks & UFSHCD_QUIRK_BROKEN_INTR_AGGR))
		return true;
	else
		return false;
#else
return true;
#endif
}

static inline bool ufshcd_can_aggressive_pc(struct ufs_hba *hba)
{
	return !!(ufshcd_is_link_hibern8(hba) &&
		  (hba->caps & UFSHCD_CAP_AGGR_POWER_COLLAPSE));
}

static inline bool ufshcd_is_auto_hibern8_supported(struct ufs_hba *hba)
{
	return (hba->capabilities & MASK_AUTO_HIBERN8_SUPPORT) &&
		!(hba->quirks & UFSHCD_QUIRK_BROKEN_AUTO_HIBERN8);
}

static inline bool ufshcd_is_auto_hibern8_enabled(struct ufs_hba *hba)
{
	return FIELD_GET(UFSHCI_AHIBERN8_TIMER_MASK, hba->ahit) ? true : false;
}

static inline bool ufshcd_is_wb_allowed(struct ufs_hba *hba)
{
	return hba->caps & UFSHCD_CAP_WB_EN;
}

#define ufshcd_writel(hba, val, reg)	\
	writel((val), (hba)->mmio_base + (reg))
#define ufshcd_readl(hba, reg)	\
	readl((hba)->mmio_base + (reg))

/**
 * ufshcd_rmwl - read modify write into a register
 * @hba - per adapter instance
 * @mask - mask to apply on read value
 * @val - actual value to write
 * @reg - register address
 */
static inline void ufshcd_rmwl(struct ufs_hba *hba, u32 mask, u32 val, u32 reg)
{
	u32 tmp;

	tmp = ufshcd_readl(hba, reg);
	tmp &= ~mask;
	tmp |= (val & mask);
	ufshcd_writel(hba, tmp, reg);
}

int ufshcd_alloc_host(struct device *, struct ufs_hba **);
void ufshcd_dealloc_host(struct ufs_hba *);
int ufshcd_hba_enable(struct ufs_hba *hba);
int ufshcd_init(struct ufs_hba * , void __iomem * , unsigned int);
int ufshcd_link_recovery(struct ufs_hba *hba);
int ufshcd_make_hba_operational(struct ufs_hba *hba);
void ufshcd_remove(struct ufs_hba *);
int ufshcd_uic_hibern8_exit(struct ufs_hba *hba);
void ufshcd_delay_us(unsigned long us, unsigned long tolerance);
int ufshcd_wait_for_register(struct ufs_hba *hba, u32 reg, u32 mask,
				u32 val, unsigned long interval_us,
				unsigned long timeout_ms);
void ufshcd_parse_dev_ref_clk_freq(struct ufs_hba *hba, struct clk *refclk);
void ufshcd_update_reg_hist(struct ufs_err_reg_hist *reg_hist,
			    u32 reg);

static inline void check_upiu_size(void)
{
	BUILD_BUG_ON(ALIGNED_UPIU_SIZE <
		GENERAL_UPIU_REQUEST_SIZE + QUERY_DESC_MAX_SIZE);
}

/**
 * ufshcd_set_variant - set variant specific data to the hba
 * @hba - per adapter instance
 * @variant - pointer to variant specific data
 */
static inline void ufshcd_set_variant(struct ufs_hba *hba, void *variant)
{
	BUG_ON(!hba);
	hba->priv = variant;
}

/**
 * ufshcd_get_variant - get variant specific data from the hba
 * @hba - per adapter instance
 */
static inline void *ufshcd_get_variant(struct ufs_hba *hba)
{
	BUG_ON(!hba);
	return hba->priv;
}
static inline bool ufshcd_keep_autobkops_enabled_except_suspend(
							struct ufs_hba *hba)
{
	return hba->caps & UFSHCD_CAP_KEEP_AUTO_BKOPS_ENABLED_EXCEPT_SUSPEND;
}

static inline u8 ufshcd_wb_get_query_index(struct ufs_hba *hba)
{
	if (hba->dev_info.b_wb_buffer_type == WB_BUF_MODE_LU_DEDICATED)
		return hba->dev_info.wb_dedicated_lu;
	return 0;
}

extern int ufshcd_runtime_suspend(struct ufs_hba *hba);
extern int ufshcd_runtime_resume(struct ufs_hba *hba);
extern int ufshcd_runtime_idle(struct ufs_hba *hba);
extern int ufshcd_system_suspend(struct ufs_hba *hba);
extern int ufshcd_system_resume(struct ufs_hba *hba);
extern int ufshcd_shutdown(struct ufs_hba *hba);
extern int ufshcd_dme_set_attr(struct ufs_hba *hba, u32 attr_sel,
			       u8 attr_set, u32 mib_val, u8 peer);
extern int ufshcd_dme_get_attr(struct ufs_hba *hba, u32 attr_sel,
			       u32 *mib_val, u8 peer);
extern int ufshcd_config_pwr_mode(struct ufs_hba *hba,
			struct ufs_pa_layer_attr *desired_pwr_mode);

/* UIC command interfaces for DME primitives */
#define DME_LOCAL	0
#define DME_PEER	1
#define ATTR_SET_NOR	0	/* NORMAL */
#define ATTR_SET_ST	1	/* STATIC */

static inline int ufshcd_dme_set(struct ufs_hba *hba, u32 attr_sel,
				 u32 mib_val)
{
	return ufshcd_dme_set_attr(hba, attr_sel, ATTR_SET_NOR,
				   mib_val, DME_LOCAL);
}

static inline int ufshcd_dme_st_set(struct ufs_hba *hba, u32 attr_sel,
				    u32 mib_val)
{
	return ufshcd_dme_set_attr(hba, attr_sel, ATTR_SET_ST,
				   mib_val, DME_LOCAL);
}

static inline int ufshcd_dme_peer_set(struct ufs_hba *hba, u32 attr_sel,
				      u32 mib_val)
{
	return ufshcd_dme_set_attr(hba, attr_sel, ATTR_SET_NOR,
				   mib_val, DME_PEER);
}

static inline int ufshcd_dme_peer_st_set(struct ufs_hba *hba, u32 attr_sel,
					 u32 mib_val)
{
	return ufshcd_dme_set_attr(hba, attr_sel, ATTR_SET_ST,
				   mib_val, DME_PEER);
}

static inline int ufshcd_dme_get(struct ufs_hba *hba,
				 u32 attr_sel, u32 *mib_val)
{
	return ufshcd_dme_get_attr(hba, attr_sel, mib_val, DME_LOCAL);
}

static inline int ufshcd_dme_peer_get(struct ufs_hba *hba,
				      u32 attr_sel, u32 *mib_val)
{
	return ufshcd_dme_get_attr(hba, attr_sel, mib_val, DME_PEER);
}

static inline bool ufshcd_is_hs_mode(struct ufs_pa_layer_attr *pwr_info)
{
	return (pwr_info->pwr_rx == FAST_MODE ||
		pwr_info->pwr_rx == FASTAUTO_MODE) &&
		(pwr_info->pwr_tx == FAST_MODE ||
		pwr_info->pwr_tx == FASTAUTO_MODE);
}

static inline int ufshcd_disable_host_tx_lcc(struct ufs_hba *hba)
{
	return ufshcd_dme_set(hba, UIC_ARG_MIB(PA_LOCAL_TX_LCC_ENABLE), 0);
}

/* Expose Query-Request API */
int ufshcd_query_descriptor_retry(struct ufs_hba *hba,
				  enum query_opcode opcode,
				  enum desc_idn idn, u8 index,
				  u8 selector,
				  u8 *desc_buf, int *buf_len);
int ufshcd_read_desc_param(struct ufs_hba *hba,
			   enum desc_idn desc_id,
			   int desc_index,
			   u8 param_offset,
			   u8 *param_read_buf,
			   u8 param_size);
int ufshcd_query_attr(struct ufs_hba *hba, enum query_opcode opcode,
		      enum attr_idn idn, u8 index, u8 selector, u32 *attr_val);
int ufshcd_query_attr_retry(struct ufs_hba *hba,
	enum query_opcode opcode, enum attr_idn idn, u8 index, u8 selector,
	u32 *attr_val);
int ufshcd_query_flag(struct ufs_hba *hba, enum query_opcode opcode,
	enum flag_idn idn, u8 index, bool *flag_res);
int ufshcd_query_flag_retry(struct ufs_hba *hba,
	enum query_opcode opcode, enum flag_idn idn, u8 index, bool *flag_res);
int ufshcd_bkops_ctrl(struct ufs_hba *hba, enum bkops_status status);

void ufshcd_auto_hibern8_enable(struct ufs_hba *hba);
void ufshcd_auto_hibern8_update(struct ufs_hba *hba, u32 ahit);
void ufshcd_fixup_dev_quirks(struct ufs_hba *hba, struct ufs_dev_fix *fixups);
#define SD_ASCII_STD true
#define SD_RAW false
int ufshcd_read_string_desc(struct ufs_hba *hba, u8 desc_index,
			    u8 **buf, bool ascii);

int ufshcd_hold(struct ufs_hba *hba, bool async);
void ufshcd_release(struct ufs_hba *hba);

void ufshcd_map_desc_id_to_length(struct ufs_hba *hba, enum desc_idn desc_id,
				  int *desc_length);

u32 ufshcd_get_local_unipro_ver(struct ufs_hba *hba);

int ufshcd_send_uic_cmd(struct ufs_hba *hba, struct uic_command *uic_cmd);

int ufshcd_exec_raw_upiu_cmd(struct ufs_hba *hba,
			     struct utp_upiu_req *req_upiu,
			     struct utp_upiu_req *rsp_upiu,
			     int msgcode,
			     u8 *desc_buff, int *buff_len,
			     enum query_opcode desc_op);

/* Wrapper functions for safely calling variant operations */
static inline const char *ufshcd_get_var_name(struct ufs_hba *hba)
{
	if (hba->vops)
		return hba->vops->name;
	return "";
}

static inline int ufshcd_vops_init(struct ufs_hba *hba)
{
	if (hba->vops && hba->vops->init)
		return hba->vops->init(hba);

	return 0;
}

static inline void ufshcd_vops_exit(struct ufs_hba *hba)
{
	if (hba->vops && hba->vops->exit)
		return hba->vops->exit(hba);
}

static inline u32 ufshcd_vops_get_ufs_hci_version(struct ufs_hba *hba)
{
	if (hba->vops && hba->vops->get_ufs_hci_version)
		return hba->vops->get_ufs_hci_version(hba);

	return ufshcd_readl(hba, REG_UFS_VERSION);
}

static inline int ufshcd_vops_clk_scale_notify(struct ufs_hba *hba,
			bool up, enum ufs_notify_change_status status)
{
	if (hba->vops && hba->vops->clk_scale_notify)
		return hba->vops->clk_scale_notify(hba, up, status);
	return 0;
}

static inline int ufshcd_vops_setup_clocks(struct ufs_hba *hba, bool on,
					enum ufs_notify_change_status status)
{
	if (hba->vops && hba->vops->setup_clocks)
		return hba->vops->setup_clocks(hba, on, status);
	return 0;
}

static inline int ufshcd_vops_setup_regulators(struct ufs_hba *hba, bool status)
{
	if (hba->vops && hba->vops->setup_regulators)
		return hba->vops->setup_regulators(hba, status);

	return 0;
}

static inline int ufshcd_vops_hce_enable_notify(struct ufs_hba *hba,
						bool status)
{
	if (hba->vops && hba->vops->hce_enable_notify)
		return hba->vops->hce_enable_notify(hba, status);

	return 0;
}
static inline int ufshcd_vops_link_startup_notify(struct ufs_hba *hba,
						bool status)
{
	if (hba->vops && hba->vops->link_startup_notify)
		return hba->vops->link_startup_notify(hba, status);

	return 0;
}

static inline int ufshcd_vops_pwr_change_notify(struct ufs_hba *hba,
				  bool status,
				  struct ufs_pa_layer_attr *dev_max_params,
				  struct ufs_pa_layer_attr *dev_req_params)
{
	if (hba->vops && hba->vops->pwr_change_notify)
		return hba->vops->pwr_change_notify(hba, status,
					dev_max_params, dev_req_params);

	return -ENOTSUPP;
}

static inline void ufshcd_vops_setup_xfer_req(struct ufs_hba *hba, int tag,
					bool is_scsi_cmd)
{
	if (hba->vops && hba->vops->setup_xfer_req)
		return hba->vops->setup_xfer_req(hba, tag, is_scsi_cmd);
}

static inline void ufshcd_vops_setup_task_mgmt(struct ufs_hba *hba,
					int tag, u8 tm_function)
{
	if (hba->vops && hba->vops->setup_task_mgmt)
		return hba->vops->setup_task_mgmt(hba, tag, tm_function);
}

static inline void ufshcd_vops_hibern8_notify(struct ufs_hba *hba,
					enum uic_cmd_dme cmd,
					enum ufs_notify_change_status status)
{
	if (hba->vops && hba->vops->hibern8_notify)
		return hba->vops->hibern8_notify(hba, cmd, status);
}

static inline int ufshcd_vops_apply_dev_quirks(struct ufs_hba *hba)
{
	if (hba->vops && hba->vops->apply_dev_quirks)
		return hba->vops->apply_dev_quirks(hba);
	return 0;
}

static inline void ufshcd_vops_fixup_dev_quirks(struct ufs_hba *hba)
{
	if (hba->vops && hba->vops->fixup_dev_quirks)
		hba->vops->fixup_dev_quirks(hba);
}

static inline int ufshcd_vops_suspend(struct ufs_hba *hba, enum ufs_pm_op op)
{
	if (hba->vops && hba->vops->suspend)
		return hba->vops->suspend(hba, op);

	return 0;
}

static inline int ufshcd_vops_resume(struct ufs_hba *hba, enum ufs_pm_op op)
{
	if (hba->vops && hba->vops->resume)
		return hba->vops->resume(hba, op);

	return 0;
}

static inline void ufshcd_vops_dbg_register_dump(struct ufs_hba *hba)
{
	if (hba->vops && hba->vops->dbg_register_dump)
		hba->vops->dbg_register_dump(hba);
}

static inline void ufshcd_vops_device_reset(struct ufs_hba *hba)
{
	if (hba->vops && hba->vops->device_reset) {
		int err = hba->vops->device_reset(hba);

		if (!err) {
			ufshcd_set_ufs_dev_active(hba);
			if (ufshcd_is_wb_allowed(hba)) {
				hba->wb_enabled = false;
				hba->wb_buf_flush_enabled = false;
			}
		}
		if (err != -EOPNOTSUPP)
			ufshcd_update_reg_hist(&hba->ufs_stats.dev_reset, err);
	}
}

static inline void ufshcd_vops_config_scaling_param(struct ufs_hba *hba,
						    struct devfreq_dev_profile
						    *profile, void *data)
{
	if (hba->vops && hba->vops->config_scaling_param)
		hba->vops->config_scaling_param(hba, profile, data);
}

static inline int ufshcd_vops_fill_prdt(struct ufs_hba *hba,
					struct ufshcd_lrb *lrbp,
					unsigned int segments)
{
	if (hba->vops && hba->vops->fill_prdt)
		return hba->vops->fill_prdt(hba, lrbp, segments);

	return 0;
}

static inline int ufshcd_vops_prepare_command(struct ufs_hba *hba,
		struct request *rq, struct ufshcd_lrb *lrbp)
{
	if (hba->vops && hba->vops->prepare_command)
		return hba->vops->prepare_command(hba, rq, lrbp);
	return 0;
}

static inline int ufshcd_vops_update_sysfs(struct ufs_hba *hba)
{
	if (hba->vops && hba->vops->update_sysfs)
		return hba->vops->update_sysfs(hba);
	return 0;
}

static inline void ufshcd_vops_send_command(struct ufs_hba *hba,
				struct ufshcd_lrb *lrbp)
{
	if (hba->vops && hba->vops->send_command)
		hba->vops->send_command(hba, lrbp);
}

static inline void ufshcd_vops_compl_command(struct ufs_hba *hba,
				struct ufshcd_lrb *lrbp)
{
	if (hba->vops && hba->vops->compl_command)
		hba->vops->compl_command(hba, lrbp);
}

extern struct ufs_pm_lvl_states ufs_pm_lvl_states[];

/*
 * ufshcd_scsi_to_upiu_lun - maps scsi LUN to UPIU LUN
 * @scsi_lun: scsi LUN id
 *
 * Returns UPIU LUN id
 */
static inline u8 ufshcd_scsi_to_upiu_lun(unsigned int scsi_lun)
{
	if (scsi_is_wlun(scsi_lun))
		return (scsi_lun & UFS_UPIU_MAX_UNIT_NUM_ID)
			| UFS_UPIU_WLUN_ID;
	else
		return scsi_lun & UFS_UPIU_MAX_UNIT_NUM_ID;
}

int ufshcd_dump_regs(struct ufs_hba *hba, size_t offset, size_t len,
		     const char *prefix);
int ufshcd_uic_hibern8_enter(struct ufs_hba *hba);
int ufshcd_uic_hibern8_exit(struct ufs_hba *hba);
#endif /* End of Header */<|MERGE_RESOLUTION|>--- conflicted
+++ resolved
@@ -291,12 +291,6 @@
  * @phy_initialization: used to initialize phys
  * @device_reset: called to issue a reset pulse on the UFS device
  * @program_key: program or evict an inline encryption key
- * @fill_prdt: called after initializing the standard PRDT fields so that any
- *	       variant-specific PRDT fields can be initialized too
- * @prepare_command: called when receiving a request in the first place
- * @update_sysfs: adds vendor-specific sysfs entries
- * @send_command: adds vendor-specific work when sending a command
- * @compl_command: adds vendor-specific work when completing a command
  */
 struct ufs_hba_variant_ops {
 	const char *name;
@@ -332,13 +326,6 @@
 					void *data);
 	int	(*program_key)(struct ufs_hba *hba,
 			       const union ufs_crypto_cfg_entry *cfg, int slot);
-	int	(*fill_prdt)(struct ufs_hba *hba, struct ufshcd_lrb *lrbp,
-			     unsigned int segments);
-	int	(*prepare_command)(struct ufs_hba *hba,
-				struct request *rq, struct ufshcd_lrb *lrbp);
-	int     (*update_sysfs)(struct ufs_hba *hba);
-	void	(*send_command)(struct ufs_hba *hba, struct ufshcd_lrb *lrbp);
-	void	(*compl_command)(struct ufs_hba *hba, struct ufshcd_lrb *lrbp);
 };
 
 /* clock gating state  */
@@ -560,8 +547,6 @@
 	UFSHCI_QUIRK_SKIP_MANUAL_WB_FLUSH_CTRL		= 1 << 12,
 
 	/*
-<<<<<<< HEAD
-=======
 	 * This quirk needs to disable unipro timeout values
 	 * before power mode change
 	 */
@@ -573,7 +558,6 @@
 	UFSHCD_QUIRK_ALIGN_SG_WITH_PAGE_SIZE		= 1 << 14,
 
 	/*
->>>>>>> 5f85626b
 	 * This quirk needs to be enabled if the host controller supports inline
 	 * encryption, but it needs to initialize the crypto capabilities in a
 	 * nonstandard way and/or it needs to override blk_ksm_ll_ops.  If
@@ -1277,45 +1261,6 @@
 		hba->vops->config_scaling_param(hba, profile, data);
 }
 
-static inline int ufshcd_vops_fill_prdt(struct ufs_hba *hba,
-					struct ufshcd_lrb *lrbp,
-					unsigned int segments)
-{
-	if (hba->vops && hba->vops->fill_prdt)
-		return hba->vops->fill_prdt(hba, lrbp, segments);
-
-	return 0;
-}
-
-static inline int ufshcd_vops_prepare_command(struct ufs_hba *hba,
-		struct request *rq, struct ufshcd_lrb *lrbp)
-{
-	if (hba->vops && hba->vops->prepare_command)
-		return hba->vops->prepare_command(hba, rq, lrbp);
-	return 0;
-}
-
-static inline int ufshcd_vops_update_sysfs(struct ufs_hba *hba)
-{
-	if (hba->vops && hba->vops->update_sysfs)
-		return hba->vops->update_sysfs(hba);
-	return 0;
-}
-
-static inline void ufshcd_vops_send_command(struct ufs_hba *hba,
-				struct ufshcd_lrb *lrbp)
-{
-	if (hba->vops && hba->vops->send_command)
-		hba->vops->send_command(hba, lrbp);
-}
-
-static inline void ufshcd_vops_compl_command(struct ufs_hba *hba,
-				struct ufshcd_lrb *lrbp)
-{
-	if (hba->vops && hba->vops->compl_command)
-		hba->vops->compl_command(hba, lrbp);
-}
-
 extern struct ufs_pm_lvl_states ufs_pm_lvl_states[];
 
 /*
