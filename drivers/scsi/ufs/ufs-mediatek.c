--- conflicted
+++ resolved
@@ -325,24 +325,15 @@
 	u32 val, sm;
 	bool wait_idle;
 
-<<<<<<< HEAD
-	timeout = sched_clock() + retry_ms * 1000000UL;
-
-=======
 	/* cannot use plain ktime_get() in suspend */
 	timeout = ktime_get_mono_fast_ns() + retry_ms * 1000000UL;
->>>>>>> 50e12445
 
 	/* wait a specific time after check base */
 	udelay(10);
 	wait_idle = false;
 
 	do {
-<<<<<<< HEAD
-		time_checked = sched_clock();
-=======
 		time_checked = ktime_get_mono_fast_ns();
->>>>>>> 50e12445
 		ufs_mtk_dbg_sel(hba);
 		val = ufshcd_readl(hba, REG_UFS_PROBE);
 
