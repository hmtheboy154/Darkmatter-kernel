// SPDX-License-Identifier: GPL-2.0-or-later
/*
 * USB Network driver infrastructure
 * Copyright (C) 2000-2005 by David Brownell
 * Copyright (C) 2003-2005 David Hollis <dhollis@davehollis.com>
 */

/*
 * This is a generic "USB networking" framework that works with several
 * kinds of full and high speed networking devices:  host-to-host cables,
 * smart usb peripherals, and actual Ethernet adapters.
 *
 * These devices usually differ in terms of control protocols (if they
 * even have one!) and sometimes they define new framing to wrap or batch
 * Ethernet packets.  Otherwise, they talk to USB pretty much the same,
 * so interface (un)binding, endpoint I/O queues, fault handling, and other
 * issues can usefully be addressed by this framework.
 */

#include <linux/module.h>
#include <linux/init.h>
#include <linux/netdevice.h>
#include <linux/etherdevice.h>
#include <linux/ctype.h>
#include <linux/ethtool.h>
#include <linux/workqueue.h>
#include <linux/mii.h>
#include <linux/usb.h>
#include <linux/usb/usbnet.h>
#include <linux/slab.h>
#include <linux/kernel.h>
#include <linux/pm_runtime.h>

/*-------------------------------------------------------------------------*/

/*
 * Nineteen USB 1.1 max size bulk transactions per frame (ms), max.
 * Several dozen bytes of IPv4 data can fit in two such transactions.
 * One maximum size Ethernet packet takes twenty four of them.
 * For high speed, each frame comfortably fits almost 36 max size
 * Ethernet packets (so queues should be bigger).
 *
 * The goal is to let the USB host controller be busy for 5msec or
 * more before an irq is required, under load.  Jumbograms change
 * the equation.
 */
#define	MAX_QUEUE_MEMORY	(60 * 1518)
#define	RX_QLEN(dev)		((dev)->rx_qlen)
#define	TX_QLEN(dev)		((dev)->tx_qlen)

// reawaken network queue this soon after stopping; else watchdog barks
#define TX_TIMEOUT_JIFFIES	(5*HZ)

/* throttle rx/tx briefly after some faults, so hub_wq might disconnect()
 * us (it polls at HZ/4 usually) before we report too many false errors.
 */
#define THROTTLE_JIFFIES	(HZ/8)

// between wakeups
#define UNLINK_TIMEOUT_MS	3

/*-------------------------------------------------------------------------*/

/* use ethtool to change the level for any given device */
static int msg_level = -1;
module_param (msg_level, int, 0);
MODULE_PARM_DESC (msg_level, "Override default message level");

/*-------------------------------------------------------------------------*/

static const char * const usbnet_event_names[] = {
	[EVENT_TX_HALT]		   = "EVENT_TX_HALT",
	[EVENT_RX_HALT]		   = "EVENT_RX_HALT",
	[EVENT_RX_MEMORY]	   = "EVENT_RX_MEMORY",
	[EVENT_STS_SPLIT]	   = "EVENT_STS_SPLIT",
	[EVENT_LINK_RESET]	   = "EVENT_LINK_RESET",
	[EVENT_RX_PAUSED]	   = "EVENT_RX_PAUSED",
	[EVENT_DEV_ASLEEP]	   = "EVENT_DEV_ASLEEP",
	[EVENT_DEV_OPEN]	   = "EVENT_DEV_OPEN",
	[EVENT_DEVICE_REPORT_IDLE] = "EVENT_DEVICE_REPORT_IDLE",
	[EVENT_NO_RUNTIME_PM]	   = "EVENT_NO_RUNTIME_PM",
	[EVENT_RX_KILL]		   = "EVENT_RX_KILL",
	[EVENT_LINK_CHANGE]	   = "EVENT_LINK_CHANGE",
	[EVENT_SET_RX_MODE]	   = "EVENT_SET_RX_MODE",
	[EVENT_NO_IP_ALIGN]	   = "EVENT_NO_IP_ALIGN",
};

/* handles CDC Ethernet and many other network "bulk data" interfaces */
int usbnet_get_endpoints(struct usbnet *dev, struct usb_interface *intf)
{
	int				tmp;
	struct usb_host_interface	*alt = NULL;
	struct usb_host_endpoint	*in = NULL, *out = NULL;
	struct usb_host_endpoint	*status = NULL;

	for (tmp = 0; tmp < intf->num_altsetting; tmp++) {
		unsigned	ep;

		in = out = status = NULL;
		alt = intf->altsetting + tmp;

		/* take the first altsetting with in-bulk + out-bulk;
		 * remember any status endpoint, just in case;
		 * ignore other endpoints and altsettings.
		 */
		for (ep = 0; ep < alt->desc.bNumEndpoints; ep++) {
			struct usb_host_endpoint	*e;
			int				intr = 0;

			e = alt->endpoint + ep;

			/* ignore endpoints which cannot transfer data */
			if (!usb_endpoint_maxp(&e->desc))
				continue;

			switch (e->desc.bmAttributes) {
			case USB_ENDPOINT_XFER_INT:
				if (!usb_endpoint_dir_in(&e->desc))
					continue;
				intr = 1;
				fallthrough;
			case USB_ENDPOINT_XFER_BULK:
				break;
			default:
				continue;
			}
			if (usb_endpoint_dir_in(&e->desc)) {
				if (!intr && !in)
					in = e;
				else if (intr && !status)
					status = e;
			} else {
				if (!out)
					out = e;
			}
		}
		if (in && out)
			break;
	}
	if (!alt || !in || !out)
		return -EINVAL;

	if (alt->desc.bAlternateSetting != 0 ||
	    !(dev->driver_info->flags & FLAG_NO_SETINT)) {
		tmp = usb_set_interface (dev->udev, alt->desc.bInterfaceNumber,
				alt->desc.bAlternateSetting);
		if (tmp < 0)
			return tmp;
	}

	dev->in = usb_rcvbulkpipe (dev->udev,
			in->desc.bEndpointAddress & USB_ENDPOINT_NUMBER_MASK);
	dev->out = usb_sndbulkpipe (dev->udev,
			out->desc.bEndpointAddress & USB_ENDPOINT_NUMBER_MASK);
	dev->status = status;
	return 0;
}
EXPORT_SYMBOL_GPL(usbnet_get_endpoints);

int usbnet_get_ethernet_addr(struct usbnet *dev, int iMACAddress)
{
	u8		addr[ETH_ALEN];
	int 		tmp = -1, ret;
	unsigned char	buf [13];

	ret = usb_string(dev->udev, iMACAddress, buf, sizeof buf);
	if (ret == 12)
		tmp = hex2bin(addr, buf, 6);
	if (tmp < 0) {
		dev_dbg(&dev->udev->dev,
			"bad MAC string %d fetch, %d\n", iMACAddress, tmp);
		if (ret >= 0)
			ret = -EINVAL;
		return ret;
	}
	eth_hw_addr_set(dev->net, addr);
	return 0;
}
EXPORT_SYMBOL_GPL(usbnet_get_ethernet_addr);

static void intr_complete (struct urb *urb)
{
	struct usbnet	*dev = urb->context;
	int		status = urb->status;

	switch (status) {
	/* success */
	case 0:
		dev->driver_info->status(dev, urb);
		break;

	/* software-driven interface shutdown */
	case -ENOENT:		/* urb killed */
	case -ESHUTDOWN:	/* hardware gone */
		netif_dbg(dev, ifdown, dev->net,
			  "intr shutdown, code %d\n", status);
		return;

	/* NOTE:  not throttling like RX/TX, since this endpoint
	 * already polls infrequently
	 */
	default:
		netdev_dbg(dev->net, "intr status %d\n", status);
		break;
	}

	status = usb_submit_urb (urb, GFP_ATOMIC);
	if (status != 0)
		netif_err(dev, timer, dev->net,
			  "intr resubmit --> %d\n", status);
}

static int init_status (struct usbnet *dev, struct usb_interface *intf)
{
	char		*buf = NULL;
	unsigned	pipe = 0;
	unsigned	maxp;
	unsigned	period;

	if (!dev->driver_info->status)
		return 0;

	pipe = usb_rcvintpipe (dev->udev,
			dev->status->desc.bEndpointAddress
				& USB_ENDPOINT_NUMBER_MASK);
	maxp = usb_maxpacket(dev->udev, pipe);

	/* avoid 1 msec chatter:  min 8 msec poll rate */
	period = max ((int) dev->status->desc.bInterval,
		(dev->udev->speed == USB_SPEED_HIGH) ? 7 : 3);

	buf = kmalloc (maxp, GFP_KERNEL);
	if (buf) {
		dev->interrupt = usb_alloc_urb (0, GFP_KERNEL);
		if (!dev->interrupt) {
			kfree (buf);
			return -ENOMEM;
		} else {
			usb_fill_int_urb(dev->interrupt, dev->udev, pipe,
				buf, maxp, intr_complete, dev, period);
			dev->interrupt->transfer_flags |= URB_FREE_BUFFER;
			dev_dbg(&intf->dev,
				"status ep%din, %d bytes period %d\n",
				usb_pipeendpoint(pipe), maxp, period);
		}
	}
	return 0;
}

/* Submit the interrupt URB if not previously submitted, increasing refcount */
int usbnet_status_start(struct usbnet *dev, gfp_t mem_flags)
{
	int ret = 0;

	WARN_ON_ONCE(dev->interrupt == NULL);
	if (dev->interrupt) {
		mutex_lock(&dev->interrupt_mutex);

		if (++dev->interrupt_count == 1)
			ret = usb_submit_urb(dev->interrupt, mem_flags);

		dev_dbg(&dev->udev->dev, "incremented interrupt URB count to %d\n",
			dev->interrupt_count);
		mutex_unlock(&dev->interrupt_mutex);
	}
	return ret;
}
EXPORT_SYMBOL_GPL(usbnet_status_start);

/* For resume; submit interrupt URB if previously submitted */
static int __usbnet_status_start_force(struct usbnet *dev, gfp_t mem_flags)
{
	int ret = 0;

	mutex_lock(&dev->interrupt_mutex);
	if (dev->interrupt_count) {
		ret = usb_submit_urb(dev->interrupt, mem_flags);
		dev_dbg(&dev->udev->dev,
			"submitted interrupt URB for resume\n");
	}
	mutex_unlock(&dev->interrupt_mutex);
	return ret;
}

/* Kill the interrupt URB if all submitters want it killed */
void usbnet_status_stop(struct usbnet *dev)
{
	if (dev->interrupt) {
		mutex_lock(&dev->interrupt_mutex);
		WARN_ON(dev->interrupt_count == 0);

		if (dev->interrupt_count && --dev->interrupt_count == 0)
			usb_kill_urb(dev->interrupt);

		dev_dbg(&dev->udev->dev,
			"decremented interrupt URB count to %d\n",
			dev->interrupt_count);
		mutex_unlock(&dev->interrupt_mutex);
	}
}
EXPORT_SYMBOL_GPL(usbnet_status_stop);

/* For suspend; always kill interrupt URB */
static void __usbnet_status_stop_force(struct usbnet *dev)
{
	if (dev->interrupt) {
		mutex_lock(&dev->interrupt_mutex);
		usb_kill_urb(dev->interrupt);
		dev_dbg(&dev->udev->dev, "killed interrupt URB for suspend\n");
		mutex_unlock(&dev->interrupt_mutex);
	}
}

/* Passes this packet up the stack, updating its accounting.
 * Some link protocols batch packets, so their rx_fixup paths
 * can return clones as well as just modify the original skb.
 */
void usbnet_skb_return (struct usbnet *dev, struct sk_buff *skb)
{
	struct pcpu_sw_netstats *stats64 = this_cpu_ptr(dev->net->tstats);
	unsigned long flags;
	int	status;

	if (test_bit(EVENT_RX_PAUSED, &dev->flags)) {
		skb_queue_tail(&dev->rxq_pause, skb);
		return;
	}

	/* only update if unset to allow minidriver rx_fixup override */
	if (skb->protocol == 0)
		skb->protocol = eth_type_trans (skb, dev->net);

	flags = u64_stats_update_begin_irqsave(&stats64->syncp);
	u64_stats_inc(&stats64->rx_packets);
	u64_stats_add(&stats64->rx_bytes, skb->len);
	u64_stats_update_end_irqrestore(&stats64->syncp, flags);

	netif_dbg(dev, rx_status, dev->net, "< rx, len %zu, type 0x%x\n",
		  skb->len + sizeof (struct ethhdr), skb->protocol);
	memset (skb->cb, 0, sizeof (struct skb_data));

	if (skb_defer_rx_timestamp(skb))
		return;

	status = netif_rx (skb);
	if (status != NET_RX_SUCCESS)
		netif_dbg(dev, rx_err, dev->net,
			  "netif_rx status %d\n", status);
}
EXPORT_SYMBOL_GPL(usbnet_skb_return);

/* must be called if hard_mtu or rx_urb_size changed */
void usbnet_update_max_qlen(struct usbnet *dev)
{
	enum usb_device_speed speed = dev->udev->speed;

	if (!dev->rx_urb_size || !dev->hard_mtu)
		goto insanity;
	switch (speed) {
	case USB_SPEED_HIGH:
		dev->rx_qlen = MAX_QUEUE_MEMORY / dev->rx_urb_size;
		dev->tx_qlen = MAX_QUEUE_MEMORY / dev->hard_mtu;
		break;
	case USB_SPEED_SUPER:
	case USB_SPEED_SUPER_PLUS:
		/*
		 * Not take default 5ms qlen for super speed HC to
		 * save memory, and iperf tests show 2.5ms qlen can
		 * work well
		 */
		dev->rx_qlen = 5 * MAX_QUEUE_MEMORY / dev->rx_urb_size;
		dev->tx_qlen = 5 * MAX_QUEUE_MEMORY / dev->hard_mtu;
		break;
	default:
insanity:
		dev->rx_qlen = dev->tx_qlen = 4;
	}
}
EXPORT_SYMBOL_GPL(usbnet_update_max_qlen);


/*-------------------------------------------------------------------------
 *
 * Network Device Driver (peer link to "Host Device", from USB host)
 *
 *-------------------------------------------------------------------------*/

int usbnet_change_mtu (struct net_device *net, int new_mtu)
{
	struct usbnet	*dev = netdev_priv(net);
	int		ll_mtu = new_mtu + net->hard_header_len;
	int		old_hard_mtu = dev->hard_mtu;
	int		old_rx_urb_size = dev->rx_urb_size;

	// no second zero-length packet read wanted after mtu-sized packets
	if ((ll_mtu % dev->maxpacket) == 0)
		return -EDOM;
	net->mtu = new_mtu;

	dev->hard_mtu = net->mtu + net->hard_header_len;
	if (dev->rx_urb_size == old_hard_mtu) {
		dev->rx_urb_size = dev->hard_mtu;
		if (dev->rx_urb_size > old_rx_urb_size) {
			usbnet_pause_rx(dev);
			usbnet_unlink_rx_urbs(dev);
			usbnet_resume_rx(dev);
		}
	}

	/* max qlen depend on hard_mtu and rx_urb_size */
	usbnet_update_max_qlen(dev);

	return 0;
}
EXPORT_SYMBOL_GPL(usbnet_change_mtu);

/* The caller must hold list->lock */
static void __usbnet_queue_skb(struct sk_buff_head *list,
			struct sk_buff *newsk, enum skb_state state)
{
	struct skb_data *entry = (struct skb_data *) newsk->cb;

	__skb_queue_tail(list, newsk);
	entry->state = state;
}

/*-------------------------------------------------------------------------*/

/* some LK 2.4 HCDs oopsed if we freed or resubmitted urbs from
 * completion callbacks.  2.5 should have fixed those bugs...
 */

static enum skb_state defer_bh(struct usbnet *dev, struct sk_buff *skb,
		struct sk_buff_head *list, enum skb_state state)
{
	unsigned long		flags;
	enum skb_state 		old_state;
	struct skb_data *entry = (struct skb_data *) skb->cb;

	spin_lock_irqsave(&list->lock, flags);
	old_state = entry->state;
	entry->state = state;
	__skb_unlink(skb, list);

	/* defer_bh() is never called with list == &dev->done.
	 * spin_lock_nested() tells lockdep that it is OK to take
	 * dev->done.lock here with list->lock held.
	 */
	spin_lock_nested(&dev->done.lock, SINGLE_DEPTH_NESTING);

	__skb_queue_tail(&dev->done, skb);
	if (dev->done.qlen == 1)
		tasklet_schedule(&dev->bh);
	spin_unlock(&dev->done.lock);
	spin_unlock_irqrestore(&list->lock, flags);
	return old_state;
}

/* some work can't be done in tasklets, so we use keventd
 *
 * NOTE:  annoying asymmetry:  if it's active, schedule_work() fails,
 * but tasklet_schedule() doesn't.  hope the failure is rare.
 */
void usbnet_defer_kevent (struct usbnet *dev, int work)
{
	set_bit (work, &dev->flags);
	if (!schedule_work (&dev->kevent))
		netdev_dbg(dev->net, "kevent %s may have been dropped\n", usbnet_event_names[work]);
	else
		netdev_dbg(dev->net, "kevent %s scheduled\n", usbnet_event_names[work]);
}
EXPORT_SYMBOL_GPL(usbnet_defer_kevent);

/*-------------------------------------------------------------------------*/

static void rx_complete (struct urb *urb);

static int rx_submit (struct usbnet *dev, struct urb *urb, gfp_t flags)
{
	struct sk_buff		*skb;
	struct skb_data		*entry;
	int			retval = 0;
	unsigned long		lockflags;
	size_t			size = dev->rx_urb_size;

	/* prevent rx skb allocation when error ratio is high */
	if (test_bit(EVENT_RX_KILL, &dev->flags)) {
		usb_free_urb(urb);
		return -ENOLINK;
	}

	if (test_bit(EVENT_NO_IP_ALIGN, &dev->flags))
		skb = __netdev_alloc_skb(dev->net, size, flags);
	else
		skb = __netdev_alloc_skb_ip_align(dev->net, size, flags);
	if (!skb) {
		netif_dbg(dev, rx_err, dev->net, "no rx skb\n");
		usbnet_defer_kevent (dev, EVENT_RX_MEMORY);
		usb_free_urb (urb);
		return -ENOMEM;
	}

	entry = (struct skb_data *) skb->cb;
	entry->urb = urb;
	entry->dev = dev;
	entry->length = 0;

	usb_fill_bulk_urb (urb, dev->udev, dev->in,
		skb->data, size, rx_complete, skb);

	spin_lock_irqsave (&dev->rxq.lock, lockflags);

	if (netif_running (dev->net) &&
	    netif_device_present (dev->net) &&
	    test_bit(EVENT_DEV_OPEN, &dev->flags) &&
	    !test_bit (EVENT_RX_HALT, &dev->flags) &&
	    !test_bit (EVENT_DEV_ASLEEP, &dev->flags)) {
		switch (retval = usb_submit_urb (urb, GFP_ATOMIC)) {
		case -EPIPE:
			usbnet_defer_kevent (dev, EVENT_RX_HALT);
			break;
		case -ENOMEM:
			usbnet_defer_kevent (dev, EVENT_RX_MEMORY);
			break;
		case -ENODEV:
			netif_dbg(dev, ifdown, dev->net, "device gone\n");
			netif_device_detach (dev->net);
			break;
		case -EHOSTUNREACH:
			retval = -ENOLINK;
			break;
		default:
			netif_dbg(dev, rx_err, dev->net,
				  "rx submit, %d\n", retval);
			tasklet_schedule (&dev->bh);
			break;
		case 0:
			__usbnet_queue_skb(&dev->rxq, skb, rx_start);
		}
	} else {
		netif_dbg(dev, ifdown, dev->net, "rx: stopped\n");
		retval = -ENOLINK;
	}
	spin_unlock_irqrestore (&dev->rxq.lock, lockflags);
	if (retval) {
		dev_kfree_skb_any (skb);
		usb_free_urb (urb);
	}
	return retval;
}


/*-------------------------------------------------------------------------*/

static inline void rx_process (struct usbnet *dev, struct sk_buff *skb)
{
	if (dev->driver_info->rx_fixup &&
	    !dev->driver_info->rx_fixup (dev, skb)) {
		/* With RX_ASSEMBLE, rx_fixup() must update counters */
		if (!(dev->driver_info->flags & FLAG_RX_ASSEMBLE))
			dev->net->stats.rx_errors++;
		goto done;
	}
	// else network stack removes extra byte if we forced a short packet

	/* all data was already cloned from skb inside the driver */
	if (dev->driver_info->flags & FLAG_MULTI_PACKET)
		goto done;

	if (skb->len < ETH_HLEN) {
		dev->net->stats.rx_errors++;
		dev->net->stats.rx_length_errors++;
		netif_dbg(dev, rx_err, dev->net, "rx length %d\n", skb->len);
	} else {
		usbnet_skb_return(dev, skb);
		return;
	}

done:
	skb_queue_tail(&dev->done, skb);
}

/*-------------------------------------------------------------------------*/

static void rx_complete (struct urb *urb)
{
	struct sk_buff		*skb = (struct sk_buff *) urb->context;
	struct skb_data		*entry = (struct skb_data *) skb->cb;
	struct usbnet		*dev = entry->dev;
	int			urb_status = urb->status;
	enum skb_state		state;

	skb_put (skb, urb->actual_length);
	state = rx_done;
	entry->urb = NULL;

	switch (urb_status) {
	/* success */
	case 0:
		break;

	/* stalls need manual reset. this is rare ... except that
	 * when going through USB 2.0 TTs, unplug appears this way.
	 * we avoid the highspeed version of the ETIMEDOUT/EILSEQ
	 * storm, recovering as needed.
	 */
	case -EPIPE:
		dev->net->stats.rx_errors++;
		usbnet_defer_kevent (dev, EVENT_RX_HALT);
		fallthrough;

	/* software-driven interface shutdown */
	case -ECONNRESET:		/* async unlink */
	case -ESHUTDOWN:		/* hardware gone */
		netif_dbg(dev, ifdown, dev->net,
			  "rx shutdown, code %d\n", urb_status);
		goto block;

	/* we get controller i/o faults during hub_wq disconnect() delays.
	 * throttle down resubmits, to avoid log floods; just temporarily,
	 * so we still recover when the fault isn't a hub_wq delay.
	 */
	case -EPROTO:
	case -ETIME:
	case -EILSEQ:
		dev->net->stats.rx_errors++;
		if (!timer_pending (&dev->delay)) {
			mod_timer (&dev->delay, jiffies + THROTTLE_JIFFIES);
			netif_dbg(dev, link, dev->net,
				  "rx throttle %d\n", urb_status);
		}
block:
		state = rx_cleanup;
		entry->urb = urb;
		urb = NULL;
		break;

	/* data overrun ... flush fifo? */
	case -EOVERFLOW:
		dev->net->stats.rx_over_errors++;
		fallthrough;

	default:
		state = rx_cleanup;
		dev->net->stats.rx_errors++;
		netif_dbg(dev, rx_err, dev->net, "rx status %d\n", urb_status);
		break;
	}

	/* stop rx if packet error rate is high */
	if (++dev->pkt_cnt > 30) {
		dev->pkt_cnt = 0;
		dev->pkt_err = 0;
	} else {
		if (state == rx_cleanup)
			dev->pkt_err++;
		if (dev->pkt_err > 20)
			set_bit(EVENT_RX_KILL, &dev->flags);
	}

	state = defer_bh(dev, skb, &dev->rxq, state);

	if (urb) {
		if (netif_running (dev->net) &&
		    !test_bit (EVENT_RX_HALT, &dev->flags) &&
		    state != unlink_start) {
			rx_submit (dev, urb, GFP_ATOMIC);
			usb_mark_last_busy(dev->udev);
			return;
		}
		usb_free_urb (urb);
	}
	netif_dbg(dev, rx_err, dev->net, "no read resubmitted\n");
}

/*-------------------------------------------------------------------------*/
void usbnet_pause_rx(struct usbnet *dev)
{
	set_bit(EVENT_RX_PAUSED, &dev->flags);

	netif_dbg(dev, rx_status, dev->net, "paused rx queue enabled\n");
}
EXPORT_SYMBOL_GPL(usbnet_pause_rx);

void usbnet_resume_rx(struct usbnet *dev)
{
	struct sk_buff *skb;
	int num = 0;

	clear_bit(EVENT_RX_PAUSED, &dev->flags);

	while ((skb = skb_dequeue(&dev->rxq_pause)) != NULL) {
		usbnet_skb_return(dev, skb);
		num++;
	}

	tasklet_schedule(&dev->bh);

	netif_dbg(dev, rx_status, dev->net,
		  "paused rx queue disabled, %d skbs requeued\n", num);
}
EXPORT_SYMBOL_GPL(usbnet_resume_rx);

void usbnet_purge_paused_rxq(struct usbnet *dev)
{
	skb_queue_purge(&dev->rxq_pause);
}
EXPORT_SYMBOL_GPL(usbnet_purge_paused_rxq);

/*-------------------------------------------------------------------------*/

// unlink pending rx/tx; completion handlers do all other cleanup

static int unlink_urbs (struct usbnet *dev, struct sk_buff_head *q)
{
	unsigned long		flags;
	struct sk_buff		*skb;
	int			count = 0;

	spin_lock_irqsave (&q->lock, flags);
	while (!skb_queue_empty(q)) {
		struct skb_data		*entry;
		struct urb		*urb;
		int			retval;

		skb_queue_walk(q, skb) {
			entry = (struct skb_data *) skb->cb;
			if (entry->state != unlink_start)
				goto found;
		}
		break;
found:
		entry->state = unlink_start;
		urb = entry->urb;

		/*
		 * Get reference count of the URB to avoid it to be
		 * freed during usb_unlink_urb, which may trigger
		 * use-after-free problem inside usb_unlink_urb since
		 * usb_unlink_urb is always racing with .complete
		 * handler(include defer_bh).
		 */
		usb_get_urb(urb);
		spin_unlock_irqrestore(&q->lock, flags);
		// during some PM-driven resume scenarios,
		// these (async) unlinks complete immediately
		retval = usb_unlink_urb (urb);
		if (retval != -EINPROGRESS && retval != 0)
			netdev_dbg(dev->net, "unlink urb err, %d\n", retval);
		else
			count++;
		usb_put_urb(urb);
		spin_lock_irqsave(&q->lock, flags);
	}
	spin_unlock_irqrestore (&q->lock, flags);
	return count;
}

// Flush all pending rx urbs
// minidrivers may need to do this when the MTU changes

void usbnet_unlink_rx_urbs(struct usbnet *dev)
{
	if (netif_running(dev->net)) {
		(void) unlink_urbs (dev, &dev->rxq);
		tasklet_schedule(&dev->bh);
	}
}
EXPORT_SYMBOL_GPL(usbnet_unlink_rx_urbs);

/*-------------------------------------------------------------------------*/

static void wait_skb_queue_empty(struct sk_buff_head *q)
{
	unsigned long flags;

	spin_lock_irqsave(&q->lock, flags);
	while (!skb_queue_empty(q)) {
		spin_unlock_irqrestore(&q->lock, flags);
		schedule_timeout(msecs_to_jiffies(UNLINK_TIMEOUT_MS));
		set_current_state(TASK_UNINTERRUPTIBLE);
		spin_lock_irqsave(&q->lock, flags);
	}
	spin_unlock_irqrestore(&q->lock, flags);
}

// precondition: never called in_interrupt
static void usbnet_terminate_urbs(struct usbnet *dev)
{
	DECLARE_WAITQUEUE(wait, current);
	int temp;

	/* ensure there are no more active urbs */
	add_wait_queue(&dev->wait, &wait);
	set_current_state(TASK_UNINTERRUPTIBLE);
	temp = unlink_urbs(dev, &dev->txq) +
		unlink_urbs(dev, &dev->rxq);

	/* maybe wait for deletions to finish. */
	wait_skb_queue_empty(&dev->rxq);
	wait_skb_queue_empty(&dev->txq);
	wait_skb_queue_empty(&dev->done);
	netif_dbg(dev, ifdown, dev->net,
		  "waited for %d urb completions\n", temp);
	set_current_state(TASK_RUNNING);
	remove_wait_queue(&dev->wait, &wait);
}

int usbnet_stop (struct net_device *net)
{
	struct usbnet		*dev = netdev_priv(net);
	const struct driver_info *info = dev->driver_info;
	int			retval, pm, mpn;

	clear_bit(EVENT_DEV_OPEN, &dev->flags);
	netif_stop_queue (net);

	netif_info(dev, ifdown, dev->net,
		   "stop stats: rx/tx %lu/%lu, errs %lu/%lu\n",
		   net->stats.rx_packets, net->stats.tx_packets,
		   net->stats.rx_errors, net->stats.tx_errors);

	/* to not race resume */
	pm = usb_autopm_get_interface(dev->intf);
	/* allow minidriver to stop correctly (wireless devices to turn off
	 * radio etc) */
	if (info->stop) {
		retval = info->stop(dev);
		if (retval < 0)
			netif_info(dev, ifdown, dev->net,
				   "stop fail (%d) usbnet usb-%s-%s, %s\n",
				   retval,
				   dev->udev->bus->bus_name, dev->udev->devpath,
				   info->description);
	}

	if (!(info->flags & FLAG_AVOID_UNLINK_URBS))
		usbnet_terminate_urbs(dev);

	usbnet_status_stop(dev);

	usbnet_purge_paused_rxq(dev);

	mpn = !test_and_clear_bit(EVENT_NO_RUNTIME_PM, &dev->flags);

	/* deferred work (timer, softirq, task) must also stop */
	dev->flags = 0;
	del_timer_sync (&dev->delay);
	tasklet_kill (&dev->bh);
	cancel_work_sync(&dev->kevent);
	if (!pm)
		usb_autopm_put_interface(dev->intf);

	if (info->manage_power && mpn)
		info->manage_power(dev, 0);
	else
		usb_autopm_put_interface(dev->intf);

	return 0;
}
EXPORT_SYMBOL_GPL(usbnet_stop);

/*-------------------------------------------------------------------------*/

// posts reads, and enables write queuing

// precondition: never called in_interrupt

int usbnet_open (struct net_device *net)
{
	struct usbnet		*dev = netdev_priv(net);
	int			retval;
	const struct driver_info *info = dev->driver_info;

	if ((retval = usb_autopm_get_interface(dev->intf)) < 0) {
		netif_info(dev, ifup, dev->net,
			   "resumption fail (%d) usbnet usb-%s-%s, %s\n",
			   retval,
			   dev->udev->bus->bus_name,
			   dev->udev->devpath,
			   info->description);
		goto done_nopm;
	}

	// put into "known safe" state
	if (info->reset && (retval = info->reset (dev)) < 0) {
		netif_info(dev, ifup, dev->net,
			   "open reset fail (%d) usbnet usb-%s-%s, %s\n",
			   retval,
			   dev->udev->bus->bus_name,
			   dev->udev->devpath,
			   info->description);
		goto done;
	}

	/* hard_mtu or rx_urb_size may change in reset() */
	usbnet_update_max_qlen(dev);

	// insist peer be connected
	if (info->check_connect && (retval = info->check_connect (dev)) < 0) {
		netif_err(dev, ifup, dev->net, "can't open; %d\n", retval);
		goto done;
	}

	/* start any status interrupt transfer */
	if (dev->interrupt) {
		retval = usbnet_status_start(dev, GFP_KERNEL);
		if (retval < 0) {
			netif_err(dev, ifup, dev->net,
				  "intr submit %d\n", retval);
			goto done;
		}
	}

	set_bit(EVENT_DEV_OPEN, &dev->flags);
	netif_start_queue (net);
	netif_info(dev, ifup, dev->net,
		   "open: enable queueing (rx %d, tx %d) mtu %d %s framing\n",
		   (int)RX_QLEN(dev), (int)TX_QLEN(dev),
		   dev->net->mtu,
		   (dev->driver_info->flags & FLAG_FRAMING_NC) ? "NetChip" :
		   (dev->driver_info->flags & FLAG_FRAMING_GL) ? "GeneSys" :
		   (dev->driver_info->flags & FLAG_FRAMING_Z) ? "Zaurus" :
		   (dev->driver_info->flags & FLAG_FRAMING_RN) ? "RNDIS" :
		   (dev->driver_info->flags & FLAG_FRAMING_AX) ? "ASIX" :
		   "simple");

	/* reset rx error state */
	dev->pkt_cnt = 0;
	dev->pkt_err = 0;
	clear_bit(EVENT_RX_KILL, &dev->flags);

	// delay posting reads until we're fully open
	tasklet_schedule (&dev->bh);
	if (info->manage_power) {
		retval = info->manage_power(dev, 1);
		if (retval < 0) {
			retval = 0;
			set_bit(EVENT_NO_RUNTIME_PM, &dev->flags);
		} else {
			usb_autopm_put_interface(dev->intf);
		}
	}
	return retval;
done:
	usb_autopm_put_interface(dev->intf);
done_nopm:
	return retval;
}
EXPORT_SYMBOL_GPL(usbnet_open);

/*-------------------------------------------------------------------------*/

/* ethtool methods; minidrivers may need to add some more, but
 * they'll probably want to use this base set.
 */

/* These methods are written on the assumption that the device
 * uses MII
 */
int usbnet_get_link_ksettings_mii(struct net_device *net,
			      struct ethtool_link_ksettings *cmd)
{
	struct usbnet *dev = netdev_priv(net);

	if (!dev->mii.mdio_read)
		return -EOPNOTSUPP;

	mii_ethtool_get_link_ksettings(&dev->mii, cmd);

	return 0;
}
EXPORT_SYMBOL_GPL(usbnet_get_link_ksettings_mii);

int usbnet_get_link_ksettings_internal(struct net_device *net,
					struct ethtool_link_ksettings *cmd)
{
	struct usbnet *dev = netdev_priv(net);

	/* the assumption that speed is equal on tx and rx
	 * is deeply engrained into the networking layer.
	 * For wireless stuff it is not true.
	 * We assume that rx_speed matters more.
	 */
	if (dev->rx_speed != SPEED_UNSET)
		cmd->base.speed = dev->rx_speed / 1000000;
	else if (dev->tx_speed != SPEED_UNSET)
		cmd->base.speed = dev->tx_speed / 1000000;
	else
		cmd->base.speed = SPEED_UNKNOWN;

	return 0;
}
EXPORT_SYMBOL_GPL(usbnet_get_link_ksettings_internal);

int usbnet_set_link_ksettings_mii(struct net_device *net,
			      const struct ethtool_link_ksettings *cmd)
{
	struct usbnet *dev = netdev_priv(net);
	int retval;

	if (!dev->mii.mdio_write)
		return -EOPNOTSUPP;

	retval = mii_ethtool_set_link_ksettings(&dev->mii, cmd);

	/* link speed/duplex might have changed */
	if (dev->driver_info->link_reset)
		dev->driver_info->link_reset(dev);

	/* hard_mtu or rx_urb_size may change in link_reset() */
	usbnet_update_max_qlen(dev);

	return retval;
}
EXPORT_SYMBOL_GPL(usbnet_set_link_ksettings_mii);

u32 usbnet_get_link (struct net_device *net)
{
	struct usbnet *dev = netdev_priv(net);

	/* If a check_connect is defined, return its result */
	if (dev->driver_info->check_connect)
		return dev->driver_info->check_connect (dev) == 0;

	/* if the device has mii operations, use those */
	if (dev->mii.mdio_read)
		return mii_link_ok(&dev->mii);

	/* Otherwise, dtrt for drivers calling netif_carrier_{on,off} */
	return ethtool_op_get_link(net);
}
EXPORT_SYMBOL_GPL(usbnet_get_link);

int usbnet_nway_reset(struct net_device *net)
{
	struct usbnet *dev = netdev_priv(net);

	if (!dev->mii.mdio_write)
		return -EOPNOTSUPP;

	return mii_nway_restart(&dev->mii);
}
EXPORT_SYMBOL_GPL(usbnet_nway_reset);

void usbnet_get_drvinfo (struct net_device *net, struct ethtool_drvinfo *info)
{
	struct usbnet *dev = netdev_priv(net);

	strscpy(info->driver, dev->driver_name, sizeof(info->driver));
	strscpy(info->fw_version, dev->driver_info->description,
		sizeof(info->fw_version));
	usb_make_path (dev->udev, info->bus_info, sizeof info->bus_info);
}
EXPORT_SYMBOL_GPL(usbnet_get_drvinfo);

u32 usbnet_get_msglevel (struct net_device *net)
{
	struct usbnet *dev = netdev_priv(net);

	return dev->msg_enable;
}
EXPORT_SYMBOL_GPL(usbnet_get_msglevel);

void usbnet_set_msglevel (struct net_device *net, u32 level)
{
	struct usbnet *dev = netdev_priv(net);

	dev->msg_enable = level;
}
EXPORT_SYMBOL_GPL(usbnet_set_msglevel);

/* drivers may override default ethtool_ops in their bind() routine */
static const struct ethtool_ops usbnet_ethtool_ops = {
	.get_link		= usbnet_get_link,
	.nway_reset		= usbnet_nway_reset,
	.get_drvinfo		= usbnet_get_drvinfo,
	.get_msglevel		= usbnet_get_msglevel,
	.set_msglevel		= usbnet_set_msglevel,
	.get_ts_info		= ethtool_op_get_ts_info,
	.get_link_ksettings	= usbnet_get_link_ksettings_mii,
	.set_link_ksettings	= usbnet_set_link_ksettings_mii,
};

/*-------------------------------------------------------------------------*/

static void __handle_link_change(struct usbnet *dev)
{
	if (!test_bit(EVENT_DEV_OPEN, &dev->flags))
		return;

	if (!netif_carrier_ok(dev->net)) {
		/* kill URBs for reading packets to save bus bandwidth */
		unlink_urbs(dev, &dev->rxq);

		/*
		 * tx_timeout will unlink URBs for sending packets and
		 * tx queue is stopped by netcore after link becomes off
		 */
	} else {
		/* submitting URBs for reading packets */
		tasklet_schedule(&dev->bh);
	}

	/* hard_mtu or rx_urb_size may change during link change */
	usbnet_update_max_qlen(dev);

	clear_bit(EVENT_LINK_CHANGE, &dev->flags);
}

void usbnet_set_rx_mode(struct net_device *net)
{
	struct usbnet		*dev = netdev_priv(net);

	usbnet_defer_kevent(dev, EVENT_SET_RX_MODE);
}
EXPORT_SYMBOL_GPL(usbnet_set_rx_mode);

static void __handle_set_rx_mode(struct usbnet *dev)
{
	if (dev->driver_info->set_rx_mode)
		(dev->driver_info->set_rx_mode)(dev);

	clear_bit(EVENT_SET_RX_MODE, &dev->flags);
}

/* work that cannot be done in interrupt context uses keventd.
 *
 * NOTE:  with 2.5 we could do more of this using completion callbacks,
 * especially now that control transfers can be queued.
 */
static void
usbnet_deferred_kevent (struct work_struct *work)
{
	struct usbnet		*dev =
		container_of(work, struct usbnet, kevent);
	int			status;

	/* usb_clear_halt() needs a thread context */
	if (test_bit (EVENT_TX_HALT, &dev->flags)) {
		unlink_urbs (dev, &dev->txq);
		status = usb_autopm_get_interface(dev->intf);
		if (status < 0)
			goto fail_pipe;
		status = usb_clear_halt (dev->udev, dev->out);
		usb_autopm_put_interface(dev->intf);
		if (status < 0 &&
		    status != -EPIPE &&
		    status != -ESHUTDOWN) {
			if (netif_msg_tx_err (dev))
fail_pipe:
				netdev_err(dev->net, "can't clear tx halt, status %d\n",
					   status);
		} else {
			clear_bit (EVENT_TX_HALT, &dev->flags);
			if (status != -ESHUTDOWN)
				netif_wake_queue (dev->net);
		}
	}
	if (test_bit (EVENT_RX_HALT, &dev->flags)) {
		unlink_urbs (dev, &dev->rxq);
		status = usb_autopm_get_interface(dev->intf);
		if (status < 0)
			goto fail_halt;
		status = usb_clear_halt (dev->udev, dev->in);
		usb_autopm_put_interface(dev->intf);
		if (status < 0 &&
		    status != -EPIPE &&
		    status != -ESHUTDOWN) {
			if (netif_msg_rx_err (dev))
fail_halt:
				netdev_err(dev->net, "can't clear rx halt, status %d\n",
					   status);
		} else {
			clear_bit (EVENT_RX_HALT, &dev->flags);
			tasklet_schedule (&dev->bh);
		}
	}

	/* tasklet could resubmit itself forever if memory is tight */
	if (test_bit (EVENT_RX_MEMORY, &dev->flags)) {
		struct urb	*urb = NULL;
		int resched = 1;

		if (netif_running (dev->net))
			urb = usb_alloc_urb (0, GFP_KERNEL);
		else
			clear_bit (EVENT_RX_MEMORY, &dev->flags);
		if (urb != NULL) {
			clear_bit (EVENT_RX_MEMORY, &dev->flags);
			status = usb_autopm_get_interface(dev->intf);
			if (status < 0) {
				usb_free_urb(urb);
				goto fail_lowmem;
			}
			if (rx_submit (dev, urb, GFP_KERNEL) == -ENOLINK)
				resched = 0;
			usb_autopm_put_interface(dev->intf);
fail_lowmem:
			if (resched)
				tasklet_schedule (&dev->bh);
		}
	}

	if (test_bit (EVENT_LINK_RESET, &dev->flags)) {
		const struct driver_info *info = dev->driver_info;
		int			retval = 0;

		clear_bit (EVENT_LINK_RESET, &dev->flags);
		status = usb_autopm_get_interface(dev->intf);
		if (status < 0)
			goto skip_reset;
		if(info->link_reset && (retval = info->link_reset(dev)) < 0) {
			usb_autopm_put_interface(dev->intf);
skip_reset:
			netdev_info(dev->net, "link reset failed (%d) usbnet usb-%s-%s, %s\n",
				    retval,
				    dev->udev->bus->bus_name,
				    dev->udev->devpath,
				    info->description);
		} else {
			usb_autopm_put_interface(dev->intf);
		}

		/* handle link change from link resetting */
		__handle_link_change(dev);
	}

	if (test_bit (EVENT_LINK_CHANGE, &dev->flags))
		__handle_link_change(dev);

	if (test_bit (EVENT_SET_RX_MODE, &dev->flags))
		__handle_set_rx_mode(dev);


	if (dev->flags)
		netdev_dbg(dev->net, "kevent done, flags = 0x%lx\n", dev->flags);
}

/*-------------------------------------------------------------------------*/

static void tx_complete (struct urb *urb)
{
	struct sk_buff		*skb = (struct sk_buff *) urb->context;
	struct skb_data		*entry = (struct skb_data *) skb->cb;
	struct usbnet		*dev = entry->dev;

	if (urb->status == 0) {
		struct pcpu_sw_netstats *stats64 = this_cpu_ptr(dev->net->tstats);
		unsigned long flags;

		flags = u64_stats_update_begin_irqsave(&stats64->syncp);
		u64_stats_add(&stats64->tx_packets, entry->packets);
		u64_stats_add(&stats64->tx_bytes, entry->length);
		u64_stats_update_end_irqrestore(&stats64->syncp, flags);
	} else {
		dev->net->stats.tx_errors++;

		switch (urb->status) {
		case -EPIPE:
			usbnet_defer_kevent (dev, EVENT_TX_HALT);
			break;

		/* software-driven interface shutdown */
		case -ECONNRESET:		// async unlink
		case -ESHUTDOWN:		// hardware gone
			break;

		/* like rx, tx gets controller i/o faults during hub_wq
		 * delays and so it uses the same throttling mechanism.
		 */
		case -EPROTO:
		case -ETIME:
		case -EILSEQ:
			usb_mark_last_busy(dev->udev);
			if (!timer_pending (&dev->delay)) {
				mod_timer (&dev->delay,
					jiffies + THROTTLE_JIFFIES);
				netif_dbg(dev, link, dev->net,
					  "tx throttle %d\n", urb->status);
			}
			netif_stop_queue (dev->net);
			break;
		default:
			netif_dbg(dev, tx_err, dev->net,
				  "tx err %d\n", entry->urb->status);
			break;
		}
	}

	usb_autopm_put_interface_async(dev->intf);
	(void) defer_bh(dev, skb, &dev->txq, tx_done);
}

/*-------------------------------------------------------------------------*/

void usbnet_tx_timeout (struct net_device *net, unsigned int txqueue)
{
	struct usbnet		*dev = netdev_priv(net);

	unlink_urbs (dev, &dev->txq);
	tasklet_schedule (&dev->bh);
	/* this needs to be handled individually because the generic layer
	 * doesn't know what is sufficient and could not restore private
	 * information if a remedy of an unconditional reset were used.
	 */
	if (dev->driver_info->recover)
		(dev->driver_info->recover)(dev);
}
EXPORT_SYMBOL_GPL(usbnet_tx_timeout);

/*-------------------------------------------------------------------------*/

static int build_dma_sg(const struct sk_buff *skb, struct urb *urb)
{
	unsigned num_sgs, total_len = 0;
	int i, s = 0;

	num_sgs = skb_shinfo(skb)->nr_frags + 1;
	if (num_sgs == 1)
		return 0;

	/* reserve one for zero packet */
	urb->sg = kmalloc_array(num_sgs + 1, sizeof(struct scatterlist),
				GFP_ATOMIC);
	if (!urb->sg)
		return -ENOMEM;

	urb->num_sgs = num_sgs;
	sg_init_table(urb->sg, urb->num_sgs + 1);

	sg_set_buf(&urb->sg[s++], skb->data, skb_headlen(skb));
	total_len += skb_headlen(skb);

	for (i = 0; i < skb_shinfo(skb)->nr_frags; i++) {
		skb_frag_t *f = &skb_shinfo(skb)->frags[i];

		total_len += skb_frag_size(f);
		sg_set_page(&urb->sg[i + s], skb_frag_page(f), skb_frag_size(f),
			    skb_frag_off(f));
	}
	urb->transfer_buffer_length = total_len;

	return 1;
}

netdev_tx_t usbnet_start_xmit (struct sk_buff *skb,
				     struct net_device *net)
{
	struct usbnet		*dev = netdev_priv(net);
	unsigned int			length;
	struct urb		*urb = NULL;
	struct skb_data		*entry;
	const struct driver_info *info = dev->driver_info;
	unsigned long		flags;
	int retval;

	if (skb)
		skb_tx_timestamp(skb);

	// some devices want funky USB-level framing, for
	// win32 driver (usually) and/or hardware quirks
	if (info->tx_fixup) {
		skb = info->tx_fixup (dev, skb, GFP_ATOMIC);
		if (!skb) {
			/* packet collected; minidriver waiting for more */
			if (info->flags & FLAG_MULTI_PACKET)
				goto not_drop;
			netif_dbg(dev, tx_err, dev->net, "can't tx_fixup skb\n");
			goto drop;
		}
	}

	if (!(urb = usb_alloc_urb (0, GFP_ATOMIC))) {
		netif_dbg(dev, tx_err, dev->net, "no urb\n");
		goto drop;
	}

	entry = (struct skb_data *) skb->cb;
	entry->urb = urb;
	entry->dev = dev;

	usb_fill_bulk_urb (urb, dev->udev, dev->out,
			skb->data, skb->len, tx_complete, skb);
	if (dev->can_dma_sg) {
		if (build_dma_sg(skb, urb) < 0)
			goto drop;
	}
	length = urb->transfer_buffer_length;

	/* don't assume the hardware handles USB_ZERO_PACKET
	 * NOTE:  strictly conforming cdc-ether devices should expect
	 * the ZLP here, but ignore the one-byte packet.
	 * NOTE2: CDC NCM specification is different from CDC ECM when
	 * handling ZLP/short packets, so cdc_ncm driver will make short
	 * packet itself if needed.
	 */
	if (length % dev->maxpacket == 0) {
		if (!(info->flags & FLAG_SEND_ZLP)) {
			if (!(info->flags & FLAG_MULTI_PACKET)) {
				length++;
				if (skb_tailroom(skb) && !urb->num_sgs) {
					skb->data[skb->len] = 0;
					__skb_put(skb, 1);
				} else if (urb->num_sgs)
					sg_set_buf(&urb->sg[urb->num_sgs++],
							dev->padding_pkt, 1);
			}
		} else
			urb->transfer_flags |= URB_ZERO_PACKET;
	}
	urb->transfer_buffer_length = length;

	if (info->flags & FLAG_MULTI_PACKET) {
		/* Driver has set number of packets and a length delta.
		 * Calculate the complete length and ensure that it's
		 * positive.
		 */
		entry->length += length;
		if (WARN_ON_ONCE(entry->length <= 0))
			entry->length = length;
	} else {
		usbnet_set_skb_tx_stats(skb, 1, length);
	}

	spin_lock_irqsave(&dev->txq.lock, flags);
	retval = usb_autopm_get_interface_async(dev->intf);
	if (retval < 0) {
		spin_unlock_irqrestore(&dev->txq.lock, flags);
		goto drop;
	}
	if (netif_queue_stopped(net)) {
		usb_autopm_put_interface_async(dev->intf);
		spin_unlock_irqrestore(&dev->txq.lock, flags);
		goto drop;
	}

#ifdef CONFIG_PM
	/* if this triggers the device is still a sleep */
	if (test_bit(EVENT_DEV_ASLEEP, &dev->flags)) {
		/* transmission will be done in resume */
		usb_anchor_urb(urb, &dev->deferred);
		/* no use to process more packets */
		netif_stop_queue(net);
		usb_put_urb(urb);
		spin_unlock_irqrestore(&dev->txq.lock, flags);
		netdev_dbg(dev->net, "Delaying transmission for resumption\n");
		goto deferred;
	}
#endif

	switch ((retval = usb_submit_urb (urb, GFP_ATOMIC))) {
	case -EPIPE:
		netif_stop_queue (net);
		usbnet_defer_kevent (dev, EVENT_TX_HALT);
		usb_autopm_put_interface_async(dev->intf);
		break;
	default:
		usb_autopm_put_interface_async(dev->intf);
		netif_dbg(dev, tx_err, dev->net,
			  "tx: submit urb err %d\n", retval);
		break;
	case 0:
		netif_trans_update(net);
		__usbnet_queue_skb(&dev->txq, skb, tx_start);
		if (dev->txq.qlen >= TX_QLEN (dev))
			netif_stop_queue (net);
	}
	spin_unlock_irqrestore (&dev->txq.lock, flags);

	if (retval) {
		netif_dbg(dev, tx_err, dev->net, "drop, code %d\n", retval);
drop:
		dev->net->stats.tx_dropped++;
not_drop:
		if (skb)
			dev_kfree_skb_any (skb);
		if (urb) {
			kfree(urb->sg);
			usb_free_urb(urb);
		}
	} else
		netif_dbg(dev, tx_queued, dev->net,
			  "> tx, len %u, type 0x%x\n", length, skb->protocol);
#ifdef CONFIG_PM
deferred:
#endif
	return NETDEV_TX_OK;
}
EXPORT_SYMBOL_GPL(usbnet_start_xmit);

static int rx_alloc_submit(struct usbnet *dev, gfp_t flags)
{
	struct urb	*urb;
	int		i;
	int		ret = 0;

	/* don't refill the queue all at once */
	for (i = 0; i < 10 && dev->rxq.qlen < RX_QLEN(dev); i++) {
		urb = usb_alloc_urb(0, flags);
		if (urb != NULL) {
			ret = rx_submit(dev, urb, flags);
			if (ret)
				goto err;
		} else {
			ret = -ENOMEM;
			goto err;
		}
	}
err:
	return ret;
}

/*-------------------------------------------------------------------------*/

// tasklet (work deferred from completions, in_irq) or timer

static void usbnet_bh (struct timer_list *t)
{
	struct usbnet		*dev = from_timer(dev, t, delay);
	struct sk_buff		*skb;
	struct skb_data		*entry;

	while ((skb = skb_dequeue (&dev->done))) {
		entry = (struct skb_data *) skb->cb;
		switch (entry->state) {
		case rx_done:
			entry->state = rx_cleanup;
			rx_process (dev, skb);
			continue;
		case tx_done:
			kfree(entry->urb->sg);
			fallthrough;
		case rx_cleanup:
			usb_free_urb (entry->urb);
			dev_kfree_skb (skb);
			continue;
		default:
			netdev_dbg(dev->net, "bogus skb state %d\n", entry->state);
		}
	}

	/* restart RX again after disabling due to high error rate */
	clear_bit(EVENT_RX_KILL, &dev->flags);

	/* waiting for all pending urbs to complete?
	 * only then can we forgo submitting anew
	 */
	if (waitqueue_active(&dev->wait)) {
		if (dev->txq.qlen + dev->rxq.qlen + dev->done.qlen == 0)
			wake_up_all(&dev->wait);

	// or are we maybe short a few urbs?
	} else if (netif_running (dev->net) &&
		   netif_device_present (dev->net) &&
		   netif_carrier_ok(dev->net) &&
		   !timer_pending(&dev->delay) &&
		   !test_bit(EVENT_RX_PAUSED, &dev->flags) &&
		   !test_bit(EVENT_RX_HALT, &dev->flags)) {
		int	temp = dev->rxq.qlen;

		if (temp < RX_QLEN(dev)) {
			if (rx_alloc_submit(dev, GFP_ATOMIC) == -ENOLINK)
				return;
			if (temp != dev->rxq.qlen)
				netif_dbg(dev, link, dev->net,
					  "rxqlen %d --> %d\n",
					  temp, dev->rxq.qlen);
			if (dev->rxq.qlen < RX_QLEN(dev))
				tasklet_schedule (&dev->bh);
		}
		if (dev->txq.qlen < TX_QLEN (dev))
			netif_wake_queue (dev->net);
	}
}

static void usbnet_bh_tasklet(struct tasklet_struct *t)
{
	struct usbnet *dev = from_tasklet(dev, t, bh);

	usbnet_bh(&dev->delay);
}


/*-------------------------------------------------------------------------
 *
 * USB Device Driver support
 *
 *-------------------------------------------------------------------------*/

// precondition: never called in_interrupt

void usbnet_disconnect (struct usb_interface *intf)
{
	struct usbnet		*dev;
	struct usb_device	*xdev;
	struct net_device	*net;
	struct urb		*urb;

	dev = usb_get_intfdata(intf);
	usb_set_intfdata(intf, NULL);
	if (!dev)
		return;

	xdev = interface_to_usbdev (intf);

	netif_info(dev, probe, dev->net, "unregister '%s' usb-%s-%s, %s\n",
		   intf->dev.driver->name,
		   xdev->bus->bus_name, xdev->devpath,
		   dev->driver_info->description);

	net = dev->net;
	unregister_netdev (net);

	while ((urb = usb_get_from_anchor(&dev->deferred))) {
		dev_kfree_skb(urb->context);
		kfree(urb->sg);
		usb_free_urb(urb);
	}

	if (dev->driver_info->unbind)
		dev->driver_info->unbind(dev, intf);

	usb_kill_urb(dev->interrupt);
	usb_free_urb(dev->interrupt);
	kfree(dev->padding_pkt);

	free_percpu(net->tstats);
	free_netdev(net);
}
EXPORT_SYMBOL_GPL(usbnet_disconnect);

static const struct net_device_ops usbnet_netdev_ops = {
	.ndo_open		= usbnet_open,
	.ndo_stop		= usbnet_stop,
	.ndo_start_xmit		= usbnet_start_xmit,
	.ndo_tx_timeout		= usbnet_tx_timeout,
	.ndo_set_rx_mode	= usbnet_set_rx_mode,
	.ndo_change_mtu		= usbnet_change_mtu,
	.ndo_get_stats64	= dev_get_tstats64,
	.ndo_set_mac_address 	= eth_mac_addr,
	.ndo_validate_addr	= eth_validate_addr,
};

/*-------------------------------------------------------------------------*/

// precondition: never called in_interrupt

static struct device_type wlan_type = {
	.name	= "wlan",
};

static struct device_type wwan_type = {
	.name	= "wwan",
};

int
usbnet_probe (struct usb_interface *udev, const struct usb_device_id *prod)
{
	struct usbnet			*dev;
	struct net_device		*net;
	struct usb_host_interface	*interface;
	const struct driver_info	*info;
	struct usb_device		*xdev;
	int				status;
	const char			*name;
	struct usb_driver 	*driver = to_usb_driver(udev->dev.driver);

	/* usbnet already took usb runtime pm, so have to enable the feature
	 * for usb interface, otherwise usb_autopm_get_interface may return
	 * failure if RUNTIME_PM is enabled.
	 */
	if (!driver->supports_autosuspend) {
		driver->supports_autosuspend = 1;
		pm_runtime_enable(&udev->dev);
	}

	name = udev->dev.driver->name;
	info = (const struct driver_info *) prod->driver_info;
	if (!info) {
		dev_dbg (&udev->dev, "blacklisted by %s\n", name);
		return -ENODEV;
	}
	xdev = interface_to_usbdev (udev);
	interface = udev->cur_altsetting;

	status = -ENOMEM;

	// set up our own records
	net = alloc_etherdev(sizeof(*dev));
	if (!net)
		goto out;

	/* netdev_printk() needs this so do it as early as possible */
	SET_NETDEV_DEV(net, &udev->dev);

	dev = netdev_priv(net);
	dev->udev = xdev;
	dev->intf = udev;
	dev->driver_info = info;
	dev->driver_name = name;
	dev->rx_speed = SPEED_UNSET;
	dev->tx_speed = SPEED_UNSET;

	net->tstats = netdev_alloc_pcpu_stats(struct pcpu_sw_netstats);
	if (!net->tstats)
		goto out0;

	dev->msg_enable = netif_msg_init (msg_level, NETIF_MSG_DRV
				| NETIF_MSG_PROBE | NETIF_MSG_LINK);
	init_waitqueue_head(&dev->wait);
	skb_queue_head_init (&dev->rxq);
	skb_queue_head_init (&dev->txq);
	skb_queue_head_init (&dev->done);
	skb_queue_head_init(&dev->rxq_pause);
	tasklet_setup(&dev->bh, usbnet_bh_tasklet);
	INIT_WORK (&dev->kevent, usbnet_deferred_kevent);
	init_usb_anchor(&dev->deferred);
	timer_setup(&dev->delay, usbnet_bh, 0);
	mutex_init (&dev->phy_mutex);
	mutex_init(&dev->interrupt_mutex);
	dev->interrupt_count = 0;

	dev->net = net;
<<<<<<< HEAD
	strscpy(net->name, "eth%d", sizeof(net->name));
	eth_hw_addr_set(net, node_id);
=======
	strscpy(net->name, "usb%d", sizeof(net->name));
>>>>>>> fcfc7a6d

	/* rx and tx sides can use different message sizes;
	 * bind() should set rx_urb_size in that case.
	 */
	dev->hard_mtu = net->mtu + net->hard_header_len;
	net->min_mtu = 0;
	net->max_mtu = ETH_MAX_MTU;

	net->netdev_ops = &usbnet_netdev_ops;
	net->watchdog_timeo = TX_TIMEOUT_JIFFIES;
	net->ethtool_ops = &usbnet_ethtool_ops;

	// allow device-specific bind/init procedures
	// NOTE net->name still not usable ...
	if (info->bind) {
		status = info->bind (dev, udev);
		if (status < 0)
			goto out1;

		// heuristic:  "usb%d" for links we know are two-host,
		// else "eth%d" when there's reasonable doubt.  userspace
		// can rename the link if it knows better.
		if ((dev->driver_info->flags & FLAG_ETHER) != 0 &&
		    ((dev->driver_info->flags & FLAG_POINTTOPOINT) == 0 ||
		     (net->dev_addr [0] & 0x02) == 0))
			strscpy(net->name, "eth%d", sizeof(net->name));
		/* WLAN devices should always be named "wlan%d" */
		if ((dev->driver_info->flags & FLAG_WLAN) != 0)
			strscpy(net->name, "wlan%d", sizeof(net->name));
		/* WWAN devices should always be named "wwan%d" */
		if ((dev->driver_info->flags & FLAG_WWAN) != 0)
			strscpy(net->name, "wwan%d", sizeof(net->name));

		/* devices that cannot do ARP */
		if ((dev->driver_info->flags & FLAG_NOARP) != 0)
			net->flags |= IFF_NOARP;

		/* maybe the remote can't receive an Ethernet MTU */
		if (net->mtu > (dev->hard_mtu - net->hard_header_len))
			net->mtu = dev->hard_mtu - net->hard_header_len;
	} else if (!info->in || !info->out)
		status = usbnet_get_endpoints (dev, udev);
	else {
		u8 ep_addrs[3] = {
			info->in + USB_DIR_IN, info->out + USB_DIR_OUT, 0
		};

		dev->in = usb_rcvbulkpipe (xdev, info->in);
		dev->out = usb_sndbulkpipe (xdev, info->out);
		if (!(info->flags & FLAG_NO_SETINT))
			status = usb_set_interface (xdev,
				interface->desc.bInterfaceNumber,
				interface->desc.bAlternateSetting);
		else
			status = 0;

		if (status == 0 && !usb_check_bulk_endpoints(udev, ep_addrs))
			status = -EINVAL;
	}
	if (status >= 0 && dev->status)
		status = init_status (dev, udev);
	if (status < 0)
		goto out3;

	if (!dev->rx_urb_size)
		dev->rx_urb_size = dev->hard_mtu;
	dev->maxpacket = usb_maxpacket(dev->udev, dev->out);
	if (dev->maxpacket == 0) {
		/* that is a broken device */
		status = -ENODEV;
		goto out4;
	}

	/* this flags the device for user space */
	if (!is_valid_ether_addr(net->dev_addr))
		eth_hw_addr_random(net);

	if ((dev->driver_info->flags & FLAG_WLAN) != 0)
		SET_NETDEV_DEVTYPE(net, &wlan_type);
	if ((dev->driver_info->flags & FLAG_WWAN) != 0)
		SET_NETDEV_DEVTYPE(net, &wwan_type);

	/* initialize max rx_qlen and tx_qlen */
	usbnet_update_max_qlen(dev);

	if (dev->can_dma_sg && !(info->flags & FLAG_SEND_ZLP) &&
		!(info->flags & FLAG_MULTI_PACKET)) {
		dev->padding_pkt = kzalloc(1, GFP_KERNEL);
		if (!dev->padding_pkt) {
			status = -ENOMEM;
			goto out4;
		}
	}

	status = register_netdev (net);
	if (status)
		goto out5;
	netif_info(dev, probe, dev->net,
		   "register '%s' at usb-%s-%s, %s, %pM\n",
		   udev->dev.driver->name,
		   xdev->bus->bus_name, xdev->devpath,
		   dev->driver_info->description,
		   net->dev_addr);

	// ok, it's ready to go.
	usb_set_intfdata (udev, dev);

	netif_device_attach (net);

	if (dev->driver_info->flags & FLAG_LINK_INTR)
		usbnet_link_change(dev, 0, 0);

	return 0;

out5:
	kfree(dev->padding_pkt);
out4:
	usb_free_urb(dev->interrupt);
out3:
	if (info->unbind)
		info->unbind (dev, udev);
out1:
	/* subdrivers must undo all they did in bind() if they
	 * fail it, but we may fail later and a deferred kevent
	 * may trigger an error resubmitting itself and, worse,
	 * schedule a timer. So we kill it all just in case.
	 */
	cancel_work_sync(&dev->kevent);
	del_timer_sync(&dev->delay);
	free_percpu(net->tstats);
out0:
	free_netdev(net);
out:
	return status;
}
EXPORT_SYMBOL_GPL(usbnet_probe);

/*-------------------------------------------------------------------------*/

/*
 * suspend the whole driver as soon as the first interface is suspended
 * resume only when the last interface is resumed
 */

int usbnet_suspend (struct usb_interface *intf, pm_message_t message)
{
	struct usbnet		*dev = usb_get_intfdata(intf);

	if (!dev->suspend_count++) {
		spin_lock_irq(&dev->txq.lock);
		/* don't autosuspend while transmitting */
		if (dev->txq.qlen && PMSG_IS_AUTO(message)) {
			dev->suspend_count--;
			spin_unlock_irq(&dev->txq.lock);
			return -EBUSY;
		} else {
			set_bit(EVENT_DEV_ASLEEP, &dev->flags);
			spin_unlock_irq(&dev->txq.lock);
		}
		/*
		 * accelerate emptying of the rx and queues, to avoid
		 * having everything error out.
		 */
		netif_device_detach (dev->net);
		usbnet_terminate_urbs(dev);
		__usbnet_status_stop_force(dev);

		/*
		 * reattach so runtime management can use and
		 * wake the device
		 */
		netif_device_attach (dev->net);
	}
	return 0;
}
EXPORT_SYMBOL_GPL(usbnet_suspend);

int usbnet_resume (struct usb_interface *intf)
{
	struct usbnet		*dev = usb_get_intfdata(intf);
	struct sk_buff          *skb;
	struct urb              *res;
	int                     retval;

	if (!--dev->suspend_count) {
		/* resume interrupt URB if it was previously submitted */
		__usbnet_status_start_force(dev, GFP_NOIO);

		spin_lock_irq(&dev->txq.lock);
		while ((res = usb_get_from_anchor(&dev->deferred))) {

			skb = (struct sk_buff *)res->context;
			retval = usb_submit_urb(res, GFP_ATOMIC);
			if (retval < 0) {
				dev_kfree_skb_any(skb);
				kfree(res->sg);
				usb_free_urb(res);
				usb_autopm_put_interface_async(dev->intf);
			} else {
				netif_trans_update(dev->net);
				__skb_queue_tail(&dev->txq, skb);
			}
		}

		smp_mb();
		clear_bit(EVENT_DEV_ASLEEP, &dev->flags);
		spin_unlock_irq(&dev->txq.lock);

		if (test_bit(EVENT_DEV_OPEN, &dev->flags)) {
			/* handle remote wakeup ASAP
			 * we cannot race against stop
			 */
			if (netif_device_present(dev->net) &&
				!timer_pending(&dev->delay) &&
				!test_bit(EVENT_RX_HALT, &dev->flags))
					rx_alloc_submit(dev, GFP_NOIO);

			if (!(dev->txq.qlen >= TX_QLEN(dev)))
				netif_tx_wake_all_queues(dev->net);
			tasklet_schedule (&dev->bh);
		}
	}

	if (test_and_clear_bit(EVENT_DEVICE_REPORT_IDLE, &dev->flags))
		usb_autopm_get_interface_no_resume(intf);

	return 0;
}
EXPORT_SYMBOL_GPL(usbnet_resume);

/*
 * Either a subdriver implements manage_power, then it is assumed to always
 * be ready to be suspended or it reports the readiness to be suspended
 * explicitly
 */
void usbnet_device_suggests_idle(struct usbnet *dev)
{
	if (!test_and_set_bit(EVENT_DEVICE_REPORT_IDLE, &dev->flags)) {
		dev->intf->needs_remote_wakeup = 1;
		usb_autopm_put_interface_async(dev->intf);
	}
}
EXPORT_SYMBOL(usbnet_device_suggests_idle);

/*
 * For devices that can do without special commands
 */
int usbnet_manage_power(struct usbnet *dev, int on)
{
	dev->intf->needs_remote_wakeup = on;
	return 0;
}
EXPORT_SYMBOL(usbnet_manage_power);

void usbnet_link_change(struct usbnet *dev, bool link, bool need_reset)
{
	/* update link after link is reseted */
	if (link && !need_reset)
		netif_carrier_on(dev->net);
	else
		netif_carrier_off(dev->net);

	if (need_reset && link)
		usbnet_defer_kevent(dev, EVENT_LINK_RESET);
	else
		usbnet_defer_kevent(dev, EVENT_LINK_CHANGE);
}
EXPORT_SYMBOL(usbnet_link_change);

/*-------------------------------------------------------------------------*/
static int __usbnet_read_cmd(struct usbnet *dev, u8 cmd, u8 reqtype,
			     u16 value, u16 index, void *data, u16 size)
{
	void *buf = NULL;
	int err = -ENOMEM;

	netdev_dbg(dev->net, "usbnet_read_cmd cmd=0x%02x reqtype=%02x"
		   " value=0x%04x index=0x%04x size=%d\n",
		   cmd, reqtype, value, index, size);

	if (size) {
		buf = kmalloc(size, GFP_NOIO);
		if (!buf)
			goto out;
	}

	err = usb_control_msg(dev->udev, usb_rcvctrlpipe(dev->udev, 0),
			      cmd, reqtype, value, index, buf, size,
			      USB_CTRL_GET_TIMEOUT);
	if (err > 0 && err <= size) {
		if (data)
			memcpy(data, buf, err);
		else
			netdev_dbg(dev->net,
				   "Huh? Data requested but thrown away.\n");
	}
	kfree(buf);
out:
	return err;
}

static int __usbnet_write_cmd(struct usbnet *dev, u8 cmd, u8 reqtype,
			      u16 value, u16 index, const void *data,
			      u16 size)
{
	void *buf = NULL;
	int err = -ENOMEM;

	netdev_dbg(dev->net, "usbnet_write_cmd cmd=0x%02x reqtype=%02x"
		   " value=0x%04x index=0x%04x size=%d\n",
		   cmd, reqtype, value, index, size);

	if (data) {
		buf = kmemdup(data, size, GFP_NOIO);
		if (!buf)
			goto out;
	} else {
        if (size) {
            WARN_ON_ONCE(1);
            err = -EINVAL;
            goto out;
        }
    }

	err = usb_control_msg(dev->udev, usb_sndctrlpipe(dev->udev, 0),
			      cmd, reqtype, value, index, buf, size,
			      USB_CTRL_SET_TIMEOUT);
	kfree(buf);

out:
	return err;
}

/*
 * The function can't be called inside suspend/resume callback,
 * otherwise deadlock will be caused.
 */
int usbnet_read_cmd(struct usbnet *dev, u8 cmd, u8 reqtype,
		    u16 value, u16 index, void *data, u16 size)
{
	int ret;

	if (usb_autopm_get_interface(dev->intf) < 0)
		return -ENODEV;
	ret = __usbnet_read_cmd(dev, cmd, reqtype, value, index,
				data, size);
	usb_autopm_put_interface(dev->intf);
	return ret;
}
EXPORT_SYMBOL_GPL(usbnet_read_cmd);

/*
 * The function can't be called inside suspend/resume callback,
 * otherwise deadlock will be caused.
 */
int usbnet_write_cmd(struct usbnet *dev, u8 cmd, u8 reqtype,
		     u16 value, u16 index, const void *data, u16 size)
{
	int ret;

	if (usb_autopm_get_interface(dev->intf) < 0)
		return -ENODEV;
	ret = __usbnet_write_cmd(dev, cmd, reqtype, value, index,
				 data, size);
	usb_autopm_put_interface(dev->intf);
	return ret;
}
EXPORT_SYMBOL_GPL(usbnet_write_cmd);

/*
 * The function can be called inside suspend/resume callback safely
 * and should only be called by suspend/resume callback generally.
 */
int usbnet_read_cmd_nopm(struct usbnet *dev, u8 cmd, u8 reqtype,
			  u16 value, u16 index, void *data, u16 size)
{
	return __usbnet_read_cmd(dev, cmd, reqtype, value, index,
				 data, size);
}
EXPORT_SYMBOL_GPL(usbnet_read_cmd_nopm);

/*
 * The function can be called inside suspend/resume callback safely
 * and should only be called by suspend/resume callback generally.
 */
int usbnet_write_cmd_nopm(struct usbnet *dev, u8 cmd, u8 reqtype,
			  u16 value, u16 index, const void *data,
			  u16 size)
{
	return __usbnet_write_cmd(dev, cmd, reqtype, value, index,
				  data, size);
}
EXPORT_SYMBOL_GPL(usbnet_write_cmd_nopm);

static void usbnet_async_cmd_cb(struct urb *urb)
{
	struct usb_ctrlrequest *req = (struct usb_ctrlrequest *)urb->context;
	int status = urb->status;

	if (status < 0)
		dev_dbg(&urb->dev->dev, "%s failed with %d",
			__func__, status);

	kfree(req);
	usb_free_urb(urb);
}

/*
 * The caller must make sure that device can't be put into suspend
 * state until the control URB completes.
 */
int usbnet_write_cmd_async(struct usbnet *dev, u8 cmd, u8 reqtype,
			   u16 value, u16 index, const void *data, u16 size)
{
	struct usb_ctrlrequest *req;
	struct urb *urb;
	int err = -ENOMEM;
	void *buf = NULL;

	netdev_dbg(dev->net, "usbnet_write_cmd cmd=0x%02x reqtype=%02x"
		   " value=0x%04x index=0x%04x size=%d\n",
		   cmd, reqtype, value, index, size);

	urb = usb_alloc_urb(0, GFP_ATOMIC);
	if (!urb)
		goto fail;

	if (data) {
		buf = kmemdup(data, size, GFP_ATOMIC);
		if (!buf) {
			netdev_err(dev->net, "Error allocating buffer"
				   " in %s!\n", __func__);
			goto fail_free_urb;
		}
	}

	req = kmalloc(sizeof(struct usb_ctrlrequest), GFP_ATOMIC);
	if (!req)
		goto fail_free_buf;

	req->bRequestType = reqtype;
	req->bRequest = cmd;
	req->wValue = cpu_to_le16(value);
	req->wIndex = cpu_to_le16(index);
	req->wLength = cpu_to_le16(size);

	usb_fill_control_urb(urb, dev->udev,
			     usb_sndctrlpipe(dev->udev, 0),
			     (void *)req, buf, size,
			     usbnet_async_cmd_cb, req);
	urb->transfer_flags |= URB_FREE_BUFFER;

	err = usb_submit_urb(urb, GFP_ATOMIC);
	if (err < 0) {
		netdev_err(dev->net, "Error submitting the control"
			   " message: status=%d\n", err);
		goto fail_free_all;
	}
	return 0;

fail_free_all:
	kfree(req);
fail_free_buf:
	kfree(buf);
	/*
	 * avoid a double free
	 * needed because the flag can be set only
	 * after filling the URB
	 */
	urb->transfer_flags = 0;
fail_free_urb:
	usb_free_urb(urb);
fail:
	return err;

}
EXPORT_SYMBOL_GPL(usbnet_write_cmd_async);
/*-------------------------------------------------------------------------*/

static int __init usbnet_init(void)
{
	/* Compiler should optimize this out. */
	BUILD_BUG_ON(
		sizeof_field(struct sk_buff, cb) < sizeof(struct skb_data));

	return 0;
}
module_init(usbnet_init);

static void __exit usbnet_exit(void)
{
}
module_exit(usbnet_exit);

MODULE_AUTHOR("David Brownell");
MODULE_DESCRIPTION("USB network driver framework");
MODULE_LICENSE("GPL");<|MERGE_RESOLUTION|>--- conflicted
+++ resolved
@@ -1722,12 +1722,7 @@
 	dev->interrupt_count = 0;
 
 	dev->net = net;
-<<<<<<< HEAD
 	strscpy(net->name, "eth%d", sizeof(net->name));
-	eth_hw_addr_set(net, node_id);
-=======
-	strscpy(net->name, "usb%d", sizeof(net->name));
->>>>>>> fcfc7a6d
 
 	/* rx and tx sides can use different message sizes;
 	 * bind() should set rx_urb_size in that case.
