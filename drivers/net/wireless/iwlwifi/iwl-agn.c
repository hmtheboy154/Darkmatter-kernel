/******************************************************************************
 *
 * Copyright(c) 2003 - 2010 Intel Corporation. All rights reserved.
 *
 * Portions of this file are derived from the ipw3945 project, as well
 * as portions of the ieee80211 subsystem header files.
 *
 * This program is free software; you can redistribute it and/or modify it
 * under the terms of version 2 of the GNU General Public License as
 * published by the Free Software Foundation.
 *
 * This program is distributed in the hope that it will be useful, but WITHOUT
 * ANY WARRANTY; without even the implied warranty of MERCHANTABILITY or
 * FITNESS FOR A PARTICULAR PURPOSE.  See the GNU General Public License for
 * more details.
 *
 * You should have received a copy of the GNU General Public License along with
 * this program; if not, write to the Free Software Foundation, Inc.,
 * 51 Franklin Street, Fifth Floor, Boston, MA 02110, USA
 *
 * The full GNU General Public License is included in this distribution in the
 * file called LICENSE.
 *
 * Contact Information:
 *  Intel Linux Wireless <ilw@linux.intel.com>
 * Intel Corporation, 5200 N.E. Elam Young Parkway, Hillsboro, OR 97124-6497
 *
 *****************************************************************************/

#include <linux/kernel.h>
#include <linux/module.h>
#include <linux/init.h>
#include <linux/pci.h>
#include <linux/slab.h>
#include <linux/dma-mapping.h>
#include <linux/delay.h>
#include <linux/sched.h>
#include <linux/skbuff.h>
#include <linux/netdevice.h>
#include <linux/wireless.h>
#include <linux/firmware.h>
#include <linux/etherdevice.h>
#include <linux/if_arp.h>

#include <net/mac80211.h>

#include <asm/div64.h>

#define DRV_NAME        "iwlagn"

#include "iwl-eeprom.h"
#include "iwl-dev.h"
#include "iwl-core.h"
#include "iwl-io.h"
#include "iwl-helpers.h"
#include "iwl-sta.h"
#include "iwl-calib.h"
#include "iwl-agn.h"


/******************************************************************************
 *
 * module boiler plate
 *
 ******************************************************************************/

/*
 * module name, copyright, version, etc.
 */
#define DRV_DESCRIPTION	"Intel(R) Wireless WiFi Link AGN driver for Linux"

#ifdef CONFIG_IWLWIFI_DEBUG
#define VD "d"
#else
#define VD
#endif

#define DRV_VERSION     IWLWIFI_VERSION VD


MODULE_DESCRIPTION(DRV_DESCRIPTION);
MODULE_VERSION(DRV_VERSION);
MODULE_AUTHOR(DRV_COPYRIGHT " " DRV_AUTHOR);
MODULE_LICENSE("GPL");
MODULE_ALIAS("iwl4965");

/**
 * iwl_commit_rxon - commit staging_rxon to hardware
 *
 * The RXON command in staging_rxon is committed to the hardware and
 * the active_rxon structure is updated with the new data.  This
 * function correctly transitions out of the RXON_ASSOC_MSK state if
 * a HW tune is required based on the RXON structure changes.
 */
int iwl_commit_rxon(struct iwl_priv *priv)
{
	/* cast away the const for active_rxon in this function */
	struct iwl_rxon_cmd *active_rxon = (void *)&priv->active_rxon;
	int ret;
	bool new_assoc =
		!!(priv->staging_rxon.filter_flags & RXON_FILTER_ASSOC_MSK);

	if (!iwl_is_alive(priv))
		return -EBUSY;

	/* always get timestamp with Rx frame */
	priv->staging_rxon.flags |= RXON_FLG_TSF2HOST_MSK;

	ret = iwl_check_rxon_cmd(priv);
	if (ret) {
		IWL_ERR(priv, "Invalid RXON configuration.  Not committing.\n");
		return -EINVAL;
	}

	/*
	 * receive commit_rxon request
	 * abort any previous channel switch if still in process
	 */
	if (priv->switch_rxon.switch_in_progress &&
	    (priv->switch_rxon.channel != priv->staging_rxon.channel)) {
		IWL_DEBUG_11H(priv, "abort channel switch on %d\n",
		      le16_to_cpu(priv->switch_rxon.channel));
		priv->switch_rxon.switch_in_progress = false;
	}

	/* If we don't need to send a full RXON, we can use
	 * iwl_rxon_assoc_cmd which is used to reconfigure filter
	 * and other flags for the current radio configuration. */
	if (!iwl_full_rxon_required(priv)) {
		ret = iwl_send_rxon_assoc(priv);
		if (ret) {
			IWL_ERR(priv, "Error setting RXON_ASSOC (%d)\n", ret);
			return ret;
		}

		memcpy(active_rxon, &priv->staging_rxon, sizeof(*active_rxon));
		iwl_print_rx_config_cmd(priv);
		return 0;
	}

	/* If we are currently associated and the new config requires
	 * an RXON_ASSOC and the new config wants the associated mask enabled,
	 * we must clear the associated from the active configuration
	 * before we apply the new config */
	if (iwl_is_associated(priv) && new_assoc) {
		IWL_DEBUG_INFO(priv, "Toggling associated bit on current RXON\n");
		active_rxon->filter_flags &= ~RXON_FILTER_ASSOC_MSK;

		ret = iwl_send_cmd_pdu(priv, REPLY_RXON,
				      sizeof(struct iwl_rxon_cmd),
				      &priv->active_rxon);

		/* If the mask clearing failed then we set
		 * active_rxon back to what it was previously */
		if (ret) {
			active_rxon->filter_flags |= RXON_FILTER_ASSOC_MSK;
			IWL_ERR(priv, "Error clearing ASSOC_MSK (%d)\n", ret);
			return ret;
		}
		iwl_clear_ucode_stations(priv, false);
		iwl_restore_stations(priv);
<<<<<<< HEAD
=======
		ret = iwl_restore_default_wep_keys(priv);
		if (ret) {
			IWL_ERR(priv, "Failed to restore WEP keys (%d)\n", ret);
			return ret;
		}
>>>>>>> a5e944f1
	}

	IWL_DEBUG_INFO(priv, "Sending RXON\n"
		       "* with%s RXON_FILTER_ASSOC_MSK\n"
		       "* channel = %d\n"
		       "* bssid = %pM\n",
		       (new_assoc ? "" : "out"),
		       le16_to_cpu(priv->staging_rxon.channel),
		       priv->staging_rxon.bssid_addr);

	iwl_set_rxon_hwcrypto(priv, !priv->cfg->mod_params->sw_crypto);

	/* Apply the new configuration
	 * RXON unassoc clears the station table in uCode so restoration of
	 * stations is needed after it (the RXON command) completes
	 */
	if (!new_assoc) {
		ret = iwl_send_cmd_pdu(priv, REPLY_RXON,
			      sizeof(struct iwl_rxon_cmd), &priv->staging_rxon);
		if (ret) {
			IWL_ERR(priv, "Error setting new RXON (%d)\n", ret);
			return ret;
		}
<<<<<<< HEAD
		IWL_DEBUG_INFO(priv, "Return from !new_assoc RXON. \n");
		memcpy(active_rxon, &priv->staging_rxon, sizeof(*active_rxon));
		iwl_clear_ucode_stations(priv, false);
		iwl_restore_stations(priv);
=======
		IWL_DEBUG_INFO(priv, "Return from !new_assoc RXON.\n");
		memcpy(active_rxon, &priv->staging_rxon, sizeof(*active_rxon));
		iwl_clear_ucode_stations(priv, false);
		iwl_restore_stations(priv);
		ret = iwl_restore_default_wep_keys(priv);
		if (ret) {
			IWL_ERR(priv, "Failed to restore WEP keys (%d)\n", ret);
			return ret;
		}
>>>>>>> a5e944f1
	}

	priv->start_calib = 0;
	if (new_assoc) {
		/*
		 * allow CTS-to-self if possible for new association.
		 * this is relevant only for 5000 series and up,
		 * but will not damage 4965
		 */
		priv->staging_rxon.flags |= RXON_FLG_SELF_CTS_EN;

		/* Apply the new configuration
		 * RXON assoc doesn't clear the station table in uCode,
		 */
		ret = iwl_send_cmd_pdu(priv, REPLY_RXON,
			      sizeof(struct iwl_rxon_cmd), &priv->staging_rxon);
		if (ret) {
			IWL_ERR(priv, "Error setting new RXON (%d)\n", ret);
			return ret;
		}
		memcpy(active_rxon, &priv->staging_rxon, sizeof(*active_rxon));
	}
	iwl_print_rx_config_cmd(priv);

	iwl_init_sensitivity(priv);

	/* If we issue a new RXON command which required a tune then we must
	 * send a new TXPOWER command or we won't be able to Tx any frames */
	ret = iwl_set_tx_power(priv, priv->tx_power_user_lmt, true);
	if (ret) {
		IWL_ERR(priv, "Error sending TX power (%d)\n", ret);
		return ret;
	}

	return 0;
}

void iwl_update_chain_flags(struct iwl_priv *priv)
{

	if (priv->cfg->ops->hcmd->set_rxon_chain)
		priv->cfg->ops->hcmd->set_rxon_chain(priv);
	iwlcore_commit_rxon(priv);
}

static void iwl_clear_free_frames(struct iwl_priv *priv)
{
	struct list_head *element;

	IWL_DEBUG_INFO(priv, "%d frames on pre-allocated heap on clear.\n",
		       priv->frames_count);

	while (!list_empty(&priv->free_frames)) {
		element = priv->free_frames.next;
		list_del(element);
		kfree(list_entry(element, struct iwl_frame, list));
		priv->frames_count--;
	}

	if (priv->frames_count) {
		IWL_WARN(priv, "%d frames still in use.  Did we lose one?\n",
			    priv->frames_count);
		priv->frames_count = 0;
	}
}

static struct iwl_frame *iwl_get_free_frame(struct iwl_priv *priv)
{
	struct iwl_frame *frame;
	struct list_head *element;
	if (list_empty(&priv->free_frames)) {
		frame = kzalloc(sizeof(*frame), GFP_KERNEL);
		if (!frame) {
			IWL_ERR(priv, "Could not allocate frame!\n");
			return NULL;
		}

		priv->frames_count++;
		return frame;
	}

	element = priv->free_frames.next;
	list_del(element);
	return list_entry(element, struct iwl_frame, list);
}

static void iwl_free_frame(struct iwl_priv *priv, struct iwl_frame *frame)
{
	memset(frame, 0, sizeof(*frame));
	list_add(&frame->list, &priv->free_frames);
}

static u32 iwl_fill_beacon_frame(struct iwl_priv *priv,
					  struct ieee80211_hdr *hdr,
					  int left)
{
	if (!iwl_is_associated(priv) || !priv->ibss_beacon ||
	    ((priv->iw_mode != NL80211_IFTYPE_ADHOC) &&
	     (priv->iw_mode != NL80211_IFTYPE_AP)))
		return 0;

	if (priv->ibss_beacon->len > left)
		return 0;

	memcpy(hdr, priv->ibss_beacon->data, priv->ibss_beacon->len);

	return priv->ibss_beacon->len;
}

/* Parse the beacon frame to find the TIM element and set tim_idx & tim_size */
static void iwl_set_beacon_tim(struct iwl_priv *priv,
		struct iwl_tx_beacon_cmd *tx_beacon_cmd,
		u8 *beacon, u32 frame_size)
{
	u16 tim_idx;
	struct ieee80211_mgmt *mgmt = (struct ieee80211_mgmt *)beacon;

	/*
	 * The index is relative to frame start but we start looking at the
	 * variable-length part of the beacon.
	 */
	tim_idx = mgmt->u.beacon.variable - beacon;

	/* Parse variable-length elements of beacon to find WLAN_EID_TIM */
	while ((tim_idx < (frame_size - 2)) &&
			(beacon[tim_idx] != WLAN_EID_TIM))
		tim_idx += beacon[tim_idx+1] + 2;

	/* If TIM field was found, set variables */
	if ((tim_idx < (frame_size - 1)) && (beacon[tim_idx] == WLAN_EID_TIM)) {
		tx_beacon_cmd->tim_idx = cpu_to_le16(tim_idx);
		tx_beacon_cmd->tim_size = beacon[tim_idx+1];
	} else
		IWL_WARN(priv, "Unable to find TIM Element in beacon\n");
}

static unsigned int iwl_hw_get_beacon_cmd(struct iwl_priv *priv,
				       struct iwl_frame *frame)
{
	struct iwl_tx_beacon_cmd *tx_beacon_cmd;
	u32 frame_size;
	u32 rate_flags;
	u32 rate;
	/*
	 * We have to set up the TX command, the TX Beacon command, and the
	 * beacon contents.
	 */

	/* Initialize memory */
	tx_beacon_cmd = &frame->u.beacon;
	memset(tx_beacon_cmd, 0, sizeof(*tx_beacon_cmd));

	/* Set up TX beacon contents */
	frame_size = iwl_fill_beacon_frame(priv, tx_beacon_cmd->frame,
				sizeof(frame->u) - sizeof(*tx_beacon_cmd));
	if (WARN_ON_ONCE(frame_size > MAX_MPDU_SIZE))
		return 0;

	/* Set up TX command fields */
	tx_beacon_cmd->tx.len = cpu_to_le16((u16)frame_size);
	tx_beacon_cmd->tx.sta_id = priv->hw_params.bcast_sta_id;
	tx_beacon_cmd->tx.stop_time.life_time = TX_CMD_LIFE_TIME_INFINITE;
	tx_beacon_cmd->tx.tx_flags = TX_CMD_FLG_SEQ_CTL_MSK |
		TX_CMD_FLG_TSF_MSK | TX_CMD_FLG_STA_RATE_MSK;

	/* Set up TX beacon command fields */
	iwl_set_beacon_tim(priv, tx_beacon_cmd, (u8 *)tx_beacon_cmd->frame,
			frame_size);

	/* Set up packet rate and flags */
	rate = iwl_rate_get_lowest_plcp(priv);
	priv->mgmt_tx_ant = iwl_toggle_tx_ant(priv, priv->mgmt_tx_ant);
	rate_flags = iwl_ant_idx_to_flags(priv->mgmt_tx_ant);
	if ((rate >= IWL_FIRST_CCK_RATE) && (rate <= IWL_LAST_CCK_RATE))
		rate_flags |= RATE_MCS_CCK_MSK;
	tx_beacon_cmd->tx.rate_n_flags = iwl_hw_set_rate_n_flags(rate,
			rate_flags);

	return sizeof(*tx_beacon_cmd) + frame_size;
}
static int iwl_send_beacon_cmd(struct iwl_priv *priv)
{
	struct iwl_frame *frame;
	unsigned int frame_size;
	int rc;

	frame = iwl_get_free_frame(priv);
	if (!frame) {
		IWL_ERR(priv, "Could not obtain free frame buffer for beacon "
			  "command.\n");
		return -ENOMEM;
	}

	frame_size = iwl_hw_get_beacon_cmd(priv, frame);
	if (!frame_size) {
		IWL_ERR(priv, "Error configuring the beacon command\n");
		iwl_free_frame(priv, frame);
		return -EINVAL;
	}

	rc = iwl_send_cmd_pdu(priv, REPLY_TX_BEACON, frame_size,
			      &frame->u.cmd[0]);

	iwl_free_frame(priv, frame);

	return rc;
}

static inline dma_addr_t iwl_tfd_tb_get_addr(struct iwl_tfd *tfd, u8 idx)
{
	struct iwl_tfd_tb *tb = &tfd->tbs[idx];

	dma_addr_t addr = get_unaligned_le32(&tb->lo);
	if (sizeof(dma_addr_t) > sizeof(u32))
		addr |=
		((dma_addr_t)(le16_to_cpu(tb->hi_n_len) & 0xF) << 16) << 16;

	return addr;
}

static inline u16 iwl_tfd_tb_get_len(struct iwl_tfd *tfd, u8 idx)
{
	struct iwl_tfd_tb *tb = &tfd->tbs[idx];

	return le16_to_cpu(tb->hi_n_len) >> 4;
}

static inline void iwl_tfd_set_tb(struct iwl_tfd *tfd, u8 idx,
				  dma_addr_t addr, u16 len)
{
	struct iwl_tfd_tb *tb = &tfd->tbs[idx];
	u16 hi_n_len = len << 4;

	put_unaligned_le32(addr, &tb->lo);
	if (sizeof(dma_addr_t) > sizeof(u32))
		hi_n_len |= ((addr >> 16) >> 16) & 0xF;

	tb->hi_n_len = cpu_to_le16(hi_n_len);

	tfd->num_tbs = idx + 1;
}

static inline u8 iwl_tfd_get_num_tbs(struct iwl_tfd *tfd)
{
	return tfd->num_tbs & 0x1f;
}

/**
 * iwl_hw_txq_free_tfd - Free all chunks referenced by TFD [txq->q.read_ptr]
 * @priv - driver private data
 * @txq - tx queue
 *
 * Does NOT advance any TFD circular buffer read/write indexes
 * Does NOT free the TFD itself (which is within circular buffer)
 */
void iwl_hw_txq_free_tfd(struct iwl_priv *priv, struct iwl_tx_queue *txq)
{
	struct iwl_tfd *tfd_tmp = (struct iwl_tfd *)txq->tfds;
	struct iwl_tfd *tfd;
	struct pci_dev *dev = priv->pci_dev;
	int index = txq->q.read_ptr;
	int i;
	int num_tbs;

	tfd = &tfd_tmp[index];

	/* Sanity check on number of chunks */
	num_tbs = iwl_tfd_get_num_tbs(tfd);

	if (num_tbs >= IWL_NUM_OF_TBS) {
		IWL_ERR(priv, "Too many chunks: %i\n", num_tbs);
		/* @todo issue fatal error, it is quite serious situation */
		return;
	}

	/* Unmap tx_cmd */
	if (num_tbs)
		pci_unmap_single(dev,
				pci_unmap_addr(&txq->meta[index], mapping),
				pci_unmap_len(&txq->meta[index], len),
				PCI_DMA_BIDIRECTIONAL);

	/* Unmap chunks, if any. */
	for (i = 1; i < num_tbs; i++) {
		pci_unmap_single(dev, iwl_tfd_tb_get_addr(tfd, i),
				iwl_tfd_tb_get_len(tfd, i), PCI_DMA_TODEVICE);

		if (txq->txb) {
			dev_kfree_skb(txq->txb[txq->q.read_ptr].skb[i - 1]);
			txq->txb[txq->q.read_ptr].skb[i - 1] = NULL;
		}
	}
}

int iwl_hw_txq_attach_buf_to_tfd(struct iwl_priv *priv,
				 struct iwl_tx_queue *txq,
				 dma_addr_t addr, u16 len,
				 u8 reset, u8 pad)
{
	struct iwl_queue *q;
	struct iwl_tfd *tfd, *tfd_tmp;
	u32 num_tbs;

	q = &txq->q;
	tfd_tmp = (struct iwl_tfd *)txq->tfds;
	tfd = &tfd_tmp[q->write_ptr];

	if (reset)
		memset(tfd, 0, sizeof(*tfd));

	num_tbs = iwl_tfd_get_num_tbs(tfd);

	/* Each TFD can point to a maximum 20 Tx buffers */
	if (num_tbs >= IWL_NUM_OF_TBS) {
		IWL_ERR(priv, "Error can not send more than %d chunks\n",
			  IWL_NUM_OF_TBS);
		return -EINVAL;
	}

	BUG_ON(addr & ~DMA_BIT_MASK(36));
	if (unlikely(addr & ~IWL_TX_DMA_MASK))
		IWL_ERR(priv, "Unaligned address = %llx\n",
			  (unsigned long long)addr);

	iwl_tfd_set_tb(tfd, num_tbs, addr, len);

	return 0;
}

/*
 * Tell nic where to find circular buffer of Tx Frame Descriptors for
 * given Tx queue, and enable the DMA channel used for that queue.
 *
 * 4965 supports up to 16 Tx queues in DRAM, mapped to up to 8 Tx DMA
 * channels supported in hardware.
 */
int iwl_hw_tx_queue_init(struct iwl_priv *priv,
			 struct iwl_tx_queue *txq)
{
	int txq_id = txq->q.id;

	/* Circular buffer (TFD queue in DRAM) physical base address */
	iwl_write_direct32(priv, FH_MEM_CBBC_QUEUE(txq_id),
			     txq->q.dma_addr >> 8);

	return 0;
}

/******************************************************************************
 *
 * Generic RX handler implementations
 *
 ******************************************************************************/
static void iwl_rx_reply_alive(struct iwl_priv *priv,
				struct iwl_rx_mem_buffer *rxb)
{
	struct iwl_rx_packet *pkt = rxb_addr(rxb);
	struct iwl_alive_resp *palive;
	struct delayed_work *pwork;

	palive = &pkt->u.alive_frame;

	IWL_DEBUG_INFO(priv, "Alive ucode status 0x%08X revision "
		       "0x%01X 0x%01X\n",
		       palive->is_valid, palive->ver_type,
		       palive->ver_subtype);

	if (palive->ver_subtype == INITIALIZE_SUBTYPE) {
		IWL_DEBUG_INFO(priv, "Initialization Alive received.\n");
		memcpy(&priv->card_alive_init,
		       &pkt->u.alive_frame,
		       sizeof(struct iwl_init_alive_resp));
		pwork = &priv->init_alive_start;
	} else {
		IWL_DEBUG_INFO(priv, "Runtime Alive received.\n");
		memcpy(&priv->card_alive, &pkt->u.alive_frame,
		       sizeof(struct iwl_alive_resp));
		pwork = &priv->alive_start;
	}

	/* We delay the ALIVE response by 5ms to
	 * give the HW RF Kill time to activate... */
	if (palive->is_valid == UCODE_VALID_OK)
		queue_delayed_work(priv->workqueue, pwork,
				   msecs_to_jiffies(5));
	else
		IWL_WARN(priv, "uCode did not respond OK.\n");
}

static void iwl_bg_beacon_update(struct work_struct *work)
{
	struct iwl_priv *priv =
		container_of(work, struct iwl_priv, beacon_update);
	struct sk_buff *beacon;

	/* Pull updated AP beacon from mac80211. will fail if not in AP mode */
	beacon = ieee80211_beacon_get(priv->hw, priv->vif);

	if (!beacon) {
		IWL_ERR(priv, "update beacon failed\n");
		return;
	}

	mutex_lock(&priv->mutex);
	/* new beacon skb is allocated every time; dispose previous.*/
	if (priv->ibss_beacon)
		dev_kfree_skb(priv->ibss_beacon);

	priv->ibss_beacon = beacon;
	mutex_unlock(&priv->mutex);

	iwl_send_beacon_cmd(priv);
}

/**
 * iwl_bg_statistics_periodic - Timer callback to queue statistics
 *
 * This callback is provided in order to send a statistics request.
 *
 * This timer function is continually reset to execute within
 * REG_RECALIB_PERIOD seconds since the last STATISTICS_NOTIFICATION
 * was received.  We need to ensure we receive the statistics in order
 * to update the temperature used for calibrating the TXPOWER.
 */
static void iwl_bg_statistics_periodic(unsigned long data)
{
	struct iwl_priv *priv = (struct iwl_priv *)data;

	if (test_bit(STATUS_EXIT_PENDING, &priv->status))
		return;

	/* dont send host command if rf-kill is on */
	if (!iwl_is_ready_rf(priv))
		return;

	iwl_send_statistics_request(priv, CMD_ASYNC, false);
}


static void iwl_print_cont_event_trace(struct iwl_priv *priv, u32 base,
					u32 start_idx, u32 num_events,
					u32 mode)
{
	u32 i;
	u32 ptr;        /* SRAM byte address of log data */
	u32 ev, time, data; /* event log data */
	unsigned long reg_flags;

	if (mode == 0)
		ptr = base + (4 * sizeof(u32)) + (start_idx * 2 * sizeof(u32));
	else
		ptr = base + (4 * sizeof(u32)) + (start_idx * 3 * sizeof(u32));

	/* Make sure device is powered up for SRAM reads */
	spin_lock_irqsave(&priv->reg_lock, reg_flags);
	if (iwl_grab_nic_access(priv)) {
		spin_unlock_irqrestore(&priv->reg_lock, reg_flags);
		return;
	}

	/* Set starting address; reads will auto-increment */
	_iwl_write_direct32(priv, HBUS_TARG_MEM_RADDR, ptr);
	rmb();

	/*
	 * "time" is actually "data" for mode 0 (no timestamp).
	 * place event id # at far right for easier visual parsing.
	 */
	for (i = 0; i < num_events; i++) {
		ev = _iwl_read_direct32(priv, HBUS_TARG_MEM_RDAT);
		time = _iwl_read_direct32(priv, HBUS_TARG_MEM_RDAT);
		if (mode == 0) {
			trace_iwlwifi_dev_ucode_cont_event(priv,
							0, time, ev);
		} else {
			data = _iwl_read_direct32(priv, HBUS_TARG_MEM_RDAT);
			trace_iwlwifi_dev_ucode_cont_event(priv,
						time, data, ev);
		}
	}
	/* Allow device to power down */
	iwl_release_nic_access(priv);
	spin_unlock_irqrestore(&priv->reg_lock, reg_flags);
}

static void iwl_continuous_event_trace(struct iwl_priv *priv)
{
	u32 capacity;   /* event log capacity in # entries */
	u32 base;       /* SRAM byte address of event log header */
	u32 mode;       /* 0 - no timestamp, 1 - timestamp recorded */
	u32 num_wraps;  /* # times uCode wrapped to top of log */
	u32 next_entry; /* index of next entry to be written by uCode */

	if (priv->ucode_type == UCODE_INIT)
		base = le32_to_cpu(priv->card_alive_init.error_event_table_ptr);
	else
		base = le32_to_cpu(priv->card_alive.log_event_table_ptr);
	if (priv->cfg->ops->lib->is_valid_rtc_data_addr(base)) {
		capacity = iwl_read_targ_mem(priv, base);
		num_wraps = iwl_read_targ_mem(priv, base + (2 * sizeof(u32)));
		mode = iwl_read_targ_mem(priv, base + (1 * sizeof(u32)));
		next_entry = iwl_read_targ_mem(priv, base + (3 * sizeof(u32)));
	} else
		return;

	if (num_wraps == priv->event_log.num_wraps) {
		iwl_print_cont_event_trace(priv,
				       base, priv->event_log.next_entry,
				       next_entry - priv->event_log.next_entry,
				       mode);
		priv->event_log.non_wraps_count++;
	} else {
		if ((num_wraps - priv->event_log.num_wraps) > 1)
			priv->event_log.wraps_more_count++;
		else
			priv->event_log.wraps_once_count++;
		trace_iwlwifi_dev_ucode_wrap_event(priv,
				num_wraps - priv->event_log.num_wraps,
				next_entry, priv->event_log.next_entry);
		if (next_entry < priv->event_log.next_entry) {
			iwl_print_cont_event_trace(priv, base,
			       priv->event_log.next_entry,
			       capacity - priv->event_log.next_entry,
			       mode);

			iwl_print_cont_event_trace(priv, base, 0,
				next_entry, mode);
		} else {
			iwl_print_cont_event_trace(priv, base,
			       next_entry, capacity - next_entry,
			       mode);

			iwl_print_cont_event_trace(priv, base, 0,
				next_entry, mode);
		}
	}
	priv->event_log.num_wraps = num_wraps;
	priv->event_log.next_entry = next_entry;
}

/**
 * iwl_bg_ucode_trace - Timer callback to log ucode event
 *
 * The timer is continually set to execute every
 * UCODE_TRACE_PERIOD milliseconds after the last timer expired
 * this function is to perform continuous uCode event logging operation
 * if enabled
 */
static void iwl_bg_ucode_trace(unsigned long data)
{
	struct iwl_priv *priv = (struct iwl_priv *)data;

	if (test_bit(STATUS_EXIT_PENDING, &priv->status))
		return;

	if (priv->event_log.ucode_trace) {
		iwl_continuous_event_trace(priv);
		/* Reschedule the timer to occur in UCODE_TRACE_PERIOD */
		mod_timer(&priv->ucode_trace,
			 jiffies + msecs_to_jiffies(UCODE_TRACE_PERIOD));
	}
}

static void iwl_rx_beacon_notif(struct iwl_priv *priv,
				struct iwl_rx_mem_buffer *rxb)
{
#ifdef CONFIG_IWLWIFI_DEBUG
	struct iwl_rx_packet *pkt = rxb_addr(rxb);
	struct iwl4965_beacon_notif *beacon =
		(struct iwl4965_beacon_notif *)pkt->u.raw;
	u8 rate = iwl_hw_get_rate(beacon->beacon_notify_hdr.rate_n_flags);

	IWL_DEBUG_RX(priv, "beacon status %x retries %d iss %d "
		"tsf %d %d rate %d\n",
		le32_to_cpu(beacon->beacon_notify_hdr.u.status) & TX_STATUS_MSK,
		beacon->beacon_notify_hdr.failure_frame,
		le32_to_cpu(beacon->ibss_mgr_status),
		le32_to_cpu(beacon->high_tsf),
		le32_to_cpu(beacon->low_tsf), rate);
#endif

	if ((priv->iw_mode == NL80211_IFTYPE_AP) &&
	    (!test_bit(STATUS_EXIT_PENDING, &priv->status)))
		queue_work(priv->workqueue, &priv->beacon_update);
}

/* Handle notification from uCode that card's power state is changing
 * due to software, hardware, or critical temperature RFKILL */
static void iwl_rx_card_state_notif(struct iwl_priv *priv,
				    struct iwl_rx_mem_buffer *rxb)
{
	struct iwl_rx_packet *pkt = rxb_addr(rxb);
	u32 flags = le32_to_cpu(pkt->u.card_state_notif.flags);
	unsigned long status = priv->status;

	IWL_DEBUG_RF_KILL(priv, "Card state received: HW:%s SW:%s CT:%s\n",
			  (flags & HW_CARD_DISABLED) ? "Kill" : "On",
			  (flags & SW_CARD_DISABLED) ? "Kill" : "On",
			  (flags & CT_CARD_DISABLED) ?
			  "Reached" : "Not reached");

	if (flags & (SW_CARD_DISABLED | HW_CARD_DISABLED |
		     CT_CARD_DISABLED)) {

		iwl_write32(priv, CSR_UCODE_DRV_GP1_SET,
			    CSR_UCODE_DRV_GP1_BIT_CMD_BLOCKED);

		iwl_write_direct32(priv, HBUS_TARG_MBX_C,
					HBUS_TARG_MBX_C_REG_BIT_CMD_BLOCKED);

		if (!(flags & RXON_CARD_DISABLED)) {
			iwl_write32(priv, CSR_UCODE_DRV_GP1_CLR,
				    CSR_UCODE_DRV_GP1_BIT_CMD_BLOCKED);
			iwl_write_direct32(priv, HBUS_TARG_MBX_C,
					HBUS_TARG_MBX_C_REG_BIT_CMD_BLOCKED);
		}
		if (flags & CT_CARD_DISABLED)
			iwl_tt_enter_ct_kill(priv);
	}
	if (!(flags & CT_CARD_DISABLED))
		iwl_tt_exit_ct_kill(priv);

	if (flags & HW_CARD_DISABLED)
		set_bit(STATUS_RF_KILL_HW, &priv->status);
	else
		clear_bit(STATUS_RF_KILL_HW, &priv->status);


	if (!(flags & RXON_CARD_DISABLED))
		iwl_scan_cancel(priv);

	if ((test_bit(STATUS_RF_KILL_HW, &status) !=
	     test_bit(STATUS_RF_KILL_HW, &priv->status)))
		wiphy_rfkill_set_hw_state(priv->hw->wiphy,
			test_bit(STATUS_RF_KILL_HW, &priv->status));
	else
		wake_up_interruptible(&priv->wait_command_queue);
}

int iwl_set_pwr_src(struct iwl_priv *priv, enum iwl_pwr_src src)
{
	if (src == IWL_PWR_SRC_VAUX) {
		if (pci_pme_capable(priv->pci_dev, PCI_D3cold))
			iwl_set_bits_mask_prph(priv, APMG_PS_CTRL_REG,
					       APMG_PS_CTRL_VAL_PWR_SRC_VAUX,
					       ~APMG_PS_CTRL_MSK_PWR_SRC);
	} else {
		iwl_set_bits_mask_prph(priv, APMG_PS_CTRL_REG,
				       APMG_PS_CTRL_VAL_PWR_SRC_VMAIN,
				       ~APMG_PS_CTRL_MSK_PWR_SRC);
	}

	return 0;
}

/**
 * iwl_setup_rx_handlers - Initialize Rx handler callbacks
 *
 * Setup the RX handlers for each of the reply types sent from the uCode
 * to the host.
 *
 * This function chains into the hardware specific files for them to setup
 * any hardware specific handlers as well.
 */
static void iwl_setup_rx_handlers(struct iwl_priv *priv)
{
	priv->rx_handlers[REPLY_ALIVE] = iwl_rx_reply_alive;
	priv->rx_handlers[REPLY_ERROR] = iwl_rx_reply_error;
	priv->rx_handlers[CHANNEL_SWITCH_NOTIFICATION] = iwl_rx_csa;
	priv->rx_handlers[SPECTRUM_MEASURE_NOTIFICATION] =
			iwl_rx_spectrum_measure_notif;
	priv->rx_handlers[PM_SLEEP_NOTIFICATION] = iwl_rx_pm_sleep_notif;
	priv->rx_handlers[PM_DEBUG_STATISTIC_NOTIFIC] =
	    iwl_rx_pm_debug_statistics_notif;
	priv->rx_handlers[BEACON_NOTIFICATION] = iwl_rx_beacon_notif;

	/*
	 * The same handler is used for both the REPLY to a discrete
	 * statistics request from the host as well as for the periodic
	 * statistics notifications (after received beacons) from the uCode.
	 */
	priv->rx_handlers[REPLY_STATISTICS_CMD] = iwl_reply_statistics;
	priv->rx_handlers[STATISTICS_NOTIFICATION] = iwl_rx_statistics;

	iwl_setup_rx_scan_handlers(priv);

	/* status change handler */
	priv->rx_handlers[CARD_STATE_NOTIFICATION] = iwl_rx_card_state_notif;

	priv->rx_handlers[MISSED_BEACONS_NOTIFICATION] =
	    iwl_rx_missed_beacon_notif;
	/* Rx handlers */
	priv->rx_handlers[REPLY_RX_PHY_CMD] = iwlagn_rx_reply_rx_phy;
	priv->rx_handlers[REPLY_RX_MPDU_CMD] = iwlagn_rx_reply_rx;
	/* block ack */
	priv->rx_handlers[REPLY_COMPRESSED_BA] = iwlagn_rx_reply_compressed_ba;
	/* Set up hardware specific Rx handlers */
	priv->cfg->ops->lib->rx_handler_setup(priv);
}

/**
 * iwl_rx_handle - Main entry function for receiving responses from uCode
 *
 * Uses the priv->rx_handlers callback function array to invoke
 * the appropriate handlers, including command responses,
 * frame-received notifications, and other notifications.
 */
void iwl_rx_handle(struct iwl_priv *priv)
{
	struct iwl_rx_mem_buffer *rxb;
	struct iwl_rx_packet *pkt;
	struct iwl_rx_queue *rxq = &priv->rxq;
	u32 r, i;
	int reclaim;
	unsigned long flags;
	u8 fill_rx = 0;
	u32 count = 8;
	int total_empty;

	/* uCode's read index (stored in shared DRAM) indicates the last Rx
	 * buffer that the driver may process (last buffer filled by ucode). */
	r = le16_to_cpu(rxq->rb_stts->closed_rb_num) &  0x0FFF;
	i = rxq->read;

	/* Rx interrupt, but nothing sent from uCode */
	if (i == r)
		IWL_DEBUG_RX(priv, "r = %d, i = %d\n", r, i);

	/* calculate total frames need to be restock after handling RX */
	total_empty = r - rxq->write_actual;
	if (total_empty < 0)
		total_empty += RX_QUEUE_SIZE;

	if (total_empty > (RX_QUEUE_SIZE / 2))
		fill_rx = 1;

	while (i != r) {
		rxb = rxq->queue[i];

		/* If an RXB doesn't have a Rx queue slot associated with it,
		 * then a bug has been introduced in the queue refilling
		 * routines -- catch it here */
		BUG_ON(rxb == NULL);

		rxq->queue[i] = NULL;

		pci_unmap_page(priv->pci_dev, rxb->page_dma,
			       PAGE_SIZE << priv->hw_params.rx_page_order,
			       PCI_DMA_FROMDEVICE);
		pkt = rxb_addr(rxb);

		trace_iwlwifi_dev_rx(priv, pkt,
			le32_to_cpu(pkt->len_n_flags) & FH_RSCSR_FRAME_SIZE_MSK);

		/* Reclaim a command buffer only if this packet is a response
		 *   to a (driver-originated) command.
		 * If the packet (e.g. Rx frame) originated from uCode,
		 *   there is no command buffer to reclaim.
		 * Ucode should set SEQ_RX_FRAME bit if ucode-originated,
		 *   but apparently a few don't get set; catch them here. */
		reclaim = !(pkt->hdr.sequence & SEQ_RX_FRAME) &&
			(pkt->hdr.cmd != REPLY_RX_PHY_CMD) &&
			(pkt->hdr.cmd != REPLY_RX) &&
			(pkt->hdr.cmd != REPLY_RX_MPDU_CMD) &&
			(pkt->hdr.cmd != REPLY_COMPRESSED_BA) &&
			(pkt->hdr.cmd != STATISTICS_NOTIFICATION) &&
			(pkt->hdr.cmd != REPLY_TX);

		/* Based on type of command response or notification,
		 *   handle those that need handling via function in
		 *   rx_handlers table.  See iwl_setup_rx_handlers() */
		if (priv->rx_handlers[pkt->hdr.cmd]) {
			IWL_DEBUG_RX(priv, "r = %d, i = %d, %s, 0x%02x\n", r,
				i, get_cmd_string(pkt->hdr.cmd), pkt->hdr.cmd);
			priv->isr_stats.rx_handlers[pkt->hdr.cmd]++;
			priv->rx_handlers[pkt->hdr.cmd] (priv, rxb);
		} else {
			/* No handling needed */
			IWL_DEBUG_RX(priv,
				"r %d i %d No handler needed for %s, 0x%02x\n",
				r, i, get_cmd_string(pkt->hdr.cmd),
				pkt->hdr.cmd);
		}

		/*
		 * XXX: After here, we should always check rxb->page
		 * against NULL before touching it or its virtual
		 * memory (pkt). Because some rx_handler might have
		 * already taken or freed the pages.
		 */

		if (reclaim) {
			/* Invoke any callbacks, transfer the buffer to caller,
			 * and fire off the (possibly) blocking iwl_send_cmd()
			 * as we reclaim the driver command queue */
			if (rxb->page)
				iwl_tx_cmd_complete(priv, rxb);
			else
				IWL_WARN(priv, "Claim null rxb?\n");
		}

		/* Reuse the page if possible. For notification packets and
		 * SKBs that fail to Rx correctly, add them back into the
		 * rx_free list for reuse later. */
		spin_lock_irqsave(&rxq->lock, flags);
		if (rxb->page != NULL) {
			rxb->page_dma = pci_map_page(priv->pci_dev, rxb->page,
				0, PAGE_SIZE << priv->hw_params.rx_page_order,
				PCI_DMA_FROMDEVICE);
			list_add_tail(&rxb->list, &rxq->rx_free);
			rxq->free_count++;
		} else
			list_add_tail(&rxb->list, &rxq->rx_used);

		spin_unlock_irqrestore(&rxq->lock, flags);

		i = (i + 1) & RX_QUEUE_MASK;
		/* If there are a lot of unused frames,
		 * restock the Rx queue so ucode wont assert. */
		if (fill_rx) {
			count++;
			if (count >= 8) {
				rxq->read = i;
				iwlagn_rx_replenish_now(priv);
				count = 0;
			}
		}
	}

	/* Backtrack one entry */
	rxq->read = i;
	if (fill_rx)
		iwlagn_rx_replenish_now(priv);
	else
		iwlagn_rx_queue_restock(priv);
}

/* call this function to flush any scheduled tasklet */
static inline void iwl_synchronize_irq(struct iwl_priv *priv)
{
	/* wait to make sure we flush pending tasklet*/
	synchronize_irq(priv->pci_dev->irq);
	tasklet_kill(&priv->irq_tasklet);
}

static void iwl_irq_tasklet_legacy(struct iwl_priv *priv)
{
	u32 inta, handled = 0;
	u32 inta_fh;
	unsigned long flags;
	u32 i;
#ifdef CONFIG_IWLWIFI_DEBUG
	u32 inta_mask;
#endif

	spin_lock_irqsave(&priv->lock, flags);

	/* Ack/clear/reset pending uCode interrupts.
	 * Note:  Some bits in CSR_INT are "OR" of bits in CSR_FH_INT_STATUS,
	 *  and will clear only when CSR_FH_INT_STATUS gets cleared. */
	inta = iwl_read32(priv, CSR_INT);
	iwl_write32(priv, CSR_INT, inta);

	/* Ack/clear/reset pending flow-handler (DMA) interrupts.
	 * Any new interrupts that happen after this, either while we're
	 * in this tasklet, or later, will show up in next ISR/tasklet. */
	inta_fh = iwl_read32(priv, CSR_FH_INT_STATUS);
	iwl_write32(priv, CSR_FH_INT_STATUS, inta_fh);

#ifdef CONFIG_IWLWIFI_DEBUG
	if (iwl_get_debug_level(priv) & IWL_DL_ISR) {
		/* just for debug */
		inta_mask = iwl_read32(priv, CSR_INT_MASK);
		IWL_DEBUG_ISR(priv, "inta 0x%08x, enabled 0x%08x, fh 0x%08x\n",
			      inta, inta_mask, inta_fh);
	}
#endif

	spin_unlock_irqrestore(&priv->lock, flags);

	/* Since CSR_INT and CSR_FH_INT_STATUS reads and clears are not
	 * atomic, make sure that inta covers all the interrupts that
	 * we've discovered, even if FH interrupt came in just after
	 * reading CSR_INT. */
	if (inta_fh & CSR49_FH_INT_RX_MASK)
		inta |= CSR_INT_BIT_FH_RX;
	if (inta_fh & CSR49_FH_INT_TX_MASK)
		inta |= CSR_INT_BIT_FH_TX;

	/* Now service all interrupt bits discovered above. */
	if (inta & CSR_INT_BIT_HW_ERR) {
		IWL_ERR(priv, "Hardware error detected.  Restarting.\n");

		/* Tell the device to stop sending interrupts */
		iwl_disable_interrupts(priv);

		priv->isr_stats.hw++;
		iwl_irq_handle_error(priv);

		handled |= CSR_INT_BIT_HW_ERR;

		return;
	}

#ifdef CONFIG_IWLWIFI_DEBUG
	if (iwl_get_debug_level(priv) & (IWL_DL_ISR)) {
		/* NIC fires this, but we don't use it, redundant with WAKEUP */
		if (inta & CSR_INT_BIT_SCD) {
			IWL_DEBUG_ISR(priv, "Scheduler finished to transmit "
				      "the frame/frames.\n");
			priv->isr_stats.sch++;
		}

		/* Alive notification via Rx interrupt will do the real work */
		if (inta & CSR_INT_BIT_ALIVE) {
			IWL_DEBUG_ISR(priv, "Alive interrupt\n");
			priv->isr_stats.alive++;
		}
	}
#endif
	/* Safely ignore these bits for debug checks below */
	inta &= ~(CSR_INT_BIT_SCD | CSR_INT_BIT_ALIVE);

	/* HW RF KILL switch toggled */
	if (inta & CSR_INT_BIT_RF_KILL) {
		int hw_rf_kill = 0;
		if (!(iwl_read32(priv, CSR_GP_CNTRL) &
				CSR_GP_CNTRL_REG_FLAG_HW_RF_KILL_SW))
			hw_rf_kill = 1;

		IWL_WARN(priv, "RF_KILL bit toggled to %s.\n",
				hw_rf_kill ? "disable radio" : "enable radio");

		priv->isr_stats.rfkill++;

		/* driver only loads ucode once setting the interface up.
		 * the driver allows loading the ucode even if the radio
		 * is killed. Hence update the killswitch state here. The
		 * rfkill handler will care about restarting if needed.
		 */
		if (!test_bit(STATUS_ALIVE, &priv->status)) {
			if (hw_rf_kill)
				set_bit(STATUS_RF_KILL_HW, &priv->status);
			else
				clear_bit(STATUS_RF_KILL_HW, &priv->status);
			wiphy_rfkill_set_hw_state(priv->hw->wiphy, hw_rf_kill);
		}

		handled |= CSR_INT_BIT_RF_KILL;
	}

	/* Chip got too hot and stopped itself */
	if (inta & CSR_INT_BIT_CT_KILL) {
		IWL_ERR(priv, "Microcode CT kill error detected.\n");
		priv->isr_stats.ctkill++;
		handled |= CSR_INT_BIT_CT_KILL;
	}

	/* Error detected by uCode */
	if (inta & CSR_INT_BIT_SW_ERR) {
		IWL_ERR(priv, "Microcode SW error detected. "
			" Restarting 0x%X.\n", inta);
		priv->isr_stats.sw++;
		priv->isr_stats.sw_err = inta;
		iwl_irq_handle_error(priv);
		handled |= CSR_INT_BIT_SW_ERR;
	}

	/*
	 * uCode wakes up after power-down sleep.
	 * Tell device about any new tx or host commands enqueued,
	 * and about any Rx buffers made available while asleep.
	 */
	if (inta & CSR_INT_BIT_WAKEUP) {
		IWL_DEBUG_ISR(priv, "Wakeup interrupt\n");
		iwl_rx_queue_update_write_ptr(priv, &priv->rxq);
		for (i = 0; i < priv->hw_params.max_txq_num; i++)
			iwl_txq_update_write_ptr(priv, &priv->txq[i]);
		priv->isr_stats.wakeup++;
		handled |= CSR_INT_BIT_WAKEUP;
	}

	/* All uCode command responses, including Tx command responses,
	 * Rx "responses" (frame-received notification), and other
	 * notifications from uCode come through here*/
	if (inta & (CSR_INT_BIT_FH_RX | CSR_INT_BIT_SW_RX)) {
		iwl_rx_handle(priv);
		priv->isr_stats.rx++;
		handled |= (CSR_INT_BIT_FH_RX | CSR_INT_BIT_SW_RX);
	}

	/* This "Tx" DMA channel is used only for loading uCode */
	if (inta & CSR_INT_BIT_FH_TX) {
		IWL_DEBUG_ISR(priv, "uCode load interrupt\n");
		priv->isr_stats.tx++;
		handled |= CSR_INT_BIT_FH_TX;
		/* Wake up uCode load routine, now that load is complete */
		priv->ucode_write_complete = 1;
		wake_up_interruptible(&priv->wait_command_queue);
	}

	if (inta & ~handled) {
		IWL_ERR(priv, "Unhandled INTA bits 0x%08x\n", inta & ~handled);
		priv->isr_stats.unhandled++;
	}

	if (inta & ~(priv->inta_mask)) {
		IWL_WARN(priv, "Disabled INTA bits 0x%08x were pending\n",
			 inta & ~priv->inta_mask);
		IWL_WARN(priv, "   with FH_INT = 0x%08x\n", inta_fh);
	}

	/* Re-enable all interrupts */
	/* only Re-enable if diabled by irq */
	if (test_bit(STATUS_INT_ENABLED, &priv->status))
		iwl_enable_interrupts(priv);

#ifdef CONFIG_IWLWIFI_DEBUG
	if (iwl_get_debug_level(priv) & (IWL_DL_ISR)) {
		inta = iwl_read32(priv, CSR_INT);
		inta_mask = iwl_read32(priv, CSR_INT_MASK);
		inta_fh = iwl_read32(priv, CSR_FH_INT_STATUS);
		IWL_DEBUG_ISR(priv, "End inta 0x%08x, enabled 0x%08x, fh 0x%08x, "
			"flags 0x%08lx\n", inta, inta_mask, inta_fh, flags);
	}
#endif
}

/* tasklet for iwlagn interrupt */
static void iwl_irq_tasklet(struct iwl_priv *priv)
{
	u32 inta = 0;
	u32 handled = 0;
	unsigned long flags;
	u32 i;
#ifdef CONFIG_IWLWIFI_DEBUG
	u32 inta_mask;
#endif

	spin_lock_irqsave(&priv->lock, flags);

	/* Ack/clear/reset pending uCode interrupts.
	 * Note:  Some bits in CSR_INT are "OR" of bits in CSR_FH_INT_STATUS,
	 */
	/* There is a hardware bug in the interrupt mask function that some
	 * interrupts (i.e. CSR_INT_BIT_SCD) can still be generated even if
	 * they are disabled in the CSR_INT_MASK register. Furthermore the
	 * ICT interrupt handling mechanism has another bug that might cause
	 * these unmasked interrupts fail to be detected. We workaround the
	 * hardware bugs here by ACKing all the possible interrupts so that
	 * interrupt coalescing can still be achieved.
	 */
	iwl_write32(priv, CSR_INT, priv->_agn.inta | ~priv->inta_mask);

	inta = priv->_agn.inta;

#ifdef CONFIG_IWLWIFI_DEBUG
	if (iwl_get_debug_level(priv) & IWL_DL_ISR) {
		/* just for debug */
		inta_mask = iwl_read32(priv, CSR_INT_MASK);
		IWL_DEBUG_ISR(priv, "inta 0x%08x, enabled 0x%08x\n ",
				inta, inta_mask);
	}
#endif

	spin_unlock_irqrestore(&priv->lock, flags);

	/* saved interrupt in inta variable now we can reset priv->_agn.inta */
	priv->_agn.inta = 0;

	/* Now service all interrupt bits discovered above. */
	if (inta & CSR_INT_BIT_HW_ERR) {
		IWL_ERR(priv, "Hardware error detected.  Restarting.\n");

		/* Tell the device to stop sending interrupts */
		iwl_disable_interrupts(priv);

		priv->isr_stats.hw++;
		iwl_irq_handle_error(priv);

		handled |= CSR_INT_BIT_HW_ERR;

		return;
	}

#ifdef CONFIG_IWLWIFI_DEBUG
	if (iwl_get_debug_level(priv) & (IWL_DL_ISR)) {
		/* NIC fires this, but we don't use it, redundant with WAKEUP */
		if (inta & CSR_INT_BIT_SCD) {
			IWL_DEBUG_ISR(priv, "Scheduler finished to transmit "
				      "the frame/frames.\n");
			priv->isr_stats.sch++;
		}

		/* Alive notification via Rx interrupt will do the real work */
		if (inta & CSR_INT_BIT_ALIVE) {
			IWL_DEBUG_ISR(priv, "Alive interrupt\n");
			priv->isr_stats.alive++;
		}
	}
#endif
	/* Safely ignore these bits for debug checks below */
	inta &= ~(CSR_INT_BIT_SCD | CSR_INT_BIT_ALIVE);

	/* HW RF KILL switch toggled */
	if (inta & CSR_INT_BIT_RF_KILL) {
		int hw_rf_kill = 0;
		if (!(iwl_read32(priv, CSR_GP_CNTRL) &
				CSR_GP_CNTRL_REG_FLAG_HW_RF_KILL_SW))
			hw_rf_kill = 1;

		IWL_WARN(priv, "RF_KILL bit toggled to %s.\n",
				hw_rf_kill ? "disable radio" : "enable radio");

		priv->isr_stats.rfkill++;

		/* driver only loads ucode once setting the interface up.
		 * the driver allows loading the ucode even if the radio
		 * is killed. Hence update the killswitch state here. The
		 * rfkill handler will care about restarting if needed.
		 */
		if (!test_bit(STATUS_ALIVE, &priv->status)) {
			if (hw_rf_kill)
				set_bit(STATUS_RF_KILL_HW, &priv->status);
			else
				clear_bit(STATUS_RF_KILL_HW, &priv->status);
			wiphy_rfkill_set_hw_state(priv->hw->wiphy, hw_rf_kill);
		}

		handled |= CSR_INT_BIT_RF_KILL;
	}

	/* Chip got too hot and stopped itself */
	if (inta & CSR_INT_BIT_CT_KILL) {
		IWL_ERR(priv, "Microcode CT kill error detected.\n");
		priv->isr_stats.ctkill++;
		handled |= CSR_INT_BIT_CT_KILL;
	}

	/* Error detected by uCode */
	if (inta & CSR_INT_BIT_SW_ERR) {
		IWL_ERR(priv, "Microcode SW error detected. "
			" Restarting 0x%X.\n", inta);
		priv->isr_stats.sw++;
		priv->isr_stats.sw_err = inta;
		iwl_irq_handle_error(priv);
		handled |= CSR_INT_BIT_SW_ERR;
	}

	/* uCode wakes up after power-down sleep */
	if (inta & CSR_INT_BIT_WAKEUP) {
		IWL_DEBUG_ISR(priv, "Wakeup interrupt\n");
		iwl_rx_queue_update_write_ptr(priv, &priv->rxq);
		for (i = 0; i < priv->hw_params.max_txq_num; i++)
			iwl_txq_update_write_ptr(priv, &priv->txq[i]);

		priv->isr_stats.wakeup++;

		handled |= CSR_INT_BIT_WAKEUP;
	}

	/* All uCode command responses, including Tx command responses,
	 * Rx "responses" (frame-received notification), and other
	 * notifications from uCode come through here*/
	if (inta & (CSR_INT_BIT_FH_RX | CSR_INT_BIT_SW_RX |
			CSR_INT_BIT_RX_PERIODIC)) {
		IWL_DEBUG_ISR(priv, "Rx interrupt\n");
		if (inta & (CSR_INT_BIT_FH_RX | CSR_INT_BIT_SW_RX)) {
			handled |= (CSR_INT_BIT_FH_RX | CSR_INT_BIT_SW_RX);
			iwl_write32(priv, CSR_FH_INT_STATUS,
					CSR49_FH_INT_RX_MASK);
		}
		if (inta & CSR_INT_BIT_RX_PERIODIC) {
			handled |= CSR_INT_BIT_RX_PERIODIC;
			iwl_write32(priv, CSR_INT, CSR_INT_BIT_RX_PERIODIC);
		}
		/* Sending RX interrupt require many steps to be done in the
		 * the device:
		 * 1- write interrupt to current index in ICT table.
		 * 2- dma RX frame.
		 * 3- update RX shared data to indicate last write index.
		 * 4- send interrupt.
		 * This could lead to RX race, driver could receive RX interrupt
		 * but the shared data changes does not reflect this;
		 * periodic interrupt will detect any dangling Rx activity.
		 */

		/* Disable periodic interrupt; we use it as just a one-shot. */
		iwl_write8(priv, CSR_INT_PERIODIC_REG,
			    CSR_INT_PERIODIC_DIS);
		iwl_rx_handle(priv);

		/*
		 * Enable periodic interrupt in 8 msec only if we received
		 * real RX interrupt (instead of just periodic int), to catch
		 * any dangling Rx interrupt.  If it was just the periodic
		 * interrupt, there was no dangling Rx activity, and no need
		 * to extend the periodic interrupt; one-shot is enough.
		 */
		if (inta & (CSR_INT_BIT_FH_RX | CSR_INT_BIT_SW_RX))
			iwl_write8(priv, CSR_INT_PERIODIC_REG,
				    CSR_INT_PERIODIC_ENA);

		priv->isr_stats.rx++;
	}

	/* This "Tx" DMA channel is used only for loading uCode */
	if (inta & CSR_INT_BIT_FH_TX) {
		iwl_write32(priv, CSR_FH_INT_STATUS, CSR49_FH_INT_TX_MASK);
		IWL_DEBUG_ISR(priv, "uCode load interrupt\n");
		priv->isr_stats.tx++;
		handled |= CSR_INT_BIT_FH_TX;
		/* Wake up uCode load routine, now that load is complete */
		priv->ucode_write_complete = 1;
		wake_up_interruptible(&priv->wait_command_queue);
	}

	if (inta & ~handled) {
		IWL_ERR(priv, "Unhandled INTA bits 0x%08x\n", inta & ~handled);
		priv->isr_stats.unhandled++;
	}

	if (inta & ~(priv->inta_mask)) {
		IWL_WARN(priv, "Disabled INTA bits 0x%08x were pending\n",
			 inta & ~priv->inta_mask);
	}

	/* Re-enable all interrupts */
	/* only Re-enable if diabled by irq */
	if (test_bit(STATUS_INT_ENABLED, &priv->status))
		iwl_enable_interrupts(priv);
}

/* the threshold ratio of actual_ack_cnt to expected_ack_cnt in percent */
#define ACK_CNT_RATIO (50)
#define BA_TIMEOUT_CNT (5)
#define BA_TIMEOUT_MAX (16)

/**
 * iwl_good_ack_health - checks for ACK count ratios, BA timeout retries.
 *
 * When the ACK count ratio is 0 and aggregated BA timeout retries exceeding
 * the BA_TIMEOUT_MAX, reload firmware and bring system back to normal
 * operation state.
 */
bool iwl_good_ack_health(struct iwl_priv *priv,
				struct iwl_rx_packet *pkt)
{
	bool rc = true;
	int actual_ack_cnt_delta, expected_ack_cnt_delta;
	int ba_timeout_delta;

	actual_ack_cnt_delta =
		le32_to_cpu(pkt->u.stats.tx.actual_ack_cnt) -
		le32_to_cpu(priv->statistics.tx.actual_ack_cnt);
	expected_ack_cnt_delta =
		le32_to_cpu(pkt->u.stats.tx.expected_ack_cnt) -
		le32_to_cpu(priv->statistics.tx.expected_ack_cnt);
	ba_timeout_delta =
		le32_to_cpu(pkt->u.stats.tx.agg.ba_timeout) -
		le32_to_cpu(priv->statistics.tx.agg.ba_timeout);
	if ((priv->_agn.agg_tids_count > 0) &&
	    (expected_ack_cnt_delta > 0) &&
	    (((actual_ack_cnt_delta * 100) / expected_ack_cnt_delta)
		< ACK_CNT_RATIO) &&
	    (ba_timeout_delta > BA_TIMEOUT_CNT)) {
		IWL_DEBUG_RADIO(priv, "actual_ack_cnt delta = %d,"
				" expected_ack_cnt = %d\n",
				actual_ack_cnt_delta, expected_ack_cnt_delta);

#ifdef CONFIG_IWLWIFI_DEBUG
		IWL_DEBUG_RADIO(priv, "rx_detected_cnt delta = %d\n",
				priv->delta_statistics.tx.rx_detected_cnt);
		IWL_DEBUG_RADIO(priv,
				"ack_or_ba_timeout_collision delta = %d\n",
				priv->delta_statistics.tx.
				ack_or_ba_timeout_collision);
#endif
		IWL_DEBUG_RADIO(priv, "agg ba_timeout delta = %d\n",
				ba_timeout_delta);
		if (!actual_ack_cnt_delta &&
		    (ba_timeout_delta >= BA_TIMEOUT_MAX))
			rc = false;
	}
	return rc;
}


/******************************************************************************
 *
 * uCode download functions
 *
 ******************************************************************************/

static void iwl_dealloc_ucode_pci(struct iwl_priv *priv)
{
	iwl_free_fw_desc(priv->pci_dev, &priv->ucode_code);
	iwl_free_fw_desc(priv->pci_dev, &priv->ucode_data);
	iwl_free_fw_desc(priv->pci_dev, &priv->ucode_data_backup);
	iwl_free_fw_desc(priv->pci_dev, &priv->ucode_init);
	iwl_free_fw_desc(priv->pci_dev, &priv->ucode_init_data);
	iwl_free_fw_desc(priv->pci_dev, &priv->ucode_boot);
}

static void iwl_nic_start(struct iwl_priv *priv)
{
	/* Remove all resets to allow NIC to operate */
	iwl_write32(priv, CSR_RESET, 0);
}


static void iwl_ucode_callback(const struct firmware *ucode_raw, void *context);
static int iwl_mac_setup_register(struct iwl_priv *priv);

static int __must_check iwl_request_firmware(struct iwl_priv *priv, bool first)
{
	const char *name_pre = priv->cfg->fw_name_pre;

	if (first)
		priv->fw_index = priv->cfg->ucode_api_max;
	else
		priv->fw_index--;

	if (priv->fw_index < priv->cfg->ucode_api_min) {
		IWL_ERR(priv, "no suitable firmware found!\n");
		return -ENOENT;
	}

	sprintf(priv->firmware_name, "%s%d%s",
		name_pre, priv->fw_index, ".ucode");

	IWL_DEBUG_INFO(priv, "attempting to load firmware '%s'\n",
		       priv->firmware_name);

	return request_firmware_nowait(THIS_MODULE, 1, priv->firmware_name,
				       &priv->pci_dev->dev, GFP_KERNEL, priv,
				       iwl_ucode_callback);
}

/**
 * iwl_ucode_callback - callback when firmware was loaded
 *
 * If loaded successfully, copies the firmware into buffers
 * for the card to fetch (via DMA).
 */
static void iwl_ucode_callback(const struct firmware *ucode_raw, void *context)
{
	struct iwl_priv *priv = context;
	struct iwl_ucode_header *ucode;
	const unsigned int api_max = priv->cfg->ucode_api_max;
	const unsigned int api_min = priv->cfg->ucode_api_min;
	u8 *src;
	size_t len;
	u32 api_ver, build;
	u32 inst_size, data_size, init_size, init_data_size, boot_size;
	int err;
	u16 eeprom_ver;

	if (!ucode_raw) {
		IWL_ERR(priv, "request for firmware file '%s' failed.\n",
			priv->firmware_name);
		goto try_again;
	}

	IWL_DEBUG_INFO(priv, "Loaded firmware file '%s' (%zd bytes).\n",
		       priv->firmware_name, ucode_raw->size);

	/* Make sure that we got at least the v1 header! */
	if (ucode_raw->size < priv->cfg->ops->ucode->get_header_size(1)) {
		IWL_ERR(priv, "File size way too small!\n");
		goto try_again;
	}

	/* Data from ucode file:  header followed by uCode images */
	ucode = (struct iwl_ucode_header *)ucode_raw->data;

	priv->ucode_ver = le32_to_cpu(ucode->ver);
	api_ver = IWL_UCODE_API(priv->ucode_ver);
	build = priv->cfg->ops->ucode->get_build(ucode, api_ver);
	inst_size = priv->cfg->ops->ucode->get_inst_size(ucode, api_ver);
	data_size = priv->cfg->ops->ucode->get_data_size(ucode, api_ver);
	init_size = priv->cfg->ops->ucode->get_init_size(ucode, api_ver);
	init_data_size =
		priv->cfg->ops->ucode->get_init_data_size(ucode, api_ver);
	boot_size = priv->cfg->ops->ucode->get_boot_size(ucode, api_ver);
	src = priv->cfg->ops->ucode->get_data(ucode, api_ver);

	/* api_ver should match the api version forming part of the
	 * firmware filename ... but we don't check for that and only rely
	 * on the API version read from firmware header from here on forward */

	if (api_ver < api_min || api_ver > api_max) {
		IWL_ERR(priv, "Driver unable to support your firmware API. "
			  "Driver supports v%u, firmware is v%u.\n",
			  api_max, api_ver);
		goto try_again;
	}

	if (api_ver != api_max)
		IWL_ERR(priv, "Firmware has old API version. Expected v%u, "
			  "got v%u. New firmware can be obtained "
			  "from http://www.intellinuxwireless.org.\n",
			  api_max, api_ver);

	IWL_INFO(priv, "loaded firmware version %u.%u.%u.%u\n",
	       IWL_UCODE_MAJOR(priv->ucode_ver),
	       IWL_UCODE_MINOR(priv->ucode_ver),
	       IWL_UCODE_API(priv->ucode_ver),
	       IWL_UCODE_SERIAL(priv->ucode_ver));

	snprintf(priv->hw->wiphy->fw_version,
		 sizeof(priv->hw->wiphy->fw_version),
		 "%u.%u.%u.%u",
		 IWL_UCODE_MAJOR(priv->ucode_ver),
		 IWL_UCODE_MINOR(priv->ucode_ver),
		 IWL_UCODE_API(priv->ucode_ver),
		 IWL_UCODE_SERIAL(priv->ucode_ver));

	if (build)
		IWL_DEBUG_INFO(priv, "Build %u\n", build);

	eeprom_ver = iwl_eeprom_query16(priv, EEPROM_VERSION);
	IWL_DEBUG_INFO(priv, "NVM Type: %s, version: 0x%x\n",
		       (priv->nvm_device_type == NVM_DEVICE_TYPE_OTP)
		       ? "OTP" : "EEPROM", eeprom_ver);

	IWL_DEBUG_INFO(priv, "f/w package hdr ucode version raw = 0x%x\n",
		       priv->ucode_ver);
	IWL_DEBUG_INFO(priv, "f/w package hdr runtime inst size = %u\n",
		       inst_size);
	IWL_DEBUG_INFO(priv, "f/w package hdr runtime data size = %u\n",
		       data_size);
	IWL_DEBUG_INFO(priv, "f/w package hdr init inst size = %u\n",
		       init_size);
	IWL_DEBUG_INFO(priv, "f/w package hdr init data size = %u\n",
		       init_data_size);
	IWL_DEBUG_INFO(priv, "f/w package hdr boot inst size = %u\n",
		       boot_size);

	/*
	 * For any of the failures below (before allocating pci memory)
	 * we will try to load a version with a smaller API -- maybe the
	 * user just got a corrupted version of the latest API.
	 */

	/* Verify size of file vs. image size info in file's header */
	if (ucode_raw->size !=
		priv->cfg->ops->ucode->get_header_size(api_ver) +
		inst_size + data_size + init_size +
		init_data_size + boot_size) {

		IWL_DEBUG_INFO(priv,
			"uCode file size %d does not match expected size\n",
			(int)ucode_raw->size);
		goto try_again;
	}

	/* Verify that uCode images will fit in card's SRAM */
	if (inst_size > priv->hw_params.max_inst_size) {
		IWL_DEBUG_INFO(priv, "uCode instr len %d too large to fit in\n",
			       inst_size);
		goto try_again;
	}

	if (data_size > priv->hw_params.max_data_size) {
		IWL_DEBUG_INFO(priv, "uCode data len %d too large to fit in\n",
				data_size);
		goto try_again;
	}
	if (init_size > priv->hw_params.max_inst_size) {
		IWL_INFO(priv, "uCode init instr len %d too large to fit in\n",
			init_size);
		goto try_again;
	}
	if (init_data_size > priv->hw_params.max_data_size) {
		IWL_INFO(priv, "uCode init data len %d too large to fit in\n",
		      init_data_size);
		goto try_again;
	}
	if (boot_size > priv->hw_params.max_bsm_size) {
		IWL_INFO(priv, "uCode boot instr len %d too large to fit in\n",
			boot_size);
		goto try_again;
	}

	/* Allocate ucode buffers for card's bus-master loading ... */

	/* Runtime instructions and 2 copies of data:
	 * 1) unmodified from disk
	 * 2) backup cache for save/restore during power-downs */
	priv->ucode_code.len = inst_size;
	iwl_alloc_fw_desc(priv->pci_dev, &priv->ucode_code);

	priv->ucode_data.len = data_size;
	iwl_alloc_fw_desc(priv->pci_dev, &priv->ucode_data);

	priv->ucode_data_backup.len = data_size;
	iwl_alloc_fw_desc(priv->pci_dev, &priv->ucode_data_backup);

	if (!priv->ucode_code.v_addr || !priv->ucode_data.v_addr ||
	    !priv->ucode_data_backup.v_addr)
		goto err_pci_alloc;

	/* Initialization instructions and data */
	if (init_size && init_data_size) {
		priv->ucode_init.len = init_size;
		iwl_alloc_fw_desc(priv->pci_dev, &priv->ucode_init);

		priv->ucode_init_data.len = init_data_size;
		iwl_alloc_fw_desc(priv->pci_dev, &priv->ucode_init_data);

		if (!priv->ucode_init.v_addr || !priv->ucode_init_data.v_addr)
			goto err_pci_alloc;
	}

	/* Bootstrap (instructions only, no data) */
	if (boot_size) {
		priv->ucode_boot.len = boot_size;
		iwl_alloc_fw_desc(priv->pci_dev, &priv->ucode_boot);

		if (!priv->ucode_boot.v_addr)
			goto err_pci_alloc;
	}

	/* Copy images into buffers for card's bus-master reads ... */

	/* Runtime instructions (first block of data in file) */
	len = inst_size;
	IWL_DEBUG_INFO(priv, "Copying (but not loading) uCode instr len %Zd\n", len);
	memcpy(priv->ucode_code.v_addr, src, len);
	src += len;

	IWL_DEBUG_INFO(priv, "uCode instr buf vaddr = 0x%p, paddr = 0x%08x\n",
		priv->ucode_code.v_addr, (u32)priv->ucode_code.p_addr);

	/* Runtime data (2nd block)
	 * NOTE:  Copy into backup buffer will be done in iwl_up()  */
	len = data_size;
	IWL_DEBUG_INFO(priv, "Copying (but not loading) uCode data len %Zd\n", len);
	memcpy(priv->ucode_data.v_addr, src, len);
	memcpy(priv->ucode_data_backup.v_addr, src, len);
	src += len;

	/* Initialization instructions (3rd block) */
	if (init_size) {
		len = init_size;
		IWL_DEBUG_INFO(priv, "Copying (but not loading) init instr len %Zd\n",
				len);
		memcpy(priv->ucode_init.v_addr, src, len);
		src += len;
	}

	/* Initialization data (4th block) */
	if (init_data_size) {
		len = init_data_size;
		IWL_DEBUG_INFO(priv, "Copying (but not loading) init data len %Zd\n",
			       len);
		memcpy(priv->ucode_init_data.v_addr, src, len);
		src += len;
	}

	/* Bootstrap instructions (5th block) */
	len = boot_size;
	IWL_DEBUG_INFO(priv, "Copying (but not loading) boot instr len %Zd\n", len);
	memcpy(priv->ucode_boot.v_addr, src, len);

	/**************************************************
	 * This is still part of probe() in a sense...
	 *
	 * 9. Setup and register with mac80211 and debugfs
	 **************************************************/
	err = iwl_mac_setup_register(priv);
	if (err)
		goto out_unbind;

	err = iwl_dbgfs_register(priv, DRV_NAME);
	if (err)
		IWL_ERR(priv, "failed to create debugfs files. Ignoring error: %d\n", err);

	/* We have our copies now, allow OS release its copies */
	release_firmware(ucode_raw);
	return;

 try_again:
	/* try next, if any */
	if (iwl_request_firmware(priv, false))
		goto out_unbind;
	release_firmware(ucode_raw);
	return;

 err_pci_alloc:
	IWL_ERR(priv, "failed to allocate pci memory\n");
	iwl_dealloc_ucode_pci(priv);
 out_unbind:
	device_release_driver(&priv->pci_dev->dev);
	release_firmware(ucode_raw);
}

static const char *desc_lookup_text[] = {
	"OK",
	"FAIL",
	"BAD_PARAM",
	"BAD_CHECKSUM",
	"NMI_INTERRUPT_WDG",
	"SYSASSERT",
	"FATAL_ERROR",
	"BAD_COMMAND",
	"HW_ERROR_TUNE_LOCK",
	"HW_ERROR_TEMPERATURE",
	"ILLEGAL_CHAN_FREQ",
	"VCC_NOT_STABLE",
	"FH_ERROR",
	"NMI_INTERRUPT_HOST",
	"NMI_INTERRUPT_ACTION_PT",
	"NMI_INTERRUPT_UNKNOWN",
	"UCODE_VERSION_MISMATCH",
	"HW_ERROR_ABS_LOCK",
	"HW_ERROR_CAL_LOCK_FAIL",
	"NMI_INTERRUPT_INST_ACTION_PT",
	"NMI_INTERRUPT_DATA_ACTION_PT",
	"NMI_TRM_HW_ER",
	"NMI_INTERRUPT_TRM",
	"NMI_INTERRUPT_BREAK_POINT"
	"DEBUG_0",
	"DEBUG_1",
	"DEBUG_2",
	"DEBUG_3",
	"ADVANCED SYSASSERT"
};

static const char *desc_lookup(int i)
{
	int max = ARRAY_SIZE(desc_lookup_text) - 1;

	if (i < 0 || i > max)
		i = max;

	return desc_lookup_text[i];
}

#define ERROR_START_OFFSET  (1 * sizeof(u32))
#define ERROR_ELEM_SIZE     (7 * sizeof(u32))

void iwl_dump_nic_error_log(struct iwl_priv *priv)
{
	u32 data2, line;
	u32 desc, time, count, base, data1;
	u32 blink1, blink2, ilink1, ilink2;
	u32 pc, hcmd;

	if (priv->ucode_type == UCODE_INIT)
		base = le32_to_cpu(priv->card_alive_init.error_event_table_ptr);
	else
		base = le32_to_cpu(priv->card_alive.error_event_table_ptr);

	if (!priv->cfg->ops->lib->is_valid_rtc_data_addr(base)) {
		IWL_ERR(priv,
			"Not valid error log pointer 0x%08X for %s uCode\n",
			base, (priv->ucode_type == UCODE_INIT) ? "Init" : "RT");
		return;
	}

	count = iwl_read_targ_mem(priv, base);

	if (ERROR_START_OFFSET <= count * ERROR_ELEM_SIZE) {
		IWL_ERR(priv, "Start IWL Error Log Dump:\n");
		IWL_ERR(priv, "Status: 0x%08lX, count: %d\n",
			priv->status, count);
	}

	desc = iwl_read_targ_mem(priv, base + 1 * sizeof(u32));
	pc = iwl_read_targ_mem(priv, base + 2 * sizeof(u32));
	blink1 = iwl_read_targ_mem(priv, base + 3 * sizeof(u32));
	blink2 = iwl_read_targ_mem(priv, base + 4 * sizeof(u32));
	ilink1 = iwl_read_targ_mem(priv, base + 5 * sizeof(u32));
	ilink2 = iwl_read_targ_mem(priv, base + 6 * sizeof(u32));
	data1 = iwl_read_targ_mem(priv, base + 7 * sizeof(u32));
	data2 = iwl_read_targ_mem(priv, base + 8 * sizeof(u32));
	line = iwl_read_targ_mem(priv, base + 9 * sizeof(u32));
	time = iwl_read_targ_mem(priv, base + 11 * sizeof(u32));
	hcmd = iwl_read_targ_mem(priv, base + 22 * sizeof(u32));

	trace_iwlwifi_dev_ucode_error(priv, desc, time, data1, data2, line,
				      blink1, blink2, ilink1, ilink2);

	IWL_ERR(priv, "Desc                               Time       "
		"data1      data2      line\n");
	IWL_ERR(priv, "%-28s (#%02d) %010u 0x%08X 0x%08X %u\n",
		desc_lookup(desc), desc, time, data1, data2, line);
	IWL_ERR(priv, "pc      blink1  blink2  ilink1  ilink2  hcmd\n");
	IWL_ERR(priv, "0x%05X 0x%05X 0x%05X 0x%05X 0x%05X 0x%05X\n",
		pc, blink1, blink2, ilink1, ilink2, hcmd);
}

#define EVENT_START_OFFSET  (4 * sizeof(u32))

/**
 * iwl_print_event_log - Dump error event log to syslog
 *
 */
static int iwl_print_event_log(struct iwl_priv *priv, u32 start_idx,
			       u32 num_events, u32 mode,
			       int pos, char **buf, size_t bufsz)
{
	u32 i;
	u32 base;       /* SRAM byte address of event log header */
	u32 event_size; /* 2 u32s, or 3 u32s if timestamp recorded */
	u32 ptr;        /* SRAM byte address of log data */
	u32 ev, time, data; /* event log data */
	unsigned long reg_flags;

	if (num_events == 0)
		return pos;
	if (priv->ucode_type == UCODE_INIT)
		base = le32_to_cpu(priv->card_alive_init.log_event_table_ptr);
	else
		base = le32_to_cpu(priv->card_alive.log_event_table_ptr);

	if (mode == 0)
		event_size = 2 * sizeof(u32);
	else
		event_size = 3 * sizeof(u32);

	ptr = base + EVENT_START_OFFSET + (start_idx * event_size);

	/* Make sure device is powered up for SRAM reads */
	spin_lock_irqsave(&priv->reg_lock, reg_flags);
	iwl_grab_nic_access(priv);

	/* Set starting address; reads will auto-increment */
	_iwl_write_direct32(priv, HBUS_TARG_MEM_RADDR, ptr);
	rmb();

	/* "time" is actually "data" for mode 0 (no timestamp).
	* place event id # at far right for easier visual parsing. */
	for (i = 0; i < num_events; i++) {
		ev = _iwl_read_direct32(priv, HBUS_TARG_MEM_RDAT);
		time = _iwl_read_direct32(priv, HBUS_TARG_MEM_RDAT);
		if (mode == 0) {
			/* data, ev */
			if (bufsz) {
				pos += scnprintf(*buf + pos, bufsz - pos,
						"EVT_LOG:0x%08x:%04u\n",
						time, ev);
			} else {
				trace_iwlwifi_dev_ucode_event(priv, 0,
					time, ev);
				IWL_ERR(priv, "EVT_LOG:0x%08x:%04u\n",
					time, ev);
			}
		} else {
			data = _iwl_read_direct32(priv, HBUS_TARG_MEM_RDAT);
			if (bufsz) {
				pos += scnprintf(*buf + pos, bufsz - pos,
						"EVT_LOGT:%010u:0x%08x:%04u\n",
						 time, data, ev);
			} else {
				IWL_ERR(priv, "EVT_LOGT:%010u:0x%08x:%04u\n",
					time, data, ev);
				trace_iwlwifi_dev_ucode_event(priv, time,
					data, ev);
			}
		}
	}

	/* Allow device to power down */
	iwl_release_nic_access(priv);
	spin_unlock_irqrestore(&priv->reg_lock, reg_flags);
	return pos;
}

/**
 * iwl_print_last_event_logs - Dump the newest # of event log to syslog
 */
static int iwl_print_last_event_logs(struct iwl_priv *priv, u32 capacity,
				    u32 num_wraps, u32 next_entry,
				    u32 size, u32 mode,
				    int pos, char **buf, size_t bufsz)
{
	/*
	 * display the newest DEFAULT_LOG_ENTRIES entries
	 * i.e the entries just before the next ont that uCode would fill.
	 */
	if (num_wraps) {
		if (next_entry < size) {
			pos = iwl_print_event_log(priv,
						capacity - (size - next_entry),
						size - next_entry, mode,
						pos, buf, bufsz);
			pos = iwl_print_event_log(priv, 0,
						  next_entry, mode,
						  pos, buf, bufsz);
		} else
			pos = iwl_print_event_log(priv, next_entry - size,
						  size, mode, pos, buf, bufsz);
	} else {
		if (next_entry < size) {
			pos = iwl_print_event_log(priv, 0, next_entry,
						  mode, pos, buf, bufsz);
		} else {
			pos = iwl_print_event_log(priv, next_entry - size,
						  size, mode, pos, buf, bufsz);
		}
	}
	return pos;
}

#define DEFAULT_DUMP_EVENT_LOG_ENTRIES (20)

int iwl_dump_nic_event_log(struct iwl_priv *priv, bool full_log,
			    char **buf, bool display)
{
	u32 base;       /* SRAM byte address of event log header */
	u32 capacity;   /* event log capacity in # entries */
	u32 mode;       /* 0 - no timestamp, 1 - timestamp recorded */
	u32 num_wraps;  /* # times uCode wrapped to top of log */
	u32 next_entry; /* index of next entry to be written by uCode */
	u32 size;       /* # entries that we'll print */
	int pos = 0;
	size_t bufsz = 0;

	if (priv->ucode_type == UCODE_INIT)
		base = le32_to_cpu(priv->card_alive_init.log_event_table_ptr);
	else
		base = le32_to_cpu(priv->card_alive.log_event_table_ptr);

	if (!priv->cfg->ops->lib->is_valid_rtc_data_addr(base)) {
		IWL_ERR(priv,
			"Invalid event log pointer 0x%08X for %s uCode\n",
			base, (priv->ucode_type == UCODE_INIT) ? "Init" : "RT");
		return -EINVAL;
	}

	/* event log header */
	capacity = iwl_read_targ_mem(priv, base);
	mode = iwl_read_targ_mem(priv, base + (1 * sizeof(u32)));
	num_wraps = iwl_read_targ_mem(priv, base + (2 * sizeof(u32)));
	next_entry = iwl_read_targ_mem(priv, base + (3 * sizeof(u32)));

	if (capacity > priv->cfg->max_event_log_size) {
		IWL_ERR(priv, "Log capacity %d is bogus, limit to %d entries\n",
			capacity, priv->cfg->max_event_log_size);
		capacity = priv->cfg->max_event_log_size;
	}

	if (next_entry > priv->cfg->max_event_log_size) {
		IWL_ERR(priv, "Log write index %d is bogus, limit to %d\n",
			next_entry, priv->cfg->max_event_log_size);
		next_entry = priv->cfg->max_event_log_size;
	}

	size = num_wraps ? capacity : next_entry;

	/* bail out if nothing in log */
	if (size == 0) {
		IWL_ERR(priv, "Start IWL Event Log Dump: nothing in log\n");
		return pos;
	}

#ifdef CONFIG_IWLWIFI_DEBUG
	if (!(iwl_get_debug_level(priv) & IWL_DL_FW_ERRORS) && !full_log)
		size = (size > DEFAULT_DUMP_EVENT_LOG_ENTRIES)
			? DEFAULT_DUMP_EVENT_LOG_ENTRIES : size;
#else
	size = (size > DEFAULT_DUMP_EVENT_LOG_ENTRIES)
		? DEFAULT_DUMP_EVENT_LOG_ENTRIES : size;
#endif
	IWL_ERR(priv, "Start IWL Event Log Dump: display last %u entries\n",
		size);

#ifdef CONFIG_IWLWIFI_DEBUG
	if (display) {
		if (full_log)
			bufsz = capacity * 48;
		else
			bufsz = size * 48;
		*buf = kmalloc(bufsz, GFP_KERNEL);
		if (!*buf)
			return -ENOMEM;
	}
	if ((iwl_get_debug_level(priv) & IWL_DL_FW_ERRORS) || full_log) {
		/*
		 * if uCode has wrapped back to top of log,
		 * start at the oldest entry,
		 * i.e the next one that uCode would fill.
		 */
		if (num_wraps)
			pos = iwl_print_event_log(priv, next_entry,
						capacity - next_entry, mode,
						pos, buf, bufsz);
		/* (then/else) start at top of log */
		pos = iwl_print_event_log(priv, 0,
					  next_entry, mode, pos, buf, bufsz);
	} else
		pos = iwl_print_last_event_logs(priv, capacity, num_wraps,
						next_entry, size, mode,
						pos, buf, bufsz);
#else
	pos = iwl_print_last_event_logs(priv, capacity, num_wraps,
					next_entry, size, mode,
					pos, buf, bufsz);
#endif
	return pos;
}

/**
 * iwl_alive_start - called after REPLY_ALIVE notification received
 *                   from protocol/runtime uCode (initialization uCode's
 *                   Alive gets handled by iwl_init_alive_start()).
 */
static void iwl_alive_start(struct iwl_priv *priv)
{
	int ret = 0;

	IWL_DEBUG_INFO(priv, "Runtime Alive received.\n");

	if (priv->card_alive.is_valid != UCODE_VALID_OK) {
		/* We had an error bringing up the hardware, so take it
		 * all the way back down so we can try again */
		IWL_DEBUG_INFO(priv, "Alive failed.\n");
		goto restart;
	}

	/* Initialize uCode has loaded Runtime uCode ... verify inst image.
	 * This is a paranoid check, because we would not have gotten the
	 * "runtime" alive if code weren't properly loaded.  */
	if (iwl_verify_ucode(priv)) {
		/* Runtime instruction load was bad;
		 * take it all the way back down so we can try again */
		IWL_DEBUG_INFO(priv, "Bad runtime uCode load.\n");
		goto restart;
	}

	ret = priv->cfg->ops->lib->alive_notify(priv);
	if (ret) {
		IWL_WARN(priv,
			"Could not complete ALIVE transition [ntf]: %d\n", ret);
		goto restart;
	}

	/* After the ALIVE response, we can send host commands to the uCode */
	set_bit(STATUS_ALIVE, &priv->status);

	if (priv->cfg->ops->lib->recover_from_tx_stall) {
		/* Enable timer to monitor the driver queues */
		mod_timer(&priv->monitor_recover,
			jiffies +
			msecs_to_jiffies(priv->cfg->monitor_recover_period));
	}

	if (iwl_is_rfkill(priv))
		return;

	ieee80211_wake_queues(priv->hw);

	priv->active_rate = IWL_RATES_MASK;

	/* Configure Tx antenna selection based on H/W config */
	if (priv->cfg->ops->hcmd->set_tx_ant)
		priv->cfg->ops->hcmd->set_tx_ant(priv, priv->cfg->valid_tx_ant);

	if (iwl_is_associated(priv)) {
		struct iwl_rxon_cmd *active_rxon =
				(struct iwl_rxon_cmd *)&priv->active_rxon;
		/* apply any changes in staging */
		priv->staging_rxon.filter_flags |= RXON_FILTER_ASSOC_MSK;
		active_rxon->filter_flags &= ~RXON_FILTER_ASSOC_MSK;
	} else {
		/* Initialize our rx_config data */
		iwl_connection_init_rx_config(priv, priv->iw_mode);

		if (priv->cfg->ops->hcmd->set_rxon_chain)
			priv->cfg->ops->hcmd->set_rxon_chain(priv);

		memcpy(priv->staging_rxon.node_addr, priv->mac_addr, ETH_ALEN);
	}

	/* Configure Bluetooth device coexistence support */
	iwl_send_bt_config(priv);

	iwl_reset_run_time_calib(priv);

	/* Configure the adapter for unassociated operation */
	iwlcore_commit_rxon(priv);

	/* At this point, the NIC is initialized and operational */
	iwl_rf_kill_ct_config(priv);

	iwl_leds_init(priv);

	IWL_DEBUG_INFO(priv, "ALIVE processing complete.\n");
	set_bit(STATUS_READY, &priv->status);
	wake_up_interruptible(&priv->wait_command_queue);

	iwl_power_update_mode(priv, true);
	IWL_DEBUG_INFO(priv, "Updated power mode\n");


	return;

 restart:
	queue_work(priv->workqueue, &priv->restart);
}

static void iwl_cancel_deferred_work(struct iwl_priv *priv);

static void __iwl_down(struct iwl_priv *priv)
{
	unsigned long flags;
	int exit_pending = test_bit(STATUS_EXIT_PENDING, &priv->status);

	IWL_DEBUG_INFO(priv, DRV_NAME " is going down\n");

	if (!exit_pending)
		set_bit(STATUS_EXIT_PENDING, &priv->status);

	iwl_clear_ucode_stations(priv, true);

	/* Unblock any waiting calls */
	wake_up_interruptible_all(&priv->wait_command_queue);

	/* Wipe out the EXIT_PENDING status bit if we are not actually
	 * exiting the module */
	if (!exit_pending)
		clear_bit(STATUS_EXIT_PENDING, &priv->status);

	/* stop and reset the on-board processor */
	iwl_write32(priv, CSR_RESET, CSR_RESET_REG_FLAG_NEVO_RESET);

	/* tell the device to stop sending interrupts */
	spin_lock_irqsave(&priv->lock, flags);
	iwl_disable_interrupts(priv);
	spin_unlock_irqrestore(&priv->lock, flags);
	iwl_synchronize_irq(priv);

	if (priv->mac80211_registered)
		ieee80211_stop_queues(priv->hw);

	/* If we have not previously called iwl_init() then
	 * clear all bits but the RF Kill bit and return */
	if (!iwl_is_init(priv)) {
		priv->status = test_bit(STATUS_RF_KILL_HW, &priv->status) <<
					STATUS_RF_KILL_HW |
			       test_bit(STATUS_GEO_CONFIGURED, &priv->status) <<
					STATUS_GEO_CONFIGURED |
			       test_bit(STATUS_EXIT_PENDING, &priv->status) <<
					STATUS_EXIT_PENDING;
		goto exit;
	}

	/* ...otherwise clear out all the status bits but the RF Kill
	 * bit and continue taking the NIC down. */
	priv->status &= test_bit(STATUS_RF_KILL_HW, &priv->status) <<
				STATUS_RF_KILL_HW |
			test_bit(STATUS_GEO_CONFIGURED, &priv->status) <<
				STATUS_GEO_CONFIGURED |
			test_bit(STATUS_FW_ERROR, &priv->status) <<
				STATUS_FW_ERROR |
		       test_bit(STATUS_EXIT_PENDING, &priv->status) <<
				STATUS_EXIT_PENDING;

	/* device going down, Stop using ICT table */
	iwl_disable_ict(priv);

	iwlagn_txq_ctx_stop(priv);
	iwlagn_rxq_stop(priv);

	/* Power-down device's busmaster DMA clocks */
	iwl_write_prph(priv, APMG_CLK_DIS_REG, APMG_CLK_VAL_DMA_CLK_RQT);
	udelay(5);

	/* Make sure (redundant) we've released our request to stay awake */
	iwl_clear_bit(priv, CSR_GP_CNTRL, CSR_GP_CNTRL_REG_FLAG_MAC_ACCESS_REQ);

	/* Stop the device, and put it in low power state */
	priv->cfg->ops->lib->apm_ops.stop(priv);

 exit:
	memset(&priv->card_alive, 0, sizeof(struct iwl_alive_resp));

	if (priv->ibss_beacon)
		dev_kfree_skb(priv->ibss_beacon);
	priv->ibss_beacon = NULL;

	/* clear out any free frames */
	iwl_clear_free_frames(priv);
}

static void iwl_down(struct iwl_priv *priv)
{
	mutex_lock(&priv->mutex);
	__iwl_down(priv);
	mutex_unlock(&priv->mutex);

	iwl_cancel_deferred_work(priv);
}

#define HW_READY_TIMEOUT (50)

static int iwl_set_hw_ready(struct iwl_priv *priv)
{
	int ret = 0;

	iwl_set_bit(priv, CSR_HW_IF_CONFIG_REG,
		CSR_HW_IF_CONFIG_REG_BIT_NIC_READY);

	/* See if we got it */
	ret = iwl_poll_bit(priv, CSR_HW_IF_CONFIG_REG,
				CSR_HW_IF_CONFIG_REG_BIT_NIC_READY,
				CSR_HW_IF_CONFIG_REG_BIT_NIC_READY,
				HW_READY_TIMEOUT);
	if (ret != -ETIMEDOUT)
		priv->hw_ready = true;
	else
		priv->hw_ready = false;

	IWL_DEBUG_INFO(priv, "hardware %s\n",
		      (priv->hw_ready == 1) ? "ready" : "not ready");
	return ret;
}

static int iwl_prepare_card_hw(struct iwl_priv *priv)
{
	int ret = 0;

	IWL_DEBUG_INFO(priv, "iwl_prepare_card_hw enter\n");

	ret = iwl_set_hw_ready(priv);
	if (priv->hw_ready)
		return ret;

	/* If HW is not ready, prepare the conditions to check again */
	iwl_set_bit(priv, CSR_HW_IF_CONFIG_REG,
			CSR_HW_IF_CONFIG_REG_PREPARE);

	ret = iwl_poll_bit(priv, CSR_HW_IF_CONFIG_REG,
			~CSR_HW_IF_CONFIG_REG_BIT_NIC_PREPARE_DONE,
			CSR_HW_IF_CONFIG_REG_BIT_NIC_PREPARE_DONE, 150000);

	/* HW should be ready by now, check again. */
	if (ret != -ETIMEDOUT)
		iwl_set_hw_ready(priv);

	return ret;
}

#define MAX_HW_RESTARTS 5

static int __iwl_up(struct iwl_priv *priv)
{
	int i;
	int ret;

	if (test_bit(STATUS_EXIT_PENDING, &priv->status)) {
		IWL_WARN(priv, "Exit pending; will not bring the NIC up\n");
		return -EIO;
	}

	if (!priv->ucode_data_backup.v_addr || !priv->ucode_data.v_addr) {
		IWL_ERR(priv, "ucode not available for device bringup\n");
		return -EIO;
	}

	iwl_prepare_card_hw(priv);

	if (!priv->hw_ready) {
		IWL_WARN(priv, "Exit HW not ready\n");
		return -EIO;
	}

	/* If platform's RF_KILL switch is NOT set to KILL */
	if (iwl_read32(priv, CSR_GP_CNTRL) & CSR_GP_CNTRL_REG_FLAG_HW_RF_KILL_SW)
		clear_bit(STATUS_RF_KILL_HW, &priv->status);
	else
		set_bit(STATUS_RF_KILL_HW, &priv->status);

	if (iwl_is_rfkill(priv)) {
		wiphy_rfkill_set_hw_state(priv->hw->wiphy, true);

		iwl_enable_interrupts(priv);
		IWL_WARN(priv, "Radio disabled by HW RF Kill switch\n");
		return 0;
	}

	iwl_write32(priv, CSR_INT, 0xFFFFFFFF);

	ret = iwlagn_hw_nic_init(priv);
	if (ret) {
		IWL_ERR(priv, "Unable to init nic\n");
		return ret;
	}

	/* make sure rfkill handshake bits are cleared */
	iwl_write32(priv, CSR_UCODE_DRV_GP1_CLR, CSR_UCODE_SW_BIT_RFKILL);
	iwl_write32(priv, CSR_UCODE_DRV_GP1_CLR,
		    CSR_UCODE_DRV_GP1_BIT_CMD_BLOCKED);

	/* clear (again), then enable host interrupts */
	iwl_write32(priv, CSR_INT, 0xFFFFFFFF);
	iwl_enable_interrupts(priv);

	/* really make sure rfkill handshake bits are cleared */
	iwl_write32(priv, CSR_UCODE_DRV_GP1_CLR, CSR_UCODE_SW_BIT_RFKILL);
	iwl_write32(priv, CSR_UCODE_DRV_GP1_CLR, CSR_UCODE_SW_BIT_RFKILL);

	/* Copy original ucode data image from disk into backup cache.
	 * This will be used to initialize the on-board processor's
	 * data SRAM for a clean start when the runtime program first loads. */
	memcpy(priv->ucode_data_backup.v_addr, priv->ucode_data.v_addr,
	       priv->ucode_data.len);

	for (i = 0; i < MAX_HW_RESTARTS; i++) {

		/* load bootstrap state machine,
		 * load bootstrap program into processor's memory,
		 * prepare to load the "initialize" uCode */
		ret = priv->cfg->ops->lib->load_ucode(priv);

		if (ret) {
			IWL_ERR(priv, "Unable to set up bootstrap uCode: %d\n",
				ret);
			continue;
		}

		/* start card; "initialize" will load runtime ucode */
		iwl_nic_start(priv);

		IWL_DEBUG_INFO(priv, DRV_NAME " is coming up\n");

		return 0;
	}

	set_bit(STATUS_EXIT_PENDING, &priv->status);
	__iwl_down(priv);
	clear_bit(STATUS_EXIT_PENDING, &priv->status);

	/* tried to restart and config the device for as long as our
	 * patience could withstand */
	IWL_ERR(priv, "Unable to initialize device after %d attempts.\n", i);
	return -EIO;
}


/*****************************************************************************
 *
 * Workqueue callbacks
 *
 *****************************************************************************/

static void iwl_bg_init_alive_start(struct work_struct *data)
{
	struct iwl_priv *priv =
	    container_of(data, struct iwl_priv, init_alive_start.work);

	if (test_bit(STATUS_EXIT_PENDING, &priv->status))
		return;

	mutex_lock(&priv->mutex);
	priv->cfg->ops->lib->init_alive_start(priv);
	mutex_unlock(&priv->mutex);
}

static void iwl_bg_alive_start(struct work_struct *data)
{
	struct iwl_priv *priv =
	    container_of(data, struct iwl_priv, alive_start.work);

	if (test_bit(STATUS_EXIT_PENDING, &priv->status))
		return;

	/* enable dram interrupt */
	iwl_reset_ict(priv);

	mutex_lock(&priv->mutex);
	iwl_alive_start(priv);
	mutex_unlock(&priv->mutex);
}

static void iwl_bg_run_time_calib_work(struct work_struct *work)
{
	struct iwl_priv *priv = container_of(work, struct iwl_priv,
			run_time_calib_work);

	mutex_lock(&priv->mutex);

	if (test_bit(STATUS_EXIT_PENDING, &priv->status) ||
	    test_bit(STATUS_SCANNING, &priv->status)) {
		mutex_unlock(&priv->mutex);
		return;
	}

	if (priv->start_calib) {
		iwl_chain_noise_calibration(priv, &priv->statistics);

		iwl_sensitivity_calibration(priv, &priv->statistics);
	}

	mutex_unlock(&priv->mutex);
	return;
}

static void iwl_bg_restart(struct work_struct *data)
{
	struct iwl_priv *priv = container_of(data, struct iwl_priv, restart);

	if (test_bit(STATUS_EXIT_PENDING, &priv->status))
		return;

	if (test_and_clear_bit(STATUS_FW_ERROR, &priv->status)) {
		mutex_lock(&priv->mutex);
		priv->vif = NULL;
		priv->is_open = 0;
		mutex_unlock(&priv->mutex);
		iwl_down(priv);
		ieee80211_restart_hw(priv->hw);
	} else {
		iwl_down(priv);

		if (test_bit(STATUS_EXIT_PENDING, &priv->status))
			return;

		mutex_lock(&priv->mutex);
		__iwl_up(priv);
		mutex_unlock(&priv->mutex);
	}
}

static void iwl_bg_rx_replenish(struct work_struct *data)
{
	struct iwl_priv *priv =
	    container_of(data, struct iwl_priv, rx_replenish);

	if (test_bit(STATUS_EXIT_PENDING, &priv->status))
		return;

	mutex_lock(&priv->mutex);
	iwlagn_rx_replenish(priv);
	mutex_unlock(&priv->mutex);
}

#define IWL_DELAY_NEXT_SCAN (HZ*2)

void iwl_post_associate(struct iwl_priv *priv)
{
	struct ieee80211_conf *conf = NULL;
	int ret = 0;

	if (priv->iw_mode == NL80211_IFTYPE_AP) {
		IWL_ERR(priv, "%s Should not be called in AP mode\n", __func__);
		return;
	}

	if (test_bit(STATUS_EXIT_PENDING, &priv->status))
		return;


	if (!priv->vif || !priv->is_open)
		return;

	iwl_scan_cancel_timeout(priv, 200);

	conf = ieee80211_get_hw_conf(priv->hw);

	priv->staging_rxon.filter_flags &= ~RXON_FILTER_ASSOC_MSK;
	iwlcore_commit_rxon(priv);

	iwl_setup_rxon_timing(priv);
	ret = iwl_send_cmd_pdu(priv, REPLY_RXON_TIMING,
			      sizeof(priv->rxon_timing), &priv->rxon_timing);
	if (ret)
		IWL_WARN(priv, "REPLY_RXON_TIMING failed - "
			    "Attempting to continue.\n");

	priv->staging_rxon.filter_flags |= RXON_FILTER_ASSOC_MSK;

	iwl_set_rxon_ht(priv, &priv->current_ht_config);

	if (priv->cfg->ops->hcmd->set_rxon_chain)
		priv->cfg->ops->hcmd->set_rxon_chain(priv);

	priv->staging_rxon.assoc_id = cpu_to_le16(priv->assoc_id);

	IWL_DEBUG_ASSOC(priv, "assoc id %d beacon interval %d\n",
			priv->assoc_id, priv->beacon_int);

	if (priv->assoc_capability & WLAN_CAPABILITY_SHORT_PREAMBLE)
		priv->staging_rxon.flags |= RXON_FLG_SHORT_PREAMBLE_MSK;
	else
		priv->staging_rxon.flags &= ~RXON_FLG_SHORT_PREAMBLE_MSK;

	if (priv->staging_rxon.flags & RXON_FLG_BAND_24G_MSK) {
		if (priv->assoc_capability & WLAN_CAPABILITY_SHORT_SLOT_TIME)
			priv->staging_rxon.flags |= RXON_FLG_SHORT_SLOT_MSK;
		else
			priv->staging_rxon.flags &= ~RXON_FLG_SHORT_SLOT_MSK;

		if (priv->iw_mode == NL80211_IFTYPE_ADHOC)
			priv->staging_rxon.flags &= ~RXON_FLG_SHORT_SLOT_MSK;

	}

	iwlcore_commit_rxon(priv);

	IWL_DEBUG_ASSOC(priv, "Associated as %d to: %pM\n",
			priv->assoc_id, priv->active_rxon.bssid_addr);

	switch (priv->iw_mode) {
	case NL80211_IFTYPE_STATION:
		break;

	case NL80211_IFTYPE_ADHOC:

		/* assume default assoc id */
		priv->assoc_id = 1;

		iwl_add_local_station(priv, priv->bssid, true);
		iwl_send_beacon_cmd(priv);

		break;

	default:
		IWL_ERR(priv, "%s Should not be called in %d mode\n",
			  __func__, priv->iw_mode);
		break;
	}

<<<<<<< HEAD
	spin_lock_irqsave(&priv->lock, flags);
	iwl_activate_qos(priv, 0);
	spin_unlock_irqrestore(&priv->lock, flags);

=======
>>>>>>> a5e944f1
	/* the chain noise calibration will enabled PM upon completion
	 * If chain noise has already been run, then we need to enable
	 * power management here */
	if (priv->chain_noise_data.state == IWL_CHAIN_NOISE_DONE)
		iwl_power_update_mode(priv, false);

	/* Enable Rx differential gain and sensitivity calibrations */
	iwl_chain_noise_reset(priv);
	priv->start_calib = 1;

}

/*****************************************************************************
 *
 * mac80211 entry point functions
 *
 *****************************************************************************/

#define UCODE_READY_TIMEOUT	(4 * HZ)

/*
 * Not a mac80211 entry point function, but it fits in with all the
 * other mac80211 functions grouped here.
 */
static int iwl_mac_setup_register(struct iwl_priv *priv)
{
	int ret;
	struct ieee80211_hw *hw = priv->hw;
	hw->rate_control_algorithm = "iwl-agn-rs";

	/* Tell mac80211 our characteristics */
	hw->flags = IEEE80211_HW_SIGNAL_DBM |
		    IEEE80211_HW_NOISE_DBM |
		    IEEE80211_HW_AMPDU_AGGREGATION |
		    IEEE80211_HW_SPECTRUM_MGMT;

	if (!priv->cfg->broken_powersave)
		hw->flags |= IEEE80211_HW_SUPPORTS_PS |
			     IEEE80211_HW_SUPPORTS_DYNAMIC_PS;

	if (priv->cfg->sku & IWL_SKU_N)
		hw->flags |= IEEE80211_HW_SUPPORTS_DYNAMIC_SMPS |
			     IEEE80211_HW_SUPPORTS_STATIC_SMPS;

	hw->sta_data_size = sizeof(struct iwl_station_priv);
	hw->wiphy->interface_modes =
		BIT(NL80211_IFTYPE_STATION) |
		BIT(NL80211_IFTYPE_ADHOC);

	hw->wiphy->flags |= WIPHY_FLAG_CUSTOM_REGULATORY |
			    WIPHY_FLAG_DISABLE_BEACON_HINTS;

	/*
	 * For now, disable PS by default because it affects
	 * RX performance significantly.
	 */
	hw->wiphy->flags &= ~WIPHY_FLAG_PS_ON_BY_DEFAULT;

	hw->wiphy->max_scan_ssids = PROBE_OPTION_MAX;
	/* we create the 802.11 header and a zero-length SSID element */
	hw->wiphy->max_scan_ie_len = IWL_MAX_PROBE_REQUEST - 24 - 2;

	/* Default value; 4 EDCA QOS priorities */
	hw->queues = 4;

	hw->max_listen_interval = IWL_CONN_MAX_LISTEN_INTERVAL;

	if (priv->bands[IEEE80211_BAND_2GHZ].n_channels)
		priv->hw->wiphy->bands[IEEE80211_BAND_2GHZ] =
			&priv->bands[IEEE80211_BAND_2GHZ];
	if (priv->bands[IEEE80211_BAND_5GHZ].n_channels)
		priv->hw->wiphy->bands[IEEE80211_BAND_5GHZ] =
			&priv->bands[IEEE80211_BAND_5GHZ];

	ret = ieee80211_register_hw(priv->hw);
	if (ret) {
		IWL_ERR(priv, "Failed to register hw (error %d)\n", ret);
		return ret;
	}
	priv->mac80211_registered = 1;

	return 0;
}


static int iwl_mac_start(struct ieee80211_hw *hw)
{
	struct iwl_priv *priv = hw->priv;
	int ret;

	IWL_DEBUG_MAC80211(priv, "enter\n");

	/* we should be verifying the device is ready to be opened */
	mutex_lock(&priv->mutex);
	ret = __iwl_up(priv);
	mutex_unlock(&priv->mutex);

	if (ret)
		return ret;

	if (iwl_is_rfkill(priv))
		goto out;

	IWL_DEBUG_INFO(priv, "Start UP work done.\n");

	/* Wait for START_ALIVE from Run Time ucode. Otherwise callbacks from
	 * mac80211 will not be run successfully. */
	ret = wait_event_interruptible_timeout(priv->wait_command_queue,
			test_bit(STATUS_READY, &priv->status),
			UCODE_READY_TIMEOUT);
	if (!ret) {
		if (!test_bit(STATUS_READY, &priv->status)) {
			IWL_ERR(priv, "START_ALIVE timeout after %dms.\n",
				jiffies_to_msecs(UCODE_READY_TIMEOUT));
			return -ETIMEDOUT;
		}
	}

	iwl_led_start(priv);

out:
	priv->is_open = 1;
	IWL_DEBUG_MAC80211(priv, "leave\n");
	return 0;
}

static void iwl_mac_stop(struct ieee80211_hw *hw)
{
	struct iwl_priv *priv = hw->priv;

	IWL_DEBUG_MAC80211(priv, "enter\n");

	if (!priv->is_open)
		return;

	priv->is_open = 0;

	if (iwl_is_ready_rf(priv) || test_bit(STATUS_SCAN_HW, &priv->status)) {
		/* stop mac, cancel any scan request and clear
		 * RXON_FILTER_ASSOC_MSK BIT
		 */
		mutex_lock(&priv->mutex);
		iwl_scan_cancel_timeout(priv, 100);
		mutex_unlock(&priv->mutex);
	}

	iwl_down(priv);

	flush_workqueue(priv->workqueue);

	/* enable interrupts again in order to receive rfkill changes */
	iwl_write32(priv, CSR_INT, 0xFFFFFFFF);
	iwl_enable_interrupts(priv);

	IWL_DEBUG_MAC80211(priv, "leave\n");
}

static int iwl_mac_tx(struct ieee80211_hw *hw, struct sk_buff *skb)
{
	struct iwl_priv *priv = hw->priv;

	IWL_DEBUG_MACDUMP(priv, "enter\n");

	IWL_DEBUG_TX(priv, "dev->xmit(%d bytes) at rate 0x%02x\n", skb->len,
		     ieee80211_get_tx_rate(hw, IEEE80211_SKB_CB(skb))->bitrate);

	if (iwlagn_tx_skb(priv, skb))
		dev_kfree_skb_any(skb);

	IWL_DEBUG_MACDUMP(priv, "leave\n");
	return NETDEV_TX_OK;
}

void iwl_config_ap(struct iwl_priv *priv)
{
	int ret = 0;

	if (test_bit(STATUS_EXIT_PENDING, &priv->status))
		return;

	/* The following should be done only at AP bring up */
	if (!iwl_is_associated(priv)) {

		/* RXON - unassoc (to set timing command) */
		priv->staging_rxon.filter_flags &= ~RXON_FILTER_ASSOC_MSK;
		iwlcore_commit_rxon(priv);

		/* RXON Timing */
		iwl_setup_rxon_timing(priv);
		ret = iwl_send_cmd_pdu(priv, REPLY_RXON_TIMING,
				sizeof(priv->rxon_timing), &priv->rxon_timing);
		if (ret)
			IWL_WARN(priv, "REPLY_RXON_TIMING failed - "
					"Attempting to continue.\n");

		/* AP has all antennas */
		priv->chain_noise_data.active_chains =
			priv->hw_params.valid_rx_ant;
		iwl_set_rxon_ht(priv, &priv->current_ht_config);
		if (priv->cfg->ops->hcmd->set_rxon_chain)
			priv->cfg->ops->hcmd->set_rxon_chain(priv);

		/* FIXME: what should be the assoc_id for AP? */
		priv->staging_rxon.assoc_id = cpu_to_le16(priv->assoc_id);
		if (priv->assoc_capability & WLAN_CAPABILITY_SHORT_PREAMBLE)
			priv->staging_rxon.flags |=
				RXON_FLG_SHORT_PREAMBLE_MSK;
		else
			priv->staging_rxon.flags &=
				~RXON_FLG_SHORT_PREAMBLE_MSK;

		if (priv->staging_rxon.flags & RXON_FLG_BAND_24G_MSK) {
			if (priv->assoc_capability &
				WLAN_CAPABILITY_SHORT_SLOT_TIME)
				priv->staging_rxon.flags |=
					RXON_FLG_SHORT_SLOT_MSK;
			else
				priv->staging_rxon.flags &=
					~RXON_FLG_SHORT_SLOT_MSK;

			if (priv->iw_mode == NL80211_IFTYPE_ADHOC)
				priv->staging_rxon.flags &=
					~RXON_FLG_SHORT_SLOT_MSK;
		}
		/* restore RXON assoc */
		priv->staging_rxon.filter_flags |= RXON_FILTER_ASSOC_MSK;
		iwlcore_commit_rxon(priv);
		iwl_add_bcast_station(priv);
	}
	iwl_send_beacon_cmd(priv);

	/* FIXME - we need to add code here to detect a totally new
	 * configuration, reset the AP, unassoc, rxon timing, assoc,
	 * clear sta table, add BCAST sta... */
}

static void iwl_mac_update_tkip_key(struct ieee80211_hw *hw,
				    struct ieee80211_vif *vif,
				    struct ieee80211_key_conf *keyconf,
				    struct ieee80211_sta *sta,
				    u32 iv32, u16 *phase1key)
{

	struct iwl_priv *priv = hw->priv;
	IWL_DEBUG_MAC80211(priv, "enter\n");

	iwl_update_tkip_key(priv, keyconf,
			    sta ? sta->addr : iwl_bcast_addr,
			    iv32, phase1key);

	IWL_DEBUG_MAC80211(priv, "leave\n");
}

static int iwl_mac_set_key(struct ieee80211_hw *hw, enum set_key_cmd cmd,
			   struct ieee80211_vif *vif,
			   struct ieee80211_sta *sta,
			   struct ieee80211_key_conf *key)
{
	struct iwl_priv *priv = hw->priv;
	const u8 *addr;
	int ret;
	u8 sta_id;
	bool is_default_wep_key = false;

	IWL_DEBUG_MAC80211(priv, "enter\n");

	if (priv->cfg->mod_params->sw_crypto) {
		IWL_DEBUG_MAC80211(priv, "leave - hwcrypto disabled\n");
		return -EOPNOTSUPP;
	}
	addr = sta ? sta->addr : iwl_bcast_addr;
	sta_id = iwl_find_station(priv, addr);
	if (sta_id == IWL_INVALID_STATION) {
		IWL_DEBUG_MAC80211(priv, "leave - %pM not in station map.\n",
				   addr);
		return -EINVAL;

	}

	mutex_lock(&priv->mutex);
	iwl_scan_cancel_timeout(priv, 100);

	/*
	 * If we are getting WEP group key and we didn't receive any key mapping
	 * so far, we are in legacy wep mode (group key only), otherwise we are
	 * in 1X mode.
	 * In legacy wep mode, we use another host command to the uCode.
	 */
	if (key->alg == ALG_WEP && !sta && vif->type != NL80211_IFTYPE_AP) {
		if (cmd == SET_KEY)
			is_default_wep_key = !priv->key_mapping_key;
		else
			is_default_wep_key =
					(key->hw_key_idx == HW_KEY_DEFAULT);
	}

	switch (cmd) {
	case SET_KEY:
		if (is_default_wep_key)
			ret = iwl_set_default_wep_key(priv, key);
		else
			ret = iwl_set_dynamic_key(priv, key, sta_id);

		IWL_DEBUG_MAC80211(priv, "enable hwcrypto key\n");
		break;
	case DISABLE_KEY:
		if (is_default_wep_key)
			ret = iwl_remove_default_wep_key(priv, key);
		else
			ret = iwl_remove_dynamic_key(priv, key, sta_id);

		IWL_DEBUG_MAC80211(priv, "disable hwcrypto key\n");
		break;
	default:
		ret = -EINVAL;
	}

	mutex_unlock(&priv->mutex);
	IWL_DEBUG_MAC80211(priv, "leave\n");

	return ret;
}

static int iwl_mac_ampdu_action(struct ieee80211_hw *hw,
				struct ieee80211_vif *vif,
			     enum ieee80211_ampdu_mlme_action action,
			     struct ieee80211_sta *sta, u16 tid, u16 *ssn)
{
	struct iwl_priv *priv = hw->priv;
	int ret;

	IWL_DEBUG_HT(priv, "A-MPDU action on addr %pM tid %d\n",
		     sta->addr, tid);

	if (!(priv->cfg->sku & IWL_SKU_N))
		return -EACCES;

	switch (action) {
	case IEEE80211_AMPDU_RX_START:
		IWL_DEBUG_HT(priv, "start Rx\n");
		return iwl_sta_rx_agg_start(priv, sta->addr, tid, *ssn);
	case IEEE80211_AMPDU_RX_STOP:
		IWL_DEBUG_HT(priv, "stop Rx\n");
		ret = iwl_sta_rx_agg_stop(priv, sta->addr, tid);
		if (test_bit(STATUS_EXIT_PENDING, &priv->status))
			return 0;
		else
			return ret;
	case IEEE80211_AMPDU_TX_START:
		IWL_DEBUG_HT(priv, "start Tx\n");
<<<<<<< HEAD
		ret = iwl_tx_agg_start(priv, sta->addr, tid, ssn);
=======
		ret = iwlagn_tx_agg_start(priv, sta->addr, tid, ssn);
>>>>>>> a5e944f1
		if (ret == 0) {
			priv->_agn.agg_tids_count++;
			IWL_DEBUG_HT(priv, "priv->_agn.agg_tids_count = %u\n",
				     priv->_agn.agg_tids_count);
		}
		return ret;
	case IEEE80211_AMPDU_TX_STOP:
		IWL_DEBUG_HT(priv, "stop Tx\n");
<<<<<<< HEAD
		ret = iwl_tx_agg_stop(priv, sta->addr, tid);
=======
		ret = iwlagn_tx_agg_stop(priv, sta->addr, tid);
>>>>>>> a5e944f1
		if ((ret == 0) && (priv->_agn.agg_tids_count > 0)) {
			priv->_agn.agg_tids_count--;
			IWL_DEBUG_HT(priv, "priv->_agn.agg_tids_count = %u\n",
				     priv->_agn.agg_tids_count);
		}
		if (test_bit(STATUS_EXIT_PENDING, &priv->status))
			return 0;
		else
			return ret;
	case IEEE80211_AMPDU_TX_OPERATIONAL:
		/* do nothing */
		return -EOPNOTSUPP;
	default:
		IWL_DEBUG_HT(priv, "unknown\n");
		return -EINVAL;
		break;
	}
	return 0;
}

static int iwl_mac_get_stats(struct ieee80211_hw *hw,
			     struct ieee80211_low_level_stats *stats)
{
	struct iwl_priv *priv = hw->priv;

	priv = hw->priv;
	IWL_DEBUG_MAC80211(priv, "enter\n");
	IWL_DEBUG_MAC80211(priv, "leave\n");

	return 0;
}

static void iwl_mac_sta_notify(struct ieee80211_hw *hw,
			       struct ieee80211_vif *vif,
			       enum sta_notify_cmd cmd,
			       struct ieee80211_sta *sta)
{
	struct iwl_priv *priv = hw->priv;
	struct iwl_station_priv *sta_priv = (void *)sta->drv_priv;
	int sta_id;

	switch (cmd) {
	case STA_NOTIFY_SLEEP:
		WARN_ON(!sta_priv->client);
		sta_priv->asleep = true;
		if (atomic_read(&sta_priv->pending_frames) > 0)
			ieee80211_sta_block_awake(hw, sta, true);
		break;
	case STA_NOTIFY_AWAKE:
		WARN_ON(!sta_priv->client);
		if (!sta_priv->asleep)
			break;
		sta_priv->asleep = false;
		sta_id = iwl_find_station(priv, sta->addr);
		if (sta_id != IWL_INVALID_STATION)
			iwl_sta_modify_ps_wake(priv, sta_id);
		break;
	default:
		break;
	}
}

<<<<<<< HEAD
/**
 * iwl_restore_wepkeys - Restore WEP keys to device
 */
static void iwl_restore_wepkeys(struct iwl_priv *priv)
{
	mutex_lock(&priv->mutex);
	if (priv->iw_mode == NL80211_IFTYPE_STATION &&
	    priv->default_wep_key &&
	    iwl_send_static_wepkey_cmd(priv, 0))
		IWL_ERR(priv, "Could not send WEP static key\n");
	mutex_unlock(&priv->mutex);
}

=======
>>>>>>> a5e944f1
static int iwlagn_mac_sta_add(struct ieee80211_hw *hw,
			      struct ieee80211_vif *vif,
			      struct ieee80211_sta *sta)
{
	struct iwl_priv *priv = hw->priv;
	struct iwl_station_priv *sta_priv = (void *)sta->drv_priv;
	bool is_ap = priv->iw_mode == NL80211_IFTYPE_STATION;
	int ret;
	u8 sta_id;

	IWL_DEBUG_INFO(priv, "received request to add station %pM\n",
			sta->addr);

	atomic_set(&sta_priv->pending_frames, 0);
	if (vif->type == NL80211_IFTYPE_AP)
		sta_priv->client = true;

	ret = iwl_add_station_common(priv, sta->addr, is_ap, &sta->ht_cap,
				     &sta_id);
	if (ret) {
		IWL_ERR(priv, "Unable to add station %pM (%d)\n",
			sta->addr, ret);
		/* Should we return success if return code is EEXIST ? */
		return ret;
	}

<<<<<<< HEAD
	iwl_restore_wepkeys(priv);

	/* Initialize rate scaling */
	IWL_DEBUG_INFO(priv, "Initializing rate scaling for station %pM \n",
=======
	/* Initialize rate scaling */
	IWL_DEBUG_INFO(priv, "Initializing rate scaling for station %pM\n",
>>>>>>> a5e944f1
		       sta->addr);
	iwl_rs_rate_init(priv, sta, sta_id);

	return ret;
}

/*****************************************************************************
 *
 * sysfs attributes
 *
 *****************************************************************************/

#ifdef CONFIG_IWLWIFI_DEBUG

/*
 * The following adds a new attribute to the sysfs representation
 * of this device driver (i.e. a new file in /sys/class/net/wlan0/device/)
 * used for controlling the debug level.
 *
 * See the level definitions in iwl for details.
 *
 * The debug_level being managed using sysfs below is a per device debug
 * level that is used instead of the global debug level if it (the per
 * device debug level) is set.
 */
static ssize_t show_debug_level(struct device *d,
				struct device_attribute *attr, char *buf)
{
	struct iwl_priv *priv = dev_get_drvdata(d);
	return sprintf(buf, "0x%08X\n", iwl_get_debug_level(priv));
}
static ssize_t store_debug_level(struct device *d,
				struct device_attribute *attr,
				 const char *buf, size_t count)
{
	struct iwl_priv *priv = dev_get_drvdata(d);
	unsigned long val;
	int ret;

	ret = strict_strtoul(buf, 0, &val);
	if (ret)
		IWL_ERR(priv, "%s is not in hex or decimal form.\n", buf);
	else {
		priv->debug_level = val;
		if (iwl_alloc_traffic_mem(priv))
			IWL_ERR(priv,
				"Not enough memory to generate traffic log\n");
	}
	return strnlen(buf, count);
}

static DEVICE_ATTR(debug_level, S_IWUSR | S_IRUGO,
			show_debug_level, store_debug_level);


#endif /* CONFIG_IWLWIFI_DEBUG */


static ssize_t show_temperature(struct device *d,
				struct device_attribute *attr, char *buf)
{
	struct iwl_priv *priv = dev_get_drvdata(d);

	if (!iwl_is_alive(priv))
		return -EAGAIN;

	return sprintf(buf, "%d\n", priv->temperature);
}

static DEVICE_ATTR(temperature, S_IRUGO, show_temperature, NULL);

static ssize_t show_tx_power(struct device *d,
			     struct device_attribute *attr, char *buf)
{
	struct iwl_priv *priv = dev_get_drvdata(d);

	if (!iwl_is_ready_rf(priv))
		return sprintf(buf, "off\n");
	else
		return sprintf(buf, "%d\n", priv->tx_power_user_lmt);
}

static ssize_t store_tx_power(struct device *d,
			      struct device_attribute *attr,
			      const char *buf, size_t count)
{
	struct iwl_priv *priv = dev_get_drvdata(d);
	unsigned long val;
	int ret;

	ret = strict_strtoul(buf, 10, &val);
	if (ret)
		IWL_INFO(priv, "%s is not in decimal form.\n", buf);
	else {
		ret = iwl_set_tx_power(priv, val, false);
		if (ret)
			IWL_ERR(priv, "failed setting tx power (0x%d).\n",
				ret);
		else
			ret = count;
	}
	return ret;
}

static DEVICE_ATTR(tx_power, S_IWUSR | S_IRUGO, show_tx_power, store_tx_power);

static ssize_t show_statistics(struct device *d,
			       struct device_attribute *attr, char *buf)
{
	struct iwl_priv *priv = dev_get_drvdata(d);
	u32 size = sizeof(struct iwl_notif_statistics);
	u32 len = 0, ofs = 0;
	u8 *data = (u8 *)&priv->statistics;
	int rc = 0;

	if (!iwl_is_alive(priv))
		return -EAGAIN;

	mutex_lock(&priv->mutex);
	rc = iwl_send_statistics_request(priv, CMD_SYNC, false);
	mutex_unlock(&priv->mutex);

	if (rc) {
		len = sprintf(buf,
			      "Error sending statistics request: 0x%08X\n", rc);
		return len;
	}

	while (size && (PAGE_SIZE - len)) {
		hex_dump_to_buffer(data + ofs, size, 16, 1, buf + len,
				   PAGE_SIZE - len, 1);
		len = strlen(buf);
		if (PAGE_SIZE - len)
			buf[len++] = '\n';

		ofs += 16;
		size -= min(size, 16U);
	}

	return len;
}

static DEVICE_ATTR(statistics, S_IRUGO, show_statistics, NULL);

static ssize_t show_rts_ht_protection(struct device *d,
			     struct device_attribute *attr, char *buf)
{
	struct iwl_priv *priv = dev_get_drvdata(d);

	return sprintf(buf, "%s\n",
		priv->cfg->use_rts_for_ht ? "RTS/CTS" : "CTS-to-self");
}

static ssize_t store_rts_ht_protection(struct device *d,
			      struct device_attribute *attr,
			      const char *buf, size_t count)
{
	struct iwl_priv *priv = dev_get_drvdata(d);
	unsigned long val;
	int ret;

	ret = strict_strtoul(buf, 10, &val);
	if (ret)
		IWL_INFO(priv, "Input is not in decimal form.\n");
	else {
		if (!iwl_is_associated(priv))
			priv->cfg->use_rts_for_ht = val ? true : false;
		else
			IWL_ERR(priv, "Sta associated with AP - "
				"Change protection mechanism is not allowed\n");
		ret = count;
	}
	return ret;
}

static DEVICE_ATTR(rts_ht_protection, S_IWUSR | S_IRUGO,
			show_rts_ht_protection, store_rts_ht_protection);


/*****************************************************************************
 *
 * driver setup and teardown
 *
 *****************************************************************************/

static void iwl_setup_deferred_work(struct iwl_priv *priv)
{
	priv->workqueue = create_singlethread_workqueue(DRV_NAME);

	init_waitqueue_head(&priv->wait_command_queue);

	INIT_WORK(&priv->restart, iwl_bg_restart);
	INIT_WORK(&priv->rx_replenish, iwl_bg_rx_replenish);
	INIT_WORK(&priv->beacon_update, iwl_bg_beacon_update);
	INIT_WORK(&priv->run_time_calib_work, iwl_bg_run_time_calib_work);
	INIT_DELAYED_WORK(&priv->init_alive_start, iwl_bg_init_alive_start);
	INIT_DELAYED_WORK(&priv->alive_start, iwl_bg_alive_start);

	iwl_setup_scan_deferred_work(priv);

	if (priv->cfg->ops->lib->setup_deferred_work)
		priv->cfg->ops->lib->setup_deferred_work(priv);

	init_timer(&priv->statistics_periodic);
	priv->statistics_periodic.data = (unsigned long)priv;
	priv->statistics_periodic.function = iwl_bg_statistics_periodic;

	init_timer(&priv->ucode_trace);
	priv->ucode_trace.data = (unsigned long)priv;
	priv->ucode_trace.function = iwl_bg_ucode_trace;

	if (priv->cfg->ops->lib->recover_from_tx_stall) {
		init_timer(&priv->monitor_recover);
		priv->monitor_recover.data = (unsigned long)priv;
		priv->monitor_recover.function =
			priv->cfg->ops->lib->recover_from_tx_stall;
	}

	if (!priv->cfg->use_isr_legacy)
		tasklet_init(&priv->irq_tasklet, (void (*)(unsigned long))
			iwl_irq_tasklet, (unsigned long)priv);
	else
		tasklet_init(&priv->irq_tasklet, (void (*)(unsigned long))
			iwl_irq_tasklet_legacy, (unsigned long)priv);
}

static void iwl_cancel_deferred_work(struct iwl_priv *priv)
{
	if (priv->cfg->ops->lib->cancel_deferred_work)
		priv->cfg->ops->lib->cancel_deferred_work(priv);

	cancel_delayed_work_sync(&priv->init_alive_start);
	cancel_delayed_work(&priv->scan_check);
	cancel_delayed_work(&priv->alive_start);
	cancel_work_sync(&priv->beacon_update);
	del_timer_sync(&priv->statistics_periodic);
	del_timer_sync(&priv->ucode_trace);
	if (priv->cfg->ops->lib->recover_from_tx_stall)
		del_timer_sync(&priv->monitor_recover);
}

static void iwl_init_hw_rates(struct iwl_priv *priv,
			      struct ieee80211_rate *rates)
{
	int i;

	for (i = 0; i < IWL_RATE_COUNT_LEGACY; i++) {
		rates[i].bitrate = iwl_rates[i].ieee * 5;
		rates[i].hw_value = i; /* Rate scaling will work on indexes */
		rates[i].hw_value_short = i;
		rates[i].flags = 0;
		if ((i >= IWL_FIRST_CCK_RATE) && (i <= IWL_LAST_CCK_RATE)) {
			/*
			 * If CCK != 1M then set short preamble rate flag.
			 */
			rates[i].flags |=
				(iwl_rates[i].plcp == IWL_RATE_1M_PLCP) ?
					0 : IEEE80211_RATE_SHORT_PREAMBLE;
		}
	}
}

static int iwl_init_drv(struct iwl_priv *priv)
{
	int ret;

	priv->ibss_beacon = NULL;

	spin_lock_init(&priv->sta_lock);
	spin_lock_init(&priv->hcmd_lock);

	INIT_LIST_HEAD(&priv->free_frames);

	mutex_init(&priv->mutex);
	mutex_init(&priv->sync_cmd_mutex);

	priv->ieee_channels = NULL;
	priv->ieee_rates = NULL;
	priv->band = IEEE80211_BAND_2GHZ;

	priv->iw_mode = NL80211_IFTYPE_STATION;
	priv->current_ht_config.smps = IEEE80211_SMPS_STATIC;
	priv->missed_beacon_threshold = IWL_MISSED_BEACON_THRESHOLD_DEF;
	priv->_agn.agg_tids_count = 0;

	/* initialize force reset */
	priv->force_reset[IWL_RF_RESET].reset_duration =
		IWL_DELAY_NEXT_FORCE_RF_RESET;
	priv->force_reset[IWL_FW_RESET].reset_duration =
		IWL_DELAY_NEXT_FORCE_FW_RELOAD;

	/* Choose which receivers/antennas to use */
	if (priv->cfg->ops->hcmd->set_rxon_chain)
		priv->cfg->ops->hcmd->set_rxon_chain(priv);

	iwl_init_scan_params(priv);

<<<<<<< HEAD
	iwl_reset_qos(priv);

	priv->qos_data.qos_active = 0;
	priv->qos_data.qos_cap.val = 0;

=======
>>>>>>> a5e944f1
	/* Set the tx_power_user_lmt to the lowest power level
	 * this value will get overwritten by channel max power avg
	 * from eeprom */
	priv->tx_power_user_lmt = IWLAGN_TX_POWER_TARGET_POWER_MIN;

	ret = iwl_init_channel_map(priv);
	if (ret) {
		IWL_ERR(priv, "initializing regulatory failed: %d\n", ret);
		goto err;
	}

	ret = iwlcore_init_geos(priv);
	if (ret) {
		IWL_ERR(priv, "initializing geos failed: %d\n", ret);
		goto err_free_channel_map;
	}
	iwl_init_hw_rates(priv, priv->ieee_rates);

	return 0;

err_free_channel_map:
	iwl_free_channel_map(priv);
err:
	return ret;
}

static void iwl_uninit_drv(struct iwl_priv *priv)
{
	iwl_calib_free_results(priv);
	iwlcore_free_geos(priv);
	iwl_free_channel_map(priv);
	kfree(priv->scan);
}

static struct attribute *iwl_sysfs_entries[] = {
	&dev_attr_statistics.attr,
	&dev_attr_temperature.attr,
	&dev_attr_tx_power.attr,
	&dev_attr_rts_ht_protection.attr,
#ifdef CONFIG_IWLWIFI_DEBUG
	&dev_attr_debug_level.attr,
#endif
	NULL
};

static struct attribute_group iwl_attribute_group = {
	.name = NULL,		/* put in device directory */
	.attrs = iwl_sysfs_entries,
};

static struct ieee80211_ops iwl_hw_ops = {
	.tx = iwl_mac_tx,
	.start = iwl_mac_start,
	.stop = iwl_mac_stop,
	.add_interface = iwl_mac_add_interface,
	.remove_interface = iwl_mac_remove_interface,
	.config = iwl_mac_config,
	.configure_filter = iwl_configure_filter,
	.set_key = iwl_mac_set_key,
	.update_tkip_key = iwl_mac_update_tkip_key,
	.get_stats = iwl_mac_get_stats,
	.conf_tx = iwl_mac_conf_tx,
	.reset_tsf = iwl_mac_reset_tsf,
	.bss_info_changed = iwl_bss_info_changed,
	.ampdu_action = iwl_mac_ampdu_action,
	.hw_scan = iwl_mac_hw_scan,
	.sta_notify = iwl_mac_sta_notify,
	.sta_add = iwlagn_mac_sta_add,
	.sta_remove = iwl_mac_sta_remove,
};

static int iwl_pci_probe(struct pci_dev *pdev, const struct pci_device_id *ent)
{
	int err = 0;
	struct iwl_priv *priv;
	struct ieee80211_hw *hw;
	struct iwl_cfg *cfg = (struct iwl_cfg *)(ent->driver_data);
	unsigned long flags;
	u16 pci_cmd;

	/************************
	 * 1. Allocating HW data
	 ************************/

	/* Disabling hardware scan means that mac80211 will perform scans
	 * "the hard way", rather than using device's scan. */
	if (cfg->mod_params->disable_hw_scan) {
		if (iwl_debug_level & IWL_DL_INFO)
			dev_printk(KERN_DEBUG, &(pdev->dev),
				   "Disabling hw_scan\n");
		iwl_hw_ops.hw_scan = NULL;
	}

	hw = iwl_alloc_all(cfg, &iwl_hw_ops);
	if (!hw) {
		err = -ENOMEM;
		goto out;
	}
	priv = hw->priv;
	/* At this point both hw and priv are allocated. */

	SET_IEEE80211_DEV(hw, &pdev->dev);

	IWL_DEBUG_INFO(priv, "*** LOAD DRIVER ***\n");
	priv->cfg = cfg;
	priv->pci_dev = pdev;
	priv->inta_mask = CSR_INI_SET_MASK;

#ifdef CONFIG_IWLWIFI_DEBUG
	atomic_set(&priv->restrict_refcnt, 0);
#endif
	if (iwl_alloc_traffic_mem(priv))
		IWL_ERR(priv, "Not enough memory to generate traffic log\n");

	/**************************
	 * 2. Initializing PCI bus
	 **************************/
	if (pci_enable_device(pdev)) {
		err = -ENODEV;
		goto out_ieee80211_free_hw;
	}

	pci_set_master(pdev);

	err = pci_set_dma_mask(pdev, DMA_BIT_MASK(36));
	if (!err)
		err = pci_set_consistent_dma_mask(pdev, DMA_BIT_MASK(36));
	if (err) {
		err = pci_set_dma_mask(pdev, DMA_BIT_MASK(32));
		if (!err)
			err = pci_set_consistent_dma_mask(pdev, DMA_BIT_MASK(32));
		/* both attempts failed: */
		if (err) {
			IWL_WARN(priv, "No suitable DMA available.\n");
			goto out_pci_disable_device;
		}
	}

	err = pci_request_regions(pdev, DRV_NAME);
	if (err)
		goto out_pci_disable_device;

	pci_set_drvdata(pdev, priv);


	/***********************
	 * 3. Read REV register
	 ***********************/
	priv->hw_base = pci_iomap(pdev, 0, 0);
	if (!priv->hw_base) {
		err = -ENODEV;
		goto out_pci_release_regions;
	}

	IWL_DEBUG_INFO(priv, "pci_resource_len = 0x%08llx\n",
		(unsigned long long) pci_resource_len(pdev, 0));
	IWL_DEBUG_INFO(priv, "pci_resource_base = %p\n", priv->hw_base);

	/* these spin locks will be used in apm_ops.init and EEPROM access
	 * we should init now
	 */
	spin_lock_init(&priv->reg_lock);
	spin_lock_init(&priv->lock);

	/*
	 * stop and reset the on-board processor just in case it is in a
	 * strange state ... like being left stranded by a primary kernel
	 * and this is now the kdump kernel trying to start up
	 */
	iwl_write32(priv, CSR_RESET, CSR_RESET_REG_FLAG_NEVO_RESET);

	iwl_hw_detect(priv);
	IWL_INFO(priv, "Detected %s, REV=0x%X\n",
		priv->cfg->name, priv->hw_rev);

	/* We disable the RETRY_TIMEOUT register (0x41) to keep
	 * PCI Tx retries from interfering with C3 CPU state */
	pci_write_config_byte(pdev, PCI_CFG_RETRY_TIMEOUT, 0x00);

	iwl_prepare_card_hw(priv);
	if (!priv->hw_ready) {
		IWL_WARN(priv, "Failed, HW not ready\n");
		goto out_iounmap;
	}

	/*****************
	 * 4. Read EEPROM
	 *****************/
	/* Read the EEPROM */
	err = iwl_eeprom_init(priv);
	if (err) {
		IWL_ERR(priv, "Unable to init EEPROM\n");
		goto out_iounmap;
	}
	err = iwl_eeprom_check_version(priv);
	if (err)
		goto out_free_eeprom;

	/* extract MAC Address */
	iwl_eeprom_get_mac(priv, priv->mac_addr);
	IWL_DEBUG_INFO(priv, "MAC address: %pM\n", priv->mac_addr);
	SET_IEEE80211_PERM_ADDR(priv->hw, priv->mac_addr);

	/************************
	 * 5. Setup HW constants
	 ************************/
	if (iwl_set_hw_params(priv)) {
		IWL_ERR(priv, "failed to set hw parameters\n");
		goto out_free_eeprom;
	}

	/*******************
	 * 6. Setup priv
	 *******************/

	err = iwl_init_drv(priv);
	if (err)
		goto out_free_eeprom;
	/* At this point both hw and priv are initialized. */

	/********************
	 * 7. Setup services
	 ********************/
	spin_lock_irqsave(&priv->lock, flags);
	iwl_disable_interrupts(priv);
	spin_unlock_irqrestore(&priv->lock, flags);

	pci_enable_msi(priv->pci_dev);

	iwl_alloc_isr_ict(priv);
	err = request_irq(priv->pci_dev->irq, priv->cfg->ops->lib->isr,
			  IRQF_SHARED, DRV_NAME, priv);
	if (err) {
		IWL_ERR(priv, "Error allocating IRQ %d\n", priv->pci_dev->irq);
		goto out_disable_msi;
	}
	err = sysfs_create_group(&pdev->dev.kobj, &iwl_attribute_group);
	if (err) {
		IWL_ERR(priv, "failed to create sysfs device attributes\n");
		goto out_free_irq;
	}

	iwl_setup_deferred_work(priv);
	iwl_setup_rx_handlers(priv);

	/*********************************************
	 * 8. Enable interrupts and read RFKILL state
	 *********************************************/

	/* enable interrupts if needed: hw bug w/a */
	pci_read_config_word(priv->pci_dev, PCI_COMMAND, &pci_cmd);
	if (pci_cmd & PCI_COMMAND_INTX_DISABLE) {
		pci_cmd &= ~PCI_COMMAND_INTX_DISABLE;
		pci_write_config_word(priv->pci_dev, PCI_COMMAND, pci_cmd);
	}

	iwl_enable_interrupts(priv);

	/* If platform's RF_KILL switch is NOT set to KILL */
	if (iwl_read32(priv, CSR_GP_CNTRL) & CSR_GP_CNTRL_REG_FLAG_HW_RF_KILL_SW)
		clear_bit(STATUS_RF_KILL_HW, &priv->status);
	else
		set_bit(STATUS_RF_KILL_HW, &priv->status);

	wiphy_rfkill_set_hw_state(priv->hw->wiphy,
		test_bit(STATUS_RF_KILL_HW, &priv->status));

	iwl_power_initialize(priv);
	iwl_tt_initialize(priv);

	err = iwl_request_firmware(priv, true);
	if (err)
		goto out_remove_sysfs;

	return 0;

 out_remove_sysfs:
	destroy_workqueue(priv->workqueue);
	priv->workqueue = NULL;
	sysfs_remove_group(&pdev->dev.kobj, &iwl_attribute_group);
 out_free_irq:
	free_irq(priv->pci_dev->irq, priv);
	iwl_free_isr_ict(priv);
 out_disable_msi:
	pci_disable_msi(priv->pci_dev);
	iwl_uninit_drv(priv);
 out_free_eeprom:
	iwl_eeprom_free(priv);
 out_iounmap:
	pci_iounmap(pdev, priv->hw_base);
 out_pci_release_regions:
	pci_set_drvdata(pdev, NULL);
	pci_release_regions(pdev);
 out_pci_disable_device:
	pci_disable_device(pdev);
 out_ieee80211_free_hw:
	iwl_free_traffic_mem(priv);
	ieee80211_free_hw(priv->hw);
 out:
	return err;
}

static void __devexit iwl_pci_remove(struct pci_dev *pdev)
{
	struct iwl_priv *priv = pci_get_drvdata(pdev);
	unsigned long flags;

	if (!priv)
		return;

	IWL_DEBUG_INFO(priv, "*** UNLOAD DRIVER ***\n");

	iwl_dbgfs_unregister(priv);
	sysfs_remove_group(&pdev->dev.kobj, &iwl_attribute_group);

	/* ieee80211_unregister_hw call wil cause iwl_mac_stop to
	 * to be called and iwl_down since we are removing the device
	 * we need to set STATUS_EXIT_PENDING bit.
	 */
	set_bit(STATUS_EXIT_PENDING, &priv->status);
	if (priv->mac80211_registered) {
		ieee80211_unregister_hw(priv->hw);
		priv->mac80211_registered = 0;
	} else {
		iwl_down(priv);
	}

	/*
	 * Make sure device is reset to low power before unloading driver.
	 * This may be redundant with iwl_down(), but there are paths to
	 * run iwl_down() without calling apm_ops.stop(), and there are
	 * paths to avoid running iwl_down() at all before leaving driver.
	 * This (inexpensive) call *makes sure* device is reset.
	 */
	priv->cfg->ops->lib->apm_ops.stop(priv);

	iwl_tt_exit(priv);

	/* make sure we flush any pending irq or
	 * tasklet for the driver
	 */
	spin_lock_irqsave(&priv->lock, flags);
	iwl_disable_interrupts(priv);
	spin_unlock_irqrestore(&priv->lock, flags);

	iwl_synchronize_irq(priv);

	iwl_dealloc_ucode_pci(priv);

	if (priv->rxq.bd)
		iwlagn_rx_queue_free(priv, &priv->rxq);
	iwlagn_hw_txq_ctx_free(priv);

	iwl_eeprom_free(priv);


	/*netif_stop_queue(dev); */
	flush_workqueue(priv->workqueue);

	/* ieee80211_unregister_hw calls iwl_mac_stop, which flushes
	 * priv->workqueue... so we can't take down the workqueue
	 * until now... */
	destroy_workqueue(priv->workqueue);
	priv->workqueue = NULL;
	iwl_free_traffic_mem(priv);

	free_irq(priv->pci_dev->irq, priv);
	pci_disable_msi(priv->pci_dev);
	pci_iounmap(pdev, priv->hw_base);
	pci_release_regions(pdev);
	pci_disable_device(pdev);
	pci_set_drvdata(pdev, NULL);

	iwl_uninit_drv(priv);

	iwl_free_isr_ict(priv);

	if (priv->ibss_beacon)
		dev_kfree_skb(priv->ibss_beacon);

	ieee80211_free_hw(priv->hw);
}


/*****************************************************************************
 *
 * driver and module entry point
 *
 *****************************************************************************/

/* Hardware specific file defines the PCI IDs table for that hardware module */
static DEFINE_PCI_DEVICE_TABLE(iwl_hw_card_ids) = {
#ifdef CONFIG_IWL4965
	{IWL_PCI_DEVICE(0x4229, PCI_ANY_ID, iwl4965_agn_cfg)},
	{IWL_PCI_DEVICE(0x4230, PCI_ANY_ID, iwl4965_agn_cfg)},
#endif /* CONFIG_IWL4965 */
#ifdef CONFIG_IWL5000
/* 5100 Series WiFi */
	{IWL_PCI_DEVICE(0x4232, 0x1201, iwl5100_agn_cfg)}, /* Mini Card */
	{IWL_PCI_DEVICE(0x4232, 0x1301, iwl5100_agn_cfg)}, /* Half Mini Card */
	{IWL_PCI_DEVICE(0x4232, 0x1204, iwl5100_agn_cfg)}, /* Mini Card */
	{IWL_PCI_DEVICE(0x4232, 0x1304, iwl5100_agn_cfg)}, /* Half Mini Card */
	{IWL_PCI_DEVICE(0x4232, 0x1205, iwl5100_bgn_cfg)}, /* Mini Card */
	{IWL_PCI_DEVICE(0x4232, 0x1305, iwl5100_bgn_cfg)}, /* Half Mini Card */
	{IWL_PCI_DEVICE(0x4232, 0x1206, iwl5100_abg_cfg)}, /* Mini Card */
	{IWL_PCI_DEVICE(0x4232, 0x1306, iwl5100_abg_cfg)}, /* Half Mini Card */
	{IWL_PCI_DEVICE(0x4232, 0x1221, iwl5100_agn_cfg)}, /* Mini Card */
	{IWL_PCI_DEVICE(0x4232, 0x1321, iwl5100_agn_cfg)}, /* Half Mini Card */
	{IWL_PCI_DEVICE(0x4232, 0x1224, iwl5100_agn_cfg)}, /* Mini Card */
	{IWL_PCI_DEVICE(0x4232, 0x1324, iwl5100_agn_cfg)}, /* Half Mini Card */
	{IWL_PCI_DEVICE(0x4232, 0x1225, iwl5100_bgn_cfg)}, /* Mini Card */
	{IWL_PCI_DEVICE(0x4232, 0x1325, iwl5100_bgn_cfg)}, /* Half Mini Card */
	{IWL_PCI_DEVICE(0x4232, 0x1226, iwl5100_abg_cfg)}, /* Mini Card */
	{IWL_PCI_DEVICE(0x4232, 0x1326, iwl5100_abg_cfg)}, /* Half Mini Card */
	{IWL_PCI_DEVICE(0x4237, 0x1211, iwl5100_agn_cfg)}, /* Mini Card */
	{IWL_PCI_DEVICE(0x4237, 0x1311, iwl5100_agn_cfg)}, /* Half Mini Card */
	{IWL_PCI_DEVICE(0x4237, 0x1214, iwl5100_agn_cfg)}, /* Mini Card */
	{IWL_PCI_DEVICE(0x4237, 0x1314, iwl5100_agn_cfg)}, /* Half Mini Card */
	{IWL_PCI_DEVICE(0x4237, 0x1215, iwl5100_bgn_cfg)}, /* Mini Card */
	{IWL_PCI_DEVICE(0x4237, 0x1315, iwl5100_bgn_cfg)}, /* Half Mini Card */
	{IWL_PCI_DEVICE(0x4237, 0x1216, iwl5100_abg_cfg)}, /* Mini Card */
	{IWL_PCI_DEVICE(0x4237, 0x1316, iwl5100_abg_cfg)}, /* Half Mini Card */

/* 5300 Series WiFi */
	{IWL_PCI_DEVICE(0x4235, 0x1021, iwl5300_agn_cfg)}, /* Mini Card */
	{IWL_PCI_DEVICE(0x4235, 0x1121, iwl5300_agn_cfg)}, /* Half Mini Card */
	{IWL_PCI_DEVICE(0x4235, 0x1024, iwl5300_agn_cfg)}, /* Mini Card */
	{IWL_PCI_DEVICE(0x4235, 0x1124, iwl5300_agn_cfg)}, /* Half Mini Card */
	{IWL_PCI_DEVICE(0x4235, 0x1001, iwl5300_agn_cfg)}, /* Mini Card */
	{IWL_PCI_DEVICE(0x4235, 0x1101, iwl5300_agn_cfg)}, /* Half Mini Card */
	{IWL_PCI_DEVICE(0x4235, 0x1004, iwl5300_agn_cfg)}, /* Mini Card */
	{IWL_PCI_DEVICE(0x4235, 0x1104, iwl5300_agn_cfg)}, /* Half Mini Card */
	{IWL_PCI_DEVICE(0x4236, 0x1011, iwl5300_agn_cfg)}, /* Mini Card */
	{IWL_PCI_DEVICE(0x4236, 0x1111, iwl5300_agn_cfg)}, /* Half Mini Card */
	{IWL_PCI_DEVICE(0x4236, 0x1014, iwl5300_agn_cfg)}, /* Mini Card */
	{IWL_PCI_DEVICE(0x4236, 0x1114, iwl5300_agn_cfg)}, /* Half Mini Card */

/* 5350 Series WiFi/WiMax */
	{IWL_PCI_DEVICE(0x423A, 0x1001, iwl5350_agn_cfg)}, /* Mini Card */
	{IWL_PCI_DEVICE(0x423A, 0x1021, iwl5350_agn_cfg)}, /* Mini Card */
	{IWL_PCI_DEVICE(0x423B, 0x1011, iwl5350_agn_cfg)}, /* Mini Card */

/* 5150 Series Wifi/WiMax */
	{IWL_PCI_DEVICE(0x423C, 0x1201, iwl5150_agn_cfg)}, /* Mini Card */
	{IWL_PCI_DEVICE(0x423C, 0x1301, iwl5150_agn_cfg)}, /* Half Mini Card */
	{IWL_PCI_DEVICE(0x423C, 0x1206, iwl5150_abg_cfg)}, /* Mini Card */
	{IWL_PCI_DEVICE(0x423C, 0x1306, iwl5150_abg_cfg)}, /* Half Mini Card */
	{IWL_PCI_DEVICE(0x423C, 0x1221, iwl5150_agn_cfg)}, /* Mini Card */
	{IWL_PCI_DEVICE(0x423C, 0x1321, iwl5150_agn_cfg)}, /* Half Mini Card */

	{IWL_PCI_DEVICE(0x423D, 0x1211, iwl5150_agn_cfg)}, /* Mini Card */
	{IWL_PCI_DEVICE(0x423D, 0x1311, iwl5150_agn_cfg)}, /* Half Mini Card */
	{IWL_PCI_DEVICE(0x423D, 0x1216, iwl5150_abg_cfg)}, /* Mini Card */
	{IWL_PCI_DEVICE(0x423D, 0x1316, iwl5150_abg_cfg)}, /* Half Mini Card */

/* 6x00 Series */
	{IWL_PCI_DEVICE(0x422B, 0x1101, iwl6000_3agn_cfg)},
	{IWL_PCI_DEVICE(0x422B, 0x1121, iwl6000_3agn_cfg)},
	{IWL_PCI_DEVICE(0x422C, 0x1301, iwl6000i_2agn_cfg)},
	{IWL_PCI_DEVICE(0x422C, 0x1306, iwl6000i_2abg_cfg)},
	{IWL_PCI_DEVICE(0x422C, 0x1307, iwl6000i_2bg_cfg)},
	{IWL_PCI_DEVICE(0x422C, 0x1321, iwl6000i_2agn_cfg)},
	{IWL_PCI_DEVICE(0x422C, 0x1326, iwl6000i_2abg_cfg)},
	{IWL_PCI_DEVICE(0x4238, 0x1111, iwl6000_3agn_cfg)},
	{IWL_PCI_DEVICE(0x4239, 0x1311, iwl6000i_2agn_cfg)},
	{IWL_PCI_DEVICE(0x4239, 0x1316, iwl6000i_2abg_cfg)},
	{IWL_PCI_DEVICE(0x0082, 0x1201, iwl6000i_g2_2agn_cfg)},

/* 6x50 WiFi/WiMax Series */
	{IWL_PCI_DEVICE(0x0087, 0x1301, iwl6050_2agn_cfg)},
	{IWL_PCI_DEVICE(0x0087, 0x1306, iwl6050_2abg_cfg)},
	{IWL_PCI_DEVICE(0x0087, 0x1321, iwl6050_2agn_cfg)},
	{IWL_PCI_DEVICE(0x0087, 0x1326, iwl6050_2abg_cfg)},
	{IWL_PCI_DEVICE(0x0089, 0x1311, iwl6050_2agn_cfg)},
	{IWL_PCI_DEVICE(0x0089, 0x1316, iwl6050_2abg_cfg)},

/* 1000 Series WiFi */
	{IWL_PCI_DEVICE(0x0083, 0x1205, iwl1000_bgn_cfg)},
	{IWL_PCI_DEVICE(0x0083, 0x1305, iwl1000_bgn_cfg)},
	{IWL_PCI_DEVICE(0x0083, 0x1225, iwl1000_bgn_cfg)},
	{IWL_PCI_DEVICE(0x0083, 0x1325, iwl1000_bgn_cfg)},
	{IWL_PCI_DEVICE(0x0084, 0x1215, iwl1000_bgn_cfg)},
	{IWL_PCI_DEVICE(0x0084, 0x1315, iwl1000_bgn_cfg)},
	{IWL_PCI_DEVICE(0x0083, 0x1206, iwl1000_bg_cfg)},
	{IWL_PCI_DEVICE(0x0083, 0x1306, iwl1000_bg_cfg)},
	{IWL_PCI_DEVICE(0x0083, 0x1226, iwl1000_bg_cfg)},
	{IWL_PCI_DEVICE(0x0083, 0x1326, iwl1000_bg_cfg)},
	{IWL_PCI_DEVICE(0x0084, 0x1216, iwl1000_bg_cfg)},
	{IWL_PCI_DEVICE(0x0084, 0x1316, iwl1000_bg_cfg)},
#endif /* CONFIG_IWL5000 */

	{0}
};
MODULE_DEVICE_TABLE(pci, iwl_hw_card_ids);

static struct pci_driver iwl_driver = {
	.name = DRV_NAME,
	.id_table = iwl_hw_card_ids,
	.probe = iwl_pci_probe,
	.remove = __devexit_p(iwl_pci_remove),
#ifdef CONFIG_PM
	.suspend = iwl_pci_suspend,
	.resume = iwl_pci_resume,
#endif
};

static int __init iwl_init(void)
{

	int ret;
	printk(KERN_INFO DRV_NAME ": " DRV_DESCRIPTION ", " DRV_VERSION "\n");
	printk(KERN_INFO DRV_NAME ": " DRV_COPYRIGHT "\n");

	ret = iwlagn_rate_control_register();
	if (ret) {
		printk(KERN_ERR DRV_NAME
		       "Unable to register rate control algorithm: %d\n", ret);
		return ret;
	}

	ret = pci_register_driver(&iwl_driver);
	if (ret) {
		printk(KERN_ERR DRV_NAME "Unable to initialize PCI module\n");
		goto error_register;
	}

	return ret;

error_register:
	iwlagn_rate_control_unregister();
	return ret;
}

static void __exit iwl_exit(void)
{
	pci_unregister_driver(&iwl_driver);
	iwlagn_rate_control_unregister();
}

module_exit(iwl_exit);
module_init(iwl_init);

#ifdef CONFIG_IWLWIFI_DEBUG
module_param_named(debug50, iwl_debug_level, uint, S_IRUGO);
MODULE_PARM_DESC(debug50, "50XX debug output mask (deprecated)");
module_param_named(debug, iwl_debug_level, uint, S_IRUGO | S_IWUSR);
MODULE_PARM_DESC(debug, "debug output mask");
#endif

module_param_named(swcrypto50, iwlagn_mod_params.sw_crypto, bool, S_IRUGO);
MODULE_PARM_DESC(swcrypto50,
		 "using crypto in software (default 0 [hardware]) (deprecated)");
module_param_named(swcrypto, iwlagn_mod_params.sw_crypto, int, S_IRUGO);
MODULE_PARM_DESC(swcrypto, "using crypto in software (default 0 [hardware])");
module_param_named(queues_num50,
		   iwlagn_mod_params.num_of_queues, int, S_IRUGO);
MODULE_PARM_DESC(queues_num50,
		 "number of hw queues in 50xx series (deprecated)");
module_param_named(queues_num, iwlagn_mod_params.num_of_queues, int, S_IRUGO);
MODULE_PARM_DESC(queues_num, "number of hw queues.");
module_param_named(11n_disable50, iwlagn_mod_params.disable_11n, int, S_IRUGO);
MODULE_PARM_DESC(11n_disable50, "disable 50XX 11n functionality (deprecated)");
module_param_named(11n_disable, iwlagn_mod_params.disable_11n, int, S_IRUGO);
MODULE_PARM_DESC(11n_disable, "disable 11n functionality");
module_param_named(amsdu_size_8K50, iwlagn_mod_params.amsdu_size_8K,
		   int, S_IRUGO);
MODULE_PARM_DESC(amsdu_size_8K50,
		 "enable 8K amsdu size in 50XX series (deprecated)");
module_param_named(amsdu_size_8K, iwlagn_mod_params.amsdu_size_8K,
		   int, S_IRUGO);
MODULE_PARM_DESC(amsdu_size_8K, "enable 8K amsdu size");
module_param_named(fw_restart50, iwlagn_mod_params.restart_fw, int, S_IRUGO);
MODULE_PARM_DESC(fw_restart50,
		 "restart firmware in case of error (deprecated)");
module_param_named(fw_restart, iwlagn_mod_params.restart_fw, int, S_IRUGO);
MODULE_PARM_DESC(fw_restart, "restart firmware in case of error");
module_param_named(
	disable_hw_scan, iwlagn_mod_params.disable_hw_scan, int, S_IRUGO);
MODULE_PARM_DESC(disable_hw_scan, "disable hardware scanning (default 0)");<|MERGE_RESOLUTION|>--- conflicted
+++ resolved
@@ -159,14 +159,11 @@
 		}
 		iwl_clear_ucode_stations(priv, false);
 		iwl_restore_stations(priv);
-<<<<<<< HEAD
-=======
 		ret = iwl_restore_default_wep_keys(priv);
 		if (ret) {
 			IWL_ERR(priv, "Failed to restore WEP keys (%d)\n", ret);
 			return ret;
 		}
->>>>>>> a5e944f1
 	}
 
 	IWL_DEBUG_INFO(priv, "Sending RXON\n"
@@ -190,12 +187,6 @@
 			IWL_ERR(priv, "Error setting new RXON (%d)\n", ret);
 			return ret;
 		}
-<<<<<<< HEAD
-		IWL_DEBUG_INFO(priv, "Return from !new_assoc RXON. \n");
-		memcpy(active_rxon, &priv->staging_rxon, sizeof(*active_rxon));
-		iwl_clear_ucode_stations(priv, false);
-		iwl_restore_stations(priv);
-=======
 		IWL_DEBUG_INFO(priv, "Return from !new_assoc RXON.\n");
 		memcpy(active_rxon, &priv->staging_rxon, sizeof(*active_rxon));
 		iwl_clear_ucode_stations(priv, false);
@@ -205,7 +196,6 @@
 			IWL_ERR(priv, "Failed to restore WEP keys (%d)\n", ret);
 			return ret;
 		}
->>>>>>> a5e944f1
 	}
 
 	priv->start_calib = 0;
@@ -2632,13 +2622,6 @@
 		break;
 	}
 
-<<<<<<< HEAD
-	spin_lock_irqsave(&priv->lock, flags);
-	iwl_activate_qos(priv, 0);
-	spin_unlock_irqrestore(&priv->lock, flags);
-
-=======
->>>>>>> a5e944f1
 	/* the chain noise calibration will enabled PM upon completion
 	 * If chain noise has already been run, then we need to enable
 	 * power management here */
@@ -2989,11 +2972,7 @@
 			return ret;
 	case IEEE80211_AMPDU_TX_START:
 		IWL_DEBUG_HT(priv, "start Tx\n");
-<<<<<<< HEAD
-		ret = iwl_tx_agg_start(priv, sta->addr, tid, ssn);
-=======
 		ret = iwlagn_tx_agg_start(priv, sta->addr, tid, ssn);
->>>>>>> a5e944f1
 		if (ret == 0) {
 			priv->_agn.agg_tids_count++;
 			IWL_DEBUG_HT(priv, "priv->_agn.agg_tids_count = %u\n",
@@ -3002,11 +2981,7 @@
 		return ret;
 	case IEEE80211_AMPDU_TX_STOP:
 		IWL_DEBUG_HT(priv, "stop Tx\n");
-<<<<<<< HEAD
-		ret = iwl_tx_agg_stop(priv, sta->addr, tid);
-=======
 		ret = iwlagn_tx_agg_stop(priv, sta->addr, tid);
->>>>>>> a5e944f1
 		if ((ret == 0) && (priv->_agn.agg_tids_count > 0)) {
 			priv->_agn.agg_tids_count--;
 			IWL_DEBUG_HT(priv, "priv->_agn.agg_tids_count = %u\n",
@@ -3069,22 +3044,6 @@
 	}
 }
 
-<<<<<<< HEAD
-/**
- * iwl_restore_wepkeys - Restore WEP keys to device
- */
-static void iwl_restore_wepkeys(struct iwl_priv *priv)
-{
-	mutex_lock(&priv->mutex);
-	if (priv->iw_mode == NL80211_IFTYPE_STATION &&
-	    priv->default_wep_key &&
-	    iwl_send_static_wepkey_cmd(priv, 0))
-		IWL_ERR(priv, "Could not send WEP static key\n");
-	mutex_unlock(&priv->mutex);
-}
-
-=======
->>>>>>> a5e944f1
 static int iwlagn_mac_sta_add(struct ieee80211_hw *hw,
 			      struct ieee80211_vif *vif,
 			      struct ieee80211_sta *sta)
@@ -3111,15 +3070,8 @@
 		return ret;
 	}
 
-<<<<<<< HEAD
-	iwl_restore_wepkeys(priv);
-
-	/* Initialize rate scaling */
-	IWL_DEBUG_INFO(priv, "Initializing rate scaling for station %pM \n",
-=======
 	/* Initialize rate scaling */
 	IWL_DEBUG_INFO(priv, "Initializing rate scaling for station %pM\n",
->>>>>>> a5e944f1
 		       sta->addr);
 	iwl_rs_rate_init(priv, sta, sta_id);
 
@@ -3417,14 +3369,6 @@
 
 	iwl_init_scan_params(priv);
 
-<<<<<<< HEAD
-	iwl_reset_qos(priv);
-
-	priv->qos_data.qos_active = 0;
-	priv->qos_data.qos_cap.val = 0;
-
-=======
->>>>>>> a5e944f1
 	/* Set the tx_power_user_lmt to the lowest power level
 	 * this value will get overwritten by channel max power avg
 	 * from eeprom */
