--- conflicted
+++ resolved
@@ -2894,18 +2894,6 @@
 	brcmf_dbg(CONN, "Channel: %d(%d)\n", channel, freq);
 	brcmf_dbg(CONN, "Capability: %X\n", notify_capability);
 	brcmf_dbg(CONN, "Beacon interval: %d\n", notify_interval);
-<<<<<<< HEAD
-	brcmf_dbg(CONN, "Signal: %d\n", notify_signal);
-	brcmf_dbg(CONN, "Timestamp: %llu\n", notify_timestamp);
-
-	bss = cfg80211_inform_bss(wiphy, notify_channel,
-				  CFG80211_BSS_FTYPE_UNKNOWN,
-				  (const u8 *)bi->BSSID,
-				  notify_timestamp, notify_capability,
-				  notify_interval, notify_ie,
-				  notify_ielen, notify_signal,
-				  GFP_KERNEL);
-=======
 	brcmf_dbg(CONN, "Signal: %d\n", bss_data.signal);
 
 	bss = cfg80211_inform_bss_data(wiphy, &bss_data,
@@ -2914,7 +2902,6 @@
 				       0, notify_capability,
 				       notify_interval, notify_ie,
 				       notify_ielen, GFP_KERNEL);
->>>>>>> 437a2a73
 
 	if (!bss)
 		return -ENOMEM;
