--- conflicted
+++ resolved
@@ -1061,16 +1061,12 @@
 							adapter->event_skb);
 		break;
 	case EVENT_BT_COEX_WLAN_PARA_CHANGE:
-<<<<<<< HEAD
-		dev_dbg(adapter->dev, "EVENT: ignoring BT coex wlan param update\n");
-=======
 		dev_dbg(adapter->dev, "EVENT: BT coex wlan param update\n");
 		if (adapter->ignore_btcoex_events)
 			break;
 
 		mwifiex_bt_coex_wlan_param_update_event(priv,
 							adapter->event_skb);
->>>>>>> fb98cd3b
 		break;
 	case EVENT_RXBA_SYNC:
 		dev_dbg(adapter->dev, "EVENT: RXBA_SYNC\n");
