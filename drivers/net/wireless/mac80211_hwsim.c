// SPDX-License-Identifier: GPL-2.0-only
/*
 * mac80211_hwsim - software simulator of 802.11 radio(s) for mac80211
 * Copyright (c) 2008, Jouni Malinen <j@w1.fi>
 * Copyright (c) 2011, Javier Lopez <jlopex@gmail.com>
 * Copyright (c) 2016 - 2017 Intel Deutschland GmbH
 * Copyright (C) 2018 - 2020 Intel Corporation
 */

/*
 * TODO:
 * - Add TSF sync and fix IBSS beacon transmission by adding
 *   competition for "air time" at TBTT
 * - RX filtering based on filter configuration (data->rx_filter)
 */

#include <linux/list.h>
#include <linux/slab.h>
#include <linux/spinlock.h>
#include <net/dst.h>
#include <net/xfrm.h>
#include <net/mac80211.h>
#include <net/ieee80211_radiotap.h>
#include <linux/if_arp.h>
#include <linux/rtnetlink.h>
#include <linux/etherdevice.h>
#include <linux/platform_device.h>
#include <linux/debugfs.h>
#include <linux/module.h>
#include <linux/ktime.h>
#include <net/genetlink.h>
#include <net/net_namespace.h>
#include <net/netns/generic.h>
#include <linux/rhashtable.h>
#include <linux/nospec.h>
#include <linux/virtio.h>
#include <linux/virtio_ids.h>
#include <linux/virtio_config.h>
#include "mac80211_hwsim.h"

#define WARN_QUEUE 100
#define MAX_QUEUE 200

MODULE_AUTHOR("Jouni Malinen");
MODULE_DESCRIPTION("Software simulator of 802.11 radio(s) for mac80211");
MODULE_LICENSE("GPL");

static int radios = 2;
module_param(radios, int, 0444);
MODULE_PARM_DESC(radios, "Number of simulated radios");

static int channels = 1;
module_param(channels, int, 0444);
MODULE_PARM_DESC(channels, "Number of concurrent channels");

static bool paged_rx = false;
module_param(paged_rx, bool, 0644);
MODULE_PARM_DESC(paged_rx, "Use paged SKBs for RX instead of linear ones");

static bool rctbl = false;
module_param(rctbl, bool, 0444);
MODULE_PARM_DESC(rctbl, "Handle rate control table");

static bool support_p2p_device = true;
module_param(support_p2p_device, bool, 0444);
MODULE_PARM_DESC(support_p2p_device, "Support P2P-Device interface type");

/**
 * enum hwsim_regtest - the type of regulatory tests we offer
 *
 * These are the different values you can use for the regtest
 * module parameter. This is useful to help test world roaming
 * and the driver regulatory_hint() call and combinations of these.
 * If you want to do specific alpha2 regulatory domain tests simply
 * use the userspace regulatory request as that will be respected as
 * well without the need of this module parameter. This is designed
 * only for testing the driver regulatory request, world roaming
 * and all possible combinations.
 *
 * @HWSIM_REGTEST_DISABLED: No regulatory tests are performed,
 * 	this is the default value.
 * @HWSIM_REGTEST_DRIVER_REG_FOLLOW: Used for testing the driver regulatory
 *	hint, only one driver regulatory hint will be sent as such the
 * 	secondary radios are expected to follow.
 * @HWSIM_REGTEST_DRIVER_REG_ALL: Used for testing the driver regulatory
 * 	request with all radios reporting the same regulatory domain.
 * @HWSIM_REGTEST_DIFF_COUNTRY: Used for testing the drivers calling
 * 	different regulatory domains requests. Expected behaviour is for
 * 	an intersection to occur but each device will still use their
 * 	respective regulatory requested domains. Subsequent radios will
 * 	use the resulting intersection.
 * @HWSIM_REGTEST_WORLD_ROAM: Used for testing the world roaming. We accomplish
 *	this by using a custom beacon-capable regulatory domain for the first
 *	radio. All other device world roam.
 * @HWSIM_REGTEST_CUSTOM_WORLD: Used for testing the custom world regulatory
 * 	domain requests. All radios will adhere to this custom world regulatory
 * 	domain.
 * @HWSIM_REGTEST_CUSTOM_WORLD_2: Used for testing 2 custom world regulatory
 * 	domain requests. The first radio will adhere to the first custom world
 * 	regulatory domain, the second one to the second custom world regulatory
 * 	domain. All other devices will world roam.
 * @HWSIM_REGTEST_STRICT_FOLLOW: Used for testing strict regulatory domain
 *	settings, only the first radio will send a regulatory domain request
 *	and use strict settings. The rest of the radios are expected to follow.
 * @HWSIM_REGTEST_STRICT_ALL: Used for testing strict regulatory domain
 *	settings. All radios will adhere to this.
 * @HWSIM_REGTEST_STRICT_AND_DRIVER_REG: Used for testing strict regulatory
 *	domain settings, combined with secondary driver regulatory domain
 *	settings. The first radio will get a strict regulatory domain setting
 *	using the first driver regulatory request and the second radio will use
 *	non-strict settings using the second driver regulatory request. All
 *	other devices should follow the intersection created between the
 *	first two.
 * @HWSIM_REGTEST_ALL: Used for testing every possible mix. You will need
 * 	at least 6 radios for a complete test. We will test in this order:
 * 	1 - driver custom world regulatory domain
 * 	2 - second custom world regulatory domain
 * 	3 - first driver regulatory domain request
 * 	4 - second driver regulatory domain request
 * 	5 - strict regulatory domain settings using the third driver regulatory
 * 	    domain request
 * 	6 and on - should follow the intersection of the 3rd, 4rth and 5th radio
 * 	           regulatory requests.
 */
enum hwsim_regtest {
	HWSIM_REGTEST_DISABLED = 0,
	HWSIM_REGTEST_DRIVER_REG_FOLLOW = 1,
	HWSIM_REGTEST_DRIVER_REG_ALL = 2,
	HWSIM_REGTEST_DIFF_COUNTRY = 3,
	HWSIM_REGTEST_WORLD_ROAM = 4,
	HWSIM_REGTEST_CUSTOM_WORLD = 5,
	HWSIM_REGTEST_CUSTOM_WORLD_2 = 6,
	HWSIM_REGTEST_STRICT_FOLLOW = 7,
	HWSIM_REGTEST_STRICT_ALL = 8,
	HWSIM_REGTEST_STRICT_AND_DRIVER_REG = 9,
	HWSIM_REGTEST_ALL = 10,
};

/* Set to one of the HWSIM_REGTEST_* values above */
static int regtest = HWSIM_REGTEST_DISABLED;
module_param(regtest, int, 0444);
MODULE_PARM_DESC(regtest, "The type of regulatory test we want to run");

static const char *hwsim_alpha2s[] = {
	"FI",
	"AL",
	"US",
	"DE",
	"JP",
	"AL",
};

static const struct ieee80211_regdomain hwsim_world_regdom_custom_01 = {
	.n_reg_rules = 5,
	.alpha2 =  "99",
	.reg_rules = {
		REG_RULE(2412-10, 2462+10, 40, 0, 20, 0),
		REG_RULE(2484-10, 2484+10, 40, 0, 20, 0),
		REG_RULE(5150-10, 5240+10, 40, 0, 30, 0),
		REG_RULE(5745-10, 5825+10, 40, 0, 30, 0),
		REG_RULE(5855-10, 5925+10, 40, 0, 33, 0),
	}
};

static const struct ieee80211_regdomain hwsim_world_regdom_custom_02 = {
	.n_reg_rules = 3,
	.alpha2 =  "99",
	.reg_rules = {
		REG_RULE(2412-10, 2462+10, 40, 0, 20, 0),
		REG_RULE(5725-10, 5850+10, 40, 0, 30,
			 NL80211_RRF_NO_IR),
		REG_RULE(5855-10, 5925+10, 40, 0, 33, 0),
	}
};

static const struct ieee80211_regdomain *hwsim_world_regdom_custom[] = {
	&hwsim_world_regdom_custom_01,
	&hwsim_world_regdom_custom_02,
};

struct hwsim_vif_priv {
	u32 magic;
	u8 bssid[ETH_ALEN];
	bool assoc;
	bool bcn_en;
	u16 aid;
};

#define HWSIM_VIF_MAGIC	0x69537748

static inline void hwsim_check_magic(struct ieee80211_vif *vif)
{
	struct hwsim_vif_priv *vp = (void *)vif->drv_priv;
	WARN(vp->magic != HWSIM_VIF_MAGIC,
	     "Invalid VIF (%p) magic %#x, %pM, %d/%d\n",
	     vif, vp->magic, vif->addr, vif->type, vif->p2p);
}

static inline void hwsim_set_magic(struct ieee80211_vif *vif)
{
	struct hwsim_vif_priv *vp = (void *)vif->drv_priv;
	vp->magic = HWSIM_VIF_MAGIC;
}

static inline void hwsim_clear_magic(struct ieee80211_vif *vif)
{
	struct hwsim_vif_priv *vp = (void *)vif->drv_priv;
	vp->magic = 0;
}

struct hwsim_sta_priv {
	u32 magic;
};

#define HWSIM_STA_MAGIC	0x6d537749

static inline void hwsim_check_sta_magic(struct ieee80211_sta *sta)
{
	struct hwsim_sta_priv *sp = (void *)sta->drv_priv;
	WARN_ON(sp->magic != HWSIM_STA_MAGIC);
}

static inline void hwsim_set_sta_magic(struct ieee80211_sta *sta)
{
	struct hwsim_sta_priv *sp = (void *)sta->drv_priv;
	sp->magic = HWSIM_STA_MAGIC;
}

static inline void hwsim_clear_sta_magic(struct ieee80211_sta *sta)
{
	struct hwsim_sta_priv *sp = (void *)sta->drv_priv;
	sp->magic = 0;
}

struct hwsim_chanctx_priv {
	u32 magic;
};

#define HWSIM_CHANCTX_MAGIC 0x6d53774a

static inline void hwsim_check_chanctx_magic(struct ieee80211_chanctx_conf *c)
{
	struct hwsim_chanctx_priv *cp = (void *)c->drv_priv;
	WARN_ON(cp->magic != HWSIM_CHANCTX_MAGIC);
}

static inline void hwsim_set_chanctx_magic(struct ieee80211_chanctx_conf *c)
{
	struct hwsim_chanctx_priv *cp = (void *)c->drv_priv;
	cp->magic = HWSIM_CHANCTX_MAGIC;
}

static inline void hwsim_clear_chanctx_magic(struct ieee80211_chanctx_conf *c)
{
	struct hwsim_chanctx_priv *cp = (void *)c->drv_priv;
	cp->magic = 0;
}

static unsigned int hwsim_net_id;

static DEFINE_IDA(hwsim_netgroup_ida);

struct hwsim_net {
	int netgroup;
	u32 wmediumd;
};

static inline int hwsim_net_get_netgroup(struct net *net)
{
	struct hwsim_net *hwsim_net = net_generic(net, hwsim_net_id);

	return hwsim_net->netgroup;
}

static inline int hwsim_net_set_netgroup(struct net *net)
{
	struct hwsim_net *hwsim_net = net_generic(net, hwsim_net_id);

	hwsim_net->netgroup = ida_simple_get(&hwsim_netgroup_ida,
					     0, 0, GFP_KERNEL);
	return hwsim_net->netgroup >= 0 ? 0 : -ENOMEM;
}

static inline u32 hwsim_net_get_wmediumd(struct net *net)
{
	struct hwsim_net *hwsim_net = net_generic(net, hwsim_net_id);

	return hwsim_net->wmediumd;
}

static inline void hwsim_net_set_wmediumd(struct net *net, u32 portid)
{
	struct hwsim_net *hwsim_net = net_generic(net, hwsim_net_id);

	hwsim_net->wmediumd = portid;
}

static struct class *hwsim_class;

static struct net_device *hwsim_mon; /* global monitor netdev */

#define CHAN2G(_freq)  { \
	.band = NL80211_BAND_2GHZ, \
	.center_freq = (_freq), \
	.hw_value = (_freq), \
}

#define CHAN5G(_freq) { \
	.band = NL80211_BAND_5GHZ, \
	.center_freq = (_freq), \
	.hw_value = (_freq), \
}

#define CHAN6G(_freq) { \
	.band = NL80211_BAND_6GHZ, \
	.center_freq = (_freq), \
	.hw_value = (_freq), \
}

static const struct ieee80211_channel hwsim_channels_2ghz[] = {
	CHAN2G(2412), /* Channel 1 */
	CHAN2G(2417), /* Channel 2 */
	CHAN2G(2422), /* Channel 3 */
	CHAN2G(2427), /* Channel 4 */
	CHAN2G(2432), /* Channel 5 */
	CHAN2G(2437), /* Channel 6 */
	CHAN2G(2442), /* Channel 7 */
	CHAN2G(2447), /* Channel 8 */
	CHAN2G(2452), /* Channel 9 */
	CHAN2G(2457), /* Channel 10 */
	CHAN2G(2462), /* Channel 11 */
	CHAN2G(2467), /* Channel 12 */
	CHAN2G(2472), /* Channel 13 */
	CHAN2G(2484), /* Channel 14 */
};

static const struct ieee80211_channel hwsim_channels_5ghz[] = {
	CHAN5G(5180), /* Channel 36 */
	CHAN5G(5200), /* Channel 40 */
	CHAN5G(5220), /* Channel 44 */
	CHAN5G(5240), /* Channel 48 */

	CHAN5G(5260), /* Channel 52 */
	CHAN5G(5280), /* Channel 56 */
	CHAN5G(5300), /* Channel 60 */
	CHAN5G(5320), /* Channel 64 */

	CHAN5G(5500), /* Channel 100 */
	CHAN5G(5520), /* Channel 104 */
	CHAN5G(5540), /* Channel 108 */
	CHAN5G(5560), /* Channel 112 */
	CHAN5G(5580), /* Channel 116 */
	CHAN5G(5600), /* Channel 120 */
	CHAN5G(5620), /* Channel 124 */
	CHAN5G(5640), /* Channel 128 */
	CHAN5G(5660), /* Channel 132 */
	CHAN5G(5680), /* Channel 136 */
	CHAN5G(5700), /* Channel 140 */

	CHAN5G(5745), /* Channel 149 */
	CHAN5G(5765), /* Channel 153 */
	CHAN5G(5785), /* Channel 157 */
	CHAN5G(5805), /* Channel 161 */
	CHAN5G(5825), /* Channel 165 */
	CHAN5G(5845), /* Channel 169 */

	CHAN5G(5855), /* Channel 171 */
	CHAN5G(5860), /* Channel 172 */
	CHAN5G(5865), /* Channel 173 */
	CHAN5G(5870), /* Channel 174 */

	CHAN5G(5875), /* Channel 175 */
	CHAN5G(5880), /* Channel 176 */
	CHAN5G(5885), /* Channel 177 */
	CHAN5G(5890), /* Channel 178 */
	CHAN5G(5895), /* Channel 179 */
	CHAN5G(5900), /* Channel 180 */
	CHAN5G(5905), /* Channel 181 */

	CHAN5G(5910), /* Channel 182 */
	CHAN5G(5915), /* Channel 183 */
	CHAN5G(5920), /* Channel 184 */
	CHAN5G(5925), /* Channel 185 */
};

static const struct ieee80211_channel hwsim_channels_6ghz[] = {
	CHAN6G(5955), /* Channel 1 */
	CHAN6G(5975), /* Channel 5 */
	CHAN6G(5995), /* Channel 9 */
	CHAN6G(6015), /* Channel 13 */
	CHAN6G(6035), /* Channel 17 */
	CHAN6G(6055), /* Channel 21 */
	CHAN6G(6075), /* Channel 25 */
	CHAN6G(6095), /* Channel 29 */
	CHAN6G(6115), /* Channel 33 */
	CHAN6G(6135), /* Channel 37 */
	CHAN6G(6155), /* Channel 41 */
	CHAN6G(6175), /* Channel 45 */
	CHAN6G(6195), /* Channel 49 */
	CHAN6G(6215), /* Channel 53 */
	CHAN6G(6235), /* Channel 57 */
	CHAN6G(6255), /* Channel 61 */
	CHAN6G(6275), /* Channel 65 */
	CHAN6G(6295), /* Channel 69 */
	CHAN6G(6315), /* Channel 73 */
	CHAN6G(6335), /* Channel 77 */
	CHAN6G(6355), /* Channel 81 */
	CHAN6G(6375), /* Channel 85 */
	CHAN6G(6395), /* Channel 89 */
	CHAN6G(6415), /* Channel 93 */
	CHAN6G(6435), /* Channel 97 */
	CHAN6G(6455), /* Channel 181 */
	CHAN6G(6475), /* Channel 105 */
	CHAN6G(6495), /* Channel 109 */
	CHAN6G(6515), /* Channel 113 */
	CHAN6G(6535), /* Channel 117 */
	CHAN6G(6555), /* Channel 121 */
	CHAN6G(6575), /* Channel 125 */
	CHAN6G(6595), /* Channel 129 */
	CHAN6G(6615), /* Channel 133 */
	CHAN6G(6635), /* Channel 137 */
	CHAN6G(6655), /* Channel 141 */
	CHAN6G(6675), /* Channel 145 */
	CHAN6G(6695), /* Channel 149 */
	CHAN6G(6715), /* Channel 153 */
	CHAN6G(6735), /* Channel 157 */
	CHAN6G(6755), /* Channel 161 */
	CHAN6G(6775), /* Channel 165 */
	CHAN6G(6795), /* Channel 169 */
	CHAN6G(6815), /* Channel 173 */
	CHAN6G(6835), /* Channel 177 */
	CHAN6G(6855), /* Channel 181 */
	CHAN6G(6875), /* Channel 185 */
	CHAN6G(6895), /* Channel 189 */
	CHAN6G(6915), /* Channel 193 */
	CHAN6G(6935), /* Channel 197 */
	CHAN6G(6955), /* Channel 201 */
	CHAN6G(6975), /* Channel 205 */
	CHAN6G(6995), /* Channel 209 */
	CHAN6G(7015), /* Channel 213 */
	CHAN6G(7035), /* Channel 217 */
	CHAN6G(7055), /* Channel 221 */
	CHAN6G(7075), /* Channel 225 */
	CHAN6G(7095), /* Channel 229 */
	CHAN6G(7115), /* Channel 233 */
};

#define NUM_S1G_CHANS_US 51
static struct ieee80211_channel hwsim_channels_s1g[NUM_S1G_CHANS_US];

static const struct ieee80211_sta_s1g_cap hwsim_s1g_cap = {
	.s1g = true,
	.cap = { S1G_CAP0_SGI_1MHZ | S1G_CAP0_SGI_2MHZ,
		 0,
		 0,
		 S1G_CAP3_MAX_MPDU_LEN,
		 0,
		 S1G_CAP5_AMPDU,
		 0,
		 S1G_CAP7_DUP_1MHZ,
		 S1G_CAP8_TWT_RESPOND | S1G_CAP8_TWT_REQUEST,
		 0},
	.nss_mcs = { 0xfc | 1, /* MCS 7 for 1 SS */
	/* RX Highest Supported Long GI Data Rate 0:7 */
		     0,
	/* RX Highest Supported Long GI Data Rate 0:7 */
	/* TX S1G MCS Map 0:6 */
		     0xfa,
	/* TX S1G MCS Map :7 */
	/* TX Highest Supported Long GI Data Rate 0:6 */
		     0x80,
	/* TX Highest Supported Long GI Data Rate 7:8 */
	/* Rx Single spatial stream and S1G-MCS Map for 1MHz */
	/* Tx Single spatial stream and S1G-MCS Map for 1MHz */
		     0 },
};

static void hwsim_init_s1g_channels(struct ieee80211_channel *channels)
{
	int ch, freq;

	for (ch = 0; ch < NUM_S1G_CHANS_US; ch++) {
		freq = 902000 + (ch + 1) * 500;
		channels[ch].band = NL80211_BAND_S1GHZ;
		channels[ch].center_freq = KHZ_TO_MHZ(freq);
		channels[ch].freq_offset = freq % 1000;
		channels[ch].hw_value = ch + 1;
	}
}

static const struct ieee80211_rate hwsim_rates[] = {
	{ .bitrate = 10 },
	{ .bitrate = 20, .flags = IEEE80211_RATE_SHORT_PREAMBLE },
	{ .bitrate = 55, .flags = IEEE80211_RATE_SHORT_PREAMBLE },
	{ .bitrate = 110, .flags = IEEE80211_RATE_SHORT_PREAMBLE },
	{ .bitrate = 60 },
	{ .bitrate = 90 },
	{ .bitrate = 120 },
	{ .bitrate = 180 },
	{ .bitrate = 240 },
	{ .bitrate = 360 },
	{ .bitrate = 480 },
	{ .bitrate = 540 }
};

static const u32 hwsim_ciphers[] = {
	WLAN_CIPHER_SUITE_WEP40,
	WLAN_CIPHER_SUITE_WEP104,
	WLAN_CIPHER_SUITE_TKIP,
	WLAN_CIPHER_SUITE_CCMP,
	WLAN_CIPHER_SUITE_CCMP_256,
	WLAN_CIPHER_SUITE_GCMP,
	WLAN_CIPHER_SUITE_GCMP_256,
	WLAN_CIPHER_SUITE_AES_CMAC,
	WLAN_CIPHER_SUITE_BIP_CMAC_256,
	WLAN_CIPHER_SUITE_BIP_GMAC_128,
	WLAN_CIPHER_SUITE_BIP_GMAC_256,
};

#define OUI_QCA 0x001374
#define QCA_NL80211_SUBCMD_TEST 1
enum qca_nl80211_vendor_subcmds {
	QCA_WLAN_VENDOR_ATTR_TEST = 8,
	QCA_WLAN_VENDOR_ATTR_MAX = QCA_WLAN_VENDOR_ATTR_TEST
};

static const struct nla_policy
hwsim_vendor_test_policy[QCA_WLAN_VENDOR_ATTR_MAX + 1] = {
	[QCA_WLAN_VENDOR_ATTR_MAX] = { .type = NLA_U32 },
};

static int mac80211_hwsim_vendor_cmd_test(struct wiphy *wiphy,
					  struct wireless_dev *wdev,
					  const void *data, int data_len)
{
	struct sk_buff *skb;
	struct nlattr *tb[QCA_WLAN_VENDOR_ATTR_MAX + 1];
	int err;
	u32 val;

	err = nla_parse_deprecated(tb, QCA_WLAN_VENDOR_ATTR_MAX, data,
				   data_len, hwsim_vendor_test_policy, NULL);
	if (err)
		return err;
	if (!tb[QCA_WLAN_VENDOR_ATTR_TEST])
		return -EINVAL;
	val = nla_get_u32(tb[QCA_WLAN_VENDOR_ATTR_TEST]);
	wiphy_dbg(wiphy, "%s: test=%u\n", __func__, val);

	/* Send a vendor event as a test. Note that this would not normally be
	 * done within a command handler, but rather, based on some other
	 * trigger. For simplicity, this command is used to trigger the event
	 * here.
	 *
	 * event_idx = 0 (index in mac80211_hwsim_vendor_commands)
	 */
	skb = cfg80211_vendor_event_alloc(wiphy, wdev, 100, 0, GFP_KERNEL);
	if (skb) {
		/* skb_put() or nla_put() will fill up data within
		 * NL80211_ATTR_VENDOR_DATA.
		 */

		/* Add vendor data */
		nla_put_u32(skb, QCA_WLAN_VENDOR_ATTR_TEST, val + 1);

		/* Send the event - this will call nla_nest_end() */
		cfg80211_vendor_event(skb, GFP_KERNEL);
	}

	/* Send a response to the command */
	skb = cfg80211_vendor_cmd_alloc_reply_skb(wiphy, 10);
	if (!skb)
		return -ENOMEM;

	/* skb_put() or nla_put() will fill up data within
	 * NL80211_ATTR_VENDOR_DATA
	 */
	nla_put_u32(skb, QCA_WLAN_VENDOR_ATTR_TEST, val + 2);

	return cfg80211_vendor_cmd_reply(skb);
}

static struct wiphy_vendor_command mac80211_hwsim_vendor_commands[] = {
	{
		.info = { .vendor_id = OUI_QCA,
			  .subcmd = QCA_NL80211_SUBCMD_TEST },
		.flags = WIPHY_VENDOR_CMD_NEED_NETDEV,
		.doit = mac80211_hwsim_vendor_cmd_test,
		.policy = hwsim_vendor_test_policy,
		.maxattr = QCA_WLAN_VENDOR_ATTR_MAX,
	}
};

/* Advertise support vendor specific events */
static const struct nl80211_vendor_cmd_info mac80211_hwsim_vendor_events[] = {
	{ .vendor_id = OUI_QCA, .subcmd = 1 },
};

static DEFINE_SPINLOCK(hwsim_radio_lock);
static LIST_HEAD(hwsim_radios);
static struct rhashtable hwsim_radios_rht;
static int hwsim_radio_idx;
static int hwsim_radios_generation = 1;

static struct platform_driver mac80211_hwsim_driver = {
	.driver = {
		.name = "mac80211_hwsim",
	},
};

struct mac80211_hwsim_data {
	struct list_head list;
	struct rhash_head rht;
	struct ieee80211_hw *hw;
	struct device *dev;
	struct ieee80211_supported_band bands[NUM_NL80211_BANDS];
	struct ieee80211_channel channels_2ghz[ARRAY_SIZE(hwsim_channels_2ghz)];
	struct ieee80211_channel channels_5ghz[ARRAY_SIZE(hwsim_channels_5ghz)];
	struct ieee80211_channel channels_6ghz[ARRAY_SIZE(hwsim_channels_6ghz)];
	struct ieee80211_channel channels_s1g[ARRAY_SIZE(hwsim_channels_s1g)];
	struct ieee80211_rate rates[ARRAY_SIZE(hwsim_rates)];
	struct ieee80211_iface_combination if_combination;
	struct ieee80211_iface_limit if_limits[3];
	int n_if_limits;

	u32 ciphers[ARRAY_SIZE(hwsim_ciphers)];

	struct mac_address addresses[2];
	struct ieee80211_chanctx_conf *chanctx;
	int channels, idx;
	bool use_chanctx;
	bool destroy_on_close;
	u32 portid;
	char alpha2[2];
	const struct ieee80211_regdomain *regd;

	struct ieee80211_channel *tmp_chan;
	struct ieee80211_channel *roc_chan;
	u32 roc_duration;
	struct delayed_work roc_start;
	struct delayed_work roc_done;
	struct delayed_work hw_scan;
	struct cfg80211_scan_request *hw_scan_request;
	struct ieee80211_vif *hw_scan_vif;
	int scan_chan_idx;
	u8 scan_addr[ETH_ALEN];
	struct {
		struct ieee80211_channel *channel;
		unsigned long next_start, start, end;
	} survey_data[ARRAY_SIZE(hwsim_channels_2ghz) +
		      ARRAY_SIZE(hwsim_channels_5ghz) +
		      ARRAY_SIZE(hwsim_channels_6ghz)];

	struct ieee80211_channel *channel;
	enum nl80211_chan_width bw;
	u64 beacon_int	/* beacon interval in us */;
	unsigned int rx_filter;
	bool started, idle, scanning;
	struct mutex mutex;
	struct hrtimer beacon_timer;
	enum ps_mode {
		PS_DISABLED, PS_ENABLED, PS_AUTO_POLL, PS_MANUAL_POLL
	} ps;
	bool ps_poll_pending;
	struct dentry *debugfs;

	atomic_t pending_cookie;
	struct sk_buff_head pending;	/* packets pending */
	/*
	 * Only radios in the same group can communicate together (the
	 * channel has to match too). Each bit represents a group. A
	 * radio can be in more than one group.
	 */
	u64 group;

	/* group shared by radios created in the same netns */
	int netgroup;
	/* wmediumd portid responsible for netgroup of this radio */
	u32 wmediumd;

	/* difference between this hw's clock and the real clock, in usecs */
	s64 tsf_offset;
	s64 bcn_delta;
	/* absolute beacon transmission time. Used to cover up "tx" delay. */
	u64 abs_bcn_ts;

	/* Stats */
	u64 tx_pkts;
	u64 rx_pkts;
	u64 tx_bytes;
	u64 rx_bytes;
	u64 tx_dropped;
	u64 tx_failed;
};

static const struct rhashtable_params hwsim_rht_params = {
	.nelem_hint = 2,
	.automatic_shrinking = true,
	.key_len = ETH_ALEN,
	.key_offset = offsetof(struct mac80211_hwsim_data, addresses[1]),
	.head_offset = offsetof(struct mac80211_hwsim_data, rht),
};

struct hwsim_radiotap_hdr {
	struct ieee80211_radiotap_header hdr;
	__le64 rt_tsft;
	u8 rt_flags;
	u8 rt_rate;
	__le16 rt_channel;
	__le16 rt_chbitmask;
} __packed;

struct hwsim_radiotap_ack_hdr {
	struct ieee80211_radiotap_header hdr;
	u8 rt_flags;
	u8 pad;
	__le16 rt_channel;
	__le16 rt_chbitmask;
} __packed;

/* MAC80211_HWSIM netlink family */
static struct genl_family hwsim_genl_family;

enum hwsim_multicast_groups {
	HWSIM_MCGRP_CONFIG,
};

static const struct genl_multicast_group hwsim_mcgrps[] = {
	[HWSIM_MCGRP_CONFIG] = { .name = "config", },
};

/* MAC80211_HWSIM netlink policy */

static const struct nla_policy hwsim_genl_policy[HWSIM_ATTR_MAX + 1] = {
	[HWSIM_ATTR_ADDR_RECEIVER] = NLA_POLICY_ETH_ADDR_COMPAT,
	[HWSIM_ATTR_ADDR_TRANSMITTER] = NLA_POLICY_ETH_ADDR_COMPAT,
	[HWSIM_ATTR_FRAME] = { .type = NLA_BINARY,
			       .len = IEEE80211_MAX_DATA_LEN },
	[HWSIM_ATTR_FLAGS] = { .type = NLA_U32 },
	[HWSIM_ATTR_RX_RATE] = { .type = NLA_U32 },
	[HWSIM_ATTR_SIGNAL] = { .type = NLA_U32 },
	[HWSIM_ATTR_TX_INFO] = { .type = NLA_BINARY,
				 .len = IEEE80211_TX_MAX_RATES *
					sizeof(struct hwsim_tx_rate)},
	[HWSIM_ATTR_COOKIE] = { .type = NLA_U64 },
	[HWSIM_ATTR_CHANNELS] = { .type = NLA_U32 },
	[HWSIM_ATTR_RADIO_ID] = { .type = NLA_U32 },
	[HWSIM_ATTR_REG_HINT_ALPHA2] = { .type = NLA_STRING, .len = 2 },
	[HWSIM_ATTR_REG_CUSTOM_REG] = { .type = NLA_U32 },
	[HWSIM_ATTR_REG_STRICT_REG] = { .type = NLA_FLAG },
	[HWSIM_ATTR_SUPPORT_P2P_DEVICE] = { .type = NLA_FLAG },
	[HWSIM_ATTR_USE_CHANCTX] = { .type = NLA_FLAG },
	[HWSIM_ATTR_DESTROY_RADIO_ON_CLOSE] = { .type = NLA_FLAG },
	[HWSIM_ATTR_RADIO_NAME] = { .type = NLA_STRING },
	[HWSIM_ATTR_NO_VIF] = { .type = NLA_FLAG },
	[HWSIM_ATTR_FREQ] = { .type = NLA_U32 },
	[HWSIM_ATTR_TX_INFO_FLAGS] = { .type = NLA_BINARY },
	[HWSIM_ATTR_PERM_ADDR] = NLA_POLICY_ETH_ADDR_COMPAT,
	[HWSIM_ATTR_IFTYPE_SUPPORT] = { .type = NLA_U32 },
	[HWSIM_ATTR_CIPHER_SUPPORT] = { .type = NLA_BINARY },
};

#if IS_REACHABLE(CONFIG_VIRTIO)

/* MAC80211_HWSIM virtio queues */
static struct virtqueue *hwsim_vqs[HWSIM_NUM_VQS];
static bool hwsim_virtio_enabled;
static DEFINE_SPINLOCK(hwsim_virtio_lock);

static void hwsim_virtio_rx_work(struct work_struct *work);
static DECLARE_WORK(hwsim_virtio_rx, hwsim_virtio_rx_work);

static int hwsim_tx_virtio(struct mac80211_hwsim_data *data,
			   struct sk_buff *skb)
{
	struct scatterlist sg[1];
	unsigned long flags;
	int err;

	spin_lock_irqsave(&hwsim_virtio_lock, flags);
	if (!hwsim_virtio_enabled) {
		err = -ENODEV;
		goto out_free;
	}

	sg_init_one(sg, skb->head, skb_end_offset(skb));
	err = virtqueue_add_outbuf(hwsim_vqs[HWSIM_VQ_TX], sg, 1, skb,
				   GFP_ATOMIC);
	if (err)
		goto out_free;
	virtqueue_kick(hwsim_vqs[HWSIM_VQ_TX]);
	spin_unlock_irqrestore(&hwsim_virtio_lock, flags);
	return 0;

out_free:
	spin_unlock_irqrestore(&hwsim_virtio_lock, flags);
	nlmsg_free(skb);
	return err;
}
#else
/* cause a linker error if this ends up being needed */
extern int hwsim_tx_virtio(struct mac80211_hwsim_data *data,
			   struct sk_buff *skb);
#define hwsim_virtio_enabled false
#endif

static int hwsim_get_chanwidth(enum nl80211_chan_width bw)
{
	switch (bw) {
	case NL80211_CHAN_WIDTH_20_NOHT:
	case NL80211_CHAN_WIDTH_20:
		return 20;
	case NL80211_CHAN_WIDTH_40:
		return 40;
	case NL80211_CHAN_WIDTH_80:
		return 80;
	case NL80211_CHAN_WIDTH_80P80:
	case NL80211_CHAN_WIDTH_160:
		return 160;
	case NL80211_CHAN_WIDTH_320:
		return 320;
	case NL80211_CHAN_WIDTH_5:
		return 5;
	case NL80211_CHAN_WIDTH_10:
		return 10;
	case NL80211_CHAN_WIDTH_1:
		return 1;
	case NL80211_CHAN_WIDTH_2:
		return 2;
	case NL80211_CHAN_WIDTH_4:
		return 4;
	case NL80211_CHAN_WIDTH_8:
		return 8;
	case NL80211_CHAN_WIDTH_16:
		return 16;
	}

	return INT_MAX;
}

static void mac80211_hwsim_tx_frame(struct ieee80211_hw *hw,
				    struct sk_buff *skb,
				    struct ieee80211_channel *chan);

/* sysfs attributes */
static void hwsim_send_ps_poll(void *dat, u8 *mac, struct ieee80211_vif *vif)
{
	struct mac80211_hwsim_data *data = dat;
	struct hwsim_vif_priv *vp = (void *)vif->drv_priv;
	struct sk_buff *skb;
	struct ieee80211_pspoll *pspoll;

	if (!vp->assoc)
		return;

	wiphy_dbg(data->hw->wiphy,
		  "%s: send PS-Poll to %pM for aid %d\n",
		  __func__, vp->bssid, vp->aid);

	skb = dev_alloc_skb(sizeof(*pspoll));
	if (!skb)
		return;
	pspoll = skb_put(skb, sizeof(*pspoll));
	pspoll->frame_control = cpu_to_le16(IEEE80211_FTYPE_CTL |
					    IEEE80211_STYPE_PSPOLL |
					    IEEE80211_FCTL_PM);
	pspoll->aid = cpu_to_le16(0xc000 | vp->aid);
	memcpy(pspoll->bssid, vp->bssid, ETH_ALEN);
	memcpy(pspoll->ta, mac, ETH_ALEN);

	rcu_read_lock();
	mac80211_hwsim_tx_frame(data->hw, skb,
				rcu_dereference(vif->chanctx_conf)->def.chan);
	rcu_read_unlock();
}

static void hwsim_send_nullfunc(struct mac80211_hwsim_data *data, u8 *mac,
				struct ieee80211_vif *vif, int ps)
{
	struct hwsim_vif_priv *vp = (void *)vif->drv_priv;
	struct sk_buff *skb;
	struct ieee80211_hdr *hdr;
	struct ieee80211_tx_info *cb;

	if (!vp->assoc)
		return;

	wiphy_dbg(data->hw->wiphy,
		  "%s: send data::nullfunc to %pM ps=%d\n",
		  __func__, vp->bssid, ps);

	skb = dev_alloc_skb(sizeof(*hdr));
	if (!skb)
		return;
	hdr = skb_put(skb, sizeof(*hdr) - ETH_ALEN);
	hdr->frame_control = cpu_to_le16(IEEE80211_FTYPE_DATA |
					 IEEE80211_STYPE_NULLFUNC |
					 IEEE80211_FCTL_TODS |
					 (ps ? IEEE80211_FCTL_PM : 0));
	hdr->duration_id = cpu_to_le16(0);
	memcpy(hdr->addr1, vp->bssid, ETH_ALEN);
	memcpy(hdr->addr2, mac, ETH_ALEN);
	memcpy(hdr->addr3, vp->bssid, ETH_ALEN);

	cb = IEEE80211_SKB_CB(skb);
	cb->control.rates[0].count = 1;
	cb->control.rates[1].idx = -1;

	rcu_read_lock();
	mac80211_hwsim_tx_frame(data->hw, skb,
				rcu_dereference(vif->chanctx_conf)->def.chan);
	rcu_read_unlock();
}


static void hwsim_send_nullfunc_ps(void *dat, u8 *mac,
				   struct ieee80211_vif *vif)
{
	struct mac80211_hwsim_data *data = dat;
	hwsim_send_nullfunc(data, mac, vif, 1);
}

static void hwsim_send_nullfunc_no_ps(void *dat, u8 *mac,
				      struct ieee80211_vif *vif)
{
	struct mac80211_hwsim_data *data = dat;
	hwsim_send_nullfunc(data, mac, vif, 0);
}

static int hwsim_fops_ps_read(void *dat, u64 *val)
{
	struct mac80211_hwsim_data *data = dat;
	*val = data->ps;
	return 0;
}

static int hwsim_fops_ps_write(void *dat, u64 val)
{
	struct mac80211_hwsim_data *data = dat;
	enum ps_mode old_ps;

	if (val != PS_DISABLED && val != PS_ENABLED && val != PS_AUTO_POLL &&
	    val != PS_MANUAL_POLL)
		return -EINVAL;

	if (val == PS_MANUAL_POLL) {
		if (data->ps != PS_ENABLED)
			return -EINVAL;
		local_bh_disable();
		ieee80211_iterate_active_interfaces_atomic(
			data->hw, IEEE80211_IFACE_ITER_NORMAL,
			hwsim_send_ps_poll, data);
		local_bh_enable();
		return 0;
	}
	old_ps = data->ps;
	data->ps = val;

	local_bh_disable();
	if (old_ps == PS_DISABLED && val != PS_DISABLED) {
		ieee80211_iterate_active_interfaces_atomic(
			data->hw, IEEE80211_IFACE_ITER_NORMAL,
			hwsim_send_nullfunc_ps, data);
	} else if (old_ps != PS_DISABLED && val == PS_DISABLED) {
		ieee80211_iterate_active_interfaces_atomic(
			data->hw, IEEE80211_IFACE_ITER_NORMAL,
			hwsim_send_nullfunc_no_ps, data);
	}
	local_bh_enable();

	return 0;
}

DEFINE_DEBUGFS_ATTRIBUTE(hwsim_fops_ps, hwsim_fops_ps_read, hwsim_fops_ps_write,
			 "%llu\n");

static int hwsim_write_simulate_radar(void *dat, u64 val)
{
	struct mac80211_hwsim_data *data = dat;

	ieee80211_radar_detected(data->hw);

	return 0;
}

DEFINE_DEBUGFS_ATTRIBUTE(hwsim_simulate_radar, NULL,
			 hwsim_write_simulate_radar, "%llu\n");

static int hwsim_fops_group_read(void *dat, u64 *val)
{
	struct mac80211_hwsim_data *data = dat;
	*val = data->group;
	return 0;
}

static int hwsim_fops_group_write(void *dat, u64 val)
{
	struct mac80211_hwsim_data *data = dat;
	data->group = val;
	return 0;
}

DEFINE_DEBUGFS_ATTRIBUTE(hwsim_fops_group,
			 hwsim_fops_group_read, hwsim_fops_group_write,
			 "%llx\n");

static netdev_tx_t hwsim_mon_xmit(struct sk_buff *skb,
					struct net_device *dev)
{
	/* TODO: allow packet injection */
	dev_kfree_skb(skb);
	return NETDEV_TX_OK;
}

static inline u64 mac80211_hwsim_get_tsf_raw(void)
{
	return ktime_to_us(ktime_get_real());
}

static __le64 __mac80211_hwsim_get_tsf(struct mac80211_hwsim_data *data)
{
	u64 now = mac80211_hwsim_get_tsf_raw();
	return cpu_to_le64(now + data->tsf_offset);
}

static u64 mac80211_hwsim_get_tsf(struct ieee80211_hw *hw,
				  struct ieee80211_vif *vif)
{
	struct mac80211_hwsim_data *data = hw->priv;
	return le64_to_cpu(__mac80211_hwsim_get_tsf(data));
}

static void mac80211_hwsim_set_tsf(struct ieee80211_hw *hw,
		struct ieee80211_vif *vif, u64 tsf)
{
	struct mac80211_hwsim_data *data = hw->priv;
	u64 now = mac80211_hwsim_get_tsf(hw, vif);
	u32 bcn_int = data->beacon_int;
	u64 delta = abs(tsf - now);

	/* adjust after beaconing with new timestamp at old TBTT */
	if (tsf > now) {
		data->tsf_offset += delta;
		data->bcn_delta = do_div(delta, bcn_int);
	} else {
		data->tsf_offset -= delta;
		data->bcn_delta = -(s64)do_div(delta, bcn_int);
	}
}

static void mac80211_hwsim_monitor_rx(struct ieee80211_hw *hw,
				      struct sk_buff *tx_skb,
				      struct ieee80211_channel *chan)
{
	struct mac80211_hwsim_data *data = hw->priv;
	struct sk_buff *skb;
	struct hwsim_radiotap_hdr *hdr;
	u16 flags, bitrate;
	struct ieee80211_tx_info *info = IEEE80211_SKB_CB(tx_skb);
	struct ieee80211_rate *txrate = ieee80211_get_tx_rate(hw, info);

	if (!txrate)
		bitrate = 0;
	else
		bitrate = txrate->bitrate;

	if (!netif_running(hwsim_mon))
		return;

	skb = skb_copy_expand(tx_skb, sizeof(*hdr), 0, GFP_ATOMIC);
	if (skb == NULL)
		return;

	hdr = skb_push(skb, sizeof(*hdr));
	hdr->hdr.it_version = PKTHDR_RADIOTAP_VERSION;
	hdr->hdr.it_pad = 0;
	hdr->hdr.it_len = cpu_to_le16(sizeof(*hdr));
	hdr->hdr.it_present = cpu_to_le32((1 << IEEE80211_RADIOTAP_FLAGS) |
					  (1 << IEEE80211_RADIOTAP_RATE) |
					  (1 << IEEE80211_RADIOTAP_TSFT) |
					  (1 << IEEE80211_RADIOTAP_CHANNEL));
	hdr->rt_tsft = __mac80211_hwsim_get_tsf(data);
	hdr->rt_flags = 0;
	hdr->rt_rate = bitrate / 5;
	hdr->rt_channel = cpu_to_le16(chan->center_freq);
	flags = IEEE80211_CHAN_2GHZ;
	if (txrate && txrate->flags & IEEE80211_RATE_ERP_G)
		flags |= IEEE80211_CHAN_OFDM;
	else
		flags |= IEEE80211_CHAN_CCK;
	hdr->rt_chbitmask = cpu_to_le16(flags);

	skb->dev = hwsim_mon;
	skb_reset_mac_header(skb);
	skb->ip_summed = CHECKSUM_UNNECESSARY;
	skb->pkt_type = PACKET_OTHERHOST;
	skb->protocol = htons(ETH_P_802_2);
	memset(skb->cb, 0, sizeof(skb->cb));
	netif_rx(skb);
}


static void mac80211_hwsim_monitor_ack(struct ieee80211_channel *chan,
				       const u8 *addr)
{
	struct sk_buff *skb;
	struct hwsim_radiotap_ack_hdr *hdr;
	u16 flags;
	struct ieee80211_hdr *hdr11;

	if (!netif_running(hwsim_mon))
		return;

	skb = dev_alloc_skb(100);
	if (skb == NULL)
		return;

	hdr = skb_put(skb, sizeof(*hdr));
	hdr->hdr.it_version = PKTHDR_RADIOTAP_VERSION;
	hdr->hdr.it_pad = 0;
	hdr->hdr.it_len = cpu_to_le16(sizeof(*hdr));
	hdr->hdr.it_present = cpu_to_le32((1 << IEEE80211_RADIOTAP_FLAGS) |
					  (1 << IEEE80211_RADIOTAP_CHANNEL));
	hdr->rt_flags = 0;
	hdr->pad = 0;
	hdr->rt_channel = cpu_to_le16(chan->center_freq);
	flags = IEEE80211_CHAN_2GHZ;
	hdr->rt_chbitmask = cpu_to_le16(flags);

	hdr11 = skb_put(skb, 10);
	hdr11->frame_control = cpu_to_le16(IEEE80211_FTYPE_CTL |
					   IEEE80211_STYPE_ACK);
	hdr11->duration_id = cpu_to_le16(0);
	memcpy(hdr11->addr1, addr, ETH_ALEN);

	skb->dev = hwsim_mon;
	skb_reset_mac_header(skb);
	skb->ip_summed = CHECKSUM_UNNECESSARY;
	skb->pkt_type = PACKET_OTHERHOST;
	skb->protocol = htons(ETH_P_802_2);
	memset(skb->cb, 0, sizeof(skb->cb));
	netif_rx(skb);
}

struct mac80211_hwsim_addr_match_data {
	u8 addr[ETH_ALEN];
	bool ret;
};

static void mac80211_hwsim_addr_iter(void *data, u8 *mac,
				     struct ieee80211_vif *vif)
{
	struct mac80211_hwsim_addr_match_data *md = data;

	if (memcmp(mac, md->addr, ETH_ALEN) == 0)
		md->ret = true;
}

static bool mac80211_hwsim_addr_match(struct mac80211_hwsim_data *data,
				      const u8 *addr)
{
	struct mac80211_hwsim_addr_match_data md = {
		.ret = false,
	};

	if (data->scanning && memcmp(addr, data->scan_addr, ETH_ALEN) == 0)
		return true;

	memcpy(md.addr, addr, ETH_ALEN);

	ieee80211_iterate_active_interfaces_atomic(data->hw,
						   IEEE80211_IFACE_ITER_NORMAL,
						   mac80211_hwsim_addr_iter,
						   &md);

	return md.ret;
}

static bool hwsim_ps_rx_ok(struct mac80211_hwsim_data *data,
			   struct sk_buff *skb)
{
	switch (data->ps) {
	case PS_DISABLED:
		return true;
	case PS_ENABLED:
		return false;
	case PS_AUTO_POLL:
		/* TODO: accept (some) Beacons by default and other frames only
		 * if pending PS-Poll has been sent */
		return true;
	case PS_MANUAL_POLL:
		/* Allow unicast frames to own address if there is a pending
		 * PS-Poll */
		if (data->ps_poll_pending &&
		    mac80211_hwsim_addr_match(data, skb->data + 4)) {
			data->ps_poll_pending = false;
			return true;
		}
		return false;
	}

	return true;
}

static int hwsim_unicast_netgroup(struct mac80211_hwsim_data *data,
				  struct sk_buff *skb, int portid)
{
	struct net *net;
	bool found = false;
	int res = -ENOENT;

	rcu_read_lock();
	for_each_net_rcu(net) {
		if (data->netgroup == hwsim_net_get_netgroup(net)) {
			res = genlmsg_unicast(net, skb, portid);
			found = true;
			break;
		}
	}
	rcu_read_unlock();

	if (!found)
		nlmsg_free(skb);

	return res;
}

static void mac80211_hwsim_config_mac_nl(struct ieee80211_hw *hw,
					 const u8 *addr, bool add)
{
	struct mac80211_hwsim_data *data = hw->priv;
	u32 _portid = READ_ONCE(data->wmediumd);
	struct sk_buff *skb;
	void *msg_head;

	if (!_portid && !hwsim_virtio_enabled)
		return;

	skb = genlmsg_new(GENLMSG_DEFAULT_SIZE, GFP_ATOMIC);
	if (!skb)
		return;

	msg_head = genlmsg_put(skb, 0, 0, &hwsim_genl_family, 0,
			       add ? HWSIM_CMD_ADD_MAC_ADDR :
				     HWSIM_CMD_DEL_MAC_ADDR);
	if (!msg_head) {
		pr_debug("mac80211_hwsim: problem with msg_head\n");
		goto nla_put_failure;
	}

	if (nla_put(skb, HWSIM_ATTR_ADDR_TRANSMITTER,
		    ETH_ALEN, data->addresses[1].addr))
		goto nla_put_failure;

	if (nla_put(skb, HWSIM_ATTR_ADDR_RECEIVER, ETH_ALEN, addr))
		goto nla_put_failure;

	genlmsg_end(skb, msg_head);

	if (hwsim_virtio_enabled)
		hwsim_tx_virtio(data, skb);
	else
		hwsim_unicast_netgroup(data, skb, _portid);
	return;
nla_put_failure:
	nlmsg_free(skb);
}

static inline u16 trans_tx_rate_flags_ieee2hwsim(struct ieee80211_tx_rate *rate)
{
	u16 result = 0;

	if (rate->flags & IEEE80211_TX_RC_USE_RTS_CTS)
		result |= MAC80211_HWSIM_TX_RC_USE_RTS_CTS;
	if (rate->flags & IEEE80211_TX_RC_USE_CTS_PROTECT)
		result |= MAC80211_HWSIM_TX_RC_USE_CTS_PROTECT;
	if (rate->flags & IEEE80211_TX_RC_USE_SHORT_PREAMBLE)
		result |= MAC80211_HWSIM_TX_RC_USE_SHORT_PREAMBLE;
	if (rate->flags & IEEE80211_TX_RC_MCS)
		result |= MAC80211_HWSIM_TX_RC_MCS;
	if (rate->flags & IEEE80211_TX_RC_GREEN_FIELD)
		result |= MAC80211_HWSIM_TX_RC_GREEN_FIELD;
	if (rate->flags & IEEE80211_TX_RC_40_MHZ_WIDTH)
		result |= MAC80211_HWSIM_TX_RC_40_MHZ_WIDTH;
	if (rate->flags & IEEE80211_TX_RC_DUP_DATA)
		result |= MAC80211_HWSIM_TX_RC_DUP_DATA;
	if (rate->flags & IEEE80211_TX_RC_SHORT_GI)
		result |= MAC80211_HWSIM_TX_RC_SHORT_GI;
	if (rate->flags & IEEE80211_TX_RC_VHT_MCS)
		result |= MAC80211_HWSIM_TX_RC_VHT_MCS;
	if (rate->flags & IEEE80211_TX_RC_80_MHZ_WIDTH)
		result |= MAC80211_HWSIM_TX_RC_80_MHZ_WIDTH;
	if (rate->flags & IEEE80211_TX_RC_160_MHZ_WIDTH)
		result |= MAC80211_HWSIM_TX_RC_160_MHZ_WIDTH;

	return result;
}

static void mac80211_hwsim_tx_frame_nl(struct ieee80211_hw *hw,
				       struct sk_buff *my_skb,
				       int dst_portid,
				       struct ieee80211_channel *channel)
{
	struct sk_buff *skb;
	struct mac80211_hwsim_data *data = hw->priv;
	struct ieee80211_hdr *hdr = (struct ieee80211_hdr *) my_skb->data;
	struct ieee80211_tx_info *info = IEEE80211_SKB_CB(my_skb);
	void *msg_head;
	unsigned int hwsim_flags = 0;
	int i;
	struct hwsim_tx_rate tx_attempts[IEEE80211_TX_MAX_RATES];
	struct hwsim_tx_rate_flag tx_attempts_flags[IEEE80211_TX_MAX_RATES];
	uintptr_t cookie;

	if (data->ps != PS_DISABLED)
		hdr->frame_control |= cpu_to_le16(IEEE80211_FCTL_PM);
	/* If the queue contains MAX_QUEUE skb's drop some */
	if (skb_queue_len(&data->pending) >= MAX_QUEUE) {
		/* Droping until WARN_QUEUE level */
		while (skb_queue_len(&data->pending) >= WARN_QUEUE) {
			ieee80211_free_txskb(hw, skb_dequeue(&data->pending));
			data->tx_dropped++;
		}
	}

	skb = genlmsg_new(GENLMSG_DEFAULT_SIZE, GFP_ATOMIC);
	if (skb == NULL)
		goto nla_put_failure;

	msg_head = genlmsg_put(skb, 0, 0, &hwsim_genl_family, 0,
			       HWSIM_CMD_FRAME);
	if (msg_head == NULL) {
		pr_debug("mac80211_hwsim: problem with msg_head\n");
		goto nla_put_failure;
	}

	if (nla_put(skb, HWSIM_ATTR_ADDR_TRANSMITTER,
		    ETH_ALEN, data->addresses[1].addr))
		goto nla_put_failure;

	/* We get the skb->data */
	if (nla_put(skb, HWSIM_ATTR_FRAME, my_skb->len, my_skb->data))
		goto nla_put_failure;

	/* We get the flags for this transmission, and we translate them to
	   wmediumd flags  */

	if (info->flags & IEEE80211_TX_CTL_REQ_TX_STATUS)
		hwsim_flags |= HWSIM_TX_CTL_REQ_TX_STATUS;

	if (info->flags & IEEE80211_TX_CTL_NO_ACK)
		hwsim_flags |= HWSIM_TX_CTL_NO_ACK;

	if (nla_put_u32(skb, HWSIM_ATTR_FLAGS, hwsim_flags))
		goto nla_put_failure;

	if (nla_put_u32(skb, HWSIM_ATTR_FREQ, channel->center_freq))
		goto nla_put_failure;

	/* We get the tx control (rate and retries) info*/

	for (i = 0; i < IEEE80211_TX_MAX_RATES; i++) {
		tx_attempts[i].idx = info->status.rates[i].idx;
		tx_attempts_flags[i].idx = info->status.rates[i].idx;
		tx_attempts[i].count = info->status.rates[i].count;
		tx_attempts_flags[i].flags =
				trans_tx_rate_flags_ieee2hwsim(
						&info->status.rates[i]);
	}

	if (nla_put(skb, HWSIM_ATTR_TX_INFO,
		    sizeof(struct hwsim_tx_rate)*IEEE80211_TX_MAX_RATES,
		    tx_attempts))
		goto nla_put_failure;

	if (nla_put(skb, HWSIM_ATTR_TX_INFO_FLAGS,
		    sizeof(struct hwsim_tx_rate_flag) * IEEE80211_TX_MAX_RATES,
		    tx_attempts_flags))
		goto nla_put_failure;

	/* We create a cookie to identify this skb */
	cookie = atomic_inc_return(&data->pending_cookie);
	info->rate_driver_data[0] = (void *)cookie;
	if (nla_put_u64_64bit(skb, HWSIM_ATTR_COOKIE, cookie, HWSIM_ATTR_PAD))
		goto nla_put_failure;

	genlmsg_end(skb, msg_head);

	if (hwsim_virtio_enabled) {
		if (hwsim_tx_virtio(data, skb))
			goto err_free_txskb;
	} else {
		if (hwsim_unicast_netgroup(data, skb, dst_portid))
			goto err_free_txskb;
	}

	/* Enqueue the packet */
	skb_queue_tail(&data->pending, my_skb);
	data->tx_pkts++;
	data->tx_bytes += my_skb->len;
	return;

nla_put_failure:
	nlmsg_free(skb);
err_free_txskb:
	pr_debug("mac80211_hwsim: error occurred in %s\n", __func__);
	ieee80211_free_txskb(hw, my_skb);
	data->tx_failed++;
}

static bool hwsim_chans_compat(struct ieee80211_channel *c1,
			       struct ieee80211_channel *c2)
{
	if (!c1 || !c2)
		return false;

	return c1->center_freq == c2->center_freq;
}

struct tx_iter_data {
	struct ieee80211_channel *channel;
	bool receive;
};

static void mac80211_hwsim_tx_iter(void *_data, u8 *addr,
				   struct ieee80211_vif *vif)
{
	struct tx_iter_data *data = _data;

	if (!vif->chanctx_conf)
		return;

	if (!hwsim_chans_compat(data->channel,
				rcu_dereference(vif->chanctx_conf)->def.chan))
		return;

	data->receive = true;
}

static void mac80211_hwsim_add_vendor_rtap(struct sk_buff *skb)
{
	/*
	 * To enable this code, #define the HWSIM_RADIOTAP_OUI,
	 * e.g. like this:
	 * #define HWSIM_RADIOTAP_OUI "\x02\x00\x00"
	 * (but you should use a valid OUI, not that)
	 *
	 * If anyone wants to 'donate' a radiotap OUI/subns code
	 * please send a patch removing this #ifdef and changing
	 * the values accordingly.
	 */
#ifdef HWSIM_RADIOTAP_OUI
	struct ieee80211_vendor_radiotap *rtap;

	/*
	 * Note that this code requires the headroom in the SKB
	 * that was allocated earlier.
	 */
	rtap = skb_push(skb, sizeof(*rtap) + 8 + 4);
	rtap->oui[0] = HWSIM_RADIOTAP_OUI[0];
	rtap->oui[1] = HWSIM_RADIOTAP_OUI[1];
	rtap->oui[2] = HWSIM_RADIOTAP_OUI[2];
	rtap->subns = 127;

	/*
	 * Radiotap vendor namespaces can (and should) also be
	 * split into fields by using the standard radiotap
	 * presence bitmap mechanism. Use just BIT(0) here for
	 * the presence bitmap.
	 */
	rtap->present = BIT(0);
	/* We have 8 bytes of (dummy) data */
	rtap->len = 8;
	/* For testing, also require it to be aligned */
	rtap->align = 8;
	/* And also test that padding works, 4 bytes */
	rtap->pad = 4;
	/* push the data */
	memcpy(rtap->data, "ABCDEFGH", 8);
	/* make sure to clear padding, mac80211 doesn't */
	memset(rtap->data + 8, 0, 4);

	IEEE80211_SKB_RXCB(skb)->flag |= RX_FLAG_RADIOTAP_VENDOR_DATA;
#endif
}

static bool mac80211_hwsim_tx_frame_no_nl(struct ieee80211_hw *hw,
					  struct sk_buff *skb,
					  struct ieee80211_channel *chan)
{
	struct mac80211_hwsim_data *data = hw->priv, *data2;
	bool ack = false;
	struct ieee80211_hdr *hdr = (struct ieee80211_hdr *) skb->data;
	struct ieee80211_tx_info *info = IEEE80211_SKB_CB(skb);
	struct ieee80211_rx_status rx_status;
	u64 now;

	memset(&rx_status, 0, sizeof(rx_status));
	rx_status.flag |= RX_FLAG_MACTIME_START;
	rx_status.freq = chan->center_freq;
	rx_status.freq_offset = chan->freq_offset ? 1 : 0;
	rx_status.band = chan->band;
	if (info->control.rates[0].flags & IEEE80211_TX_RC_VHT_MCS) {
		rx_status.rate_idx =
			ieee80211_rate_get_vht_mcs(&info->control.rates[0]);
		rx_status.nss =
			ieee80211_rate_get_vht_nss(&info->control.rates[0]);
		rx_status.encoding = RX_ENC_VHT;
	} else {
		rx_status.rate_idx = info->control.rates[0].idx;
		if (info->control.rates[0].flags & IEEE80211_TX_RC_MCS)
			rx_status.encoding = RX_ENC_HT;
	}
	if (info->control.rates[0].flags & IEEE80211_TX_RC_40_MHZ_WIDTH)
		rx_status.bw = RATE_INFO_BW_40;
	else if (info->control.rates[0].flags & IEEE80211_TX_RC_80_MHZ_WIDTH)
		rx_status.bw = RATE_INFO_BW_80;
	else if (info->control.rates[0].flags & IEEE80211_TX_RC_160_MHZ_WIDTH)
		rx_status.bw = RATE_INFO_BW_160;
	else
		rx_status.bw = RATE_INFO_BW_20;
	if (info->control.rates[0].flags & IEEE80211_TX_RC_SHORT_GI)
		rx_status.enc_flags |= RX_ENC_FLAG_SHORT_GI;
	/* TODO: simulate real signal strength (and optional packet loss) */
	rx_status.signal = -50;
	if (info->control.vif)
		rx_status.signal += info->control.vif->bss_conf.txpower;

	if (data->ps != PS_DISABLED)
		hdr->frame_control |= cpu_to_le16(IEEE80211_FCTL_PM);

	/* release the skb's source info */
	skb_orphan(skb);
	skb_dst_drop(skb);
	skb->mark = 0;
	skb_ext_reset(skb);
	nf_reset_ct(skb);

	/*
	 * Get absolute mactime here so all HWs RX at the "same time", and
	 * absolute TX time for beacon mactime so the timestamp matches.
	 * Giving beacons a different mactime than non-beacons looks messy, but
	 * it helps the Toffset be exact and a ~10us mactime discrepancy
	 * probably doesn't really matter.
	 */
	if (ieee80211_is_beacon(hdr->frame_control) ||
	    ieee80211_is_probe_resp(hdr->frame_control)) {
		rx_status.boottime_ns = ktime_get_boottime_ns();
		now = data->abs_bcn_ts;
	} else {
		now = mac80211_hwsim_get_tsf_raw();
	}

	/* Copy skb to all enabled radios that are on the current frequency */
	spin_lock(&hwsim_radio_lock);
	list_for_each_entry(data2, &hwsim_radios, list) {
		struct sk_buff *nskb;
		struct tx_iter_data tx_iter_data = {
			.receive = false,
			.channel = chan,
		};

		if (data == data2)
			continue;

		if (!data2->started || (data2->idle && !data2->tmp_chan) ||
		    !hwsim_ps_rx_ok(data2, skb))
			continue;

		if (!(data->group & data2->group))
			continue;

		if (data->netgroup != data2->netgroup)
			continue;

		if (!hwsim_chans_compat(chan, data2->tmp_chan) &&
		    !hwsim_chans_compat(chan, data2->channel)) {
			ieee80211_iterate_active_interfaces_atomic(
				data2->hw, IEEE80211_IFACE_ITER_NORMAL,
				mac80211_hwsim_tx_iter, &tx_iter_data);
			if (!tx_iter_data.receive)
				continue;
		}

		/*
		 * reserve some space for our vendor and the normal
		 * radiotap header, since we're copying anyway
		 */
		if (skb->len < PAGE_SIZE && paged_rx) {
			struct page *page = alloc_page(GFP_ATOMIC);

			if (!page)
				continue;

			nskb = dev_alloc_skb(128);
			if (!nskb) {
				__free_page(page);
				continue;
			}

			memcpy(page_address(page), skb->data, skb->len);
			skb_add_rx_frag(nskb, 0, page, 0, skb->len, skb->len);
		} else {
			nskb = skb_copy(skb, GFP_ATOMIC);
			if (!nskb)
				continue;
		}

		if (mac80211_hwsim_addr_match(data2, hdr->addr1))
			ack = true;

		rx_status.mactime = now + data2->tsf_offset;

		memcpy(IEEE80211_SKB_RXCB(nskb), &rx_status, sizeof(rx_status));

		mac80211_hwsim_add_vendor_rtap(nskb);

		data2->rx_pkts++;
		data2->rx_bytes += nskb->len;
		ieee80211_rx_irqsafe(data2->hw, nskb);
	}
	spin_unlock(&hwsim_radio_lock);

	return ack;
}

static void mac80211_hwsim_tx(struct ieee80211_hw *hw,
			      struct ieee80211_tx_control *control,
			      struct sk_buff *skb)
{
	struct mac80211_hwsim_data *data = hw->priv;
	struct ieee80211_tx_info *txi = IEEE80211_SKB_CB(skb);
	struct ieee80211_hdr *hdr = (void *)skb->data;
	struct ieee80211_chanctx_conf *chanctx_conf;
	struct ieee80211_channel *channel;
	bool ack;
	enum nl80211_chan_width confbw = NL80211_CHAN_WIDTH_20_NOHT;
	u32 _portid, i;

	if (WARN_ON(skb->len < 10)) {
		/* Should not happen; just a sanity check for addr1 use */
		ieee80211_free_txskb(hw, skb);
		return;
	}

	if (!data->use_chanctx) {
		channel = data->channel;
		confbw = data->bw;
	} else if (txi->hw_queue == 4) {
		channel = data->tmp_chan;
	} else {
		chanctx_conf = rcu_dereference(txi->control.vif->chanctx_conf);
		if (chanctx_conf) {
			channel = chanctx_conf->def.chan;
			confbw = chanctx_conf->def.width;
		} else {
			channel = NULL;
		}
	}

	if (WARN(!channel, "TX w/o channel - queue = %d\n", txi->hw_queue)) {
		ieee80211_free_txskb(hw, skb);
		return;
	}

	if (data->idle && !data->tmp_chan) {
		wiphy_dbg(hw->wiphy, "Trying to TX when idle - reject\n");
		ieee80211_free_txskb(hw, skb);
		return;
	}

	if (txi->control.vif)
		hwsim_check_magic(txi->control.vif);
	if (control->sta)
		hwsim_check_sta_magic(control->sta);

	if (ieee80211_hw_check(hw, SUPPORTS_RC_TABLE))
		ieee80211_get_tx_rates(txi->control.vif, control->sta, skb,
				       txi->control.rates,
				       ARRAY_SIZE(txi->control.rates));

	for (i = 0; i < ARRAY_SIZE(txi->control.rates); i++) {
		u16 rflags = txi->control.rates[i].flags;
		/* initialize to data->bw for 5/10 MHz handling */
		enum nl80211_chan_width bw = data->bw;

		if (txi->control.rates[i].idx == -1)
			break;

		if (rflags & IEEE80211_TX_RC_40_MHZ_WIDTH)
			bw = NL80211_CHAN_WIDTH_40;
		else if (rflags & IEEE80211_TX_RC_80_MHZ_WIDTH)
			bw = NL80211_CHAN_WIDTH_80;
		else if (rflags & IEEE80211_TX_RC_160_MHZ_WIDTH)
			bw = NL80211_CHAN_WIDTH_160;

		if (WARN_ON(hwsim_get_chanwidth(bw) > hwsim_get_chanwidth(confbw)))
			return;
	}

	if (skb->len >= 24 + 8 &&
	    ieee80211_is_probe_resp(hdr->frame_control)) {
		/* fake header transmission time */
		struct ieee80211_mgmt *mgmt;
		struct ieee80211_rate *txrate;
		/* TODO: get MCS */
		int bitrate = 100;
		u64 ts;

		mgmt = (struct ieee80211_mgmt *)skb->data;
		txrate = ieee80211_get_tx_rate(hw, txi);
		if (txrate)
			bitrate = txrate->bitrate;
		ts = mac80211_hwsim_get_tsf_raw();
		mgmt->u.probe_resp.timestamp =
			cpu_to_le64(ts + data->tsf_offset +
				    24 * 8 * 10 / bitrate);
	}

	mac80211_hwsim_monitor_rx(hw, skb, channel);

	/* wmediumd mode check */
	_portid = READ_ONCE(data->wmediumd);

	if (_portid || hwsim_virtio_enabled)
		return mac80211_hwsim_tx_frame_nl(hw, skb, _portid, channel);

	/* NO wmediumd detected, perfect medium simulation */
	data->tx_pkts++;
	data->tx_bytes += skb->len;
	ack = mac80211_hwsim_tx_frame_no_nl(hw, skb, channel);

	if (ack && skb->len >= 16)
		mac80211_hwsim_monitor_ack(channel, hdr->addr2);

	ieee80211_tx_info_clear_status(txi);

	/* frame was transmitted at most favorable rate at first attempt */
	txi->control.rates[0].count = 1;
	txi->control.rates[1].idx = -1;

	if (!(txi->flags & IEEE80211_TX_CTL_NO_ACK) && ack)
		txi->flags |= IEEE80211_TX_STAT_ACK;
	ieee80211_tx_status_irqsafe(hw, skb);
}


static int mac80211_hwsim_start(struct ieee80211_hw *hw)
{
	struct mac80211_hwsim_data *data = hw->priv;
	wiphy_dbg(hw->wiphy, "%s\n", __func__);
	data->started = true;
	return 0;
}


static void mac80211_hwsim_stop(struct ieee80211_hw *hw)
{
	struct mac80211_hwsim_data *data = hw->priv;

	data->started = false;
	hrtimer_cancel(&data->beacon_timer);

	while (!skb_queue_empty(&data->pending))
		ieee80211_free_txskb(hw, skb_dequeue(&data->pending));

	wiphy_dbg(hw->wiphy, "%s\n", __func__);
}


static int mac80211_hwsim_add_interface(struct ieee80211_hw *hw,
					struct ieee80211_vif *vif)
{
	wiphy_dbg(hw->wiphy, "%s (type=%d mac_addr=%pM)\n",
		  __func__, ieee80211_vif_type_p2p(vif),
		  vif->addr);
	hwsim_set_magic(vif);

	if (vif->type != NL80211_IFTYPE_MONITOR)
		mac80211_hwsim_config_mac_nl(hw, vif->addr, true);

	vif->cab_queue = 0;
	vif->hw_queue[IEEE80211_AC_VO] = 0;
	vif->hw_queue[IEEE80211_AC_VI] = 1;
	vif->hw_queue[IEEE80211_AC_BE] = 2;
	vif->hw_queue[IEEE80211_AC_BK] = 3;

	return 0;
}


static int mac80211_hwsim_change_interface(struct ieee80211_hw *hw,
					   struct ieee80211_vif *vif,
					   enum nl80211_iftype newtype,
					   bool newp2p)
{
	newtype = ieee80211_iftype_p2p(newtype, newp2p);
	wiphy_dbg(hw->wiphy,
		  "%s (old type=%d, new type=%d, mac_addr=%pM)\n",
		  __func__, ieee80211_vif_type_p2p(vif),
		    newtype, vif->addr);
	hwsim_check_magic(vif);

	/*
	 * interface may change from non-AP to AP in
	 * which case this needs to be set up again
	 */
	vif->cab_queue = 0;

	return 0;
}

static void mac80211_hwsim_remove_interface(
	struct ieee80211_hw *hw, struct ieee80211_vif *vif)
{
	wiphy_dbg(hw->wiphy, "%s (type=%d mac_addr=%pM)\n",
		  __func__, ieee80211_vif_type_p2p(vif),
		  vif->addr);
	hwsim_check_magic(vif);
	hwsim_clear_magic(vif);
	if (vif->type != NL80211_IFTYPE_MONITOR)
		mac80211_hwsim_config_mac_nl(hw, vif->addr, false);
}

static void mac80211_hwsim_tx_frame(struct ieee80211_hw *hw,
				    struct sk_buff *skb,
				    struct ieee80211_channel *chan)
{
	struct mac80211_hwsim_data *data = hw->priv;
	u32 _pid = READ_ONCE(data->wmediumd);

	if (ieee80211_hw_check(hw, SUPPORTS_RC_TABLE)) {
		struct ieee80211_tx_info *txi = IEEE80211_SKB_CB(skb);
		ieee80211_get_tx_rates(txi->control.vif, NULL, skb,
				       txi->control.rates,
				       ARRAY_SIZE(txi->control.rates));
	}

	mac80211_hwsim_monitor_rx(hw, skb, chan);

	if (_pid || hwsim_virtio_enabled)
		return mac80211_hwsim_tx_frame_nl(hw, skb, _pid, chan);

	data->tx_pkts++;
	data->tx_bytes += skb->len;
	mac80211_hwsim_tx_frame_no_nl(hw, skb, chan);
	dev_kfree_skb(skb);
}

static void mac80211_hwsim_beacon_tx(void *arg, u8 *mac,
				     struct ieee80211_vif *vif)
{
	struct mac80211_hwsim_data *data = arg;
	struct ieee80211_hw *hw = data->hw;
	struct ieee80211_tx_info *info;
	struct ieee80211_rate *txrate;
	struct ieee80211_mgmt *mgmt;
	struct sk_buff *skb;
	/* TODO: get MCS */
	int bitrate = 100;

	hwsim_check_magic(vif);

	if (vif->type != NL80211_IFTYPE_AP &&
	    vif->type != NL80211_IFTYPE_MESH_POINT &&
	    vif->type != NL80211_IFTYPE_ADHOC &&
	    vif->type != NL80211_IFTYPE_OCB)
		return;

	skb = ieee80211_beacon_get(hw, vif);
	if (skb == NULL)
		return;
	info = IEEE80211_SKB_CB(skb);
	if (ieee80211_hw_check(hw, SUPPORTS_RC_TABLE))
		ieee80211_get_tx_rates(vif, NULL, skb,
				       info->control.rates,
				       ARRAY_SIZE(info->control.rates));

	txrate = ieee80211_get_tx_rate(hw, info);
	if (txrate)
		bitrate = txrate->bitrate;

	mgmt = (struct ieee80211_mgmt *) skb->data;
	/* fake header transmission time */
	data->abs_bcn_ts = mac80211_hwsim_get_tsf_raw();
	if (ieee80211_is_s1g_beacon(mgmt->frame_control)) {
		struct ieee80211_ext *ext = (void *) mgmt;

		ext->u.s1g_beacon.timestamp = cpu_to_le32(data->abs_bcn_ts +
							  data->tsf_offset +
							  10 * 8 * 10 /
							  bitrate);
	} else {
		mgmt->u.beacon.timestamp = cpu_to_le64(data->abs_bcn_ts +
						       data->tsf_offset +
						       24 * 8 * 10 /
						       bitrate);
	}

	mac80211_hwsim_tx_frame(hw, skb,
				rcu_dereference(vif->chanctx_conf)->def.chan);

	while ((skb = ieee80211_get_buffered_bc(hw, vif)) != NULL) {
		mac80211_hwsim_tx_frame(hw, skb,
				rcu_dereference(vif->chanctx_conf)->def.chan);
	}

	if (vif->csa_active && ieee80211_beacon_cntdwn_is_complete(vif))
		ieee80211_csa_finish(vif);
}

static enum hrtimer_restart
mac80211_hwsim_beacon(struct hrtimer *timer)
{
	struct mac80211_hwsim_data *data =
		container_of(timer, struct mac80211_hwsim_data, beacon_timer);
	struct ieee80211_hw *hw = data->hw;
	u64 bcn_int = data->beacon_int;

	if (!data->started)
		return HRTIMER_NORESTART;

	ieee80211_iterate_active_interfaces_atomic(
		hw, IEEE80211_IFACE_ITER_NORMAL,
		mac80211_hwsim_beacon_tx, data);

	/* beacon at new TBTT + beacon interval */
	if (data->bcn_delta) {
		bcn_int -= data->bcn_delta;
		data->bcn_delta = 0;
	}
	hrtimer_forward_now(&data->beacon_timer,
			    ns_to_ktime(bcn_int * NSEC_PER_USEC));
	return HRTIMER_RESTART;
}

static const char * const hwsim_chanwidths[] = {
	[NL80211_CHAN_WIDTH_5] = "ht5",
	[NL80211_CHAN_WIDTH_10] = "ht10",
	[NL80211_CHAN_WIDTH_20_NOHT] = "noht",
	[NL80211_CHAN_WIDTH_20] = "ht20",
	[NL80211_CHAN_WIDTH_40] = "ht40",
	[NL80211_CHAN_WIDTH_80] = "vht80",
	[NL80211_CHAN_WIDTH_80P80] = "vht80p80",
	[NL80211_CHAN_WIDTH_160] = "vht160",
	[NL80211_CHAN_WIDTH_1] = "1MHz",
	[NL80211_CHAN_WIDTH_2] = "2MHz",
	[NL80211_CHAN_WIDTH_4] = "4MHz",
	[NL80211_CHAN_WIDTH_8] = "8MHz",
	[NL80211_CHAN_WIDTH_16] = "16MHz",
};

static int mac80211_hwsim_config(struct ieee80211_hw *hw, u32 changed)
{
	struct mac80211_hwsim_data *data = hw->priv;
	struct ieee80211_conf *conf = &hw->conf;
	static const char *smps_modes[IEEE80211_SMPS_NUM_MODES] = {
		[IEEE80211_SMPS_AUTOMATIC] = "auto",
		[IEEE80211_SMPS_OFF] = "off",
		[IEEE80211_SMPS_STATIC] = "static",
		[IEEE80211_SMPS_DYNAMIC] = "dynamic",
	};
	int idx;

	if (conf->chandef.chan)
		wiphy_dbg(hw->wiphy,
			  "%s (freq=%d(%d - %d)/%s idle=%d ps=%d smps=%s)\n",
			  __func__,
			  conf->chandef.chan->center_freq,
			  conf->chandef.center_freq1,
			  conf->chandef.center_freq2,
			  hwsim_chanwidths[conf->chandef.width],
			  !!(conf->flags & IEEE80211_CONF_IDLE),
			  !!(conf->flags & IEEE80211_CONF_PS),
			  smps_modes[conf->smps_mode]);
	else
		wiphy_dbg(hw->wiphy,
			  "%s (freq=0 idle=%d ps=%d smps=%s)\n",
			  __func__,
			  !!(conf->flags & IEEE80211_CONF_IDLE),
			  !!(conf->flags & IEEE80211_CONF_PS),
			  smps_modes[conf->smps_mode]);

	data->idle = !!(conf->flags & IEEE80211_CONF_IDLE);

	WARN_ON(conf->chandef.chan && data->use_chanctx);

	mutex_lock(&data->mutex);
	if (data->scanning && conf->chandef.chan) {
		for (idx = 0; idx < ARRAY_SIZE(data->survey_data); idx++) {
			if (data->survey_data[idx].channel == data->channel) {
				data->survey_data[idx].start =
					data->survey_data[idx].next_start;
				data->survey_data[idx].end = jiffies;
				break;
			}
		}

		data->channel = conf->chandef.chan;
		data->bw = conf->chandef.width;

		for (idx = 0; idx < ARRAY_SIZE(data->survey_data); idx++) {
			if (data->survey_data[idx].channel &&
			    data->survey_data[idx].channel != data->channel)
				continue;
			data->survey_data[idx].channel = data->channel;
			data->survey_data[idx].next_start = jiffies;
			break;
		}
	} else {
		data->channel = conf->chandef.chan;
		data->bw = conf->chandef.width;
	}
	mutex_unlock(&data->mutex);

	if (!data->started || !data->beacon_int)
		hrtimer_cancel(&data->beacon_timer);
	else if (!hrtimer_is_queued(&data->beacon_timer)) {
		u64 tsf = mac80211_hwsim_get_tsf(hw, NULL);
		u32 bcn_int = data->beacon_int;
		u64 until_tbtt = bcn_int - do_div(tsf, bcn_int);

		hrtimer_start(&data->beacon_timer,
			      ns_to_ktime(until_tbtt * NSEC_PER_USEC),
			      HRTIMER_MODE_REL_SOFT);
	}

	return 0;
}


static void mac80211_hwsim_configure_filter(struct ieee80211_hw *hw,
					    unsigned int changed_flags,
					    unsigned int *total_flags,u64 multicast)
{
	struct mac80211_hwsim_data *data = hw->priv;

	wiphy_dbg(hw->wiphy, "%s\n", __func__);

	data->rx_filter = 0;
	if (*total_flags & FIF_ALLMULTI)
		data->rx_filter |= FIF_ALLMULTI;
	if (*total_flags & FIF_MCAST_ACTION)
		data->rx_filter |= FIF_MCAST_ACTION;

	*total_flags = data->rx_filter;
}

static void mac80211_hwsim_bcn_en_iter(void *data, u8 *mac,
				       struct ieee80211_vif *vif)
{
	unsigned int *count = data;
	struct hwsim_vif_priv *vp = (void *)vif->drv_priv;

	if (vp->bcn_en)
		(*count)++;
}

static void mac80211_hwsim_bss_info_changed(struct ieee80211_hw *hw,
					    struct ieee80211_vif *vif,
					    struct ieee80211_bss_conf *info,
					    u32 changed)
{
	struct hwsim_vif_priv *vp = (void *)vif->drv_priv;
	struct mac80211_hwsim_data *data = hw->priv;

	hwsim_check_magic(vif);

	wiphy_dbg(hw->wiphy, "%s(changed=0x%x vif->addr=%pM)\n",
		  __func__, changed, vif->addr);

	if (changed & BSS_CHANGED_BSSID) {
		wiphy_dbg(hw->wiphy, "%s: BSSID changed: %pM\n",
			  __func__, info->bssid);
		memcpy(vp->bssid, info->bssid, ETH_ALEN);
	}

	if (changed & BSS_CHANGED_ASSOC) {
		wiphy_dbg(hw->wiphy, "  ASSOC: assoc=%d aid=%d\n",
			  info->assoc, info->aid);
		vp->assoc = info->assoc;
		vp->aid = info->aid;
	}

	if (changed & BSS_CHANGED_BEACON_ENABLED) {
		wiphy_dbg(hw->wiphy, "  BCN EN: %d (BI=%u)\n",
			  info->enable_beacon, info->beacon_int);
		vp->bcn_en = info->enable_beacon;
		if (data->started &&
		    !hrtimer_is_queued(&data->beacon_timer) &&
		    info->enable_beacon) {
			u64 tsf, until_tbtt;
			u32 bcn_int;
			data->beacon_int = info->beacon_int * 1024;
			tsf = mac80211_hwsim_get_tsf(hw, vif);
			bcn_int = data->beacon_int;
			until_tbtt = bcn_int - do_div(tsf, bcn_int);

			hrtimer_start(&data->beacon_timer,
				      ns_to_ktime(until_tbtt * NSEC_PER_USEC),
				      HRTIMER_MODE_REL_SOFT);
		} else if (!info->enable_beacon) {
			unsigned int count = 0;
			ieee80211_iterate_active_interfaces_atomic(
				data->hw, IEEE80211_IFACE_ITER_NORMAL,
				mac80211_hwsim_bcn_en_iter, &count);
			wiphy_dbg(hw->wiphy, "  beaconing vifs remaining: %u",
				  count);
			if (count == 0) {
				hrtimer_cancel(&data->beacon_timer);
				data->beacon_int = 0;
			}
		}
	}

	if (changed & BSS_CHANGED_ERP_CTS_PROT) {
		wiphy_dbg(hw->wiphy, "  ERP_CTS_PROT: %d\n",
			  info->use_cts_prot);
	}

	if (changed & BSS_CHANGED_ERP_PREAMBLE) {
		wiphy_dbg(hw->wiphy, "  ERP_PREAMBLE: %d\n",
			  info->use_short_preamble);
	}

	if (changed & BSS_CHANGED_ERP_SLOT) {
		wiphy_dbg(hw->wiphy, "  ERP_SLOT: %d\n", info->use_short_slot);
	}

	if (changed & BSS_CHANGED_HT) {
		wiphy_dbg(hw->wiphy, "  HT: op_mode=0x%x\n",
			  info->ht_operation_mode);
	}

	if (changed & BSS_CHANGED_BASIC_RATES) {
		wiphy_dbg(hw->wiphy, "  BASIC_RATES: 0x%llx\n",
			  (unsigned long long) info->basic_rates);
	}

	if (changed & BSS_CHANGED_TXPOWER)
		wiphy_dbg(hw->wiphy, "  TX Power: %d dBm\n", info->txpower);
}

static void
mac80211_hwsim_sta_rc_update(struct ieee80211_hw *hw,
			     struct ieee80211_vif *vif,
			     struct ieee80211_sta *sta,
			     u32 changed)
{
	struct mac80211_hwsim_data *data = hw->priv;
	u32 bw = U32_MAX;
	enum nl80211_chan_width confbw = NL80211_CHAN_WIDTH_20_NOHT;

	switch (sta->bandwidth) {
#define C(_bw) case IEEE80211_STA_RX_BW_##_bw: bw = _bw; break
	C(20);
	C(40);
	C(80);
	C(160);
#undef C
	}

	if (!data->use_chanctx) {
		confbw = data->bw;
	} else {
<<<<<<< HEAD
		struct ieee80211_chanctx_conf *chanctx_conf =
			rcu_dereference(vif->chanctx_conf);

		if (!WARN_ON(!chanctx_conf))
			confbw = chanctx_conf->def.width;
=======
		struct ieee80211_chanctx_conf *chanctx_conf;

		rcu_read_lock();
		chanctx_conf = rcu_dereference(vif->chanctx_conf);

		if (!WARN_ON(!chanctx_conf))
			confbw = chanctx_conf->def.width;
		rcu_read_unlock();
>>>>>>> 50e12445
	}

	WARN(bw > hwsim_get_chanwidth(confbw),
	     "intf %pM: bad STA %pM bandwidth %d MHz (%d) > channel config %d MHz (%d)\n",
	     vif->addr, sta->addr, bw, sta->bandwidth,
	     hwsim_get_chanwidth(data->bw), data->bw);
}

static int mac80211_hwsim_sta_add(struct ieee80211_hw *hw,
				  struct ieee80211_vif *vif,
				  struct ieee80211_sta *sta)
{
	hwsim_check_magic(vif);
	hwsim_set_sta_magic(sta);
	mac80211_hwsim_sta_rc_update(hw, vif, sta, 0);

	return 0;
}

static int mac80211_hwsim_sta_remove(struct ieee80211_hw *hw,
				     struct ieee80211_vif *vif,
				     struct ieee80211_sta *sta)
{
	hwsim_check_magic(vif);
	hwsim_clear_sta_magic(sta);

	return 0;
}

static void mac80211_hwsim_sta_notify(struct ieee80211_hw *hw,
				      struct ieee80211_vif *vif,
				      enum sta_notify_cmd cmd,
				      struct ieee80211_sta *sta)
{
	hwsim_check_magic(vif);

	switch (cmd) {
	case STA_NOTIFY_SLEEP:
	case STA_NOTIFY_AWAKE:
		/* TODO: make good use of these flags */
		break;
	default:
		WARN(1, "Invalid sta notify: %d\n", cmd);
		break;
	}
}

static int mac80211_hwsim_set_tim(struct ieee80211_hw *hw,
				  struct ieee80211_sta *sta,
				  bool set)
{
	hwsim_check_sta_magic(sta);
	return 0;
}

static int mac80211_hwsim_conf_tx(
	struct ieee80211_hw *hw,
	struct ieee80211_vif *vif, u16 queue,
	const struct ieee80211_tx_queue_params *params)
{
	wiphy_dbg(hw->wiphy,
		  "%s (queue=%d txop=%d cw_min=%d cw_max=%d aifs=%d)\n",
		  __func__, queue,
		  params->txop, params->cw_min,
		  params->cw_max, params->aifs);
	return 0;
}

static int mac80211_hwsim_get_survey(struct ieee80211_hw *hw, int idx,
				     struct survey_info *survey)
{
	struct mac80211_hwsim_data *hwsim = hw->priv;

	if (idx < 0 || idx >= ARRAY_SIZE(hwsim->survey_data))
		return -ENOENT;

	mutex_lock(&hwsim->mutex);
	survey->channel = hwsim->survey_data[idx].channel;
	if (!survey->channel) {
		mutex_unlock(&hwsim->mutex);
		return -ENOENT;
	}

	/*
	 * Magically conjured dummy values --- this is only ok for simulated hardware.
	 *
	 * A real driver which cannot determine real values noise MUST NOT
	 * report any, especially not a magically conjured ones :-)
	 */
	survey->filled = SURVEY_INFO_NOISE_DBM |
			 SURVEY_INFO_TIME |
			 SURVEY_INFO_TIME_BUSY;
	survey->noise = -92;
	survey->time =
		jiffies_to_msecs(hwsim->survey_data[idx].end -
				 hwsim->survey_data[idx].start);
	/* report 12.5% of channel time is used */
	survey->time_busy = survey->time/8;
	mutex_unlock(&hwsim->mutex);

	return 0;
}

#ifdef CONFIG_NL80211_TESTMODE
/*
 * This section contains example code for using netlink
 * attributes with the testmode command in nl80211.
 */

/* These enums need to be kept in sync with userspace */
enum hwsim_testmode_attr {
	__HWSIM_TM_ATTR_INVALID	= 0,
	HWSIM_TM_ATTR_CMD	= 1,
	HWSIM_TM_ATTR_PS	= 2,

	/* keep last */
	__HWSIM_TM_ATTR_AFTER_LAST,
	HWSIM_TM_ATTR_MAX	= __HWSIM_TM_ATTR_AFTER_LAST - 1
};

enum hwsim_testmode_cmd {
	HWSIM_TM_CMD_SET_PS		= 0,
	HWSIM_TM_CMD_GET_PS		= 1,
	HWSIM_TM_CMD_STOP_QUEUES	= 2,
	HWSIM_TM_CMD_WAKE_QUEUES	= 3,
};

static const struct nla_policy hwsim_testmode_policy[HWSIM_TM_ATTR_MAX + 1] = {
	[HWSIM_TM_ATTR_CMD] = { .type = NLA_U32 },
	[HWSIM_TM_ATTR_PS] = { .type = NLA_U32 },
};

static int mac80211_hwsim_testmode_cmd(struct ieee80211_hw *hw,
				       struct ieee80211_vif *vif,
				       void *data, int len)
{
	struct mac80211_hwsim_data *hwsim = hw->priv;
	struct nlattr *tb[HWSIM_TM_ATTR_MAX + 1];
	struct sk_buff *skb;
	int err, ps;

	err = nla_parse_deprecated(tb, HWSIM_TM_ATTR_MAX, data, len,
				   hwsim_testmode_policy, NULL);
	if (err)
		return err;

	if (!tb[HWSIM_TM_ATTR_CMD])
		return -EINVAL;

	switch (nla_get_u32(tb[HWSIM_TM_ATTR_CMD])) {
	case HWSIM_TM_CMD_SET_PS:
		if (!tb[HWSIM_TM_ATTR_PS])
			return -EINVAL;
		ps = nla_get_u32(tb[HWSIM_TM_ATTR_PS]);
		return hwsim_fops_ps_write(hwsim, ps);
	case HWSIM_TM_CMD_GET_PS:
		skb = cfg80211_testmode_alloc_reply_skb(hw->wiphy,
						nla_total_size(sizeof(u32)));
		if (!skb)
			return -ENOMEM;
		if (nla_put_u32(skb, HWSIM_TM_ATTR_PS, hwsim->ps))
			goto nla_put_failure;
		return cfg80211_testmode_reply(skb);
	case HWSIM_TM_CMD_STOP_QUEUES:
		ieee80211_stop_queues(hw);
		return 0;
	case HWSIM_TM_CMD_WAKE_QUEUES:
		ieee80211_wake_queues(hw);
		return 0;
	default:
		return -EOPNOTSUPP;
	}

 nla_put_failure:
	kfree_skb(skb);
	return -ENOBUFS;
}
#endif

static int mac80211_hwsim_ampdu_action(struct ieee80211_hw *hw,
				       struct ieee80211_vif *vif,
				       struct ieee80211_ampdu_params *params)
{
	struct ieee80211_sta *sta = params->sta;
	enum ieee80211_ampdu_mlme_action action = params->action;
	u16 tid = params->tid;

	switch (action) {
	case IEEE80211_AMPDU_TX_START:
		return IEEE80211_AMPDU_TX_START_IMMEDIATE;
	case IEEE80211_AMPDU_TX_STOP_CONT:
	case IEEE80211_AMPDU_TX_STOP_FLUSH:
	case IEEE80211_AMPDU_TX_STOP_FLUSH_CONT:
		ieee80211_stop_tx_ba_cb_irqsafe(vif, sta->addr, tid);
		break;
	case IEEE80211_AMPDU_TX_OPERATIONAL:
		break;
	case IEEE80211_AMPDU_RX_START:
	case IEEE80211_AMPDU_RX_STOP:
		break;
	default:
		return -EOPNOTSUPP;
	}

	return 0;
}

static void mac80211_hwsim_flush(struct ieee80211_hw *hw,
				 struct ieee80211_vif *vif,
				 u32 queues, bool drop)
{
	/* Not implemented, queues only on kernel side */
}

static void hw_scan_work(struct work_struct *work)
{
	struct mac80211_hwsim_data *hwsim =
		container_of(work, struct mac80211_hwsim_data, hw_scan.work);
	struct cfg80211_scan_request *req = hwsim->hw_scan_request;
	int dwell, i;

	mutex_lock(&hwsim->mutex);
	if (hwsim->scan_chan_idx >= req->n_channels) {
		struct cfg80211_scan_info info = {
			.aborted = false,
		};

		wiphy_dbg(hwsim->hw->wiphy, "hw scan complete\n");
		ieee80211_scan_completed(hwsim->hw, &info);
		hwsim->hw_scan_request = NULL;
		hwsim->hw_scan_vif = NULL;
		hwsim->tmp_chan = NULL;
		mutex_unlock(&hwsim->mutex);
		mac80211_hwsim_config_mac_nl(hwsim->hw, hwsim->scan_addr,
					     false);
		return;
	}

	wiphy_dbg(hwsim->hw->wiphy, "hw scan %d MHz\n",
		  req->channels[hwsim->scan_chan_idx]->center_freq);

	hwsim->tmp_chan = req->channels[hwsim->scan_chan_idx];
	if (hwsim->tmp_chan->flags & (IEEE80211_CHAN_NO_IR |
				      IEEE80211_CHAN_RADAR) ||
	    !req->n_ssids) {
		dwell = 120;
	} else {
		dwell = 30;
		/* send probes */
		for (i = 0; i < req->n_ssids; i++) {
			struct sk_buff *probe;
			struct ieee80211_mgmt *mgmt;

			probe = ieee80211_probereq_get(hwsim->hw,
						       hwsim->scan_addr,
						       req->ssids[i].ssid,
						       req->ssids[i].ssid_len,
						       req->ie_len);
			if (!probe)
				continue;

			mgmt = (struct ieee80211_mgmt *) probe->data;
			memcpy(mgmt->da, req->bssid, ETH_ALEN);
			memcpy(mgmt->bssid, req->bssid, ETH_ALEN);

			if (req->ie_len)
				skb_put_data(probe, req->ie, req->ie_len);

			rcu_read_lock();
			if (!ieee80211_tx_prepare_skb(hwsim->hw,
						      hwsim->hw_scan_vif,
						      probe,
						      hwsim->tmp_chan->band,
						      NULL)) {
				rcu_read_unlock();
				kfree_skb(probe);
				continue;
			}

			local_bh_disable();
			mac80211_hwsim_tx_frame(hwsim->hw, probe,
						hwsim->tmp_chan);
			rcu_read_unlock();
			local_bh_enable();
		}
	}
	ieee80211_queue_delayed_work(hwsim->hw, &hwsim->hw_scan,
				     msecs_to_jiffies(dwell));
	hwsim->survey_data[hwsim->scan_chan_idx].channel = hwsim->tmp_chan;
	hwsim->survey_data[hwsim->scan_chan_idx].start = jiffies;
	hwsim->survey_data[hwsim->scan_chan_idx].end =
		jiffies + msecs_to_jiffies(dwell);
	hwsim->scan_chan_idx++;
	mutex_unlock(&hwsim->mutex);
}

static int mac80211_hwsim_hw_scan(struct ieee80211_hw *hw,
				  struct ieee80211_vif *vif,
				  struct ieee80211_scan_request *hw_req)
{
	struct mac80211_hwsim_data *hwsim = hw->priv;
	struct cfg80211_scan_request *req = &hw_req->req;

	mutex_lock(&hwsim->mutex);
	if (WARN_ON(hwsim->tmp_chan || hwsim->hw_scan_request)) {
		mutex_unlock(&hwsim->mutex);
		return -EBUSY;
	}
	hwsim->hw_scan_request = req;
	hwsim->hw_scan_vif = vif;
	hwsim->scan_chan_idx = 0;
	if (req->flags & NL80211_SCAN_FLAG_RANDOM_ADDR)
		get_random_mask_addr(hwsim->scan_addr,
				     hw_req->req.mac_addr,
				     hw_req->req.mac_addr_mask);
	else
		memcpy(hwsim->scan_addr, vif->addr, ETH_ALEN);
	memset(hwsim->survey_data, 0, sizeof(hwsim->survey_data));
	mutex_unlock(&hwsim->mutex);

	mac80211_hwsim_config_mac_nl(hw, hwsim->scan_addr, true);
	wiphy_dbg(hw->wiphy, "hwsim hw_scan request\n");

	ieee80211_queue_delayed_work(hwsim->hw, &hwsim->hw_scan, 0);

	return 0;
}

static void mac80211_hwsim_cancel_hw_scan(struct ieee80211_hw *hw,
					  struct ieee80211_vif *vif)
{
	struct mac80211_hwsim_data *hwsim = hw->priv;
	struct cfg80211_scan_info info = {
		.aborted = true,
	};

	wiphy_dbg(hw->wiphy, "hwsim cancel_hw_scan\n");

	cancel_delayed_work_sync(&hwsim->hw_scan);

	mutex_lock(&hwsim->mutex);
	ieee80211_scan_completed(hwsim->hw, &info);
	hwsim->tmp_chan = NULL;
	hwsim->hw_scan_request = NULL;
	hwsim->hw_scan_vif = NULL;
	mutex_unlock(&hwsim->mutex);
}

static void mac80211_hwsim_sw_scan(struct ieee80211_hw *hw,
				   struct ieee80211_vif *vif,
				   const u8 *mac_addr)
{
	struct mac80211_hwsim_data *hwsim = hw->priv;

	mutex_lock(&hwsim->mutex);

	if (hwsim->scanning) {
		pr_debug("two hwsim sw_scans detected!\n");
		goto out;
	}

	pr_debug("hwsim sw_scan request, prepping stuff\n");

	memcpy(hwsim->scan_addr, mac_addr, ETH_ALEN);
	mac80211_hwsim_config_mac_nl(hw, hwsim->scan_addr, true);
	hwsim->scanning = true;
	memset(hwsim->survey_data, 0, sizeof(hwsim->survey_data));

out:
	mutex_unlock(&hwsim->mutex);
}

static void mac80211_hwsim_sw_scan_complete(struct ieee80211_hw *hw,
					    struct ieee80211_vif *vif)
{
	struct mac80211_hwsim_data *hwsim = hw->priv;

	mutex_lock(&hwsim->mutex);

	pr_debug("hwsim sw_scan_complete\n");
	hwsim->scanning = false;
	mac80211_hwsim_config_mac_nl(hw, hwsim->scan_addr, false);
	eth_zero_addr(hwsim->scan_addr);

	mutex_unlock(&hwsim->mutex);
}

static void hw_roc_start(struct work_struct *work)
{
	struct mac80211_hwsim_data *hwsim =
		container_of(work, struct mac80211_hwsim_data, roc_start.work);

	mutex_lock(&hwsim->mutex);

	wiphy_dbg(hwsim->hw->wiphy, "hwsim ROC begins\n");
	hwsim->tmp_chan = hwsim->roc_chan;
	ieee80211_ready_on_channel(hwsim->hw);

	ieee80211_queue_delayed_work(hwsim->hw, &hwsim->roc_done,
				     msecs_to_jiffies(hwsim->roc_duration));

	mutex_unlock(&hwsim->mutex);
}

static void hw_roc_done(struct work_struct *work)
{
	struct mac80211_hwsim_data *hwsim =
		container_of(work, struct mac80211_hwsim_data, roc_done.work);

	mutex_lock(&hwsim->mutex);
	ieee80211_remain_on_channel_expired(hwsim->hw);
	hwsim->tmp_chan = NULL;
	mutex_unlock(&hwsim->mutex);

	wiphy_dbg(hwsim->hw->wiphy, "hwsim ROC expired\n");
}

static int mac80211_hwsim_roc(struct ieee80211_hw *hw,
			      struct ieee80211_vif *vif,
			      struct ieee80211_channel *chan,
			      int duration,
			      enum ieee80211_roc_type type)
{
	struct mac80211_hwsim_data *hwsim = hw->priv;

	mutex_lock(&hwsim->mutex);
	if (WARN_ON(hwsim->tmp_chan || hwsim->hw_scan_request)) {
		mutex_unlock(&hwsim->mutex);
		return -EBUSY;
	}

	hwsim->roc_chan = chan;
	hwsim->roc_duration = duration;
	mutex_unlock(&hwsim->mutex);

	wiphy_dbg(hw->wiphy, "hwsim ROC (%d MHz, %d ms)\n",
		  chan->center_freq, duration);
	ieee80211_queue_delayed_work(hw, &hwsim->roc_start, HZ/50);

	return 0;
}

static int mac80211_hwsim_croc(struct ieee80211_hw *hw,
			       struct ieee80211_vif *vif)
{
	struct mac80211_hwsim_data *hwsim = hw->priv;

	cancel_delayed_work_sync(&hwsim->roc_start);
	cancel_delayed_work_sync(&hwsim->roc_done);

	mutex_lock(&hwsim->mutex);
	hwsim->tmp_chan = NULL;
	mutex_unlock(&hwsim->mutex);

	wiphy_dbg(hw->wiphy, "hwsim ROC canceled\n");

	return 0;
}

static int mac80211_hwsim_add_chanctx(struct ieee80211_hw *hw,
				      struct ieee80211_chanctx_conf *ctx)
{
	struct mac80211_hwsim_data *hwsim = hw->priv;

	mutex_lock(&hwsim->mutex);
	hwsim->chanctx = ctx;
	mutex_unlock(&hwsim->mutex);
	hwsim_set_chanctx_magic(ctx);
	wiphy_dbg(hw->wiphy,
		  "add channel context control: %d MHz/width: %d/cfreqs:%d/%d MHz\n",
		  ctx->def.chan->center_freq, ctx->def.width,
		  ctx->def.center_freq1, ctx->def.center_freq2);
	return 0;
}

static void mac80211_hwsim_remove_chanctx(struct ieee80211_hw *hw,
					  struct ieee80211_chanctx_conf *ctx)
{
	struct mac80211_hwsim_data *hwsim = hw->priv;

	mutex_lock(&hwsim->mutex);
	hwsim->chanctx = NULL;
	mutex_unlock(&hwsim->mutex);
	wiphy_dbg(hw->wiphy,
		  "remove channel context control: %d MHz/width: %d/cfreqs:%d/%d MHz\n",
		  ctx->def.chan->center_freq, ctx->def.width,
		  ctx->def.center_freq1, ctx->def.center_freq2);
	hwsim_check_chanctx_magic(ctx);
	hwsim_clear_chanctx_magic(ctx);
}

static void mac80211_hwsim_change_chanctx(struct ieee80211_hw *hw,
					  struct ieee80211_chanctx_conf *ctx,
					  u32 changed)
{
	struct mac80211_hwsim_data *hwsim = hw->priv;

	mutex_lock(&hwsim->mutex);
	hwsim->chanctx = ctx;
	mutex_unlock(&hwsim->mutex);
	hwsim_check_chanctx_magic(ctx);
	wiphy_dbg(hw->wiphy,
		  "change channel context control: %d MHz/width: %d/cfreqs:%d/%d MHz\n",
		  ctx->def.chan->center_freq, ctx->def.width,
		  ctx->def.center_freq1, ctx->def.center_freq2);
}

static int mac80211_hwsim_assign_vif_chanctx(struct ieee80211_hw *hw,
					     struct ieee80211_vif *vif,
					     struct ieee80211_chanctx_conf *ctx)
{
	hwsim_check_magic(vif);
	hwsim_check_chanctx_magic(ctx);

	return 0;
}

static void mac80211_hwsim_unassign_vif_chanctx(struct ieee80211_hw *hw,
						struct ieee80211_vif *vif,
						struct ieee80211_chanctx_conf *ctx)
{
	hwsim_check_magic(vif);
	hwsim_check_chanctx_magic(ctx);
}

static const char mac80211_hwsim_gstrings_stats[][ETH_GSTRING_LEN] = {
	"tx_pkts_nic",
	"tx_bytes_nic",
	"rx_pkts_nic",
	"rx_bytes_nic",
	"d_tx_dropped",
	"d_tx_failed",
	"d_ps_mode",
	"d_group",
};

#define MAC80211_HWSIM_SSTATS_LEN ARRAY_SIZE(mac80211_hwsim_gstrings_stats)

static void mac80211_hwsim_get_et_strings(struct ieee80211_hw *hw,
					  struct ieee80211_vif *vif,
					  u32 sset, u8 *data)
{
	if (sset == ETH_SS_STATS)
		memcpy(data, *mac80211_hwsim_gstrings_stats,
		       sizeof(mac80211_hwsim_gstrings_stats));
}

static int mac80211_hwsim_get_et_sset_count(struct ieee80211_hw *hw,
					    struct ieee80211_vif *vif, int sset)
{
	if (sset == ETH_SS_STATS)
		return MAC80211_HWSIM_SSTATS_LEN;
	return 0;
}

static void mac80211_hwsim_get_et_stats(struct ieee80211_hw *hw,
					struct ieee80211_vif *vif,
					struct ethtool_stats *stats, u64 *data)
{
	struct mac80211_hwsim_data *ar = hw->priv;
	int i = 0;

	data[i++] = ar->tx_pkts;
	data[i++] = ar->tx_bytes;
	data[i++] = ar->rx_pkts;
	data[i++] = ar->rx_bytes;
	data[i++] = ar->tx_dropped;
	data[i++] = ar->tx_failed;
	data[i++] = ar->ps;
	data[i++] = ar->group;

	WARN_ON(i != MAC80211_HWSIM_SSTATS_LEN);
}

static int mac80211_hwsim_tx_last_beacon(struct ieee80211_hw *hw)
{
	return 1;
}

#define HWSIM_COMMON_OPS					\
	.tx = mac80211_hwsim_tx,				\
	.start = mac80211_hwsim_start,				\
	.stop = mac80211_hwsim_stop,				\
	.add_interface = mac80211_hwsim_add_interface,		\
	.change_interface = mac80211_hwsim_change_interface,	\
	.remove_interface = mac80211_hwsim_remove_interface,	\
	.config = mac80211_hwsim_config,			\
	.configure_filter = mac80211_hwsim_configure_filter,	\
	.bss_info_changed = mac80211_hwsim_bss_info_changed,	\
	.tx_last_beacon = mac80211_hwsim_tx_last_beacon,	\
	.sta_add = mac80211_hwsim_sta_add,			\
	.sta_remove = mac80211_hwsim_sta_remove,		\
	.sta_notify = mac80211_hwsim_sta_notify,		\
	.sta_rc_update = mac80211_hwsim_sta_rc_update,		\
	.set_tim = mac80211_hwsim_set_tim,			\
	.conf_tx = mac80211_hwsim_conf_tx,			\
	.get_survey = mac80211_hwsim_get_survey,		\
	CFG80211_TESTMODE_CMD(mac80211_hwsim_testmode_cmd)	\
	.ampdu_action = mac80211_hwsim_ampdu_action,		\
	.flush = mac80211_hwsim_flush,				\
	.get_tsf = mac80211_hwsim_get_tsf,			\
	.set_tsf = mac80211_hwsim_set_tsf,			\
	.get_et_sset_count = mac80211_hwsim_get_et_sset_count,	\
	.get_et_stats = mac80211_hwsim_get_et_stats,		\
	.get_et_strings = mac80211_hwsim_get_et_strings,

static const struct ieee80211_ops mac80211_hwsim_ops = {
	HWSIM_COMMON_OPS
	.sw_scan_start = mac80211_hwsim_sw_scan,
	.sw_scan_complete = mac80211_hwsim_sw_scan_complete,
};

static const struct ieee80211_ops mac80211_hwsim_mchan_ops = {
	HWSIM_COMMON_OPS
	.hw_scan = mac80211_hwsim_hw_scan,
	.cancel_hw_scan = mac80211_hwsim_cancel_hw_scan,
	.sw_scan_start = NULL,
	.sw_scan_complete = NULL,
	.remain_on_channel = mac80211_hwsim_roc,
	.cancel_remain_on_channel = mac80211_hwsim_croc,
	.add_chanctx = mac80211_hwsim_add_chanctx,
	.remove_chanctx = mac80211_hwsim_remove_chanctx,
	.change_chanctx = mac80211_hwsim_change_chanctx,
	.assign_vif_chanctx = mac80211_hwsim_assign_vif_chanctx,
	.unassign_vif_chanctx = mac80211_hwsim_unassign_vif_chanctx,
};

struct hwsim_new_radio_params {
	unsigned int channels;
	const char *reg_alpha2;
	const struct ieee80211_regdomain *regd;
	bool reg_strict;
	bool p2p_device;
	bool use_chanctx;
	bool destroy_on_close;
	const char *hwname;
	bool no_vif;
	const u8 *perm_addr;
	u32 iftypes;
	u32 *ciphers;
	u8 n_ciphers;
};

static void hwsim_mcast_config_msg(struct sk_buff *mcast_skb,
				   struct genl_info *info)
{
	if (info)
		genl_notify(&hwsim_genl_family, mcast_skb, info,
			    HWSIM_MCGRP_CONFIG, GFP_KERNEL);
	else
		genlmsg_multicast(&hwsim_genl_family, mcast_skb, 0,
				  HWSIM_MCGRP_CONFIG, GFP_KERNEL);
}

static int append_radio_msg(struct sk_buff *skb, int id,
			    struct hwsim_new_radio_params *param)
{
	int ret;

	ret = nla_put_u32(skb, HWSIM_ATTR_RADIO_ID, id);
	if (ret < 0)
		return ret;

	if (param->channels) {
		ret = nla_put_u32(skb, HWSIM_ATTR_CHANNELS, param->channels);
		if (ret < 0)
			return ret;
	}

	if (param->reg_alpha2) {
		ret = nla_put(skb, HWSIM_ATTR_REG_HINT_ALPHA2, 2,
			      param->reg_alpha2);
		if (ret < 0)
			return ret;
	}

	if (param->regd) {
		int i;

		for (i = 0; i < ARRAY_SIZE(hwsim_world_regdom_custom); i++) {
			if (hwsim_world_regdom_custom[i] != param->regd)
				continue;

			ret = nla_put_u32(skb, HWSIM_ATTR_REG_CUSTOM_REG, i);
			if (ret < 0)
				return ret;
			break;
		}
	}

	if (param->reg_strict) {
		ret = nla_put_flag(skb, HWSIM_ATTR_REG_STRICT_REG);
		if (ret < 0)
			return ret;
	}

	if (param->p2p_device) {
		ret = nla_put_flag(skb, HWSIM_ATTR_SUPPORT_P2P_DEVICE);
		if (ret < 0)
			return ret;
	}

	if (param->use_chanctx) {
		ret = nla_put_flag(skb, HWSIM_ATTR_USE_CHANCTX);
		if (ret < 0)
			return ret;
	}

	if (param->hwname) {
		ret = nla_put(skb, HWSIM_ATTR_RADIO_NAME,
			      strlen(param->hwname), param->hwname);
		if (ret < 0)
			return ret;
	}

	return 0;
}

static void hwsim_mcast_new_radio(int id, struct genl_info *info,
				  struct hwsim_new_radio_params *param)
{
	struct sk_buff *mcast_skb;
	void *data;

	mcast_skb = genlmsg_new(GENLMSG_DEFAULT_SIZE, GFP_KERNEL);
	if (!mcast_skb)
		return;

	data = genlmsg_put(mcast_skb, 0, 0, &hwsim_genl_family, 0,
			   HWSIM_CMD_NEW_RADIO);
	if (!data)
		goto out_err;

	if (append_radio_msg(mcast_skb, id, param) < 0)
		goto out_err;

	genlmsg_end(mcast_skb, data);

	hwsim_mcast_config_msg(mcast_skb, info);
	return;

out_err:
	nlmsg_free(mcast_skb);
}

static const struct ieee80211_sband_iftype_data he_capa_2ghz[] = {
	{
		/* TODO: should we support other types, e.g., P2P?*/
		.types_mask = BIT(NL80211_IFTYPE_STATION) |
			      BIT(NL80211_IFTYPE_AP),
		.he_cap = {
			.has_he = true,
			.he_cap_elem = {
				.mac_cap_info[0] =
					IEEE80211_HE_MAC_CAP0_HTC_HE,
				.mac_cap_info[1] =
					IEEE80211_HE_MAC_CAP1_TF_MAC_PAD_DUR_16US |
					IEEE80211_HE_MAC_CAP1_MULTI_TID_AGG_RX_QOS_8,
				.mac_cap_info[2] =
					IEEE80211_HE_MAC_CAP2_BSR |
					IEEE80211_HE_MAC_CAP2_MU_CASCADING |
					IEEE80211_HE_MAC_CAP2_ACK_EN,
				.mac_cap_info[3] =
					IEEE80211_HE_MAC_CAP3_OMI_CONTROL |
					IEEE80211_HE_MAC_CAP3_MAX_AMPDU_LEN_EXP_EXT_3,
				.mac_cap_info[4] = IEEE80211_HE_MAC_CAP4_AMSDU_IN_AMPDU,
				.phy_cap_info[1] =
					IEEE80211_HE_PHY_CAP1_PREAMBLE_PUNC_RX_MASK |
					IEEE80211_HE_PHY_CAP1_DEVICE_CLASS_A |
					IEEE80211_HE_PHY_CAP1_LDPC_CODING_IN_PAYLOAD |
					IEEE80211_HE_PHY_CAP1_MIDAMBLE_RX_TX_MAX_NSTS,
				.phy_cap_info[2] =
					IEEE80211_HE_PHY_CAP2_NDP_4x_LTF_AND_3_2US |
					IEEE80211_HE_PHY_CAP2_STBC_TX_UNDER_80MHZ |
					IEEE80211_HE_PHY_CAP2_STBC_RX_UNDER_80MHZ |
					IEEE80211_HE_PHY_CAP2_UL_MU_FULL_MU_MIMO |
					IEEE80211_HE_PHY_CAP2_UL_MU_PARTIAL_MU_MIMO,

				/* Leave all the other PHY capability bytes
				 * unset, as DCM, beam forming, RU and PPE
				 * threshold information are not supported
				 */
			},
			.he_mcs_nss_supp = {
				.rx_mcs_80 = cpu_to_le16(0xfffa),
				.tx_mcs_80 = cpu_to_le16(0xfffa),
				.rx_mcs_160 = cpu_to_le16(0xffff),
				.tx_mcs_160 = cpu_to_le16(0xffff),
				.rx_mcs_80p80 = cpu_to_le16(0xffff),
				.tx_mcs_80p80 = cpu_to_le16(0xffff),
			},
		},
	},
#ifdef CONFIG_MAC80211_MESH
	{
		/* TODO: should we support other types, e.g., IBSS?*/
		.types_mask = BIT(NL80211_IFTYPE_MESH_POINT),
		.he_cap = {
			.has_he = true,
			.he_cap_elem = {
				.mac_cap_info[0] =
					IEEE80211_HE_MAC_CAP0_HTC_HE,
				.mac_cap_info[1] =
					IEEE80211_HE_MAC_CAP1_MULTI_TID_AGG_RX_QOS_8,
				.mac_cap_info[2] =
					IEEE80211_HE_MAC_CAP2_ACK_EN,
				.mac_cap_info[3] =
					IEEE80211_HE_MAC_CAP3_OMI_CONTROL |
					IEEE80211_HE_MAC_CAP3_MAX_AMPDU_LEN_EXP_EXT_3,
				.mac_cap_info[4] = IEEE80211_HE_MAC_CAP4_AMSDU_IN_AMPDU,
				.phy_cap_info[1] =
					IEEE80211_HE_PHY_CAP1_PREAMBLE_PUNC_RX_MASK |
					IEEE80211_HE_PHY_CAP1_DEVICE_CLASS_A |
					IEEE80211_HE_PHY_CAP1_LDPC_CODING_IN_PAYLOAD |
					IEEE80211_HE_PHY_CAP1_MIDAMBLE_RX_TX_MAX_NSTS,
				.phy_cap_info[2] = 0,

				/* Leave all the other PHY capability bytes
				 * unset, as DCM, beam forming, RU and PPE
				 * threshold information are not supported
				 */
			},
			.he_mcs_nss_supp = {
				.rx_mcs_80 = cpu_to_le16(0xfffa),
				.tx_mcs_80 = cpu_to_le16(0xfffa),
				.rx_mcs_160 = cpu_to_le16(0xffff),
				.tx_mcs_160 = cpu_to_le16(0xffff),
				.rx_mcs_80p80 = cpu_to_le16(0xffff),
				.tx_mcs_80p80 = cpu_to_le16(0xffff),
			},
		},
	},
#endif
};

static const struct ieee80211_sband_iftype_data he_capa_5ghz[] = {
	{
		/* TODO: should we support other types, e.g., P2P?*/
		.types_mask = BIT(NL80211_IFTYPE_STATION) |
			      BIT(NL80211_IFTYPE_AP),
		.he_cap = {
			.has_he = true,
			.he_cap_elem = {
				.mac_cap_info[0] =
					IEEE80211_HE_MAC_CAP0_HTC_HE,
				.mac_cap_info[1] =
					IEEE80211_HE_MAC_CAP1_TF_MAC_PAD_DUR_16US |
					IEEE80211_HE_MAC_CAP1_MULTI_TID_AGG_RX_QOS_8,
				.mac_cap_info[2] =
					IEEE80211_HE_MAC_CAP2_BSR |
					IEEE80211_HE_MAC_CAP2_MU_CASCADING |
					IEEE80211_HE_MAC_CAP2_ACK_EN,
				.mac_cap_info[3] =
					IEEE80211_HE_MAC_CAP3_OMI_CONTROL |
					IEEE80211_HE_MAC_CAP3_MAX_AMPDU_LEN_EXP_EXT_3,
				.mac_cap_info[4] = IEEE80211_HE_MAC_CAP4_AMSDU_IN_AMPDU,
				.phy_cap_info[0] =
					IEEE80211_HE_PHY_CAP0_CHANNEL_WIDTH_SET_40MHZ_80MHZ_IN_5G |
					IEEE80211_HE_PHY_CAP0_CHANNEL_WIDTH_SET_160MHZ_IN_5G |
					IEEE80211_HE_PHY_CAP0_CHANNEL_WIDTH_SET_80PLUS80_MHZ_IN_5G,
				.phy_cap_info[1] =
					IEEE80211_HE_PHY_CAP1_PREAMBLE_PUNC_RX_MASK |
					IEEE80211_HE_PHY_CAP1_DEVICE_CLASS_A |
					IEEE80211_HE_PHY_CAP1_LDPC_CODING_IN_PAYLOAD |
					IEEE80211_HE_PHY_CAP1_MIDAMBLE_RX_TX_MAX_NSTS,
				.phy_cap_info[2] =
					IEEE80211_HE_PHY_CAP2_NDP_4x_LTF_AND_3_2US |
					IEEE80211_HE_PHY_CAP2_STBC_TX_UNDER_80MHZ |
					IEEE80211_HE_PHY_CAP2_STBC_RX_UNDER_80MHZ |
					IEEE80211_HE_PHY_CAP2_UL_MU_FULL_MU_MIMO |
					IEEE80211_HE_PHY_CAP2_UL_MU_PARTIAL_MU_MIMO,

				/* Leave all the other PHY capability bytes
				 * unset, as DCM, beam forming, RU and PPE
				 * threshold information are not supported
				 */
			},
			.he_mcs_nss_supp = {
				.rx_mcs_80 = cpu_to_le16(0xfffa),
				.tx_mcs_80 = cpu_to_le16(0xfffa),
				.rx_mcs_160 = cpu_to_le16(0xfffa),
				.tx_mcs_160 = cpu_to_le16(0xfffa),
				.rx_mcs_80p80 = cpu_to_le16(0xfffa),
				.tx_mcs_80p80 = cpu_to_le16(0xfffa),
			},
		},
	},
#ifdef CONFIG_MAC80211_MESH
	{
		/* TODO: should we support other types, e.g., IBSS?*/
		.types_mask = BIT(NL80211_IFTYPE_MESH_POINT),
		.he_cap = {
			.has_he = true,
			.he_cap_elem = {
				.mac_cap_info[0] =
					IEEE80211_HE_MAC_CAP0_HTC_HE,
				.mac_cap_info[1] =
					IEEE80211_HE_MAC_CAP1_MULTI_TID_AGG_RX_QOS_8,
				.mac_cap_info[2] =
					IEEE80211_HE_MAC_CAP2_ACK_EN,
				.mac_cap_info[3] =
					IEEE80211_HE_MAC_CAP3_OMI_CONTROL |
					IEEE80211_HE_MAC_CAP3_MAX_AMPDU_LEN_EXP_EXT_3,
				.mac_cap_info[4] = IEEE80211_HE_MAC_CAP4_AMSDU_IN_AMPDU,
				.phy_cap_info[0] =
					IEEE80211_HE_PHY_CAP0_CHANNEL_WIDTH_SET_40MHZ_80MHZ_IN_5G |
					IEEE80211_HE_PHY_CAP0_CHANNEL_WIDTH_SET_160MHZ_IN_5G |
					IEEE80211_HE_PHY_CAP0_CHANNEL_WIDTH_SET_80PLUS80_MHZ_IN_5G,
				.phy_cap_info[1] =
					IEEE80211_HE_PHY_CAP1_PREAMBLE_PUNC_RX_MASK |
					IEEE80211_HE_PHY_CAP1_DEVICE_CLASS_A |
					IEEE80211_HE_PHY_CAP1_LDPC_CODING_IN_PAYLOAD |
					IEEE80211_HE_PHY_CAP1_MIDAMBLE_RX_TX_MAX_NSTS,
				.phy_cap_info[2] = 0,

				/* Leave all the other PHY capability bytes
				 * unset, as DCM, beam forming, RU and PPE
				 * threshold information are not supported
				 */
			},
			.he_mcs_nss_supp = {
				.rx_mcs_80 = cpu_to_le16(0xfffa),
				.tx_mcs_80 = cpu_to_le16(0xfffa),
				.rx_mcs_160 = cpu_to_le16(0xfffa),
				.tx_mcs_160 = cpu_to_le16(0xfffa),
				.rx_mcs_80p80 = cpu_to_le16(0xfffa),
				.tx_mcs_80p80 = cpu_to_le16(0xfffa),
			},
		},
	},
#endif
};

static void mac80211_hwsim_he_capab(struct ieee80211_supported_band *sband)
{
	u16 n_iftype_data;

	if (sband->band == NL80211_BAND_2GHZ) {
		n_iftype_data = ARRAY_SIZE(he_capa_2ghz);
		sband->iftype_data =
			(struct ieee80211_sband_iftype_data *)he_capa_2ghz;
	} else if (sband->band == NL80211_BAND_5GHZ) {
		n_iftype_data = ARRAY_SIZE(he_capa_5ghz);
		sband->iftype_data =
			(struct ieee80211_sband_iftype_data *)he_capa_5ghz;
	} else {
		return;
	}

	sband->n_iftype_data = n_iftype_data;
}

#ifdef CONFIG_MAC80211_MESH
#define HWSIM_MESH_BIT BIT(NL80211_IFTYPE_MESH_POINT)
#else
#define HWSIM_MESH_BIT 0
#endif

#define HWSIM_DEFAULT_IF_LIMIT \
	(BIT(NL80211_IFTYPE_STATION) | \
	 BIT(NL80211_IFTYPE_P2P_CLIENT) | \
	 BIT(NL80211_IFTYPE_AP) | \
	 BIT(NL80211_IFTYPE_P2P_GO) | \
	 HWSIM_MESH_BIT)

#define HWSIM_IFTYPE_SUPPORT_MASK \
	(BIT(NL80211_IFTYPE_STATION) | \
	 BIT(NL80211_IFTYPE_AP) | \
	 BIT(NL80211_IFTYPE_P2P_CLIENT) | \
	 BIT(NL80211_IFTYPE_P2P_GO) | \
	 BIT(NL80211_IFTYPE_ADHOC) | \
	 BIT(NL80211_IFTYPE_MESH_POINT) | \
	 BIT(NL80211_IFTYPE_OCB))

static int mac80211_hwsim_new_radio(struct genl_info *info,
				    struct hwsim_new_radio_params *param)
{
	int err;
	u8 addr[ETH_ALEN];
	struct mac80211_hwsim_data *data;
	struct ieee80211_hw *hw;
	enum nl80211_band band;
	const struct ieee80211_ops *ops = &mac80211_hwsim_ops;
	struct net *net;
	int idx, i;
	int n_limits = 0;

	if (WARN_ON(param->channels > 1 && !param->use_chanctx))
		return -EINVAL;

	spin_lock_bh(&hwsim_radio_lock);
	idx = hwsim_radio_idx++;
	spin_unlock_bh(&hwsim_radio_lock);

	if (param->use_chanctx)
		ops = &mac80211_hwsim_mchan_ops;
	hw = ieee80211_alloc_hw_nm(sizeof(*data), ops, param->hwname);
	if (!hw) {
		pr_debug("mac80211_hwsim: ieee80211_alloc_hw failed\n");
		err = -ENOMEM;
		goto failed;
	}

	/* ieee80211_alloc_hw_nm may have used a default name */
	param->hwname = wiphy_name(hw->wiphy);

	if (info)
		net = genl_info_net(info);
	else
		net = &init_net;
	wiphy_net_set(hw->wiphy, net);

	data = hw->priv;
	data->hw = hw;

	data->dev = device_create(hwsim_class, NULL, 0, hw, "hwsim%d", idx);
	if (IS_ERR(data->dev)) {
		printk(KERN_DEBUG
		       "mac80211_hwsim: device_create failed (%ld)\n",
		       PTR_ERR(data->dev));
		err = -ENOMEM;
		goto failed_drvdata;
	}
	data->dev->driver = &mac80211_hwsim_driver.driver;
	err = device_bind_driver(data->dev);
	if (err != 0) {
		pr_debug("mac80211_hwsim: device_bind_driver failed (%d)\n",
		       err);
		goto failed_bind;
	}

	skb_queue_head_init(&data->pending);

	SET_IEEE80211_DEV(hw, data->dev);
	if (!param->perm_addr) {
		eth_zero_addr(addr);
		addr[0] = 0x02;
		addr[3] = idx >> 8;
		addr[4] = idx;
		memcpy(data->addresses[0].addr, addr, ETH_ALEN);
		/* Why need here second address ? */
		memcpy(data->addresses[1].addr, addr, ETH_ALEN);
		data->addresses[1].addr[0] |= 0x40;
		hw->wiphy->n_addresses = 2;
		hw->wiphy->addresses = data->addresses;
		/* possible address clash is checked at hash table insertion */
	} else {
		memcpy(data->addresses[0].addr, param->perm_addr, ETH_ALEN);
		/* compatibility with automatically generated mac addr */
		memcpy(data->addresses[1].addr, param->perm_addr, ETH_ALEN);
		hw->wiphy->n_addresses = 2;
		hw->wiphy->addresses = data->addresses;
	}

	data->channels = param->channels;
	data->use_chanctx = param->use_chanctx;
	data->idx = idx;
	data->destroy_on_close = param->destroy_on_close;
	if (info)
		data->portid = info->snd_portid;

	/* setup interface limits, only on interface types we support */
	if (param->iftypes & BIT(NL80211_IFTYPE_ADHOC)) {
		data->if_limits[n_limits].max = 1;
		data->if_limits[n_limits].types = BIT(NL80211_IFTYPE_ADHOC);
		n_limits++;
	}

	if (param->iftypes & HWSIM_DEFAULT_IF_LIMIT) {
		data->if_limits[n_limits].max = 2048;
		/*
		 * For this case, we may only support a subset of
		 * HWSIM_DEFAULT_IF_LIMIT, therefore we only want to add the
		 * bits that both param->iftype & HWSIM_DEFAULT_IF_LIMIT have.
		 */
		data->if_limits[n_limits].types =
					HWSIM_DEFAULT_IF_LIMIT & param->iftypes;
		n_limits++;
	}

	if (param->iftypes & BIT(NL80211_IFTYPE_P2P_DEVICE)) {
		data->if_limits[n_limits].max = 1;
		data->if_limits[n_limits].types =
						BIT(NL80211_IFTYPE_P2P_DEVICE);
		n_limits++;
	}

	if (data->use_chanctx) {
		hw->wiphy->max_scan_ssids = 255;
		hw->wiphy->max_scan_ie_len = IEEE80211_MAX_DATA_LEN;
		hw->wiphy->max_remain_on_channel_duration = 1000;
		data->if_combination.radar_detect_widths = 0;
		data->if_combination.num_different_channels = data->channels;
		data->chanctx = NULL;
	} else {
		data->if_combination.num_different_channels = 1;
		data->if_combination.radar_detect_widths =
					BIT(NL80211_CHAN_WIDTH_5) |
					BIT(NL80211_CHAN_WIDTH_10) |
					BIT(NL80211_CHAN_WIDTH_20_NOHT) |
					BIT(NL80211_CHAN_WIDTH_20) |
					BIT(NL80211_CHAN_WIDTH_40) |
					BIT(NL80211_CHAN_WIDTH_80) |
					BIT(NL80211_CHAN_WIDTH_160);
	}

	if (!n_limits) {
		err = -EINVAL;
		goto failed_hw;
	}

	data->if_combination.max_interfaces = 0;
	for (i = 0; i < n_limits; i++)
		data->if_combination.max_interfaces +=
			data->if_limits[i].max;

	data->if_combination.n_limits = n_limits;
	data->if_combination.limits = data->if_limits;

	/*
	 * If we actually were asked to support combinations,
	 * advertise them - if there's only a single thing like
	 * only IBSS then don't advertise it as combinations.
	 */
	if (data->if_combination.max_interfaces > 1) {
		hw->wiphy->iface_combinations = &data->if_combination;
		hw->wiphy->n_iface_combinations = 1;
	}

	if (param->ciphers) {
		memcpy(data->ciphers, param->ciphers,
		       param->n_ciphers * sizeof(u32));
		hw->wiphy->cipher_suites = data->ciphers;
		hw->wiphy->n_cipher_suites = param->n_ciphers;
	}

	INIT_DELAYED_WORK(&data->roc_start, hw_roc_start);
	INIT_DELAYED_WORK(&data->roc_done, hw_roc_done);
	INIT_DELAYED_WORK(&data->hw_scan, hw_scan_work);

	hw->queues = 5;
	hw->offchannel_tx_hw_queue = 4;

	ieee80211_hw_set(hw, SUPPORT_FAST_XMIT);
	ieee80211_hw_set(hw, CHANCTX_STA_CSA);
	ieee80211_hw_set(hw, SUPPORTS_HT_CCK_RATES);
	ieee80211_hw_set(hw, QUEUE_CONTROL);
	ieee80211_hw_set(hw, WANT_MONITOR_VIF);
	ieee80211_hw_set(hw, AMPDU_AGGREGATION);
	ieee80211_hw_set(hw, MFP_CAPABLE);
	ieee80211_hw_set(hw, SIGNAL_DBM);
	ieee80211_hw_set(hw, SUPPORTS_PS);
	ieee80211_hw_set(hw, REPORTS_TX_ACK_STATUS);
	ieee80211_hw_set(hw, HOST_BROADCAST_PS_BUFFERING);
	ieee80211_hw_set(hw, PS_NULLFUNC_STACK);
	ieee80211_hw_set(hw, TDLS_WIDER_BW);
	if (rctbl)
		ieee80211_hw_set(hw, SUPPORTS_RC_TABLE);
	ieee80211_hw_set(hw, SUPPORTS_MULTI_BSSID);

	hw->wiphy->flags &= ~WIPHY_FLAG_PS_ON_BY_DEFAULT;
	hw->wiphy->flags |= WIPHY_FLAG_SUPPORTS_TDLS |
			    WIPHY_FLAG_HAS_REMAIN_ON_CHANNEL |
			    WIPHY_FLAG_AP_UAPSD |
			    WIPHY_FLAG_SUPPORTS_5_10_MHZ |
			    WIPHY_FLAG_HAS_CHANNEL_SWITCH;
	hw->wiphy->features |= NL80211_FEATURE_ACTIVE_MONITOR |
			       NL80211_FEATURE_AP_MODE_CHAN_WIDTH_CHANGE |
			       NL80211_FEATURE_STATIC_SMPS |
			       NL80211_FEATURE_DYNAMIC_SMPS |
			       NL80211_FEATURE_SCAN_RANDOM_MAC_ADDR;
	wiphy_ext_feature_set(hw->wiphy, NL80211_EXT_FEATURE_VHT_IBSS);
	wiphy_ext_feature_set(hw->wiphy, NL80211_EXT_FEATURE_BEACON_PROTECTION);
	wiphy_ext_feature_set(hw->wiphy,
			      NL80211_EXT_FEATURE_MULTICAST_REGISTRATIONS);
	wiphy_ext_feature_set(hw->wiphy,
			      NL80211_EXT_FEATURE_BEACON_RATE_LEGACY);

	hw->wiphy->interface_modes = param->iftypes;

	/* ask mac80211 to reserve space for magic */
	hw->vif_data_size = sizeof(struct hwsim_vif_priv);
	hw->sta_data_size = sizeof(struct hwsim_sta_priv);
	hw->chanctx_data_size = sizeof(struct hwsim_chanctx_priv);

	memcpy(data->channels_2ghz, hwsim_channels_2ghz,
		sizeof(hwsim_channels_2ghz));
	memcpy(data->channels_5ghz, hwsim_channels_5ghz,
		sizeof(hwsim_channels_5ghz));
	memcpy(data->channels_6ghz, hwsim_channels_6ghz,
		sizeof(hwsim_channels_6ghz));
	memcpy(data->channels_s1g, hwsim_channels_s1g,
	       sizeof(hwsim_channels_s1g));
	memcpy(data->rates, hwsim_rates, sizeof(hwsim_rates));

	for (band = NL80211_BAND_2GHZ; band < NUM_NL80211_BANDS; band++) {
		struct ieee80211_supported_band *sband = &data->bands[band];

		sband->band = band;

		switch (band) {
		case NL80211_BAND_2GHZ:
			sband->channels = data->channels_2ghz;
			sband->n_channels = ARRAY_SIZE(hwsim_channels_2ghz);
			sband->bitrates = data->rates;
			sband->n_bitrates = ARRAY_SIZE(hwsim_rates);
			break;
		case NL80211_BAND_5GHZ:
			sband->channels = data->channels_5ghz;
			sband->n_channels = ARRAY_SIZE(hwsim_channels_5ghz);
			sband->bitrates = data->rates + 4;
			sband->n_bitrates = ARRAY_SIZE(hwsim_rates) - 4;

			sband->vht_cap.vht_supported = true;
			sband->vht_cap.cap =
				IEEE80211_VHT_CAP_MAX_MPDU_LENGTH_11454 |
				IEEE80211_VHT_CAP_SUPP_CHAN_WIDTH_160_80PLUS80MHZ |
				IEEE80211_VHT_CAP_RXLDPC |
				IEEE80211_VHT_CAP_SHORT_GI_80 |
				IEEE80211_VHT_CAP_SHORT_GI_160 |
				IEEE80211_VHT_CAP_TXSTBC |
				IEEE80211_VHT_CAP_RXSTBC_4 |
				IEEE80211_VHT_CAP_MAX_A_MPDU_LENGTH_EXPONENT_MASK;
			sband->vht_cap.vht_mcs.rx_mcs_map =
				cpu_to_le16(IEEE80211_VHT_MCS_SUPPORT_0_9 << 0 |
					    IEEE80211_VHT_MCS_SUPPORT_0_9 << 2 |
					    IEEE80211_VHT_MCS_SUPPORT_0_9 << 4 |
					    IEEE80211_VHT_MCS_SUPPORT_0_9 << 6 |
					    IEEE80211_VHT_MCS_SUPPORT_0_9 << 8 |
					    IEEE80211_VHT_MCS_SUPPORT_0_9 << 10 |
					    IEEE80211_VHT_MCS_SUPPORT_0_9 << 12 |
					    IEEE80211_VHT_MCS_SUPPORT_0_9 << 14);
			sband->vht_cap.vht_mcs.tx_mcs_map =
				sband->vht_cap.vht_mcs.rx_mcs_map;
			break;
		case NL80211_BAND_S1GHZ:
			memcpy(&sband->s1g_cap, &hwsim_s1g_cap,
			       sizeof(sband->s1g_cap));
			sband->channels = data->channels_s1g;
			sband->n_channels = ARRAY_SIZE(hwsim_channels_s1g);
			break;
		default:
			continue;
		}

		sband->ht_cap.ht_supported = true;
		sband->ht_cap.cap = IEEE80211_HT_CAP_SUP_WIDTH_20_40 |
				    IEEE80211_HT_CAP_GRN_FLD |
				    IEEE80211_HT_CAP_SGI_20 |
				    IEEE80211_HT_CAP_SGI_40 |
				    IEEE80211_HT_CAP_DSSSCCK40;
		sband->ht_cap.ampdu_factor = 0x3;
		sband->ht_cap.ampdu_density = 0x6;
		memset(&sband->ht_cap.mcs, 0,
		       sizeof(sband->ht_cap.mcs));
		sband->ht_cap.mcs.rx_mask[0] = 0xff;
		sband->ht_cap.mcs.rx_mask[1] = 0xff;
		sband->ht_cap.mcs.tx_params = IEEE80211_HT_MCS_TX_DEFINED;

		mac80211_hwsim_he_capab(sband);

		hw->wiphy->bands[band] = sband;
	}

	/* By default all radios belong to the first group */
	data->group = 1;
	mutex_init(&data->mutex);

	data->netgroup = hwsim_net_get_netgroup(net);
	data->wmediumd = hwsim_net_get_wmediumd(net);

	/* Enable frame retransmissions for lossy channels */
	hw->max_rates = 4;
	hw->max_rate_tries = 11;

	hw->wiphy->vendor_commands = mac80211_hwsim_vendor_commands;
	hw->wiphy->n_vendor_commands =
		ARRAY_SIZE(mac80211_hwsim_vendor_commands);
	hw->wiphy->vendor_events = mac80211_hwsim_vendor_events;
	hw->wiphy->n_vendor_events = ARRAY_SIZE(mac80211_hwsim_vendor_events);

	if (param->reg_strict)
		hw->wiphy->regulatory_flags |= REGULATORY_STRICT_REG;
	if (param->regd) {
		data->regd = param->regd;
		hw->wiphy->regulatory_flags |= REGULATORY_CUSTOM_REG;
		wiphy_apply_custom_regulatory(hw->wiphy, param->regd);
		/* give the regulatory workqueue a chance to run */
		schedule_timeout_interruptible(1);
	}

	if (param->no_vif)
		ieee80211_hw_set(hw, NO_AUTO_VIF);

	wiphy_ext_feature_set(hw->wiphy, NL80211_EXT_FEATURE_CQM_RSSI_LIST);

	hrtimer_init(&data->beacon_timer, CLOCK_MONOTONIC,
		     HRTIMER_MODE_ABS_SOFT);
	data->beacon_timer.function = mac80211_hwsim_beacon;

	err = ieee80211_register_hw(hw);
	if (err < 0) {
		pr_debug("mac80211_hwsim: ieee80211_register_hw failed (%d)\n",
		       err);
		goto failed_hw;
	}

	wiphy_dbg(hw->wiphy, "hwaddr %pM registered\n", hw->wiphy->perm_addr);

	if (param->reg_alpha2) {
		data->alpha2[0] = param->reg_alpha2[0];
		data->alpha2[1] = param->reg_alpha2[1];
		regulatory_hint(hw->wiphy, param->reg_alpha2);
	}

	data->debugfs = debugfs_create_dir("hwsim", hw->wiphy->debugfsdir);
	debugfs_create_file("ps", 0666, data->debugfs, data, &hwsim_fops_ps);
	debugfs_create_file("group", 0666, data->debugfs, data,
			    &hwsim_fops_group);
	if (!data->use_chanctx)
		debugfs_create_file("dfs_simulate_radar", 0222,
				    data->debugfs,
				    data, &hwsim_simulate_radar);

	spin_lock_bh(&hwsim_radio_lock);
	err = rhashtable_insert_fast(&hwsim_radios_rht, &data->rht,
				     hwsim_rht_params);
	if (err < 0) {
		if (info) {
			GENL_SET_ERR_MSG(info, "perm addr already present");
			NL_SET_BAD_ATTR(info->extack,
					info->attrs[HWSIM_ATTR_PERM_ADDR]);
		}
		spin_unlock_bh(&hwsim_radio_lock);
		goto failed_final_insert;
	}

	list_add_tail(&data->list, &hwsim_radios);
	hwsim_radios_generation++;
	spin_unlock_bh(&hwsim_radio_lock);

	hwsim_mcast_new_radio(idx, info, param);

	return idx;

failed_final_insert:
	debugfs_remove_recursive(data->debugfs);
	ieee80211_unregister_hw(data->hw);
failed_hw:
	device_release_driver(data->dev);
failed_bind:
	device_unregister(data->dev);
failed_drvdata:
	ieee80211_free_hw(hw);
failed:
	return err;
}

static void hwsim_mcast_del_radio(int id, const char *hwname,
				  struct genl_info *info)
{
	struct sk_buff *skb;
	void *data;
	int ret;

	skb = genlmsg_new(GENLMSG_DEFAULT_SIZE, GFP_KERNEL);
	if (!skb)
		return;

	data = genlmsg_put(skb, 0, 0, &hwsim_genl_family, 0,
			   HWSIM_CMD_DEL_RADIO);
	if (!data)
		goto error;

	ret = nla_put_u32(skb, HWSIM_ATTR_RADIO_ID, id);
	if (ret < 0)
		goto error;

	ret = nla_put(skb, HWSIM_ATTR_RADIO_NAME, strlen(hwname),
		      hwname);
	if (ret < 0)
		goto error;

	genlmsg_end(skb, data);

	hwsim_mcast_config_msg(skb, info);

	return;

error:
	nlmsg_free(skb);
}

static void mac80211_hwsim_del_radio(struct mac80211_hwsim_data *data,
				     const char *hwname,
				     struct genl_info *info)
{
	hwsim_mcast_del_radio(data->idx, hwname, info);
	debugfs_remove_recursive(data->debugfs);
	ieee80211_unregister_hw(data->hw);
	device_release_driver(data->dev);
	device_unregister(data->dev);
	ieee80211_free_hw(data->hw);
}

static int mac80211_hwsim_get_radio(struct sk_buff *skb,
				    struct mac80211_hwsim_data *data,
				    u32 portid, u32 seq,
				    struct netlink_callback *cb, int flags)
{
	void *hdr;
	struct hwsim_new_radio_params param = { };
	int res = -EMSGSIZE;

	hdr = genlmsg_put(skb, portid, seq, &hwsim_genl_family, flags,
			  HWSIM_CMD_GET_RADIO);
	if (!hdr)
		return -EMSGSIZE;

	if (cb)
		genl_dump_check_consistent(cb, hdr);

	if (data->alpha2[0] && data->alpha2[1])
		param.reg_alpha2 = data->alpha2;

	param.reg_strict = !!(data->hw->wiphy->regulatory_flags &
					REGULATORY_STRICT_REG);
	param.p2p_device = !!(data->hw->wiphy->interface_modes &
					BIT(NL80211_IFTYPE_P2P_DEVICE));
	param.use_chanctx = data->use_chanctx;
	param.regd = data->regd;
	param.channels = data->channels;
	param.hwname = wiphy_name(data->hw->wiphy);

	res = append_radio_msg(skb, data->idx, &param);
	if (res < 0)
		goto out_err;

	genlmsg_end(skb, hdr);
	return 0;

out_err:
	genlmsg_cancel(skb, hdr);
	return res;
}

static void mac80211_hwsim_free(void)
{
	struct mac80211_hwsim_data *data;

	spin_lock_bh(&hwsim_radio_lock);
	while ((data = list_first_entry_or_null(&hwsim_radios,
						struct mac80211_hwsim_data,
						list))) {
		list_del(&data->list);
		spin_unlock_bh(&hwsim_radio_lock);
		mac80211_hwsim_del_radio(data, wiphy_name(data->hw->wiphy),
					 NULL);
		spin_lock_bh(&hwsim_radio_lock);
	}
	spin_unlock_bh(&hwsim_radio_lock);
	class_destroy(hwsim_class);
}

static const struct net_device_ops hwsim_netdev_ops = {
	.ndo_start_xmit 	= hwsim_mon_xmit,
	.ndo_set_mac_address 	= eth_mac_addr,
	.ndo_validate_addr	= eth_validate_addr,
};

static void hwsim_mon_setup(struct net_device *dev)
{
	dev->netdev_ops = &hwsim_netdev_ops;
	dev->needs_free_netdev = true;
	ether_setup(dev);
	dev->priv_flags |= IFF_NO_QUEUE;
	dev->type = ARPHRD_IEEE80211_RADIOTAP;
	eth_zero_addr(dev->dev_addr);
	dev->dev_addr[0] = 0x12;
}

static struct mac80211_hwsim_data *get_hwsim_data_ref_from_addr(const u8 *addr)
{
	return rhashtable_lookup_fast(&hwsim_radios_rht,
				      addr,
				      hwsim_rht_params);
}

static void hwsim_register_wmediumd(struct net *net, u32 portid)
{
	struct mac80211_hwsim_data *data;

	hwsim_net_set_wmediumd(net, portid);

	spin_lock_bh(&hwsim_radio_lock);
	list_for_each_entry(data, &hwsim_radios, list) {
		if (data->netgroup == hwsim_net_get_netgroup(net))
			data->wmediumd = portid;
	}
	spin_unlock_bh(&hwsim_radio_lock);
}

static int hwsim_tx_info_frame_received_nl(struct sk_buff *skb_2,
					   struct genl_info *info)
{

	struct ieee80211_hdr *hdr;
	struct mac80211_hwsim_data *data2;
	struct ieee80211_tx_info *txi;
	struct hwsim_tx_rate *tx_attempts;
	u64 ret_skb_cookie;
	struct sk_buff *skb, *tmp;
	const u8 *src;
	unsigned int hwsim_flags;
	int i;
	unsigned long flags;
	bool found = false;

	if (!info->attrs[HWSIM_ATTR_ADDR_TRANSMITTER] ||
	    !info->attrs[HWSIM_ATTR_FLAGS] ||
	    !info->attrs[HWSIM_ATTR_COOKIE] ||
	    !info->attrs[HWSIM_ATTR_SIGNAL] ||
	    !info->attrs[HWSIM_ATTR_TX_INFO])
		goto out;

	src = (void *)nla_data(info->attrs[HWSIM_ATTR_ADDR_TRANSMITTER]);
	hwsim_flags = nla_get_u32(info->attrs[HWSIM_ATTR_FLAGS]);
	ret_skb_cookie = nla_get_u64(info->attrs[HWSIM_ATTR_COOKIE]);

	data2 = get_hwsim_data_ref_from_addr(src);
	if (!data2)
		goto out;

	if (!hwsim_virtio_enabled) {
		if (hwsim_net_get_netgroup(genl_info_net(info)) !=
		    data2->netgroup)
			goto out;

		if (info->snd_portid != data2->wmediumd)
			goto out;
	}

	/* look for the skb matching the cookie passed back from user */
	spin_lock_irqsave(&data2->pending.lock, flags);
	skb_queue_walk_safe(&data2->pending, skb, tmp) {
		uintptr_t skb_cookie;

		txi = IEEE80211_SKB_CB(skb);
		skb_cookie = (uintptr_t)txi->rate_driver_data[0];

		if (skb_cookie == ret_skb_cookie) {
			__skb_unlink(skb, &data2->pending);
			found = true;
			break;
		}
	}
	spin_unlock_irqrestore(&data2->pending.lock, flags);

	/* not found */
	if (!found)
		goto out;

	/* Tx info received because the frame was broadcasted on user space,
	 so we get all the necessary info: tx attempts and skb control buff */

	tx_attempts = (struct hwsim_tx_rate *)nla_data(
		       info->attrs[HWSIM_ATTR_TX_INFO]);

	/* now send back TX status */
	txi = IEEE80211_SKB_CB(skb);

	ieee80211_tx_info_clear_status(txi);

	for (i = 0; i < IEEE80211_TX_MAX_RATES; i++) {
		txi->status.rates[i].idx = tx_attempts[i].idx;
		txi->status.rates[i].count = tx_attempts[i].count;
	}

	txi->status.ack_signal = nla_get_u32(info->attrs[HWSIM_ATTR_SIGNAL]);

	if (!(hwsim_flags & HWSIM_TX_CTL_NO_ACK) &&
	   (hwsim_flags & HWSIM_TX_STAT_ACK)) {
		if (skb->len >= 16) {
			hdr = (struct ieee80211_hdr *) skb->data;
			mac80211_hwsim_monitor_ack(data2->channel,
						   hdr->addr2);
		}
		txi->flags |= IEEE80211_TX_STAT_ACK;
	}

	if (hwsim_flags & HWSIM_TX_CTL_NO_ACK)
		txi->flags |= IEEE80211_TX_STAT_NOACK_TRANSMITTED;

	ieee80211_tx_status_irqsafe(data2->hw, skb);
	return 0;
out:
	return -EINVAL;

}

static int hwsim_cloned_frame_received_nl(struct sk_buff *skb_2,
					  struct genl_info *info)
{
	struct mac80211_hwsim_data *data2;
	struct ieee80211_rx_status rx_status;
	struct ieee80211_hdr *hdr;
	const u8 *dst;
	int frame_data_len;
	void *frame_data;
	struct sk_buff *skb = NULL;
	struct ieee80211_channel *channel = NULL;

	if (!info->attrs[HWSIM_ATTR_ADDR_RECEIVER] ||
	    !info->attrs[HWSIM_ATTR_FRAME] ||
	    !info->attrs[HWSIM_ATTR_RX_RATE] ||
	    !info->attrs[HWSIM_ATTR_SIGNAL])
		goto out;

	dst = (void *)nla_data(info->attrs[HWSIM_ATTR_ADDR_RECEIVER]);
	frame_data_len = nla_len(info->attrs[HWSIM_ATTR_FRAME]);
	frame_data = (void *)nla_data(info->attrs[HWSIM_ATTR_FRAME]);

	/* Allocate new skb here */
	skb = alloc_skb(frame_data_len, GFP_KERNEL);
	if (skb == NULL)
		goto err;

	if (frame_data_len > IEEE80211_MAX_DATA_LEN)
		goto err;

	/* Copy the data */
	skb_put_data(skb, frame_data, frame_data_len);

	data2 = get_hwsim_data_ref_from_addr(dst);
	if (!data2)
		goto out;

	if (data2->use_chanctx) {
		if (data2->tmp_chan)
			channel = data2->tmp_chan;
		else if (data2->chanctx)
			channel = data2->chanctx->def.chan;
	} else {
		channel = data2->channel;
	}
	if (!channel)
		goto out;

	if (!hwsim_virtio_enabled) {
		if (hwsim_net_get_netgroup(genl_info_net(info)) !=
		    data2->netgroup)
			goto out;

		if (info->snd_portid != data2->wmediumd)
			goto out;
	}

	/* check if radio is configured properly */

	if ((data2->idle && !data2->tmp_chan) || !data2->started)
		goto out;

	/* A frame is received from user space */
	memset(&rx_status, 0, sizeof(rx_status));
	if (info->attrs[HWSIM_ATTR_FREQ]) {
		/* throw away off-channel packets, but allow both the temporary
		 * ("hw" scan/remain-on-channel) and regular channel, since the
		 * internal datapath also allows this
		 */
		mutex_lock(&data2->mutex);
		rx_status.freq = nla_get_u32(info->attrs[HWSIM_ATTR_FREQ]);

		if (rx_status.freq != channel->center_freq) {
			mutex_unlock(&data2->mutex);
			goto out;
		}
		mutex_unlock(&data2->mutex);
	} else {
		rx_status.freq = channel->center_freq;
	}

	rx_status.band = channel->band;
	rx_status.rate_idx = nla_get_u32(info->attrs[HWSIM_ATTR_RX_RATE]);
	if (rx_status.rate_idx >= data2->hw->wiphy->bands[rx_status.band]->n_bitrates)
		goto out;
	rx_status.signal = nla_get_u32(info->attrs[HWSIM_ATTR_SIGNAL]);

	hdr = (void *)skb->data;

	if (ieee80211_is_beacon(hdr->frame_control) ||
	    ieee80211_is_probe_resp(hdr->frame_control))
		rx_status.boottime_ns = ktime_get_boottime_ns();

	memcpy(IEEE80211_SKB_RXCB(skb), &rx_status, sizeof(rx_status));
	data2->rx_pkts++;
	data2->rx_bytes += skb->len;
	ieee80211_rx_irqsafe(data2->hw, skb);

	return 0;
err:
	pr_debug("mac80211_hwsim: error occurred in %s\n", __func__);
out:
	dev_kfree_skb(skb);
	return -EINVAL;
}

static int hwsim_register_received_nl(struct sk_buff *skb_2,
				      struct genl_info *info)
{
	struct net *net = genl_info_net(info);
	struct mac80211_hwsim_data *data;
	int chans = 1;

	spin_lock_bh(&hwsim_radio_lock);
	list_for_each_entry(data, &hwsim_radios, list)
		chans = max(chans, data->channels);
	spin_unlock_bh(&hwsim_radio_lock);

	/* In the future we should revise the userspace API and allow it
	 * to set a flag that it does support multi-channel, then we can
	 * let this pass conditionally on the flag.
	 * For current userspace, prohibit it since it won't work right.
	 */
	if (chans > 1)
		return -EOPNOTSUPP;

	if (hwsim_net_get_wmediumd(net))
		return -EBUSY;

	hwsim_register_wmediumd(net, info->snd_portid);

	pr_debug("mac80211_hwsim: received a REGISTER, "
	       "switching to wmediumd mode with pid %d\n", info->snd_portid);

	return 0;
}

/* ensures ciphers only include ciphers listed in 'hwsim_ciphers' array */
static bool hwsim_known_ciphers(const u32 *ciphers, int n_ciphers)
{
	int i;

	for (i = 0; i < n_ciphers; i++) {
		int j;
		int found = 0;

		for (j = 0; j < ARRAY_SIZE(hwsim_ciphers); j++) {
			if (ciphers[i] == hwsim_ciphers[j]) {
				found = 1;
				break;
			}
		}

		if (!found)
			return false;
	}

	return true;
}

static int hwsim_new_radio_nl(struct sk_buff *msg, struct genl_info *info)
{
	struct hwsim_new_radio_params param = { 0 };
	const char *hwname = NULL;
	int ret;

	param.reg_strict = info->attrs[HWSIM_ATTR_REG_STRICT_REG];
	param.p2p_device = info->attrs[HWSIM_ATTR_SUPPORT_P2P_DEVICE];
	param.channels = channels;
	param.destroy_on_close =
		info->attrs[HWSIM_ATTR_DESTROY_RADIO_ON_CLOSE];

	if (info->attrs[HWSIM_ATTR_CHANNELS])
		param.channels = nla_get_u32(info->attrs[HWSIM_ATTR_CHANNELS]);

	if (param.channels < 1) {
		GENL_SET_ERR_MSG(info, "must have at least one channel");
		return -EINVAL;
	}

	if (info->attrs[HWSIM_ATTR_NO_VIF])
		param.no_vif = true;

	if (info->attrs[HWSIM_ATTR_USE_CHANCTX])
		param.use_chanctx = true;
	else
		param.use_chanctx = (param.channels > 1);

	if (info->attrs[HWSIM_ATTR_REG_HINT_ALPHA2])
		param.reg_alpha2 =
			nla_data(info->attrs[HWSIM_ATTR_REG_HINT_ALPHA2]);

	if (info->attrs[HWSIM_ATTR_REG_CUSTOM_REG]) {
		u32 idx = nla_get_u32(info->attrs[HWSIM_ATTR_REG_CUSTOM_REG]);

		if (idx >= ARRAY_SIZE(hwsim_world_regdom_custom))
			return -EINVAL;

		idx = array_index_nospec(idx,
					 ARRAY_SIZE(hwsim_world_regdom_custom));
		param.regd = hwsim_world_regdom_custom[idx];
	}

	if (info->attrs[HWSIM_ATTR_PERM_ADDR]) {
		if (!is_valid_ether_addr(
				nla_data(info->attrs[HWSIM_ATTR_PERM_ADDR]))) {
			GENL_SET_ERR_MSG(info,"MAC is no valid source addr");
			NL_SET_BAD_ATTR(info->extack,
					info->attrs[HWSIM_ATTR_PERM_ADDR]);
			return -EINVAL;
		}

		param.perm_addr = nla_data(info->attrs[HWSIM_ATTR_PERM_ADDR]);
	}

	if (info->attrs[HWSIM_ATTR_IFTYPE_SUPPORT]) {
		param.iftypes =
			nla_get_u32(info->attrs[HWSIM_ATTR_IFTYPE_SUPPORT]);

		if (param.iftypes & ~HWSIM_IFTYPE_SUPPORT_MASK) {
			NL_SET_ERR_MSG_ATTR(info->extack,
					    info->attrs[HWSIM_ATTR_IFTYPE_SUPPORT],
					    "cannot support more iftypes than kernel");
			return -EINVAL;
		}
	} else {
		param.iftypes = HWSIM_IFTYPE_SUPPORT_MASK;
	}

	/* ensure both flag and iftype support is honored */
	if (param.p2p_device ||
	    param.iftypes & BIT(NL80211_IFTYPE_P2P_DEVICE)) {
		param.iftypes |= BIT(NL80211_IFTYPE_P2P_DEVICE);
		param.p2p_device = true;
	}

	if (info->attrs[HWSIM_ATTR_CIPHER_SUPPORT]) {
		u32 len = nla_len(info->attrs[HWSIM_ATTR_CIPHER_SUPPORT]);

		param.ciphers =
			nla_data(info->attrs[HWSIM_ATTR_CIPHER_SUPPORT]);

		if (len % sizeof(u32)) {
			NL_SET_ERR_MSG_ATTR(info->extack,
					    info->attrs[HWSIM_ATTR_CIPHER_SUPPORT],
					    "bad cipher list length");
			return -EINVAL;
		}

		param.n_ciphers = len / sizeof(u32);

		if (param.n_ciphers > ARRAY_SIZE(hwsim_ciphers)) {
			NL_SET_ERR_MSG_ATTR(info->extack,
					    info->attrs[HWSIM_ATTR_CIPHER_SUPPORT],
					    "too many ciphers specified");
			return -EINVAL;
		}

		if (!hwsim_known_ciphers(param.ciphers, param.n_ciphers)) {
			NL_SET_ERR_MSG_ATTR(info->extack,
					    info->attrs[HWSIM_ATTR_CIPHER_SUPPORT],
					    "unsupported ciphers specified");
			return -EINVAL;
		}
	}

	if (info->attrs[HWSIM_ATTR_RADIO_NAME]) {
		hwname = kstrndup((char *)nla_data(info->attrs[HWSIM_ATTR_RADIO_NAME]),
				  nla_len(info->attrs[HWSIM_ATTR_RADIO_NAME]),
				  GFP_KERNEL);
		if (!hwname)
			return -ENOMEM;
		param.hwname = hwname;
	}

	ret = mac80211_hwsim_new_radio(info, &param);
	kfree(hwname);
	return ret;
}

static int hwsim_del_radio_nl(struct sk_buff *msg, struct genl_info *info)
{
	struct mac80211_hwsim_data *data;
	s64 idx = -1;
	const char *hwname = NULL;

	if (info->attrs[HWSIM_ATTR_RADIO_ID]) {
		idx = nla_get_u32(info->attrs[HWSIM_ATTR_RADIO_ID]);
	} else if (info->attrs[HWSIM_ATTR_RADIO_NAME]) {
		hwname = kstrndup((char *)nla_data(info->attrs[HWSIM_ATTR_RADIO_NAME]),
				  nla_len(info->attrs[HWSIM_ATTR_RADIO_NAME]),
				  GFP_KERNEL);
		if (!hwname)
			return -ENOMEM;
	} else
		return -EINVAL;

	spin_lock_bh(&hwsim_radio_lock);
	list_for_each_entry(data, &hwsim_radios, list) {
		if (idx >= 0) {
			if (data->idx != idx)
				continue;
		} else {
			if (!hwname ||
			    strcmp(hwname, wiphy_name(data->hw->wiphy)))
				continue;
		}

		if (!net_eq(wiphy_net(data->hw->wiphy), genl_info_net(info)))
			continue;

		list_del(&data->list);
		rhashtable_remove_fast(&hwsim_radios_rht, &data->rht,
				       hwsim_rht_params);
		hwsim_radios_generation++;
		spin_unlock_bh(&hwsim_radio_lock);
		mac80211_hwsim_del_radio(data, wiphy_name(data->hw->wiphy),
					 info);
		kfree(hwname);
		return 0;
	}
	spin_unlock_bh(&hwsim_radio_lock);

	kfree(hwname);
	return -ENODEV;
}

static int hwsim_get_radio_nl(struct sk_buff *msg, struct genl_info *info)
{
	struct mac80211_hwsim_data *data;
	struct sk_buff *skb;
	int idx, res = -ENODEV;

	if (!info->attrs[HWSIM_ATTR_RADIO_ID])
		return -EINVAL;
	idx = nla_get_u32(info->attrs[HWSIM_ATTR_RADIO_ID]);

	spin_lock_bh(&hwsim_radio_lock);
	list_for_each_entry(data, &hwsim_radios, list) {
		if (data->idx != idx)
			continue;

		if (!net_eq(wiphy_net(data->hw->wiphy), genl_info_net(info)))
			continue;

		skb = nlmsg_new(NLMSG_DEFAULT_SIZE, GFP_ATOMIC);
		if (!skb) {
			res = -ENOMEM;
			goto out_err;
		}

		res = mac80211_hwsim_get_radio(skb, data, info->snd_portid,
					       info->snd_seq, NULL, 0);
		if (res < 0) {
			nlmsg_free(skb);
			goto out_err;
		}

		res = genlmsg_reply(skb, info);
		break;
	}

out_err:
	spin_unlock_bh(&hwsim_radio_lock);

	return res;
}

static int hwsim_dump_radio_nl(struct sk_buff *skb,
			       struct netlink_callback *cb)
{
	int last_idx = cb->args[0] - 1;
	struct mac80211_hwsim_data *data = NULL;
	int res = 0;
	void *hdr;

	spin_lock_bh(&hwsim_radio_lock);
	cb->seq = hwsim_radios_generation;

	if (last_idx >= hwsim_radio_idx-1)
		goto done;

	list_for_each_entry(data, &hwsim_radios, list) {
		if (data->idx <= last_idx)
			continue;

		if (!net_eq(wiphy_net(data->hw->wiphy), sock_net(skb->sk)))
			continue;

		res = mac80211_hwsim_get_radio(skb, data,
					       NETLINK_CB(cb->skb).portid,
					       cb->nlh->nlmsg_seq, cb,
					       NLM_F_MULTI);
		if (res < 0)
			break;

		last_idx = data->idx;
	}

	cb->args[0] = last_idx + 1;

	/* list changed, but no new element sent, set interrupted flag */
	if (skb->len == 0 && cb->prev_seq && cb->seq != cb->prev_seq) {
		hdr = genlmsg_put(skb, NETLINK_CB(cb->skb).portid,
				  cb->nlh->nlmsg_seq, &hwsim_genl_family,
				  NLM_F_MULTI, HWSIM_CMD_GET_RADIO);
		if (hdr) {
			genl_dump_check_consistent(cb, hdr);
			genlmsg_end(skb, hdr);
		} else {
			res = -EMSGSIZE;
		}
	}

done:
	spin_unlock_bh(&hwsim_radio_lock);
	return res ?: skb->len;
}

/* Generic Netlink operations array */
static const struct genl_small_ops hwsim_ops[] = {
	{
		.cmd = HWSIM_CMD_REGISTER,
		.validate = GENL_DONT_VALIDATE_STRICT | GENL_DONT_VALIDATE_DUMP,
		.doit = hwsim_register_received_nl,
		.flags = GENL_UNS_ADMIN_PERM,
	},
	{
		.cmd = HWSIM_CMD_FRAME,
		.validate = GENL_DONT_VALIDATE_STRICT | GENL_DONT_VALIDATE_DUMP,
		.doit = hwsim_cloned_frame_received_nl,
	},
	{
		.cmd = HWSIM_CMD_TX_INFO_FRAME,
		.validate = GENL_DONT_VALIDATE_STRICT | GENL_DONT_VALIDATE_DUMP,
		.doit = hwsim_tx_info_frame_received_nl,
	},
	{
		.cmd = HWSIM_CMD_NEW_RADIO,
		.validate = GENL_DONT_VALIDATE_STRICT | GENL_DONT_VALIDATE_DUMP,
		.doit = hwsim_new_radio_nl,
		.flags = GENL_UNS_ADMIN_PERM,
	},
	{
		.cmd = HWSIM_CMD_DEL_RADIO,
		.validate = GENL_DONT_VALIDATE_STRICT | GENL_DONT_VALIDATE_DUMP,
		.doit = hwsim_del_radio_nl,
		.flags = GENL_UNS_ADMIN_PERM,
	},
	{
		.cmd = HWSIM_CMD_GET_RADIO,
		.validate = GENL_DONT_VALIDATE_STRICT | GENL_DONT_VALIDATE_DUMP,
		.doit = hwsim_get_radio_nl,
		.dumpit = hwsim_dump_radio_nl,
	},
};

static struct genl_family hwsim_genl_family __ro_after_init = {
	.name = "MAC80211_HWSIM",
	.version = 1,
	.maxattr = HWSIM_ATTR_MAX,
	.policy = hwsim_genl_policy,
	.netnsok = true,
	.module = THIS_MODULE,
	.small_ops = hwsim_ops,
	.n_small_ops = ARRAY_SIZE(hwsim_ops),
	.mcgrps = hwsim_mcgrps,
	.n_mcgrps = ARRAY_SIZE(hwsim_mcgrps),
};

static void remove_user_radios(u32 portid)
{
	struct mac80211_hwsim_data *entry, *tmp;
	LIST_HEAD(list);

	spin_lock_bh(&hwsim_radio_lock);
	list_for_each_entry_safe(entry, tmp, &hwsim_radios, list) {
		if (entry->destroy_on_close && entry->portid == portid) {
			list_move(&entry->list, &list);
			rhashtable_remove_fast(&hwsim_radios_rht, &entry->rht,
					       hwsim_rht_params);
			hwsim_radios_generation++;
		}
	}
	spin_unlock_bh(&hwsim_radio_lock);

	list_for_each_entry_safe(entry, tmp, &list, list) {
		list_del(&entry->list);
		mac80211_hwsim_del_radio(entry, wiphy_name(entry->hw->wiphy),
					 NULL);
	}
}

static int mac80211_hwsim_netlink_notify(struct notifier_block *nb,
					 unsigned long state,
					 void *_notify)
{
	struct netlink_notify *notify = _notify;

	if (state != NETLINK_URELEASE)
		return NOTIFY_DONE;

	remove_user_radios(notify->portid);

	if (notify->portid == hwsim_net_get_wmediumd(notify->net)) {
		printk(KERN_INFO "mac80211_hwsim: wmediumd released netlink"
		       " socket, switching to perfect channel medium\n");
		hwsim_register_wmediumd(notify->net, 0);
	}
	return NOTIFY_DONE;

}

static struct notifier_block hwsim_netlink_notifier = {
	.notifier_call = mac80211_hwsim_netlink_notify,
};

static int __init hwsim_init_netlink(void)
{
	int rc;

	printk(KERN_INFO "mac80211_hwsim: initializing netlink\n");

	rc = genl_register_family(&hwsim_genl_family);
	if (rc)
		goto failure;

	rc = netlink_register_notifier(&hwsim_netlink_notifier);
	if (rc) {
		genl_unregister_family(&hwsim_genl_family);
		goto failure;
	}

	return 0;

failure:
	pr_debug("mac80211_hwsim: error occurred in %s\n", __func__);
	return -EINVAL;
}

static __net_init int hwsim_init_net(struct net *net)
{
	return hwsim_net_set_netgroup(net);
}

static void __net_exit hwsim_exit_net(struct net *net)
{
	struct mac80211_hwsim_data *data, *tmp;
	LIST_HEAD(list);

	spin_lock_bh(&hwsim_radio_lock);
	list_for_each_entry_safe(data, tmp, &hwsim_radios, list) {
		if (!net_eq(wiphy_net(data->hw->wiphy), net))
			continue;

		/* Radios created in init_net are returned to init_net. */
		if (data->netgroup == hwsim_net_get_netgroup(&init_net))
			continue;

		list_move(&data->list, &list);
		rhashtable_remove_fast(&hwsim_radios_rht, &data->rht,
				       hwsim_rht_params);
		hwsim_radios_generation++;
	}
	spin_unlock_bh(&hwsim_radio_lock);

	list_for_each_entry_safe(data, tmp, &list, list) {
		list_del(&data->list);
		mac80211_hwsim_del_radio(data,
					 wiphy_name(data->hw->wiphy),
					 NULL);
	}

	ida_simple_remove(&hwsim_netgroup_ida, hwsim_net_get_netgroup(net));
}

static struct pernet_operations hwsim_net_ops = {
	.init = hwsim_init_net,
	.exit = hwsim_exit_net,
	.id   = &hwsim_net_id,
	.size = sizeof(struct hwsim_net),
};

static void hwsim_exit_netlink(void)
{
	/* unregister the notifier */
	netlink_unregister_notifier(&hwsim_netlink_notifier);
	/* unregister the family */
	genl_unregister_family(&hwsim_genl_family);
}

#if IS_REACHABLE(CONFIG_VIRTIO)
static void hwsim_virtio_tx_done(struct virtqueue *vq)
{
	unsigned int len;
	struct sk_buff *skb;
	unsigned long flags;

	spin_lock_irqsave(&hwsim_virtio_lock, flags);
	while ((skb = virtqueue_get_buf(vq, &len)))
		nlmsg_free(skb);
	spin_unlock_irqrestore(&hwsim_virtio_lock, flags);
}

static int hwsim_virtio_handle_cmd(struct sk_buff *skb)
{
	struct nlmsghdr *nlh;
	struct genlmsghdr *gnlh;
	struct nlattr *tb[HWSIM_ATTR_MAX + 1];
	struct genl_info info = {};
	int err;

	nlh = nlmsg_hdr(skb);
	gnlh = nlmsg_data(nlh);

	if (skb->len < nlh->nlmsg_len)
		return -EINVAL;

	err = genlmsg_parse(nlh, &hwsim_genl_family, tb, HWSIM_ATTR_MAX,
			    hwsim_genl_policy, NULL);
	if (err) {
		pr_err_ratelimited("hwsim: genlmsg_parse returned %d\n", err);
		return err;
	}

	info.attrs = tb;

	switch (gnlh->cmd) {
	case HWSIM_CMD_FRAME:
		hwsim_cloned_frame_received_nl(skb, &info);
		break;
	case HWSIM_CMD_TX_INFO_FRAME:
		hwsim_tx_info_frame_received_nl(skb, &info);
		break;
	default:
		pr_err_ratelimited("hwsim: invalid cmd: %d\n", gnlh->cmd);
		return -EPROTO;
	}
	return 0;
}

static void hwsim_virtio_rx_work(struct work_struct *work)
{
	struct virtqueue *vq;
	unsigned int len;
	struct sk_buff *skb;
	struct scatterlist sg[1];
	int err;
	unsigned long flags;

	spin_lock_irqsave(&hwsim_virtio_lock, flags);
	if (!hwsim_virtio_enabled)
		goto out_unlock;

	skb = virtqueue_get_buf(hwsim_vqs[HWSIM_VQ_RX], &len);
	if (!skb)
		goto out_unlock;
	spin_unlock_irqrestore(&hwsim_virtio_lock, flags);

	skb->data = skb->head;
	skb_reset_tail_pointer(skb);
	skb_put(skb, len);
	hwsim_virtio_handle_cmd(skb);

	spin_lock_irqsave(&hwsim_virtio_lock, flags);
	if (!hwsim_virtio_enabled) {
		nlmsg_free(skb);
		goto out_unlock;
	}
	vq = hwsim_vqs[HWSIM_VQ_RX];
	sg_init_one(sg, skb->head, skb_end_offset(skb));
	err = virtqueue_add_inbuf(vq, sg, 1, skb, GFP_ATOMIC);
	if (WARN(err, "virtqueue_add_inbuf returned %d\n", err))
		nlmsg_free(skb);
	else
		virtqueue_kick(vq);
	schedule_work(&hwsim_virtio_rx);

out_unlock:
	spin_unlock_irqrestore(&hwsim_virtio_lock, flags);
}

static void hwsim_virtio_rx_done(struct virtqueue *vq)
{
	schedule_work(&hwsim_virtio_rx);
}

static int init_vqs(struct virtio_device *vdev)
{
	vq_callback_t *callbacks[HWSIM_NUM_VQS] = {
		[HWSIM_VQ_TX] = hwsim_virtio_tx_done,
		[HWSIM_VQ_RX] = hwsim_virtio_rx_done,
	};
	const char *names[HWSIM_NUM_VQS] = {
		[HWSIM_VQ_TX] = "tx",
		[HWSIM_VQ_RX] = "rx",
	};

	return virtio_find_vqs(vdev, HWSIM_NUM_VQS,
			       hwsim_vqs, callbacks, names, NULL);
}

static int fill_vq(struct virtqueue *vq)
{
	int i, err;
	struct sk_buff *skb;
	struct scatterlist sg[1];

	for (i = 0; i < virtqueue_get_vring_size(vq); i++) {
		skb = genlmsg_new(GENLMSG_DEFAULT_SIZE, GFP_KERNEL);
		if (!skb)
			return -ENOMEM;

		sg_init_one(sg, skb->head, skb_end_offset(skb));
		err = virtqueue_add_inbuf(vq, sg, 1, skb, GFP_KERNEL);
		if (err) {
			nlmsg_free(skb);
			return err;
		}
	}
	virtqueue_kick(vq);
	return 0;
}

static void remove_vqs(struct virtio_device *vdev)
{
	int i;

	vdev->config->reset(vdev);

	for (i = 0; i < ARRAY_SIZE(hwsim_vqs); i++) {
		struct virtqueue *vq = hwsim_vqs[i];
		struct sk_buff *skb;

		while ((skb = virtqueue_detach_unused_buf(vq)))
			nlmsg_free(skb);
	}

	vdev->config->del_vqs(vdev);
}

static int hwsim_virtio_probe(struct virtio_device *vdev)
{
	int err;
	unsigned long flags;

	spin_lock_irqsave(&hwsim_virtio_lock, flags);
	if (hwsim_virtio_enabled) {
		spin_unlock_irqrestore(&hwsim_virtio_lock, flags);
		return -EEXIST;
	}
	spin_unlock_irqrestore(&hwsim_virtio_lock, flags);

	err = init_vqs(vdev);
	if (err)
		return err;

	err = fill_vq(hwsim_vqs[HWSIM_VQ_RX]);
	if (err)
		goto out_remove;

	spin_lock_irqsave(&hwsim_virtio_lock, flags);
	hwsim_virtio_enabled = true;
	spin_unlock_irqrestore(&hwsim_virtio_lock, flags);

	schedule_work(&hwsim_virtio_rx);
	return 0;

out_remove:
	remove_vqs(vdev);
	return err;
}

static void hwsim_virtio_remove(struct virtio_device *vdev)
{
	hwsim_virtio_enabled = false;

	cancel_work_sync(&hwsim_virtio_rx);

	remove_vqs(vdev);
}

/* MAC80211_HWSIM virtio device id table */
static const struct virtio_device_id id_table[] = {
	{ VIRTIO_ID_MAC80211_HWSIM, VIRTIO_DEV_ANY_ID },
	{ 0 }
};
MODULE_DEVICE_TABLE(virtio, id_table);

static struct virtio_driver virtio_hwsim = {
	.driver.name = KBUILD_MODNAME,
	.driver.owner = THIS_MODULE,
	.id_table = id_table,
	.probe = hwsim_virtio_probe,
	.remove = hwsim_virtio_remove,
};

static int hwsim_register_virtio_driver(void)
{
	return register_virtio_driver(&virtio_hwsim);
}

static void hwsim_unregister_virtio_driver(void)
{
	unregister_virtio_driver(&virtio_hwsim);
}
#else
static inline int hwsim_register_virtio_driver(void)
{
	return 0;
}

static inline void hwsim_unregister_virtio_driver(void)
{
}
#endif

static int __init init_mac80211_hwsim(void)
{
	int i, err;

	if (radios < 0 || radios > 100)
		return -EINVAL;

	if (channels < 1)
		return -EINVAL;

	err = rhashtable_init(&hwsim_radios_rht, &hwsim_rht_params);
	if (err)
		return err;

	err = register_pernet_device(&hwsim_net_ops);
	if (err)
		goto out_free_rht;

	err = platform_driver_register(&mac80211_hwsim_driver);
	if (err)
		goto out_unregister_pernet;

	err = hwsim_init_netlink();
	if (err)
		goto out_unregister_driver;

	err = hwsim_register_virtio_driver();
	if (err)
		goto out_exit_netlink;

	hwsim_class = class_create(THIS_MODULE, "mac80211_hwsim");
	if (IS_ERR(hwsim_class)) {
		err = PTR_ERR(hwsim_class);
		goto out_exit_virtio;
	}

	hwsim_init_s1g_channels(hwsim_channels_s1g);

	for (i = 0; i < radios; i++) {
		struct hwsim_new_radio_params param = { 0 };

		param.channels = channels;

		switch (regtest) {
		case HWSIM_REGTEST_DIFF_COUNTRY:
			if (i < ARRAY_SIZE(hwsim_alpha2s))
				param.reg_alpha2 = hwsim_alpha2s[i];
			break;
		case HWSIM_REGTEST_DRIVER_REG_FOLLOW:
			if (!i)
				param.reg_alpha2 = hwsim_alpha2s[0];
			break;
		case HWSIM_REGTEST_STRICT_ALL:
			param.reg_strict = true;
			fallthrough;
		case HWSIM_REGTEST_DRIVER_REG_ALL:
			param.reg_alpha2 = hwsim_alpha2s[0];
			break;
		case HWSIM_REGTEST_WORLD_ROAM:
			if (i == 0)
				param.regd = &hwsim_world_regdom_custom_01;
			break;
		case HWSIM_REGTEST_CUSTOM_WORLD:
			param.regd = &hwsim_world_regdom_custom_01;
			break;
		case HWSIM_REGTEST_CUSTOM_WORLD_2:
			if (i == 0)
				param.regd = &hwsim_world_regdom_custom_01;
			else if (i == 1)
				param.regd = &hwsim_world_regdom_custom_02;
			break;
		case HWSIM_REGTEST_STRICT_FOLLOW:
			if (i == 0) {
				param.reg_strict = true;
				param.reg_alpha2 = hwsim_alpha2s[0];
			}
			break;
		case HWSIM_REGTEST_STRICT_AND_DRIVER_REG:
			if (i == 0) {
				param.reg_strict = true;
				param.reg_alpha2 = hwsim_alpha2s[0];
			} else if (i == 1) {
				param.reg_alpha2 = hwsim_alpha2s[1];
			}
			break;
		case HWSIM_REGTEST_ALL:
			switch (i) {
			case 0:
				param.regd = &hwsim_world_regdom_custom_01;
				break;
			case 1:
				param.regd = &hwsim_world_regdom_custom_02;
				break;
			case 2:
				param.reg_alpha2 = hwsim_alpha2s[0];
				break;
			case 3:
				param.reg_alpha2 = hwsim_alpha2s[1];
				break;
			case 4:
				param.reg_strict = true;
				param.reg_alpha2 = hwsim_alpha2s[2];
				break;
			}
			break;
		default:
			break;
		}

		param.p2p_device = support_p2p_device;
		param.use_chanctx = channels > 1;
		param.iftypes = HWSIM_IFTYPE_SUPPORT_MASK;
		if (param.p2p_device)
			param.iftypes |= BIT(NL80211_IFTYPE_P2P_DEVICE);

		err = mac80211_hwsim_new_radio(NULL, &param);
		if (err < 0)
			goto out_free_radios;
	}

	hwsim_mon = alloc_netdev(0, "hwsim%d", NET_NAME_UNKNOWN,
				 hwsim_mon_setup);
	if (hwsim_mon == NULL) {
		err = -ENOMEM;
		goto out_free_radios;
	}

	rtnl_lock();
	err = dev_alloc_name(hwsim_mon, hwsim_mon->name);
	if (err < 0) {
		rtnl_unlock();
		goto out_free_mon;
	}

	err = register_netdevice(hwsim_mon);
	if (err < 0) {
		rtnl_unlock();
		goto out_free_mon;
	}
	rtnl_unlock();

	return 0;

out_free_mon:
	free_netdev(hwsim_mon);
out_free_radios:
	mac80211_hwsim_free();
out_exit_virtio:
	hwsim_unregister_virtio_driver();
out_exit_netlink:
	hwsim_exit_netlink();
out_unregister_driver:
	platform_driver_unregister(&mac80211_hwsim_driver);
out_unregister_pernet:
	unregister_pernet_device(&hwsim_net_ops);
out_free_rht:
	rhashtable_destroy(&hwsim_radios_rht);
	return err;
}
module_init(init_mac80211_hwsim);

static void __exit exit_mac80211_hwsim(void)
{
	pr_debug("mac80211_hwsim: unregister radios\n");

	hwsim_unregister_virtio_driver();
	hwsim_exit_netlink();

	mac80211_hwsim_free();

	rhashtable_destroy(&hwsim_radios_rht);
	unregister_netdev(hwsim_mon);
	platform_driver_unregister(&mac80211_hwsim_driver);
	unregister_pernet_device(&hwsim_net_ops);
}
module_exit(exit_mac80211_hwsim);<|MERGE_RESOLUTION|>--- conflicted
+++ resolved
@@ -2163,13 +2163,6 @@
 	if (!data->use_chanctx) {
 		confbw = data->bw;
 	} else {
-<<<<<<< HEAD
-		struct ieee80211_chanctx_conf *chanctx_conf =
-			rcu_dereference(vif->chanctx_conf);
-
-		if (!WARN_ON(!chanctx_conf))
-			confbw = chanctx_conf->def.width;
-=======
 		struct ieee80211_chanctx_conf *chanctx_conf;
 
 		rcu_read_lock();
@@ -2178,7 +2171,6 @@
 		if (!WARN_ON(!chanctx_conf))
 			confbw = chanctx_conf->def.width;
 		rcu_read_unlock();
->>>>>>> 50e12445
 	}
 
 	WARN(bw > hwsim_get_chanwidth(confbw),
