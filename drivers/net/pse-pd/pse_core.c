--- conflicted
+++ resolved
@@ -294,11 +294,7 @@
 	 */
 	rdesc->id = id;
 	rdesc->name = name;
-<<<<<<< HEAD
-	rdesc->type = REGULATOR_CURRENT;
-=======
 	rdesc->type = REGULATOR_VOLTAGE;
->>>>>>> 1613e604
 	rdesc->ops = &pse_pi_ops;
 	rdesc->owner = pcdev->owner;
 
@@ -547,7 +543,6 @@
 	}
 
 	return -EINVAL;
-<<<<<<< HEAD
 }
 
 /**
@@ -571,31 +566,6 @@
 	return pse_spec->args[0];
 }
 
-=======
-}
-
-/**
- * psec_id_xlate - translate pse_spec to the PSE line number according
- *		   to the number of pse-cells in case of no pse_pi node
- * @pcdev: a pointer to the PSE controller device
- * @pse_spec: PSE line specifier as found in the device tree
- *
- * Return: 0 if #pse-cells = <0>. Return PSE line number otherwise.
- */
-static int psec_id_xlate(struct pse_controller_dev *pcdev,
-			 const struct of_phandle_args *pse_spec)
-{
-	if (!pcdev->of_pse_n_cells)
-		return 0;
-
-	if (pcdev->of_pse_n_cells > 1 ||
-	    pse_spec->args[0] >= pcdev->nr_lines)
-		return -EINVAL;
-
-	return pse_spec->args[0];
-}
-
->>>>>>> 1613e604
 struct pse_control *of_pse_control_get(struct device_node *node)
 {
 	struct pse_controller_dev *r, *pcdev;
