--- conflicted
+++ resolved
@@ -4284,13 +4284,8 @@
 	return 0;
 }
 
-<<<<<<< HEAD
-int __bnx2x_setup_tc(struct net_device *dev, u32 handle, u32 chain_index,
-		     __be16 proto, struct tc_to_netdev *tc)
-=======
 int __bnx2x_setup_tc(struct net_device *dev, enum tc_setup_type type,
 		     void *type_data)
->>>>>>> bb176f67
 {
 	struct tc_mqprio_qopt *mqprio = type_data;
 
