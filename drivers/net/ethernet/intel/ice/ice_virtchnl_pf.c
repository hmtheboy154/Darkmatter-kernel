--- conflicted
+++ resolved
@@ -2015,12 +2015,8 @@
 
 	clear_bit(ICE_VF_DIS, pf->state);
 
-<<<<<<< HEAD
-	if (ice_eswitch_configure(pf))
-=======
 	ret = ice_eswitch_configure(pf);
 	if (ret)
->>>>>>> 24f7cf9b
 		goto err_unroll_sriov;
 
 	return 0;
@@ -4844,11 +4840,6 @@
 	struct ice_vf *vf;
 	int ret;
 
-	if (ice_is_eswitch_mode_switchdev(pf)) {
-		dev_info(ice_pf_to_dev(pf), "Trusted VF is forbidden in switchdev mode\n");
-		return -EOPNOTSUPP;
-	}
-
 	if (ice_validate_vf_id(pf, vf_id))
 		return -EINVAL;
 
