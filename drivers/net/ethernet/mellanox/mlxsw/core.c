--- conflicted
+++ resolved
@@ -2006,14 +2006,6 @@
 		if (err)
 			goto err_driver_init;
 	}
-<<<<<<< HEAD
-
-	if (!reload) {
-		devlink_register(devlink);
-		devlink_reload_enable(devlink);
-	}
-=======
->>>>>>> 24f7cf9b
 
 	if (!reload) {
 		devlink_set_features(devlink, DEVLINK_F_RELOAD);
@@ -2082,16 +2074,9 @@
 {
 	struct devlink *devlink = priv_to_devlink(mlxsw_core);
 
-<<<<<<< HEAD
-	if (!reload) {
-		devlink_reload_disable(devlink);
-		devlink_unregister(devlink);
-	}
-=======
 	if (!reload)
 		devlink_unregister(devlink);
 
->>>>>>> 24f7cf9b
 	if (devlink_is_reload_failed(devlink)) {
 		if (!reload)
 			/* Only the parts that were not de-initialized in the
