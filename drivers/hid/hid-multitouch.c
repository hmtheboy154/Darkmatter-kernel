/*
 *  HID driver for multitouch panels
 *
 *  Copyright (c) 2010-2012 Stephane Chatty <chatty@enac.fr>
 *  Copyright (c) 2010-2013 Benjamin Tissoires <benjamin.tissoires@gmail.com>
 *  Copyright (c) 2010-2012 Ecole Nationale de l'Aviation Civile, France
 *  Copyright (c) 2012-2013 Red Hat, Inc
 *
 *  This code is partly based on hid-egalax.c:
 *
 *  Copyright (c) 2010 Stephane Chatty <chatty@enac.fr>
 *  Copyright (c) 2010 Henrik Rydberg <rydberg@euromail.se>
 *  Copyright (c) 2010 Canonical, Ltd.
 *
 *  This code is partly based on hid-3m-pct.c:
 *
 *  Copyright (c) 2009-2010 Stephane Chatty <chatty@enac.fr>
 *  Copyright (c) 2010      Henrik Rydberg <rydberg@euromail.se>
 *  Copyright (c) 2010      Canonical, Ltd.
 *
 */

/*
 * This program is free software; you can redistribute it and/or modify it
 * under the terms of the GNU General Public License as published by the Free
 * Software Foundation; either version 2 of the License, or (at your option)
 * any later version.
 */

/*
 * This driver is regularly tested thanks to the tool hid-test[1].
 * This tool relies on hid-replay[2] and a database of hid devices[3].
 * Please run these regression tests before patching this module so that
 * your patch won't break existing known devices.
 *
 * [1] https://github.com/bentiss/hid-test
 * [2] https://github.com/bentiss/hid-replay
 * [3] https://github.com/bentiss/hid-devices
 */

#include <linux/device.h>
#include <linux/hid.h>
#include <linux/module.h>
#include <linux/slab.h>
#include <linux/input/mt.h>
#include <linux/string.h>


MODULE_AUTHOR("Stephane Chatty <chatty@enac.fr>");
MODULE_AUTHOR("Benjamin Tissoires <benjamin.tissoires@gmail.com>");
MODULE_DESCRIPTION("HID multitouch panels");
MODULE_LICENSE("GPL");

#include "hid-ids.h"

/* quirks to control the device */
#define MT_QUIRK_NOT_SEEN_MEANS_UP	(1 << 0)
#define MT_QUIRK_SLOT_IS_CONTACTID	(1 << 1)
#define MT_QUIRK_CYPRESS		(1 << 2)
#define MT_QUIRK_SLOT_IS_CONTACTNUMBER	(1 << 3)
#define MT_QUIRK_ALWAYS_VALID		(1 << 4)
#define MT_QUIRK_VALID_IS_INRANGE	(1 << 5)
#define MT_QUIRK_VALID_IS_CONFIDENCE	(1 << 6)
#define MT_QUIRK_CONFIDENCE		(1 << 7)
#define MT_QUIRK_SLOT_IS_CONTACTID_MINUS_ONE	(1 << 8)
#define MT_QUIRK_NO_AREA		(1 << 9)
#define MT_QUIRK_IGNORE_DUPLICATES	(1 << 10)
#define MT_QUIRK_HOVERING		(1 << 11)
#define MT_QUIRK_CONTACT_CNT_ACCURATE	(1 << 12)
#define MT_QUIRK_FORCE_GET_FEATURE	(1 << 13)
#define MT_QUIRK_INVALID_CONTACTID_FFFF	(1 << 14)

#define MT_INPUTMODE_TOUCHSCREEN	0x02
#define MT_INPUTMODE_TOUCHPAD		0x03

#define MT_BUTTONTYPE_CLICKPAD		0

struct mt_slot {
	__s32 x, y, cx, cy, p, w, h;
	__s32 contactid;	/* the device ContactID assigned to this slot */
	bool touch_state;	/* is the touch valid? */
	bool inrange_state;	/* is the finger in proximity of the sensor? */
	bool confidence_state;  /* is the touch made by a finger? */
};

struct mt_class {
	__s32 name;	/* MT_CLS */
	__s32 quirks;
	__s32 sn_move;	/* Signal/noise ratio for move events */
	__s32 sn_width;	/* Signal/noise ratio for width events */
	__s32 sn_height;	/* Signal/noise ratio for height events */
	__s32 sn_pressure;	/* Signal/noise ratio for pressure events */
	__u8 maxcontacts;
	bool is_indirect;	/* true for touchpads */
	bool export_all_inputs;	/* do not ignore mouse, keyboards, etc... */
};

struct mt_fields {
	unsigned usages[HID_MAX_FIELDS];
	unsigned int length;
};

struct mt_device {
	struct mt_slot curdata;	/* placeholder of incoming data */
	struct mt_class mtclass;	/* our mt device class */
	struct mt_fields *fields;	/* temporary placeholder for storing the
					   multitouch fields */
	int cc_index;	/* contact count field index in the report */
	int cc_value_index;	/* contact count value index in the field */
	unsigned last_slot_field;	/* the last field of a slot */
	unsigned mt_report_id;	/* the report ID of the multitouch device */
	unsigned long initial_quirks;	/* initial quirks state */
	__s16 inputmode;	/* InputMode HID feature, -1 if non-existent */
	__s16 inputmode_index;	/* InputMode HID feature index in the report */
	__s16 maxcontact_report_id;	/* Maximum Contact Number HID feature,
				   -1 if non-existent */
	__u8 inputmode_value;  /* InputMode HID feature value */
	__u8 num_received;	/* how many contacts we received */
	__u8 num_expected;	/* expected last contact index */
	__u8 maxcontacts;
	__u8 touches_by_report;	/* how many touches are present in one report:
				* 1 means we should use a serial protocol
				* > 1 means hybrid (multitouch) protocol */
	__u8 buttons_count;	/* number of physical buttons per touchpad */
	bool is_buttonpad;	/* is this device a button pad? */
	bool serial_maybe;	/* need to check for serial protocol */
	bool curvalid;		/* is the current contact valid? */
	unsigned mt_flags;	/* flags to pass to input-mt */
};

static void mt_post_parse_default_settings(struct mt_device *td);
static void mt_post_parse(struct mt_device *td);

/* classes of device behavior */
#define MT_CLS_DEFAULT				0x0001

#define MT_CLS_SERIAL				0x0002
#define MT_CLS_CONFIDENCE			0x0003
#define MT_CLS_CONFIDENCE_CONTACT_ID		0x0004
#define MT_CLS_CONFIDENCE_MINUS_ONE		0x0005
#define MT_CLS_DUAL_INRANGE_CONTACTID		0x0006
#define MT_CLS_DUAL_INRANGE_CONTACTNUMBER	0x0007
/* reserved					0x0008 */
#define MT_CLS_INRANGE_CONTACTNUMBER		0x0009
#define MT_CLS_NSMU				0x000a
/* reserved					0x0010 */
/* reserved					0x0011 */
#define MT_CLS_WIN_8				0x0012
#define MT_CLS_EXPORT_ALL_INPUTS		0x0013

/* vendor specific classes */
#define MT_CLS_3M				0x0101
/* reserved					0x0102 */
#define MT_CLS_EGALAX				0x0103
#define MT_CLS_EGALAX_SERIAL			0x0104
#define MT_CLS_TOPSEED				0x0105
#define MT_CLS_PANASONIC			0x0106
#define MT_CLS_FLATFROG				0x0107
#define MT_CLS_GENERALTOUCH_TWOFINGERS		0x0108
#define MT_CLS_GENERALTOUCH_PWT_TENFINGERS	0x0109
#define MT_CLS_VTL				0x0110
<<<<<<< HEAD
#define MT_CLS_UIWORKS				0x0105
=======
#define MT_CLS_NTRIG				0x0111
>>>>>>> cd4a125b

#define MT_DEFAULT_MAXCONTACT	10
#define MT_MAX_MAXCONTACT	250

#define MT_USB_DEVICE(v, p)	HID_DEVICE(BUS_USB, HID_GROUP_MULTITOUCH, v, p)
#define MT_BT_DEVICE(v, p)	HID_DEVICE(BUS_BLUETOOTH, HID_GROUP_MULTITOUCH, v, p)

/*
 * these device-dependent functions determine what slot corresponds
 * to a valid contact that was just read.
 */

static int cypress_compute_slot(struct mt_device *td)
{
	if (td->curdata.contactid != 0 || td->num_received == 0)
		return td->curdata.contactid;
	else
		return -1;
}

static struct mt_class mt_classes[] = {
	{ .name = MT_CLS_DEFAULT,
		.quirks = MT_QUIRK_ALWAYS_VALID |
			MT_QUIRK_CONTACT_CNT_ACCURATE },
	{ .name = MT_CLS_NSMU,
		.quirks = MT_QUIRK_NOT_SEEN_MEANS_UP },
	{ .name = MT_CLS_SERIAL,
		.quirks = MT_QUIRK_ALWAYS_VALID},
	{ .name = MT_CLS_CONFIDENCE,
		.quirks = MT_QUIRK_VALID_IS_CONFIDENCE },
	{ .name = MT_CLS_CONFIDENCE_CONTACT_ID,
		.quirks = MT_QUIRK_VALID_IS_CONFIDENCE |
			MT_QUIRK_SLOT_IS_CONTACTID },
	{ .name = MT_CLS_CONFIDENCE_MINUS_ONE,
		.quirks = MT_QUIRK_VALID_IS_CONFIDENCE |
			MT_QUIRK_SLOT_IS_CONTACTID_MINUS_ONE },
	{ .name = MT_CLS_DUAL_INRANGE_CONTACTID,
		.quirks = MT_QUIRK_VALID_IS_INRANGE |
			MT_QUIRK_SLOT_IS_CONTACTID,
		.maxcontacts = 2 },
	{ .name = MT_CLS_DUAL_INRANGE_CONTACTNUMBER,
		.quirks = MT_QUIRK_VALID_IS_INRANGE |
			MT_QUIRK_SLOT_IS_CONTACTNUMBER,
		.maxcontacts = 2 },
	{ .name = MT_CLS_INRANGE_CONTACTNUMBER,
		.quirks = MT_QUIRK_VALID_IS_INRANGE |
			MT_QUIRK_SLOT_IS_CONTACTNUMBER },
	{ .name = MT_CLS_WIN_8,
		.quirks = MT_QUIRK_ALWAYS_VALID |
			MT_QUIRK_IGNORE_DUPLICATES |
			MT_QUIRK_HOVERING |
			MT_QUIRK_CONTACT_CNT_ACCURATE },
	{ .name = MT_CLS_EXPORT_ALL_INPUTS,
		.quirks = MT_QUIRK_ALWAYS_VALID |
			MT_QUIRK_CONTACT_CNT_ACCURATE,
		.export_all_inputs = true },

	/*
	 * vendor specific classes
	 */
	{ .name = MT_CLS_3M,
		.quirks = MT_QUIRK_VALID_IS_CONFIDENCE |
			MT_QUIRK_SLOT_IS_CONTACTID,
		.sn_move = 2048,
		.sn_width = 128,
		.sn_height = 128,
		.maxcontacts = 60,
	},
	{ .name = MT_CLS_EGALAX,
		.quirks =  MT_QUIRK_SLOT_IS_CONTACTID |
			MT_QUIRK_VALID_IS_INRANGE,
		.sn_move = 4096,
		.sn_pressure = 32,
	},
	{ .name = MT_CLS_EGALAX_SERIAL,
		.quirks =  MT_QUIRK_SLOT_IS_CONTACTID |
			MT_QUIRK_ALWAYS_VALID,
		.sn_move = 4096,
		.sn_pressure = 32,
	},
	{ .name = MT_CLS_UIWORKS,
		.quirks =  MT_QUIRK_ALWAYS_VALID,
	},
	{ .name = MT_CLS_TOPSEED,
		.quirks = MT_QUIRK_ALWAYS_VALID,
		.is_indirect = true,
		.maxcontacts = 2,
	},
	{ .name = MT_CLS_PANASONIC,
		.quirks = MT_QUIRK_NOT_SEEN_MEANS_UP,
		.maxcontacts = 4 },
	{ .name	= MT_CLS_GENERALTOUCH_TWOFINGERS,
		.quirks	= MT_QUIRK_NOT_SEEN_MEANS_UP |
			MT_QUIRK_VALID_IS_INRANGE |
			MT_QUIRK_SLOT_IS_CONTACTID,
		.maxcontacts = 2
	},
	{ .name	= MT_CLS_GENERALTOUCH_PWT_TENFINGERS,
		.quirks	= MT_QUIRK_NOT_SEEN_MEANS_UP |
			MT_QUIRK_SLOT_IS_CONTACTID
	},

	{ .name = MT_CLS_FLATFROG,
		.quirks = MT_QUIRK_NOT_SEEN_MEANS_UP |
			MT_QUIRK_NO_AREA,
		.sn_move = 2048,
		.maxcontacts = 40,
	},
	{ .name = MT_CLS_VTL,
		.quirks = MT_QUIRK_ALWAYS_VALID |
			MT_QUIRK_CONTACT_CNT_ACCURATE |
			MT_QUIRK_FORCE_GET_FEATURE,
	},
	{ .name = MT_CLS_NTRIG,
		.quirks = MT_QUIRK_ALWAYS_VALID |
			MT_QUIRK_INVALID_CONTACTID_FFFF,
	},
	{ }
};

static ssize_t mt_show_quirks(struct device *dev,
			   struct device_attribute *attr,
			   char *buf)
{
	struct hid_device *hdev = to_hid_device(dev);
	struct mt_device *td = hid_get_drvdata(hdev);

	return sprintf(buf, "%u\n", td->mtclass.quirks);
}

static ssize_t mt_set_quirks(struct device *dev,
			  struct device_attribute *attr,
			  const char *buf, size_t count)
{
	struct hid_device *hdev = to_hid_device(dev);
	struct mt_device *td = hid_get_drvdata(hdev);

	unsigned long val;

	if (kstrtoul(buf, 0, &val))
		return -EINVAL;

	td->mtclass.quirks = val;

	if (td->cc_index < 0)
		td->mtclass.quirks &= ~MT_QUIRK_CONTACT_CNT_ACCURATE;

	return count;
}

static DEVICE_ATTR(quirks, S_IWUSR | S_IRUGO, mt_show_quirks, mt_set_quirks);

static struct attribute *sysfs_attrs[] = {
	&dev_attr_quirks.attr,
	NULL
};

static struct attribute_group mt_attribute_group = {
	.attrs = sysfs_attrs
};

static void mt_get_feature(struct hid_device *hdev, struct hid_report *report)
{
	struct mt_device *td = hid_get_drvdata(hdev);
	int ret, size = hid_report_len(report);
	u8 *buf;

	/*
	 * Do not fetch the feature report if the device has been explicitly
	 * marked as non-capable.
	 */
	if (td->initial_quirks & HID_QUIRK_NO_INIT_REPORTS)
		return;

	buf = hid_alloc_report_buf(report, GFP_KERNEL);
	if (!buf)
		return;

	ret = hid_hw_raw_request(hdev, report->id, buf, size,
				 HID_FEATURE_REPORT, HID_REQ_GET_REPORT);
	if (ret < 0) {
		dev_warn(&hdev->dev, "failed to fetch feature %d\n",
			 report->id);
	} else {
		ret = hid_report_raw_event(hdev, HID_FEATURE_REPORT, buf,
					   size, 0);
		if (ret)
			dev_warn(&hdev->dev, "failed to report feature\n");
	}

	kfree(buf);
}

static void mt_feature_mapping(struct hid_device *hdev,
		struct hid_field *field, struct hid_usage *usage)
{
	struct mt_device *td = hid_get_drvdata(hdev);

	switch (usage->hid) {
	case HID_DG_INPUTMODE:
		/* Ignore if value index is out of bounds. */
		if (usage->usage_index >= field->report_count) {
			dev_err(&hdev->dev, "HID_DG_INPUTMODE out of range\n");
			break;
		}

		if (td->inputmode < 0) {
			td->inputmode = field->report->id;
			td->inputmode_index = usage->usage_index;
		} else {
			/*
			 * Some elan panels wrongly declare 2 input mode
			 * features, and silently ignore when we set the
			 * value in the second field. Skip the second feature
			 * and hope for the best.
			 */
			dev_info(&hdev->dev,
				 "Ignoring the extra HID_DG_INPUTMODE\n");
		}

		break;
	case HID_DG_CONTACTMAX:
		mt_get_feature(hdev, field->report);

		td->maxcontact_report_id = field->report->id;
		td->maxcontacts = field->value[0];
		if (!td->maxcontacts &&
		    field->logical_maximum <= MT_MAX_MAXCONTACT)
			td->maxcontacts = field->logical_maximum;
		if (td->mtclass.maxcontacts)
			/* check if the maxcontacts is given by the class */
			td->maxcontacts = td->mtclass.maxcontacts;

		break;
	case HID_DG_BUTTONTYPE:
		if (usage->usage_index >= field->report_count) {
			dev_err(&hdev->dev, "HID_DG_BUTTONTYPE out of range\n");
			break;
		}

		mt_get_feature(hdev, field->report);
		if (field->value[usage->usage_index] == MT_BUTTONTYPE_CLICKPAD)
			td->is_buttonpad = true;

		break;
	case 0xff0000c5:
		/* Retrieve the Win8 blob once to enable some devices */
		if (usage->usage_index == 0)
			mt_get_feature(hdev, field->report);
		break;
	}
}

static void set_abs(struct input_dev *input, unsigned int code,
		struct hid_field *field, int snratio)
{
	int fmin = field->logical_minimum;
	int fmax = field->logical_maximum;
	int fuzz = snratio ? (fmax - fmin) / snratio : 0;
	input_set_abs_params(input, code, fmin, fmax, fuzz, 0);
	input_abs_set_res(input, code, hidinput_calc_abs_res(field, code));
}

static void mt_store_field(struct hid_usage *usage, struct mt_device *td,
		struct hid_input *hi)
{
	struct mt_fields *f = td->fields;

	if (f->length >= HID_MAX_FIELDS)
		return;

	f->usages[f->length++] = usage->hid;
}

static int mt_touch_input_mapping(struct hid_device *hdev, struct hid_input *hi,
		struct hid_field *field, struct hid_usage *usage,
		unsigned long **bit, int *max)
{
	struct mt_device *td = hid_get_drvdata(hdev);
	struct mt_class *cls = &td->mtclass;
	int code;
	struct hid_usage *prev_usage = NULL;

	if (field->application == HID_DG_TOUCHSCREEN)
		td->mt_flags |= INPUT_MT_DIRECT;

	/*
	 * Model touchscreens providing buttons as touchpads.
	 */
	if (field->application == HID_DG_TOUCHPAD ||
	    (usage->hid & HID_USAGE_PAGE) == HID_UP_BUTTON) {
		td->mt_flags |= INPUT_MT_POINTER;
		td->inputmode_value = MT_INPUTMODE_TOUCHPAD;
	}

	/* count the buttons on touchpads */
	if ((usage->hid & HID_USAGE_PAGE) == HID_UP_BUTTON)
		td->buttons_count++;

	if (usage->usage_index)
		prev_usage = &field->usage[usage->usage_index - 1];

	switch (usage->hid & HID_USAGE_PAGE) {

	case HID_UP_GENDESK:
		switch (usage->hid) {
		case HID_GD_X:
			if (prev_usage && (prev_usage->hid == usage->hid)) {
				hid_map_usage(hi, usage, bit, max,
					EV_ABS, ABS_MT_TOOL_X);
				set_abs(hi->input, ABS_MT_TOOL_X, field,
					cls->sn_move);
			} else {
				hid_map_usage(hi, usage, bit, max,
					EV_ABS, ABS_MT_POSITION_X);
				set_abs(hi->input, ABS_MT_POSITION_X, field,
					cls->sn_move);
			}

			mt_store_field(usage, td, hi);
			return 1;
		case HID_GD_Y:
			if (prev_usage && (prev_usage->hid == usage->hid)) {
				hid_map_usage(hi, usage, bit, max,
					EV_ABS, ABS_MT_TOOL_Y);
				set_abs(hi->input, ABS_MT_TOOL_Y, field,
					cls->sn_move);
			} else {
				hid_map_usage(hi, usage, bit, max,
					EV_ABS, ABS_MT_POSITION_Y);
				set_abs(hi->input, ABS_MT_POSITION_Y, field,
					cls->sn_move);
			}

			mt_store_field(usage, td, hi);
			return 1;
		}
		return 0;

	case HID_UP_DIGITIZER:
		switch (usage->hid) {
		case HID_DG_INRANGE:
			if (cls->quirks & MT_QUIRK_HOVERING) {
				hid_map_usage(hi, usage, bit, max,
					EV_ABS, ABS_MT_DISTANCE);
				input_set_abs_params(hi->input,
					ABS_MT_DISTANCE, 0, 1, 0, 0);
			}
			mt_store_field(usage, td, hi);
			return 1;
		case HID_DG_CONFIDENCE:
			if (cls->name == MT_CLS_WIN_8 &&
				field->application == HID_DG_TOUCHPAD)
				cls->quirks |= MT_QUIRK_CONFIDENCE;
			mt_store_field(usage, td, hi);
			return 1;
		case HID_DG_TIPSWITCH:
			hid_map_usage(hi, usage, bit, max, EV_KEY, BTN_TOUCH);
			input_set_capability(hi->input, EV_KEY, BTN_TOUCH);
			mt_store_field(usage, td, hi);
			return 1;
		case HID_DG_CONTACTID:
			mt_store_field(usage, td, hi);
			td->touches_by_report++;
			td->mt_report_id = field->report->id;
			return 1;
		case HID_DG_WIDTH:
			hid_map_usage(hi, usage, bit, max,
					EV_ABS, ABS_MT_TOUCH_MAJOR);
			if (!(cls->quirks & MT_QUIRK_NO_AREA))
				set_abs(hi->input, ABS_MT_TOUCH_MAJOR, field,
					cls->sn_width);
			mt_store_field(usage, td, hi);
			return 1;
		case HID_DG_HEIGHT:
			hid_map_usage(hi, usage, bit, max,
					EV_ABS, ABS_MT_TOUCH_MINOR);
			if (!(cls->quirks & MT_QUIRK_NO_AREA)) {
				set_abs(hi->input, ABS_MT_TOUCH_MINOR, field,
					cls->sn_height);
				input_set_abs_params(hi->input,
					ABS_MT_ORIENTATION, 0, 1, 0, 0);
			}
			mt_store_field(usage, td, hi);
			return 1;
		case HID_DG_TIPPRESSURE:
			hid_map_usage(hi, usage, bit, max,
					EV_ABS, ABS_MT_PRESSURE);
			set_abs(hi->input, ABS_MT_PRESSURE, field,
				cls->sn_pressure);
			mt_store_field(usage, td, hi);
			return 1;
		case HID_DG_CONTACTCOUNT:
			/* Ignore if indexes are out of bounds. */
			if (field->index >= field->report->maxfield ||
			    usage->usage_index >= field->report_count)
				return 1;
			td->cc_index = field->index;
			td->cc_value_index = usage->usage_index;
			return 1;
		case HID_DG_CONTACTMAX:
			/* we don't set td->last_slot_field as contactcount and
			 * contact max are global to the report */
			return -1;
		case HID_DG_TOUCH:
			/* Legacy devices use TIPSWITCH and not TOUCH.
			 * Let's just ignore this field. */
			return -1;
		}
		/* let hid-input decide for the others */
		return 0;

	case HID_UP_BUTTON:
		code = BTN_MOUSE + ((usage->hid - 1) & HID_USAGE);
		/*
		 * MS PTP spec says that external buttons left and right have
		 * usages 2 and 3.
		 */
		if (cls->name == MT_CLS_WIN_8 &&
		    field->application == HID_DG_TOUCHPAD &&
		    (usage->hid & HID_USAGE) > 1)
			code--;
		hid_map_usage(hi, usage, bit, max, EV_KEY, code);
		input_set_capability(hi->input, EV_KEY, code);
		return 1;

	case 0xff000000:
		/* we do not want to map these: no input-oriented meaning */
		return -1;
	}

	return 0;
}

static int mt_touch_input_mapped(struct hid_device *hdev, struct hid_input *hi,
		struct hid_field *field, struct hid_usage *usage,
		unsigned long **bit, int *max)
{
	if (usage->type == EV_KEY || usage->type == EV_ABS)
		set_bit(usage->type, hi->input->evbit);

	return -1;
}

static int mt_compute_slot(struct mt_device *td, struct input_dev *input)
{
	__s32 quirks = td->mtclass.quirks;

	if (quirks & MT_QUIRK_SLOT_IS_CONTACTID)
		return td->curdata.contactid;

	if (quirks & MT_QUIRK_CYPRESS)
		return cypress_compute_slot(td);

	if (quirks & MT_QUIRK_SLOT_IS_CONTACTNUMBER)
		return td->num_received;

	if (quirks & MT_QUIRK_SLOT_IS_CONTACTID_MINUS_ONE)
		return td->curdata.contactid - 1;

	if (quirks & MT_QUIRK_INVALID_CONTACTID_FFFF &&
	    td->curdata.contactid == 0xffff)
		return -1;

	return input_mt_get_slot_by_key(input, td->curdata.contactid);
}

/*
 * this function is called when a whole contact has been processed,
 * so that it can assign it to a slot and store the data there
 */
static void mt_complete_slot(struct mt_device *td, struct input_dev *input)
{
	if ((td->mtclass.quirks & MT_QUIRK_CONTACT_CNT_ACCURATE) &&
	    td->num_received >= td->num_expected)
		return;

	if (td->curvalid || (td->mtclass.quirks & MT_QUIRK_ALWAYS_VALID)) {
		int active;
		int slotnum = mt_compute_slot(td, input);
		struct mt_slot *s = &td->curdata;
		struct input_mt *mt = input->mt;

		if (slotnum < 0 || slotnum >= td->maxcontacts)
			return;

		if ((td->mtclass.quirks & MT_QUIRK_IGNORE_DUPLICATES) && mt) {
			struct input_mt_slot *slot = &mt->slots[slotnum];
			if (input_mt_is_active(slot) &&
			    input_mt_is_used(mt, slot))
				return;
		}

		if (!(td->mtclass.quirks & MT_QUIRK_CONFIDENCE))
			s->confidence_state = 1;
		active = (s->touch_state || s->inrange_state) &&
							s->confidence_state;

		input_mt_slot(input, slotnum);
		input_mt_report_slot_state(input, MT_TOOL_FINGER, active);
		if (active) {
			/* this finger is in proximity of the sensor */
			int wide = (s->w > s->h);
			/* divided by two to match visual scale of touch */
			int major = max(s->w, s->h) >> 1;
			int minor = min(s->w, s->h) >> 1;

			input_event(input, EV_ABS, ABS_MT_POSITION_X, s->x);
			input_event(input, EV_ABS, ABS_MT_POSITION_Y, s->y);
			input_event(input, EV_ABS, ABS_MT_TOOL_X, s->cx);
			input_event(input, EV_ABS, ABS_MT_TOOL_Y, s->cy);
			input_event(input, EV_ABS, ABS_MT_DISTANCE,
				!s->touch_state);
			input_event(input, EV_ABS, ABS_MT_ORIENTATION, wide);
			input_event(input, EV_ABS, ABS_MT_PRESSURE, s->p);
			input_event(input, EV_ABS, ABS_MT_TOUCH_MAJOR, major);
			input_event(input, EV_ABS, ABS_MT_TOUCH_MINOR, minor);
		}
	}

	td->num_received++;
}

/*
 * this function is called when a whole packet has been received and processed,
 * so that it can decide what to send to the input layer.
 */
static void mt_sync_frame(struct mt_device *td, struct input_dev *input)
{
	input_mt_sync_frame(input);
	input_sync(input);
	td->num_received = 0;
}

static int mt_touch_event(struct hid_device *hid, struct hid_field *field,
				struct hid_usage *usage, __s32 value)
{
	/* we will handle the hidinput part later, now remains hiddev */
	if (hid->claimed & HID_CLAIMED_HIDDEV && hid->hiddev_hid_event)
		hid->hiddev_hid_event(hid, field, usage, value);

	return 1;
}

static void mt_process_mt_event(struct hid_device *hid, struct hid_field *field,
				struct hid_usage *usage, __s32 value)
{
	struct mt_device *td = hid_get_drvdata(hid);
	__s32 quirks = td->mtclass.quirks;
	struct input_dev *input = field->hidinput->input;

	if (hid->claimed & HID_CLAIMED_INPUT) {
		switch (usage->hid) {
		case HID_DG_INRANGE:
			if (quirks & MT_QUIRK_VALID_IS_INRANGE)
				td->curvalid = value;
			if (quirks & MT_QUIRK_HOVERING)
				td->curdata.inrange_state = value;
			break;
		case HID_DG_TIPSWITCH:
			if (quirks & MT_QUIRK_NOT_SEEN_MEANS_UP)
				td->curvalid = value;
			td->curdata.touch_state = value;
			break;
		case HID_DG_CONFIDENCE:
			if (quirks & MT_QUIRK_CONFIDENCE)
				td->curdata.confidence_state = value;
			if (quirks & MT_QUIRK_VALID_IS_CONFIDENCE)
				td->curvalid = value;
			break;
		case HID_DG_CONTACTID:
			td->curdata.contactid = value;
			break;
		case HID_DG_TIPPRESSURE:
			td->curdata.p = value;
			break;
		case HID_GD_X:
			if (usage->code == ABS_MT_TOOL_X)
				td->curdata.cx = value;
			else
				td->curdata.x = value;
			break;
		case HID_GD_Y:
			if (usage->code == ABS_MT_TOOL_Y)
				td->curdata.cy = value;
			else
				td->curdata.y = value;
			break;
		case HID_DG_WIDTH:
			td->curdata.w = value;
			break;
		case HID_DG_HEIGHT:
			td->curdata.h = value;
			break;
		case HID_DG_CONTACTCOUNT:
			break;
		case HID_DG_TOUCH:
			/* do nothing */
			break;

		default:
			if (usage->type)
				input_event(input, usage->type, usage->code,
						value);
			return;
		}

		if (usage->usage_index + 1 == field->report_count) {
			/* we only take into account the last report. */
			if (usage->hid == td->last_slot_field)
				mt_complete_slot(td, field->hidinput->input);
		}

	}
}

static void mt_touch_report(struct hid_device *hid, struct hid_report *report)
{
	struct mt_device *td = hid_get_drvdata(hid);
	struct hid_field *field;
	unsigned count;
	int r, n;

	/*
	 * Includes multi-packet support where subsequent
	 * packets are sent with zero contactcount.
	 */
	if (td->cc_index >= 0) {
		struct hid_field *field = report->field[td->cc_index];
		int value = field->value[td->cc_value_index];
		if (value)
			td->num_expected = value;
	}

	for (r = 0; r < report->maxfield; r++) {
		field = report->field[r];
		count = field->report_count;

		if (!(HID_MAIN_ITEM_VARIABLE & field->flags))
			continue;

		for (n = 0; n < count; n++)
			mt_process_mt_event(hid, field, &field->usage[n],
					field->value[n]);
	}

	if (td->num_received >= td->num_expected)
		mt_sync_frame(td, report->field[0]->hidinput->input);
}

static int mt_touch_input_configured(struct hid_device *hdev,
					struct hid_input *hi)
{
	struct mt_device *td = hid_get_drvdata(hdev);
	struct mt_class *cls = &td->mtclass;
	struct input_dev *input = hi->input;
	int ret;

	if (!td->maxcontacts)
		td->maxcontacts = MT_DEFAULT_MAXCONTACT;

	mt_post_parse(td);
	if (td->serial_maybe)
		mt_post_parse_default_settings(td);

	if (cls->is_indirect)
		td->mt_flags |= INPUT_MT_POINTER;

	if (cls->quirks & MT_QUIRK_NOT_SEEN_MEANS_UP)
		td->mt_flags |= INPUT_MT_DROP_UNUSED;

	/* check for clickpads */
	if ((td->mt_flags & INPUT_MT_POINTER) && (td->buttons_count == 1))
		td->is_buttonpad = true;

	if (td->is_buttonpad)
		__set_bit(INPUT_PROP_BUTTONPAD, input->propbit);

	ret = input_mt_init_slots(input, td->maxcontacts, td->mt_flags);
	if (ret)
		return ret;

	td->mt_flags = 0;
	return 0;
}

static int mt_input_mapping(struct hid_device *hdev, struct hid_input *hi,
		struct hid_field *field, struct hid_usage *usage,
		unsigned long **bit, int *max)
{
	struct mt_device *td = hid_get_drvdata(hdev);

	/*
	 * If mtclass.export_all_inputs is not set, only map fields from
	 * TouchScreen or TouchPad collections. We need to ignore fields
	 * that belong to other collections such as Mouse that might have
	 * the same GenericDesktop usages.
	 */
	if (!td->mtclass.export_all_inputs &&
	    field->application != HID_DG_TOUCHSCREEN &&
	    field->application != HID_DG_PEN &&
	    field->application != HID_DG_TOUCHPAD &&
	    field->application != HID_GD_KEYBOARD &&
	    field->application != HID_CP_CONSUMER_CONTROL)
		return -1;

	/*
	 * some egalax touchscreens have "application == HID_DG_TOUCHSCREEN"
	 * for the stylus.
	 * The check for mt_report_id ensures we don't process
	 * HID_DG_CONTACTCOUNT from the pen report as it is outside the physical
	 * collection, but within the report ID.
	 */
	if (field->physical == HID_DG_STYLUS)
		return 0;
	else if ((field->physical == 0) &&
		 (field->report->id != td->mt_report_id) &&
		 (td->mt_report_id != -1))
		return 0;

	if (field->application == HID_DG_TOUCHSCREEN ||
	    field->application == HID_DG_TOUCHPAD)
		return mt_touch_input_mapping(hdev, hi, field, usage, bit, max);

	/* let hid-core decide for the others */
	return 0;
}

static int mt_input_mapped(struct hid_device *hdev, struct hid_input *hi,
		struct hid_field *field, struct hid_usage *usage,
		unsigned long **bit, int *max)
{
	/*
	 * some egalax touchscreens have "application == HID_DG_TOUCHSCREEN"
	 * for the stylus.
	 */
	if (field->physical == HID_DG_STYLUS)
		return 0;

	if (field->application == HID_DG_TOUCHSCREEN ||
	    field->application == HID_DG_TOUCHPAD)
		return mt_touch_input_mapped(hdev, hi, field, usage, bit, max);

	/* let hid-core decide for the others */
	return 0;
}

static int mt_event(struct hid_device *hid, struct hid_field *field,
				struct hid_usage *usage, __s32 value)
{
	struct mt_device *td = hid_get_drvdata(hid);

	if (field->report->id == td->mt_report_id)
		return mt_touch_event(hid, field, usage, value);

	return 0;
}

static void mt_report(struct hid_device *hid, struct hid_report *report)
{
	struct mt_device *td = hid_get_drvdata(hid);
	struct hid_field *field = report->field[0];

	if (!(hid->claimed & HID_CLAIMED_INPUT))
		return;

	if (report->id == td->mt_report_id)
		return mt_touch_report(hid, report);

	if (field && field->hidinput && field->hidinput->input)
		input_sync(field->hidinput->input);
}

static void mt_set_input_mode(struct hid_device *hdev)
{
	struct mt_device *td = hid_get_drvdata(hdev);
	struct hid_report *r;
	struct hid_report_enum *re;
	struct mt_class *cls = &td->mtclass;
	char *buf;
	int report_len;

	if (td->inputmode < 0)
		return;

	re = &(hdev->report_enum[HID_FEATURE_REPORT]);
	r = re->report_id_hash[td->inputmode];
	if (r) {
		if (cls->quirks & MT_QUIRK_FORCE_GET_FEATURE) {
			report_len = hid_report_len(r);
			buf = hid_alloc_report_buf(r, GFP_KERNEL);
			if (!buf) {
				hid_err(hdev, "failed to allocate buffer for report\n");
				return;
			}
			hid_hw_raw_request(hdev, r->id, buf, report_len,
					   HID_FEATURE_REPORT,
					   HID_REQ_GET_REPORT);
			kfree(buf);
		}
		r->field[0]->value[td->inputmode_index] = td->inputmode_value;
		hid_hw_request(hdev, r, HID_REQ_SET_REPORT);
	}
}

static void mt_set_maxcontacts(struct hid_device *hdev)
{
	struct mt_device *td = hid_get_drvdata(hdev);
	struct hid_report *r;
	struct hid_report_enum *re;
	int fieldmax, max;

	if (td->maxcontact_report_id < 0)
		return;

	if (!td->mtclass.maxcontacts)
		return;

	re = &hdev->report_enum[HID_FEATURE_REPORT];
	r = re->report_id_hash[td->maxcontact_report_id];
	if (r) {
		max = td->mtclass.maxcontacts;
		fieldmax = r->field[0]->logical_maximum;
		max = min(fieldmax, max);
		if (r->field[0]->value[0] != max) {
			r->field[0]->value[0] = max;
			hid_hw_request(hdev, r, HID_REQ_SET_REPORT);
		}
	}
}

static void mt_post_parse_default_settings(struct mt_device *td)
{
	__s32 quirks = td->mtclass.quirks;

	/* unknown serial device needs special quirks */
	if (td->touches_by_report == 1) {
		quirks |= MT_QUIRK_ALWAYS_VALID;
		quirks &= ~MT_QUIRK_NOT_SEEN_MEANS_UP;
		quirks &= ~MT_QUIRK_VALID_IS_INRANGE;
		quirks &= ~MT_QUIRK_VALID_IS_CONFIDENCE;
		quirks &= ~MT_QUIRK_CONTACT_CNT_ACCURATE;
	}

	td->mtclass.quirks = quirks;
}

static void mt_post_parse(struct mt_device *td)
{
	struct mt_fields *f = td->fields;
	struct mt_class *cls = &td->mtclass;

	if (td->touches_by_report > 0) {
		int field_count_per_touch = f->length / td->touches_by_report;
		td->last_slot_field = f->usages[field_count_per_touch - 1];
	}

	if (td->cc_index < 0)
		cls->quirks &= ~MT_QUIRK_CONTACT_CNT_ACCURATE;
}

static int mt_input_configured(struct hid_device *hdev, struct hid_input *hi)
{
	struct mt_device *td = hid_get_drvdata(hdev);
	char *name;
	const char *suffix = NULL;
	struct hid_field *field = hi->report->field[0];
	int ret;

	if (hi->report->id == td->mt_report_id) {
		ret = mt_touch_input_configured(hdev, hi);
		if (ret)
			return ret;
	}

	/*
	 * some egalax touchscreens have "application == HID_DG_TOUCHSCREEN"
	 * for the stylus. Check this first, and then rely on the application
	 * field.
	 */
	if (hi->report->field[0]->physical == HID_DG_STYLUS) {
		suffix = "Pen";
		/* force BTN_STYLUS to allow tablet matching in udev */
		__set_bit(BTN_STYLUS, hi->input->keybit);
	} else {
		switch (field->application) {
		case HID_GD_KEYBOARD:
			suffix = "Keyboard";
			break;
		case HID_GD_KEYPAD:
			suffix = "Keypad";
			break;
		case HID_GD_MOUSE:
			suffix = "Mouse";
			break;
		case HID_DG_STYLUS:
			suffix = "Pen";
			/* force BTN_STYLUS to allow tablet matching in udev */
			__set_bit(BTN_STYLUS, hi->input->keybit);
			break;
		case HID_DG_TOUCHSCREEN:
			/* we do not set suffix = "Touchscreen" */
			break;
		case HID_DG_TOUCHPAD:
			suffix = "Touchpad";
			break;
		case HID_GD_SYSTEM_CONTROL:
			suffix = "System Control";
			break;
		case HID_CP_CONSUMER_CONTROL:
			suffix = "Consumer Control";
			break;
		default:
			suffix = "UNKNOWN";
			break;
		}
	}

	if (suffix) {
		name = devm_kzalloc(&hi->input->dev,
				    strlen(hdev->name) + strlen(suffix) + 2,
				    GFP_KERNEL);
		if (name) {
			sprintf(name, "%s %s", hdev->name, suffix);
			hi->input->name = name;
		}
	}

	return 0;
}

static int mt_probe(struct hid_device *hdev, const struct hid_device_id *id)
{
	int ret, i;
	struct mt_device *td;
	struct mt_class *mtclass = mt_classes; /* MT_CLS_DEFAULT */

	for (i = 0; mt_classes[i].name ; i++) {
		if (id->driver_data == mt_classes[i].name) {
			mtclass = &(mt_classes[i]);
			break;
		}
	}

	td = devm_kzalloc(&hdev->dev, sizeof(struct mt_device), GFP_KERNEL);
	if (!td) {
		dev_err(&hdev->dev, "cannot allocate multitouch data\n");
		return -ENOMEM;
	}
	td->mtclass = *mtclass;
	td->inputmode = -1;
	td->maxcontact_report_id = -1;
	td->inputmode_value = MT_INPUTMODE_TOUCHSCREEN;
	td->cc_index = -1;
	td->mt_report_id = -1;
	hid_set_drvdata(hdev, td);

	td->fields = devm_kzalloc(&hdev->dev, sizeof(struct mt_fields),
				  GFP_KERNEL);
	if (!td->fields) {
		dev_err(&hdev->dev, "cannot allocate multitouch fields data\n");
		return -ENOMEM;
	}

	if (id->vendor == HID_ANY_ID && id->product == HID_ANY_ID)
		td->serial_maybe = true;

	/*
	 * Store the initial quirk state
	 */
	td->initial_quirks = hdev->quirks;

	/* This allows the driver to correctly support devices
	 * that emit events over several HID messages.
	 */
	hdev->quirks |= HID_QUIRK_NO_INPUT_SYNC;

	/*
	 * This allows the driver to handle different input sensors
	 * that emits events through different reports on the same HID
	 * device.
	 */
	hdev->quirks |= HID_QUIRK_MULTI_INPUT;
	hdev->quirks |= HID_QUIRK_NO_EMPTY_INPUT;

	/*
	 * Some multitouch screens do not like to be polled for input
	 * reports. Fortunately, the Win8 spec says that all touches
	 * should be sent during each report, making the initialization
	 * of input reports unnecessary. For Win7 devices, well, let's hope
	 * they will still be happy (this is only be a problem if a touch
	 * was already there while probing the device).
	 *
	 * In addition some touchpads do not behave well if we read
	 * all feature reports from them. Instead we prevent
	 * initial report fetching and then selectively fetch each
	 * report we are interested in.
	 */
	hdev->quirks |= HID_QUIRK_NO_INIT_REPORTS;

	ret = hid_parse(hdev);
	if (ret != 0)
		return ret;

	ret = hid_hw_start(hdev, HID_CONNECT_DEFAULT);
	if (ret)
		return ret;

	ret = sysfs_create_group(&hdev->dev.kobj, &mt_attribute_group);
	if (ret)
		dev_warn(&hdev->dev, "Cannot allocate sysfs group for %s\n",
				hdev->name);

	mt_set_maxcontacts(hdev);
	mt_set_input_mode(hdev);

	/* release .fields memory as it is not used anymore */
	devm_kfree(&hdev->dev, td->fields);
	td->fields = NULL;

	return 0;
}

#ifdef CONFIG_PM
static void mt_release_contacts(struct hid_device *hid)
{
	struct hid_input *hidinput;

	list_for_each_entry(hidinput, &hid->inputs, list) {
		struct input_dev *input_dev = hidinput->input;
		struct input_mt *mt = input_dev->mt;
		int i;

		if (mt) {
			for (i = 0; i < mt->num_slots; i++) {
				input_mt_slot(input_dev, i);
				input_mt_report_slot_state(input_dev,
							   MT_TOOL_FINGER,
							   false);
			}
			input_mt_sync_frame(input_dev);
			input_sync(input_dev);
		}
	}
}

static int mt_reset_resume(struct hid_device *hdev)
{
	mt_release_contacts(hdev);
	mt_set_maxcontacts(hdev);
	mt_set_input_mode(hdev);
	return 0;
}

static int mt_resume(struct hid_device *hdev)
{
	/* Some Elan legacy devices require SET_IDLE to be set on resume.
	 * It should be safe to send it to other devices too.
	 * Tested on 3M, Stantum, Cypress, Zytronic, eGalax, and Elan panels. */

	hid_hw_idle(hdev, 0, 0, HID_REQ_SET_IDLE);

	return 0;
}
#endif

static void mt_remove(struct hid_device *hdev)
{
	struct mt_device *td = hid_get_drvdata(hdev);

	sysfs_remove_group(&hdev->dev.kobj, &mt_attribute_group);
	hid_hw_stop(hdev);
	hdev->quirks = td->initial_quirks;
}

/*
 * This list contains only:
 * - VID/PID of products not working with the default multitouch handling
 * - 2 generic rules.
 * So there is no point in adding here any device with MT_CLS_DEFAULT.
 */
static const struct hid_device_id mt_devices[] = {

	/* 3M panels */
	{ .driver_data = MT_CLS_3M,
		MT_USB_DEVICE(USB_VENDOR_ID_3M,
			USB_DEVICE_ID_3M1968) },
	{ .driver_data = MT_CLS_3M,
		MT_USB_DEVICE(USB_VENDOR_ID_3M,
			USB_DEVICE_ID_3M2256) },
	{ .driver_data = MT_CLS_3M,
		MT_USB_DEVICE(USB_VENDOR_ID_3M,
			USB_DEVICE_ID_3M3266) },

	/* Anton devices */
	{ .driver_data = MT_CLS_EXPORT_ALL_INPUTS,
		MT_USB_DEVICE(USB_VENDOR_ID_ANTON,
			USB_DEVICE_ID_ANTON_TOUCH_PAD) },

	/* Atmel panels */
	{ .driver_data = MT_CLS_SERIAL,
		MT_USB_DEVICE(USB_VENDOR_ID_ATMEL,
			USB_DEVICE_ID_ATMEL_MXT_DIGITIZER) },

	/* Baanto multitouch devices */
	{ .driver_data = MT_CLS_NSMU,
		MT_USB_DEVICE(USB_VENDOR_ID_BAANTO,
			USB_DEVICE_ID_BAANTO_MT_190W2) },

	/* Cando panels */
	{ .driver_data = MT_CLS_DUAL_INRANGE_CONTACTNUMBER,
		MT_USB_DEVICE(USB_VENDOR_ID_CANDO,
			USB_DEVICE_ID_CANDO_MULTI_TOUCH) },
	{ .driver_data = MT_CLS_DUAL_INRANGE_CONTACTNUMBER,
		MT_USB_DEVICE(USB_VENDOR_ID_CANDO,
			USB_DEVICE_ID_CANDO_MULTI_TOUCH_15_6) },

	/* Chunghwa Telecom touch panels */
	{  .driver_data = MT_CLS_NSMU,
		MT_USB_DEVICE(USB_VENDOR_ID_CHUNGHWAT,
			USB_DEVICE_ID_CHUNGHWAT_MULTITOUCH) },

	/* CJTouch panels */
	{ .driver_data = MT_CLS_NSMU,
		MT_USB_DEVICE(USB_VENDOR_ID_CJTOUCH,
			USB_DEVICE_ID_CJTOUCH_MULTI_TOUCH_0020) },
	{ .driver_data = MT_CLS_NSMU,
		MT_USB_DEVICE(USB_VENDOR_ID_CJTOUCH,
			USB_DEVICE_ID_CJTOUCH_MULTI_TOUCH_0040) },

	/* CVTouch panels */
	{ .driver_data = MT_CLS_NSMU,
		MT_USB_DEVICE(USB_VENDOR_ID_CVTOUCH,
			USB_DEVICE_ID_CVTOUCH_SCREEN) },

	/* eGalax devices (resistive) */
	{ .driver_data = MT_CLS_EGALAX,
		MT_USB_DEVICE(USB_VENDOR_ID_DWAV,
			USB_DEVICE_ID_DWAV_EGALAX_MULTITOUCH_480D) },
	{ .driver_data = MT_CLS_EGALAX,
		MT_USB_DEVICE(USB_VENDOR_ID_DWAV,
			USB_DEVICE_ID_DWAV_EGALAX_MULTITOUCH_480E) },

	/* eGalax devices (capacitive) */
	{ .driver_data = MT_CLS_EGALAX_SERIAL,
		MT_USB_DEVICE(USB_VENDOR_ID_DWAV,
			USB_DEVICE_ID_DWAV_EGALAX_MULTITOUCH_7207) },
	{ .driver_data = MT_CLS_EGALAX,
		MT_USB_DEVICE(USB_VENDOR_ID_DWAV,
			USB_DEVICE_ID_DWAV_EGALAX_MULTITOUCH_720C) },
	{ .driver_data = MT_CLS_EGALAX_SERIAL,
		MT_USB_DEVICE(USB_VENDOR_ID_DWAV,
			USB_DEVICE_ID_DWAV_EGALAX_MULTITOUCH_7224) },
	{ .driver_data = MT_CLS_EGALAX_SERIAL,
		MT_USB_DEVICE(USB_VENDOR_ID_DWAV,
			USB_DEVICE_ID_DWAV_EGALAX_MULTITOUCH_722A) },
	{ .driver_data = MT_CLS_EGALAX_SERIAL,
		MT_USB_DEVICE(USB_VENDOR_ID_DWAV,
			USB_DEVICE_ID_DWAV_EGALAX_MULTITOUCH_725E) },
	{ .driver_data = MT_CLS_EGALAX_SERIAL,
		MT_USB_DEVICE(USB_VENDOR_ID_DWAV,
			USB_DEVICE_ID_DWAV_EGALAX_MULTITOUCH_7262) },
	{ .driver_data = MT_CLS_EGALAX,
		MT_USB_DEVICE(USB_VENDOR_ID_DWAV,
			USB_DEVICE_ID_DWAV_EGALAX_MULTITOUCH_726B) },
	{ .driver_data = MT_CLS_EGALAX,
		MT_USB_DEVICE(USB_VENDOR_ID_DWAV,
			USB_DEVICE_ID_DWAV_EGALAX_MULTITOUCH_72A1) },
	{ .driver_data = MT_CLS_EGALAX_SERIAL,
		MT_USB_DEVICE(USB_VENDOR_ID_DWAV,
			USB_DEVICE_ID_DWAV_EGALAX_MULTITOUCH_72AA) },
	{ .driver_data = MT_CLS_EGALAX,
		HID_USB_DEVICE(USB_VENDOR_ID_DWAV,
			USB_DEVICE_ID_DWAV_EGALAX_MULTITOUCH_72C4) },
	{ .driver_data = MT_CLS_EGALAX,
		HID_USB_DEVICE(USB_VENDOR_ID_DWAV,
			USB_DEVICE_ID_DWAV_EGALAX_MULTITOUCH_72D0) },
	{ .driver_data = MT_CLS_EGALAX,
		MT_USB_DEVICE(USB_VENDOR_ID_DWAV,
			USB_DEVICE_ID_DWAV_EGALAX_MULTITOUCH_72E9) },
	{ .driver_data = MT_CLS_EGALAX,
		MT_USB_DEVICE(USB_VENDOR_ID_DWAV,
			USB_DEVICE_ID_DWAV_EGALAX_MULTITOUCH_72FA) },
	{ .driver_data = MT_CLS_EGALAX,
		MT_USB_DEVICE(USB_VENDOR_ID_DWAV,
			USB_DEVICE_ID_DWAV_EGALAX_MULTITOUCH_7302) },
	{ .driver_data = MT_CLS_EGALAX_SERIAL,
		MT_USB_DEVICE(USB_VENDOR_ID_DWAV,
			USB_DEVICE_ID_DWAV_EGALAX_MULTITOUCH_7349) },
	{ .driver_data = MT_CLS_EGALAX_SERIAL,
		MT_USB_DEVICE(USB_VENDOR_ID_DWAV,
			USB_DEVICE_ID_DWAV_EGALAX_MULTITOUCH_73F7) },
	{ .driver_data = MT_CLS_EGALAX_SERIAL,
		MT_USB_DEVICE(USB_VENDOR_ID_DWAV,
			USB_DEVICE_ID_DWAV_EGALAX_MULTITOUCH_A001) },

	/* Elitegroup panel */
	{ .driver_data = MT_CLS_SERIAL,
		MT_USB_DEVICE(USB_VENDOR_ID_ELITEGROUP,
			USB_DEVICE_ID_ELITEGROUP_05D8) },

	/* Flatfrog Panels */
	{ .driver_data = MT_CLS_FLATFROG,
		MT_USB_DEVICE(USB_VENDOR_ID_FLATFROG,
			USB_DEVICE_ID_MULTITOUCH_3200) },

	/* FocalTech Panels */
	{ .driver_data = MT_CLS_SERIAL,
		MT_USB_DEVICE(USB_VENDOR_ID_CYGNAL,
			USB_DEVICE_ID_FOCALTECH_FTXXXX_MULTITOUCH) },

	/* GeneralTouch panel */
	{ .driver_data = MT_CLS_GENERALTOUCH_TWOFINGERS,
		MT_USB_DEVICE(USB_VENDOR_ID_GENERAL_TOUCH,
			USB_DEVICE_ID_GENERAL_TOUCH_WIN7_TWOFINGERS) },
	{ .driver_data = MT_CLS_GENERALTOUCH_PWT_TENFINGERS,
		MT_USB_DEVICE(USB_VENDOR_ID_GENERAL_TOUCH,
			USB_DEVICE_ID_GENERAL_TOUCH_WIN8_PWT_TENFINGERS) },
	{ .driver_data = MT_CLS_GENERALTOUCH_TWOFINGERS,
		MT_USB_DEVICE(USB_VENDOR_ID_GENERAL_TOUCH,
			USB_DEVICE_ID_GENERAL_TOUCH_WIN8_PIT_0101) },
	{ .driver_data = MT_CLS_GENERALTOUCH_PWT_TENFINGERS,
		MT_USB_DEVICE(USB_VENDOR_ID_GENERAL_TOUCH,
			USB_DEVICE_ID_GENERAL_TOUCH_WIN8_PIT_0102) },
	{ .driver_data = MT_CLS_GENERALTOUCH_PWT_TENFINGERS,
		MT_USB_DEVICE(USB_VENDOR_ID_GENERAL_TOUCH,
			USB_DEVICE_ID_GENERAL_TOUCH_WIN8_PIT_0106) },
	{ .driver_data = MT_CLS_GENERALTOUCH_PWT_TENFINGERS,
		MT_USB_DEVICE(USB_VENDOR_ID_GENERAL_TOUCH,
			USB_DEVICE_ID_GENERAL_TOUCH_WIN8_PIT_010A) },
	{ .driver_data = MT_CLS_GENERALTOUCH_PWT_TENFINGERS,
		MT_USB_DEVICE(USB_VENDOR_ID_GENERAL_TOUCH,
			USB_DEVICE_ID_GENERAL_TOUCH_WIN8_PIT_E100) },

	/* Gametel game controller */
	{ .driver_data = MT_CLS_NSMU,
		MT_BT_DEVICE(USB_VENDOR_ID_FRUCTEL,
			USB_DEVICE_ID_GAMETEL_MT_MODE) },

	/* GoodTouch panels */
	{ .driver_data = MT_CLS_NSMU,
		MT_USB_DEVICE(USB_VENDOR_ID_GOODTOUCH,
			USB_DEVICE_ID_GOODTOUCH_000f) },

	/* Hanvon panels */
	{ .driver_data = MT_CLS_DUAL_INRANGE_CONTACTID,
		MT_USB_DEVICE(USB_VENDOR_ID_HANVON_ALT,
			USB_DEVICE_ID_HANVON_ALT_MULTITOUCH) },

	/* Ilitek dual touch panel */
	{  .driver_data = MT_CLS_NSMU,
		MT_USB_DEVICE(USB_VENDOR_ID_ILITEK,
			USB_DEVICE_ID_ILITEK_MULTITOUCH) },

	/* MosArt panels */
	{ .driver_data = MT_CLS_CONFIDENCE_MINUS_ONE,
		MT_USB_DEVICE(USB_VENDOR_ID_ASUS,
			USB_DEVICE_ID_ASUS_T91MT)},
	{ .driver_data = MT_CLS_CONFIDENCE_MINUS_ONE,
		MT_USB_DEVICE(USB_VENDOR_ID_ASUS,
			USB_DEVICE_ID_ASUSTEK_MULTITOUCH_YFO) },
	{ .driver_data = MT_CLS_CONFIDENCE_MINUS_ONE,
		MT_USB_DEVICE(USB_VENDOR_ID_TURBOX,
			USB_DEVICE_ID_TURBOX_TOUCHSCREEN_MOSART) },

	/* N-trig */
	{ .driver_data = MT_CLS_NTRIG,
		HID_DEVICE(BUS_I2C, HID_GROUP_MULTITOUCH_WIN_8,
			USB_VENDOR_ID_NTRIG,
			I2C_DEVICE_ID_NTRIG_TOUCH_SCREEN) },

	/* Panasonic panels */
	{ .driver_data = MT_CLS_PANASONIC,
		MT_USB_DEVICE(USB_VENDOR_ID_PANASONIC,
			USB_DEVICE_ID_PANABOARD_UBT780) },
	{ .driver_data = MT_CLS_PANASONIC,
		MT_USB_DEVICE(USB_VENDOR_ID_PANASONIC,
			USB_DEVICE_ID_PANABOARD_UBT880) },

	/* Novatek Panel */
	{ .driver_data = MT_CLS_NSMU,
		MT_USB_DEVICE(USB_VENDOR_ID_NOVATEK,
			USB_DEVICE_ID_NOVATEK_PCT) },

	/* Ntrig Panel */
	{ .driver_data = MT_CLS_NSMU,
		HID_DEVICE(BUS_I2C, HID_GROUP_MULTITOUCH_WIN_8,
			USB_VENDOR_ID_NTRIG, 0x1b05) },

	/* PixArt optical touch screen */
	{ .driver_data = MT_CLS_INRANGE_CONTACTNUMBER,
		MT_USB_DEVICE(USB_VENDOR_ID_PIXART,
			USB_DEVICE_ID_PIXART_OPTICAL_TOUCH_SCREEN) },
	{ .driver_data = MT_CLS_INRANGE_CONTACTNUMBER,
		MT_USB_DEVICE(USB_VENDOR_ID_PIXART,
			USB_DEVICE_ID_PIXART_OPTICAL_TOUCH_SCREEN1) },
	{ .driver_data = MT_CLS_INRANGE_CONTACTNUMBER,
		MT_USB_DEVICE(USB_VENDOR_ID_PIXART,
			USB_DEVICE_ID_PIXART_OPTICAL_TOUCH_SCREEN2) },

	/* PixCir-based panels */
	{ .driver_data = MT_CLS_DUAL_INRANGE_CONTACTID,
		MT_USB_DEVICE(USB_VENDOR_ID_CANDO,
			USB_DEVICE_ID_CANDO_PIXCIR_MULTI_TOUCH) },

	/* Quanta-based panels */
	{ .driver_data = MT_CLS_CONFIDENCE_CONTACT_ID,
		MT_USB_DEVICE(USB_VENDOR_ID_QUANTA,
			USB_DEVICE_ID_QUANTA_OPTICAL_TOUCH_3001) },

	/* Stantum panels */
	{ .driver_data = MT_CLS_CONFIDENCE,
		MT_USB_DEVICE(USB_VENDOR_ID_STANTUM_STM,
			USB_DEVICE_ID_MTP_STM)},

	/* TopSeed panels */
	{ .driver_data = MT_CLS_TOPSEED,
		MT_USB_DEVICE(USB_VENDOR_ID_TOPSEED2,
			USB_DEVICE_ID_TOPSEED2_PERIPAD_701) },

	/* Touch International panels */
	{ .driver_data = MT_CLS_NSMU,
		MT_USB_DEVICE(USB_VENDOR_ID_TOUCH_INTL,
			USB_DEVICE_ID_TOUCH_INTL_MULTI_TOUCH) },

	/* Uiworks */
	{ .driver_data = MT_CLS_UIWORKS,
		HID_USB_DEVICE(0x23FF, 0x1600) },
	{ .driver_data = MT_CLS_UIWORKS,
		HID_USB_DEVICE(0x23FF, 0x1601) },
	{ .driver_data = MT_CLS_UIWORKS,
		HID_USB_DEVICE(0x23FF, 0x1602) },
	{ .driver_data = MT_CLS_UIWORKS,
		HID_USB_DEVICE(0x23FF, 0x1603) },

	/* Unitec panels */
	{ .driver_data = MT_CLS_NSMU,
		MT_USB_DEVICE(USB_VENDOR_ID_UNITEC,
			USB_DEVICE_ID_UNITEC_USB_TOUCH_0709) },
	{ .driver_data = MT_CLS_NSMU,
		MT_USB_DEVICE(USB_VENDOR_ID_UNITEC,
			USB_DEVICE_ID_UNITEC_USB_TOUCH_0A19) },

	/* VTL panels */
	{ .driver_data = MT_CLS_VTL,
		MT_USB_DEVICE(USB_VENDOR_ID_VTL,
			USB_DEVICE_ID_VTL_MULTITOUCH_FF3F) },

	/* Wistron panels */
	{ .driver_data = MT_CLS_NSMU,
		MT_USB_DEVICE(USB_VENDOR_ID_WISTRON,
			USB_DEVICE_ID_WISTRON_OPTICAL_TOUCH) },

	/* XAT */
	{ .driver_data = MT_CLS_NSMU,
		MT_USB_DEVICE(USB_VENDOR_ID_XAT,
			USB_DEVICE_ID_XAT_CSR) },

	/* Xiroku */
	{ .driver_data = MT_CLS_NSMU,
		MT_USB_DEVICE(USB_VENDOR_ID_XIROKU,
			USB_DEVICE_ID_XIROKU_SPX) },
	{ .driver_data = MT_CLS_NSMU,
		MT_USB_DEVICE(USB_VENDOR_ID_XIROKU,
			USB_DEVICE_ID_XIROKU_MPX) },
	{ .driver_data = MT_CLS_NSMU,
		MT_USB_DEVICE(USB_VENDOR_ID_XIROKU,
			USB_DEVICE_ID_XIROKU_CSR) },
	{ .driver_data = MT_CLS_NSMU,
		MT_USB_DEVICE(USB_VENDOR_ID_XIROKU,
			USB_DEVICE_ID_XIROKU_SPX1) },
	{ .driver_data = MT_CLS_NSMU,
		MT_USB_DEVICE(USB_VENDOR_ID_XIROKU,
			USB_DEVICE_ID_XIROKU_MPX1) },
	{ .driver_data = MT_CLS_NSMU,
		MT_USB_DEVICE(USB_VENDOR_ID_XIROKU,
			USB_DEVICE_ID_XIROKU_CSR1) },
	{ .driver_data = MT_CLS_NSMU,
		MT_USB_DEVICE(USB_VENDOR_ID_XIROKU,
			USB_DEVICE_ID_XIROKU_SPX2) },
	{ .driver_data = MT_CLS_NSMU,
		MT_USB_DEVICE(USB_VENDOR_ID_XIROKU,
			USB_DEVICE_ID_XIROKU_MPX2) },
	{ .driver_data = MT_CLS_NSMU,
		MT_USB_DEVICE(USB_VENDOR_ID_XIROKU,
			USB_DEVICE_ID_XIROKU_CSR2) },

	/* Generic MT device */
	{ HID_DEVICE(HID_BUS_ANY, HID_GROUP_MULTITOUCH, HID_ANY_ID, HID_ANY_ID) },

	/* Generic Win 8 certified MT device */
	{  .driver_data = MT_CLS_WIN_8,
		HID_DEVICE(HID_BUS_ANY, HID_GROUP_MULTITOUCH_WIN_8,
			HID_ANY_ID, HID_ANY_ID) },
	{ }
};
MODULE_DEVICE_TABLE(hid, mt_devices);

static const struct hid_usage_id mt_grabbed_usages[] = {
	{ HID_ANY_ID, HID_ANY_ID, HID_ANY_ID },
	{ HID_ANY_ID - 1, HID_ANY_ID - 1, HID_ANY_ID - 1}
};

static struct hid_driver mt_driver = {
	.name = "hid-multitouch",
	.id_table = mt_devices,
	.probe = mt_probe,
	.remove = mt_remove,
	.input_mapping = mt_input_mapping,
	.input_mapped = mt_input_mapped,
	.input_configured = mt_input_configured,
	.feature_mapping = mt_feature_mapping,
	.usage_table = mt_grabbed_usages,
	.event = mt_event,
	.report = mt_report,
#ifdef CONFIG_PM
	.reset_resume = mt_reset_resume,
	.resume = mt_resume,
#endif
};
module_hid_driver(mt_driver);<|MERGE_RESOLUTION|>--- conflicted
+++ resolved
@@ -159,11 +159,8 @@
 #define MT_CLS_GENERALTOUCH_TWOFINGERS		0x0108
 #define MT_CLS_GENERALTOUCH_PWT_TENFINGERS	0x0109
 #define MT_CLS_VTL				0x0110
-<<<<<<< HEAD
+#define MT_CLS_NTRIG				0x0111
 #define MT_CLS_UIWORKS				0x0105
-=======
-#define MT_CLS_NTRIG				0x0111
->>>>>>> cd4a125b
 
 #define MT_DEFAULT_MAXCONTACT	10
 #define MT_MAX_MAXCONTACT	250
