// SPDX-License-Identifier: GPL-2.0-or-later
/*
 * Touchscreen driver DMI based configuration code
 *
 * Copyright (c) 2017 Red Hat Inc.
 *
 * Red Hat authors:
 * Hans de Goede <hdegoede@redhat.com>
 */

#include <linux/acpi.h>
#include <linux/ctype.h>
#include <linux/device.h>
#include <linux/dmi.h>
#include <linux/efi_embedded_fw.h>
#include <linux/i2c.h>
#include <linux/init.h>
#include <linux/kstrtox.h>
#include <linux/notifier.h>
#include <linux/property.h>
#include <linux/string.h>

struct ts_dmi_data {
	/* The EFI embedded-fw code expects this to be the first member! */
	struct efi_embedded_fw_desc embedded_fw;
	const char *acpi_name;
	const struct property_entry *properties;
};

/* NOTE: Please keep all entries sorted alphabetically */

static const struct property_entry chuwi_hi8_props[] = {
	PROPERTY_ENTRY_U32("touchscreen-size-x", 1665),
	PROPERTY_ENTRY_U32("touchscreen-size-y", 1140),
	PROPERTY_ENTRY_BOOL("touchscreen-swapped-x-y"),
	PROPERTY_ENTRY_BOOL("silead,home-button"),
	PROPERTY_ENTRY_STRING("firmware-name", "gsl1680-chuwi-hi8.fw"),
	{ }
};

static const struct ts_dmi_data chuwi_hi8_data = {
	.acpi_name      = "MSSL0001:00",
	.properties     = chuwi_hi8_props,
};

static const struct property_entry chuwi_hi8_air_props[] = {
	PROPERTY_ENTRY_U32("touchscreen-size-x", 1728),
	PROPERTY_ENTRY_U32("touchscreen-size-y", 1148),
	PROPERTY_ENTRY_BOOL("touchscreen-swapped-x-y"),
	PROPERTY_ENTRY_STRING("firmware-name", "gsl3676-chuwi-hi8-air.fw"),
	PROPERTY_ENTRY_U32("silead,max-fingers", 10),
	{ }
};

static const struct ts_dmi_data chuwi_hi8_air_data = {
	.acpi_name	= "MSSL1680",
	.properties	= chuwi_hi8_air_props,
};

static const struct property_entry chuwi_hi8_pro_props[] = {
	PROPERTY_ENTRY_U32("touchscreen-min-x", 6),
	PROPERTY_ENTRY_U32("touchscreen-min-y", 3),
	PROPERTY_ENTRY_U32("touchscreen-size-x", 1728),
	PROPERTY_ENTRY_U32("touchscreen-size-y", 1148),
	PROPERTY_ENTRY_BOOL("touchscreen-swapped-x-y"),
	PROPERTY_ENTRY_STRING("firmware-name", "gsl3680-chuwi-hi8-pro.fw"),
	PROPERTY_ENTRY_U32("silead,max-fingers", 10),
	PROPERTY_ENTRY_BOOL("silead,home-button"),
	{ }
};

static const struct ts_dmi_data chuwi_hi8_pro_data = {
	.embedded_fw = {
		.name	= "silead/gsl3680-chuwi-hi8-pro.fw",
		.prefix = { 0xf0, 0x00, 0x00, 0x00, 0x02, 0x00, 0x00, 0x00 },
		.length	= 39864,
		.sha256	= { 0xc0, 0x88, 0xc5, 0xef, 0xd1, 0x70, 0x77, 0x59,
			    0x4e, 0xe9, 0xc4, 0xd8, 0x2e, 0xcd, 0xbf, 0x95,
			    0x32, 0xd9, 0x03, 0x28, 0x0d, 0x48, 0x9f, 0x92,
			    0x35, 0x37, 0xf6, 0x8b, 0x2a, 0xe4, 0x73, 0xff },
	},
	.acpi_name	= "MSSL1680:00",
	.properties	= chuwi_hi8_pro_props,
};

static const struct property_entry chuwi_hi10_air_props[] = {
	PROPERTY_ENTRY_U32("touchscreen-size-x", 1981),
	PROPERTY_ENTRY_U32("touchscreen-size-y", 1271),
	PROPERTY_ENTRY_U32("touchscreen-min-x", 99),
	PROPERTY_ENTRY_U32("touchscreen-min-y", 9),
	PROPERTY_ENTRY_BOOL("touchscreen-swapped-x-y"),
	PROPERTY_ENTRY_U32("touchscreen-fuzz-x", 5),
	PROPERTY_ENTRY_U32("touchscreen-fuzz-y", 4),
	PROPERTY_ENTRY_STRING("firmware-name", "gsl1680-chuwi-hi10-air.fw"),
	PROPERTY_ENTRY_U32("silead,max-fingers", 10),
	PROPERTY_ENTRY_BOOL("silead,home-button"),
	{ }
};

static const struct ts_dmi_data chuwi_hi10_air_data = {
	.acpi_name	= "MSSL1680:00",
	.properties	= chuwi_hi10_air_props,
};

static const struct property_entry chuwi_hi10_plus_props[] = {
	PROPERTY_ENTRY_U32("touchscreen-min-x", 12),
	PROPERTY_ENTRY_U32("touchscreen-min-y", 10),
	PROPERTY_ENTRY_U32("touchscreen-size-x", 1908),
	PROPERTY_ENTRY_U32("touchscreen-size-y", 1270),
	PROPERTY_ENTRY_STRING("firmware-name", "gsl1680-chuwi-hi10plus.fw"),
	PROPERTY_ENTRY_U32("silead,max-fingers", 10),
	PROPERTY_ENTRY_BOOL("silead,home-button"),
	PROPERTY_ENTRY_BOOL("silead,pen-supported"),
	PROPERTY_ENTRY_U32("silead,pen-resolution-x", 8),
	PROPERTY_ENTRY_U32("silead,pen-resolution-y", 8),
	{ }
};

static const struct ts_dmi_data chuwi_hi10_plus_data = {
	.embedded_fw = {
		.name	= "silead/gsl1680-chuwi-hi10plus.fw",
		.prefix = { 0xf0, 0x00, 0x00, 0x00, 0x02, 0x00, 0x00, 0x00 },
		.length	= 34056,
		.sha256	= { 0xfd, 0x0a, 0x08, 0x08, 0x3c, 0xa6, 0x34, 0x4e,
			    0x2c, 0x49, 0x9c, 0xcd, 0x7d, 0x44, 0x9d, 0x38,
			    0x10, 0x68, 0xb5, 0xbd, 0xb7, 0x2a, 0x63, 0xb5,
			    0x67, 0x0b, 0x96, 0xbd, 0x89, 0x67, 0x85, 0x09 },
	},
	.acpi_name      = "MSSL0017:00",
	.properties     = chuwi_hi10_plus_props,
};

static const u32 chuwi_hi10_pro_efi_min_max[] = { 8, 1911, 8, 1271 };

static const struct property_entry chuwi_hi10_pro_props[] = {
	PROPERTY_ENTRY_U32("touchscreen-min-x", 80),
	PROPERTY_ENTRY_U32("touchscreen-min-y", 26),
	PROPERTY_ENTRY_U32("touchscreen-size-x", 1962),
	PROPERTY_ENTRY_U32("touchscreen-size-y", 1254),
	PROPERTY_ENTRY_BOOL("touchscreen-swapped-x-y"),
	PROPERTY_ENTRY_STRING("firmware-name", "gsl1680-chuwi-hi10-pro.fw"),
	PROPERTY_ENTRY_U32_ARRAY("silead,efi-fw-min-max", chuwi_hi10_pro_efi_min_max),
	PROPERTY_ENTRY_U32("silead,max-fingers", 10),
	PROPERTY_ENTRY_BOOL("silead,home-button"),
	PROPERTY_ENTRY_BOOL("silead,pen-supported"),
	PROPERTY_ENTRY_U32("silead,pen-resolution-x", 8),
	PROPERTY_ENTRY_U32("silead,pen-resolution-y", 8),
	{ }
};

static const struct ts_dmi_data chuwi_hi10_pro_data = {
	.embedded_fw = {
		.name	= "silead/gsl1680-chuwi-hi10-pro.fw",
		.prefix = { 0xf0, 0x00, 0x00, 0x00, 0x02, 0x00, 0x00, 0x00 },
		.length	= 42504,
		.sha256	= { 0xdb, 0x92, 0x68, 0xa8, 0xdb, 0x81, 0x31, 0x00,
			    0x1f, 0x58, 0x89, 0xdb, 0x19, 0x1b, 0x15, 0x8c,
			    0x05, 0x14, 0xf4, 0x95, 0xba, 0x15, 0x45, 0x98,
			    0x42, 0xa3, 0xbb, 0x65, 0xe3, 0x30, 0xa5, 0x93 },
	},
	.acpi_name      = "MSSL1680:00",
	.properties     = chuwi_hi10_pro_props,
};

static const struct property_entry chuwi_hibook_props[] = {
	PROPERTY_ENTRY_U32("touchscreen-min-x", 30),
	PROPERTY_ENTRY_U32("touchscreen-min-y", 4),
	PROPERTY_ENTRY_U32("touchscreen-size-x", 1892),
	PROPERTY_ENTRY_U32("touchscreen-size-y", 1276),
	PROPERTY_ENTRY_BOOL("touchscreen-inverted-y"),
	PROPERTY_ENTRY_BOOL("touchscreen-swapped-x-y"),
	PROPERTY_ENTRY_STRING("firmware-name", "gsl1680-chuwi-hibook.fw"),
	PROPERTY_ENTRY_U32("silead,max-fingers", 10),
	PROPERTY_ENTRY_BOOL("silead,home-button"),
	{ }
};

static const struct ts_dmi_data chuwi_hibook_data = {
	.embedded_fw = {
		.name	= "silead/gsl1680-chuwi-hibook.fw",
		.prefix = { 0xf0, 0x00, 0x00, 0x00, 0x02, 0x00, 0x00, 0x00 },
		.length	= 40392,
		.sha256	= { 0xf7, 0xc0, 0xe8, 0x5a, 0x6c, 0xf2, 0xeb, 0x8d,
			    0x12, 0xc4, 0x45, 0xbf, 0x55, 0x13, 0x4c, 0x1a,
			    0x13, 0x04, 0x31, 0x08, 0x65, 0x73, 0xf7, 0xa8,
			    0x1b, 0x7d, 0x59, 0xc9, 0xe6, 0x97, 0xf7, 0x38 },
	},
	.acpi_name      = "MSSL0017:00",
	.properties     = chuwi_hibook_props,
};

static const struct property_entry chuwi_vi8_props[] = {
	PROPERTY_ENTRY_U32("touchscreen-min-x", 4),
	PROPERTY_ENTRY_U32("touchscreen-min-y", 6),
	PROPERTY_ENTRY_U32("touchscreen-size-x", 1724),
	PROPERTY_ENTRY_U32("touchscreen-size-y", 1140),
	PROPERTY_ENTRY_BOOL("touchscreen-swapped-x-y"),
	PROPERTY_ENTRY_STRING("firmware-name", "gsl3676-chuwi-vi8.fw"),
	PROPERTY_ENTRY_U32("silead,max-fingers", 10),
	PROPERTY_ENTRY_BOOL("silead,home-button"),
	{ }
};

static const struct ts_dmi_data chuwi_vi8_data = {
	.acpi_name      = "MSSL1680:00",
	.properties     = chuwi_vi8_props,
};

static const struct ts_dmi_data chuwi_vi8_plus_data = {
	.embedded_fw = {
		.name	= "chipone/icn8505-HAMP0002.fw",
		.prefix = { 0xb0, 0x07, 0x00, 0x00, 0xe4, 0x07, 0x00, 0x00 },
		.length	= 35012,
		.sha256	= { 0x93, 0xe5, 0x49, 0xe0, 0xb6, 0xa2, 0xb4, 0xb3,
			    0x88, 0x96, 0x34, 0x97, 0x5e, 0xa8, 0x13, 0x78,
			    0x72, 0x98, 0xb8, 0x29, 0xeb, 0x5c, 0xa7, 0xf1,
			    0x25, 0x13, 0x43, 0xf4, 0x30, 0x7c, 0xfc, 0x7c },
	},
};

static const struct property_entry chuwi_vi10_props[] = {
	PROPERTY_ENTRY_U32("touchscreen-min-x", 0),
	PROPERTY_ENTRY_U32("touchscreen-min-y", 4),
	PROPERTY_ENTRY_U32("touchscreen-size-x", 1858),
	PROPERTY_ENTRY_U32("touchscreen-size-y", 1280),
	PROPERTY_ENTRY_STRING("firmware-name", "gsl3680-chuwi-vi10.fw"),
	PROPERTY_ENTRY_U32("silead,max-fingers", 10),
	PROPERTY_ENTRY_BOOL("silead,home-button"),
	{ }
};

static const struct ts_dmi_data chuwi_vi10_data = {
	.acpi_name      = "MSSL0002:00",
	.properties     = chuwi_vi10_props,
};

static const struct property_entry chuwi_surbook_mini_props[] = {
	PROPERTY_ENTRY_U32("touchscreen-min-x", 88),
	PROPERTY_ENTRY_U32("touchscreen-min-y", 13),
	PROPERTY_ENTRY_U32("touchscreen-size-x", 2040),
	PROPERTY_ENTRY_U32("touchscreen-size-y", 1524),
	PROPERTY_ENTRY_STRING("firmware-name", "gsl1680-chuwi-surbook-mini.fw"),
	PROPERTY_ENTRY_U32("silead,max-fingers", 10),
	PROPERTY_ENTRY_BOOL("touchscreen-inverted-y"),
	{ }
};

static const struct ts_dmi_data chuwi_surbook_mini_data = {
	.acpi_name      = "MSSL1680:00",
	.properties     = chuwi_surbook_mini_props,
};

static const struct property_entry connect_tablet9_props[] = {
	PROPERTY_ENTRY_U32("touchscreen-min-x", 9),
	PROPERTY_ENTRY_U32("touchscreen-min-y", 10),
	PROPERTY_ENTRY_U32("touchscreen-size-x", 1664),
	PROPERTY_ENTRY_U32("touchscreen-size-y", 880),
	PROPERTY_ENTRY_BOOL("touchscreen-inverted-y"),
	PROPERTY_ENTRY_BOOL("touchscreen-swapped-x-y"),
	PROPERTY_ENTRY_STRING("firmware-name", "gsl1680-connect-tablet9.fw"),
	PROPERTY_ENTRY_U32("silead,max-fingers", 10),
	{ }
};

static const struct ts_dmi_data connect_tablet9_data = {
	.acpi_name      = "MSSL1680:00",
	.properties     = connect_tablet9_props,
};

static const struct property_entry csl_panther_tab_hd_props[] = {
	PROPERTY_ENTRY_U32("touchscreen-min-x", 1),
	PROPERTY_ENTRY_U32("touchscreen-min-y", 20),
	PROPERTY_ENTRY_U32("touchscreen-size-x", 1980),
	PROPERTY_ENTRY_U32("touchscreen-size-y", 1526),
	PROPERTY_ENTRY_BOOL("touchscreen-inverted-y"),
	PROPERTY_ENTRY_BOOL("touchscreen-swapped-x-y"),
	PROPERTY_ENTRY_STRING("firmware-name", "gsl1680-csl-panther-tab-hd.fw"),
	PROPERTY_ENTRY_U32("silead,max-fingers", 10),
	{ }
};

static const struct ts_dmi_data csl_panther_tab_hd_data = {
	.acpi_name      = "MSSL1680:00",
	.properties     = csl_panther_tab_hd_props,
};

static const struct property_entry cube_iwork8_air_props[] = {
	PROPERTY_ENTRY_U32("touchscreen-min-x", 1),
	PROPERTY_ENTRY_U32("touchscreen-min-y", 3),
	PROPERTY_ENTRY_U32("touchscreen-size-x", 1664),
	PROPERTY_ENTRY_U32("touchscreen-size-y", 896),
	PROPERTY_ENTRY_BOOL("touchscreen-swapped-x-y"),
	PROPERTY_ENTRY_STRING("firmware-name", "gsl3670-cube-iwork8-air.fw"),
	PROPERTY_ENTRY_U32("silead,max-fingers", 10),
	{ }
};

static const struct ts_dmi_data cube_iwork8_air_data = {
	.embedded_fw = {
		.name	= "silead/gsl3670-cube-iwork8-air.fw",
		.prefix = { 0xf0, 0x00, 0x00, 0x00, 0x02, 0x00, 0x00, 0x00 },
		.length	= 38808,
		.sha256	= { 0xff, 0x62, 0x2d, 0xd1, 0x8a, 0x78, 0x04, 0x7b,
			    0x33, 0x06, 0xb0, 0x4f, 0x7f, 0x02, 0x08, 0x9c,
			    0x96, 0xd4, 0x9f, 0x04, 0xe1, 0x47, 0x25, 0x25,
			    0x60, 0x77, 0x41, 0x33, 0xeb, 0x12, 0x82, 0xfc },
	},
	.acpi_name	= "MSSL1680:00",
	.properties	= cube_iwork8_air_props,
};

static const struct property_entry cube_knote_i1101_props[] = {
	PROPERTY_ENTRY_U32("touchscreen-min-x", 20),
	PROPERTY_ENTRY_U32("touchscreen-min-y",  22),
	PROPERTY_ENTRY_U32("touchscreen-size-x", 1961),
	PROPERTY_ENTRY_U32("touchscreen-size-y", 1513),
	PROPERTY_ENTRY_STRING("firmware-name", "gsl3692-cube-knote-i1101.fw"),
	PROPERTY_ENTRY_U32("silead,max-fingers", 10),
	PROPERTY_ENTRY_BOOL("silead,home-button"),
	{ }
};

static const struct ts_dmi_data cube_knote_i1101_data = {
	.acpi_name	= "MSSL1680:00",
	.properties	= cube_knote_i1101_props,
};

static const struct property_entry dexp_ursus_7w_props[] = {
	PROPERTY_ENTRY_U32("touchscreen-size-x", 890),
	PROPERTY_ENTRY_U32("touchscreen-size-y", 630),
	PROPERTY_ENTRY_STRING("firmware-name", "gsl1686-dexp-ursus-7w.fw"),
	PROPERTY_ENTRY_U32("silead,max-fingers", 10),
	PROPERTY_ENTRY_BOOL("silead,home-button"),
	{ }
};

static const struct ts_dmi_data dexp_ursus_7w_data = {
	.acpi_name	= "MSSL1680:00",
	.properties	= dexp_ursus_7w_props,
};

static const struct property_entry dexp_ursus_kx210i_props[] = {
	PROPERTY_ENTRY_U32("touchscreen-min-x", 5),
	PROPERTY_ENTRY_U32("touchscreen-min-y",  2),
	PROPERTY_ENTRY_U32("touchscreen-size-x", 1720),
	PROPERTY_ENTRY_U32("touchscreen-size-y", 1137),
	PROPERTY_ENTRY_STRING("firmware-name", "gsl1680-dexp-ursus-kx210i.fw"),
	PROPERTY_ENTRY_U32("silead,max-fingers", 10),
	PROPERTY_ENTRY_BOOL("silead,home-button"),
	{ }
};

static const struct ts_dmi_data dexp_ursus_kx210i_data = {
	.acpi_name	= "MSSL1680:00",
	.properties	= dexp_ursus_kx210i_props,
};

static const struct property_entry digma_citi_e200_props[] = {
	PROPERTY_ENTRY_U32("touchscreen-size-x", 1980),
	PROPERTY_ENTRY_U32("touchscreen-size-y", 1500),
	PROPERTY_ENTRY_BOOL("touchscreen-inverted-y"),
	PROPERTY_ENTRY_STRING("firmware-name", "gsl1686-digma_citi_e200.fw"),
	PROPERTY_ENTRY_U32("silead,max-fingers", 10),
	PROPERTY_ENTRY_BOOL("silead,home-button"),
	{ }
};

static const struct ts_dmi_data digma_citi_e200_data = {
	.acpi_name	= "MSSL1680:00",
	.properties	= digma_citi_e200_props,
};

static const struct property_entry estar_beauty_hd_props[] = {
	PROPERTY_ENTRY_BOOL("touchscreen-swapped-x-y"),
	{ }
};

static const struct ts_dmi_data estar_beauty_hd_data = {
	.acpi_name	= "GDIX1001:00",
	.properties	= estar_beauty_hd_props,
};

/* Generic props + data for upside-down mounted GDIX1001 touchscreens */
static const struct property_entry gdix1001_upside_down_props[] = {
	PROPERTY_ENTRY_BOOL("touchscreen-inverted-x"),
	PROPERTY_ENTRY_BOOL("touchscreen-inverted-y"),
	{ }
};

static const struct ts_dmi_data gdix1001_00_upside_down_data = {
	.acpi_name	= "GDIX1001:00",
	.properties	= gdix1001_upside_down_props,
};

static const struct ts_dmi_data gdix1001_01_upside_down_data = {
	.acpi_name	= "GDIX1001:01",
	.properties	= gdix1001_upside_down_props,
};

static const struct ts_dmi_data gdix1002_00_upside_down_data = {
	.acpi_name	= "GDIX1002:00",
	.properties	= gdix1001_upside_down_props,
};

static const struct property_entry gp_electronic_t701_props[] = {
	PROPERTY_ENTRY_U32("touchscreen-size-x", 960),
	PROPERTY_ENTRY_U32("touchscreen-size-y", 640),
	PROPERTY_ENTRY_BOOL("touchscreen-inverted-x"),
	PROPERTY_ENTRY_BOOL("touchscreen-inverted-y"),
	PROPERTY_ENTRY_STRING("firmware-name", "gsl1680-gp-electronic-t701.fw"),
	{ }
};

static const struct ts_dmi_data gp_electronic_t701_data = {
	.acpi_name	= "MSSL1680:00",
	.properties	= gp_electronic_t701_props,
};

static const struct property_entry irbis_tw90_props[] = {
	PROPERTY_ENTRY_U32("touchscreen-size-x", 1720),
	PROPERTY_ENTRY_U32("touchscreen-size-y", 1138),
	PROPERTY_ENTRY_U32("touchscreen-min-x", 8),
	PROPERTY_ENTRY_U32("touchscreen-min-y", 14),
	PROPERTY_ENTRY_BOOL("touchscreen-inverted-y"),
	PROPERTY_ENTRY_BOOL("touchscreen-swapped-x-y"),
	PROPERTY_ENTRY_STRING("firmware-name", "gsl3680-irbis_tw90.fw"),
	PROPERTY_ENTRY_U32("silead,max-fingers", 10),
	PROPERTY_ENTRY_BOOL("silead,home-button"),
	{ }
};

static const struct ts_dmi_data irbis_tw90_data = {
	.acpi_name	= "MSSL1680:00",
	.properties	= irbis_tw90_props,
};

static const struct property_entry irbis_tw118_props[] = {
	PROPERTY_ENTRY_U32("touchscreen-min-x", 20),
	PROPERTY_ENTRY_U32("touchscreen-min-y", 30),
	PROPERTY_ENTRY_U32("touchscreen-size-x", 1960),
	PROPERTY_ENTRY_U32("touchscreen-size-y", 1510),
	PROPERTY_ENTRY_STRING("firmware-name", "gsl1680-irbis-tw118.fw"),
	PROPERTY_ENTRY_U32("silead,max-fingers", 10),
	{ }
};

static const struct ts_dmi_data irbis_tw118_data = {
	.acpi_name	= "MSSL1680:00",
	.properties	= irbis_tw118_props,
};

static const struct property_entry itworks_tw891_props[] = {
	PROPERTY_ENTRY_U32("touchscreen-min-x", 1),
	PROPERTY_ENTRY_U32("touchscreen-min-y", 5),
	PROPERTY_ENTRY_U32("touchscreen-size-x", 1600),
	PROPERTY_ENTRY_U32("touchscreen-size-y", 896),
	PROPERTY_ENTRY_BOOL("touchscreen-inverted-y"),
	PROPERTY_ENTRY_BOOL("touchscreen-swapped-x-y"),
	PROPERTY_ENTRY_STRING("firmware-name", "gsl3670-itworks-tw891.fw"),
	PROPERTY_ENTRY_U32("silead,max-fingers", 10),
	{ }
};

static const struct ts_dmi_data itworks_tw891_data = {
	.acpi_name	= "MSSL1680:00",
	.properties	= itworks_tw891_props,
};

static const struct property_entry jumper_ezpad_6_pro_props[] = {
	PROPERTY_ENTRY_U32("touchscreen-size-x", 1980),
	PROPERTY_ENTRY_U32("touchscreen-size-y", 1500),
	PROPERTY_ENTRY_STRING("firmware-name", "gsl3692-jumper-ezpad-6-pro.fw"),
	PROPERTY_ENTRY_U32("silead,max-fingers", 10),
	PROPERTY_ENTRY_BOOL("silead,home-button"),
	{ }
};

static const struct ts_dmi_data jumper_ezpad_6_pro_data = {
	.acpi_name	= "MSSL1680:00",
	.properties	= jumper_ezpad_6_pro_props,
};

static const struct property_entry jumper_ezpad_6_pro_b_props[] = {
	PROPERTY_ENTRY_U32("touchscreen-size-x", 1980),
	PROPERTY_ENTRY_U32("touchscreen-size-y", 1500),
	PROPERTY_ENTRY_STRING("firmware-name", "gsl3692-jumper-ezpad-6-pro-b.fw"),
	PROPERTY_ENTRY_BOOL("touchscreen-inverted-y"),
	PROPERTY_ENTRY_U32("silead,max-fingers", 10),
	PROPERTY_ENTRY_BOOL("silead,home-button"),
	{ }
};

static const struct ts_dmi_data jumper_ezpad_6_pro_b_data = {
	.acpi_name      = "MSSL1680:00",
	.properties     = jumper_ezpad_6_pro_b_props,
};

static const struct property_entry jumper_ezpad_6_m4_props[] = {
	PROPERTY_ENTRY_U32("touchscreen-min-x", 35),
	PROPERTY_ENTRY_U32("touchscreen-min-y", 15),
	PROPERTY_ENTRY_U32("touchscreen-size-x", 1950),
	PROPERTY_ENTRY_U32("touchscreen-size-y", 1525),
	PROPERTY_ENTRY_STRING("firmware-name", "gsl3692-jumper-ezpad-6-m4.fw"),
	PROPERTY_ENTRY_U32("silead,max-fingers", 10),
	PROPERTY_ENTRY_BOOL("silead,home-button"),
	{ }
};

static const struct ts_dmi_data jumper_ezpad_6_m4_data = {
	.acpi_name	= "MSSL1680:00",
	.properties	= jumper_ezpad_6_m4_props,
};

static const struct property_entry jumper_ezpad_7_props[] = {
	PROPERTY_ENTRY_U32("touchscreen-min-x", 4),
	PROPERTY_ENTRY_U32("touchscreen-min-y", 10),
	PROPERTY_ENTRY_U32("touchscreen-size-x", 2044),
	PROPERTY_ENTRY_U32("touchscreen-size-y", 1526),
	PROPERTY_ENTRY_BOOL("touchscreen-swapped-x-y"),
	PROPERTY_ENTRY_STRING("firmware-name", "gsl3680-jumper-ezpad-7.fw"),
	PROPERTY_ENTRY_U32("silead,max-fingers", 10),
	PROPERTY_ENTRY_BOOL("silead,stuck-controller-bug"),
	{ }
};

static const struct ts_dmi_data jumper_ezpad_7_data = {
	.acpi_name	= "MSSL1680:00",
	.properties	= jumper_ezpad_7_props,
};

static const struct property_entry jumper_ezpad_mini3_props[] = {
	PROPERTY_ENTRY_U32("touchscreen-min-x", 23),
	PROPERTY_ENTRY_U32("touchscreen-min-y", 16),
	PROPERTY_ENTRY_U32("touchscreen-size-x", 1700),
	PROPERTY_ENTRY_U32("touchscreen-size-y", 1138),
	PROPERTY_ENTRY_BOOL("touchscreen-swapped-x-y"),
	PROPERTY_ENTRY_STRING("firmware-name", "gsl3676-jumper-ezpad-mini3.fw"),
	PROPERTY_ENTRY_U32("silead,max-fingers", 10),
	{ }
};

static const struct ts_dmi_data jumper_ezpad_mini3_data = {
	.acpi_name	= "MSSL1680:00",
	.properties	= jumper_ezpad_mini3_props,
};

static const struct property_entry mpman_converter9_props[] = {
	PROPERTY_ENTRY_U32("touchscreen-min-x", 8),
	PROPERTY_ENTRY_U32("touchscreen-min-y", 8),
	PROPERTY_ENTRY_U32("touchscreen-size-x", 1664),
	PROPERTY_ENTRY_U32("touchscreen-size-y", 880),
	PROPERTY_ENTRY_BOOL("touchscreen-inverted-y"),
	PROPERTY_ENTRY_BOOL("touchscreen-swapped-x-y"),
	PROPERTY_ENTRY_STRING("firmware-name", "gsl1680-mpman-converter9.fw"),
	PROPERTY_ENTRY_U32("silead,max-fingers", 10),
	{ }
};

static const struct ts_dmi_data mpman_converter9_data = {
	.acpi_name	= "MSSL1680:00",
	.properties	= mpman_converter9_props,
};

static const struct property_entry mpman_mpwin895cl_props[] = {
	PROPERTY_ENTRY_U32("touchscreen-min-x", 3),
	PROPERTY_ENTRY_U32("touchscreen-min-y", 9),
	PROPERTY_ENTRY_U32("touchscreen-size-x", 1728),
	PROPERTY_ENTRY_U32("touchscreen-size-y", 1150),
	PROPERTY_ENTRY_BOOL("touchscreen-inverted-y"),
	PROPERTY_ENTRY_STRING("firmware-name", "gsl3680-mpman-mpwin895cl.fw"),
	PROPERTY_ENTRY_U32("silead,max-fingers", 10),
	PROPERTY_ENTRY_BOOL("silead,home-button"),
	{ }
};

static const struct ts_dmi_data mpman_mpwin895cl_data = {
	.acpi_name	= "MSSL1680:00",
	.properties	= mpman_mpwin895cl_props,
};

static const struct property_entry myria_my8307_props[] = {
	PROPERTY_ENTRY_U32("touchscreen-size-x", 1720),
	PROPERTY_ENTRY_U32("touchscreen-size-y", 1140),
	PROPERTY_ENTRY_BOOL("touchscreen-inverted-x"),
	PROPERTY_ENTRY_BOOL("touchscreen-inverted-y"),
	PROPERTY_ENTRY_BOOL("touchscreen-swapped-x-y"),
	PROPERTY_ENTRY_STRING("firmware-name", "gsl1680-myria-my8307.fw"),
	PROPERTY_ENTRY_U32("silead,max-fingers", 10),
	PROPERTY_ENTRY_BOOL("silead,home-button"),
	{ }
};

static const struct ts_dmi_data myria_my8307_data = {
	.acpi_name	= "MSSL1680:00",
	.properties	= myria_my8307_props,
};

static const struct property_entry onda_obook_20_plus_props[] = {
	PROPERTY_ENTRY_U32("touchscreen-size-x", 1728),
	PROPERTY_ENTRY_U32("touchscreen-size-y", 1148),
	PROPERTY_ENTRY_BOOL("touchscreen-inverted-x"),
	PROPERTY_ENTRY_BOOL("touchscreen-inverted-y"),
	PROPERTY_ENTRY_BOOL("touchscreen-swapped-x-y"),
	PROPERTY_ENTRY_STRING("firmware-name", "gsl3676-onda-obook-20-plus.fw"),
	PROPERTY_ENTRY_U32("silead,max-fingers", 10),
	PROPERTY_ENTRY_BOOL("silead,home-button"),
	{ }
};

static const struct ts_dmi_data onda_obook_20_plus_data = {
	.acpi_name	= "MSSL1680:00",
	.properties	= onda_obook_20_plus_props,
};

static const struct property_entry onda_v80_plus_v3_props[] = {
	PROPERTY_ENTRY_U32("touchscreen-min-x", 22),
	PROPERTY_ENTRY_U32("touchscreen-min-y", 15),
	PROPERTY_ENTRY_U32("touchscreen-size-x", 1698),
	PROPERTY_ENTRY_U32("touchscreen-size-y", 1140),
	PROPERTY_ENTRY_BOOL("touchscreen-swapped-x-y"),
	PROPERTY_ENTRY_STRING("firmware-name", "gsl3676-onda-v80-plus-v3.fw"),
	PROPERTY_ENTRY_U32("silead,max-fingers", 10),
	PROPERTY_ENTRY_BOOL("silead,home-button"),
	{ }
};

static const struct ts_dmi_data onda_v80_plus_v3_data = {
	.embedded_fw = {
		.name	= "silead/gsl3676-onda-v80-plus-v3.fw",
		.prefix = { 0xf0, 0x00, 0x00, 0x00, 0x02, 0x00, 0x00, 0x00 },
		.length	= 37224,
		.sha256	= { 0x8f, 0xbd, 0x8f, 0x0c, 0x6b, 0xba, 0x5b, 0xf5,
			    0xa3, 0xc7, 0xa3, 0xc0, 0x4f, 0xcd, 0xdf, 0x32,
			    0xcc, 0xe4, 0x70, 0xd6, 0x46, 0x9c, 0xd7, 0xa7,
			    0x4b, 0x82, 0x3f, 0xab, 0xc7, 0x90, 0xea, 0x23 },
	},
	.acpi_name	= "MSSL1680:00",
	.properties	= onda_v80_plus_v3_props,
};

static const struct property_entry onda_v820w_32g_props[] = {
	PROPERTY_ENTRY_U32("touchscreen-size-x", 1665),
	PROPERTY_ENTRY_U32("touchscreen-size-y", 1140),
	PROPERTY_ENTRY_BOOL("touchscreen-swapped-x-y"),
	PROPERTY_ENTRY_STRING("firmware-name", "gsl1680-onda-v820w-32g.fw"),
	PROPERTY_ENTRY_U32("silead,max-fingers", 10),
	PROPERTY_ENTRY_BOOL("silead,home-button"),
	{ }
};

static const struct ts_dmi_data onda_v820w_32g_data = {
	.acpi_name	= "MSSL1680:00",
	.properties	= onda_v820w_32g_props,
};

static const struct property_entry onda_v891_v5_props[] = {
	PROPERTY_ENTRY_U32("touchscreen-size-x", 1715),
	PROPERTY_ENTRY_U32("touchscreen-size-y", 1140),
	PROPERTY_ENTRY_BOOL("touchscreen-inverted-x"),
	PROPERTY_ENTRY_BOOL("touchscreen-inverted-y"),
	PROPERTY_ENTRY_BOOL("touchscreen-swapped-x-y"),
	PROPERTY_ENTRY_STRING("firmware-name",
			      "gsl3676-onda-v891-v5.fw"),
	PROPERTY_ENTRY_U32("silead,max-fingers", 10),
	PROPERTY_ENTRY_BOOL("silead,home-button"),
	{ }
};

static const struct ts_dmi_data onda_v891_v5_data = {
	.acpi_name	= "MSSL1680:00",
	.properties	= onda_v891_v5_props,
};

static const struct property_entry onda_v891w_v1_props[] = {
	PROPERTY_ENTRY_U32("touchscreen-min-x", 46),
	PROPERTY_ENTRY_U32("touchscreen-min-y",  8),
	PROPERTY_ENTRY_U32("touchscreen-size-x", 1676),
	PROPERTY_ENTRY_U32("touchscreen-size-y", 1130),
	PROPERTY_ENTRY_STRING("firmware-name", "gsl3680-onda-v891w-v1.fw"),
	PROPERTY_ENTRY_U32("silead,max-fingers", 10),
	PROPERTY_ENTRY_BOOL("silead,home-button"),
	{ }
};

static const struct ts_dmi_data onda_v891w_v1_data = {
	.acpi_name	= "MSSL1680:00",
	.properties	= onda_v891w_v1_props,
};

static const struct property_entry onda_v891w_v3_props[] = {
	PROPERTY_ENTRY_U32("touchscreen-min-x", 35),
	PROPERTY_ENTRY_U32("touchscreen-min-y", 15),
	PROPERTY_ENTRY_U32("touchscreen-size-x", 1625),
	PROPERTY_ENTRY_U32("touchscreen-size-y", 1135),
	PROPERTY_ENTRY_BOOL("touchscreen-inverted-y"),
	PROPERTY_ENTRY_STRING("firmware-name", "gsl3676-onda-v891w-v3.fw"),
	PROPERTY_ENTRY_U32("silead,max-fingers", 10),
	PROPERTY_ENTRY_BOOL("silead,home-button"),
	{ }
};

static const struct ts_dmi_data onda_v891w_v3_data = {
	.acpi_name	= "MSSL1680:00",
	.properties	= onda_v891w_v3_props,
};

static const struct property_entry pipo_w2s_props[] = {
	PROPERTY_ENTRY_U32("touchscreen-size-x", 1660),
	PROPERTY_ENTRY_U32("touchscreen-size-y", 880),
	PROPERTY_ENTRY_BOOL("touchscreen-inverted-x"),
	PROPERTY_ENTRY_BOOL("touchscreen-swapped-x-y"),
	PROPERTY_ENTRY_STRING("firmware-name", "gsl1680-pipo-w2s.fw"),
	{ }
};

static const struct ts_dmi_data pipo_w2s_data = {
	.embedded_fw = {
		.name	= "silead/gsl1680-pipo-w2s.fw",
		.prefix = { 0xf0, 0x00, 0x00, 0x00, 0x02, 0x00, 0x00, 0x00 },
		.length	= 39072,
		.sha256	= { 0xd0, 0x58, 0xc4, 0x7d, 0x55, 0x2d, 0x62, 0x18,
			    0xd1, 0x6a, 0x71, 0x73, 0x0b, 0x3f, 0xbe, 0x60,
			    0xbb, 0x45, 0x8c, 0x52, 0x27, 0xb7, 0x18, 0xf4,
			    0x31, 0x00, 0x6a, 0x49, 0x76, 0xd8, 0x7c, 0xd3 },
	},
	.acpi_name	= "MSSL1680:00",
	.properties	= pipo_w2s_props,
};

static const struct property_entry pipo_w11_props[] = {
	PROPERTY_ENTRY_U32("touchscreen-min-x", 1),
	PROPERTY_ENTRY_U32("touchscreen-min-y", 15),
	PROPERTY_ENTRY_U32("touchscreen-size-x", 1984),
	PROPERTY_ENTRY_U32("touchscreen-size-y", 1532),
	PROPERTY_ENTRY_STRING("firmware-name", "gsl1680-pipo-w11.fw"),
	PROPERTY_ENTRY_U32("silead,max-fingers", 10),
	PROPERTY_ENTRY_BOOL("silead,home-button"),
	{ }
};

static const struct ts_dmi_data pipo_w11_data = {
	.acpi_name	= "MSSL1680:00",
	.properties	= pipo_w11_props,
};

static const struct property_entry positivo_c4128b_props[] = {
	PROPERTY_ENTRY_U32("touchscreen-min-x", 4),
	PROPERTY_ENTRY_U32("touchscreen-min-y", 13),
	PROPERTY_ENTRY_U32("touchscreen-size-x", 1915),
	PROPERTY_ENTRY_U32("touchscreen-size-y", 1269),
	PROPERTY_ENTRY_STRING("firmware-name", "gsl1680-positivo-c4128b.fw"),
	PROPERTY_ENTRY_U32("silead,max-fingers", 10),
	{ }
};

static const struct ts_dmi_data positivo_c4128b_data = {
	.acpi_name	= "MSSL1680:00",
	.properties	= positivo_c4128b_props,
};

static const struct property_entry pov_mobii_wintab_p800w_v20_props[] = {
	PROPERTY_ENTRY_U32("touchscreen-min-x", 32),
	PROPERTY_ENTRY_U32("touchscreen-min-y", 16),
	PROPERTY_ENTRY_U32("touchscreen-size-x", 1692),
	PROPERTY_ENTRY_U32("touchscreen-size-y", 1146),
	PROPERTY_ENTRY_BOOL("touchscreen-swapped-x-y"),
	PROPERTY_ENTRY_STRING("firmware-name", "gsl3680-pov-mobii-wintab-p800w-v20.fw"),
	PROPERTY_ENTRY_U32("silead,max-fingers", 10),
	PROPERTY_ENTRY_BOOL("silead,home-button"),
	{ }
};

static const struct ts_dmi_data pov_mobii_wintab_p800w_v20_data = {
	.acpi_name	= "MSSL1680:00",
	.properties	= pov_mobii_wintab_p800w_v20_props,
};

static const struct property_entry pov_mobii_wintab_p800w_v21_props[] = {
	PROPERTY_ENTRY_U32("touchscreen-min-x", 1),
	PROPERTY_ENTRY_U32("touchscreen-min-y", 8),
	PROPERTY_ENTRY_U32("touchscreen-size-x", 1794),
	PROPERTY_ENTRY_U32("touchscreen-size-y", 1148),
	PROPERTY_ENTRY_BOOL("touchscreen-swapped-x-y"),
	PROPERTY_ENTRY_STRING("firmware-name", "gsl3692-pov-mobii-wintab-p800w.fw"),
	PROPERTY_ENTRY_U32("silead,max-fingers", 10),
	PROPERTY_ENTRY_BOOL("silead,home-button"),
	{ }
};

static const struct ts_dmi_data pov_mobii_wintab_p800w_v21_data = {
	.acpi_name	= "MSSL1680:00",
	.properties	= pov_mobii_wintab_p800w_v21_props,
};

static const struct property_entry pov_mobii_wintab_p1006w_v10_props[] = {
	PROPERTY_ENTRY_U32("touchscreen-min-x", 1),
	PROPERTY_ENTRY_U32("touchscreen-min-y", 3),
	PROPERTY_ENTRY_U32("touchscreen-size-x", 1984),
	PROPERTY_ENTRY_U32("touchscreen-size-y", 1520),
	PROPERTY_ENTRY_BOOL("touchscreen-inverted-y"),
	PROPERTY_ENTRY_STRING("firmware-name", "gsl3692-pov-mobii-wintab-p1006w-v10.fw"),
	PROPERTY_ENTRY_U32("silead,max-fingers", 10),
	PROPERTY_ENTRY_BOOL("silead,home-button"),
	{ }
};

static const struct ts_dmi_data pov_mobii_wintab_p1006w_v10_data = {
	.acpi_name	= "MSSL1680:00",
	.properties	= pov_mobii_wintab_p1006w_v10_props,
};

static const struct property_entry predia_basic_props[] = {
	PROPERTY_ENTRY_U32("touchscreen-min-x", 3),
	PROPERTY_ENTRY_U32("touchscreen-min-y", 10),
	PROPERTY_ENTRY_U32("touchscreen-size-x", 1728),
	PROPERTY_ENTRY_U32("touchscreen-size-y", 1144),
	PROPERTY_ENTRY_BOOL("touchscreen-swapped-x-y"),
	PROPERTY_ENTRY_STRING("firmware-name", "gsl3680-predia-basic.fw"),
	PROPERTY_ENTRY_U32("silead,max-fingers", 10),
	PROPERTY_ENTRY_BOOL("silead,home-button"),
	{ }
};

static const struct ts_dmi_data predia_basic_data = {
	.acpi_name	= "MSSL1680:00",
	.properties	= predia_basic_props,
};

static const struct property_entry rca_cambio_w101_v2_props[] = {
	PROPERTY_ENTRY_U32("touchscreen-min-x", 4),
	PROPERTY_ENTRY_U32("touchscreen-min-y", 20),
	PROPERTY_ENTRY_U32("touchscreen-size-x", 1644),
	PROPERTY_ENTRY_U32("touchscreen-size-y", 874),
	PROPERTY_ENTRY_BOOL("touchscreen-swapped-x-y"),
	PROPERTY_ENTRY_STRING("firmware-name", "gsl1680-rca-cambio-w101-v2.fw"),
	PROPERTY_ENTRY_U32("silead,max-fingers", 10),
	{ }
};

static const struct ts_dmi_data rca_cambio_w101_v2_data = {
	.acpi_name = "MSSL1680:00",
	.properties = rca_cambio_w101_v2_props,
};

static const struct property_entry rwc_nanote_p8_props[] = {
	PROPERTY_ENTRY_U32("touchscreen-min-y", 46),
	PROPERTY_ENTRY_U32("touchscreen-size-x", 1728),
	PROPERTY_ENTRY_U32("touchscreen-size-y", 1140),
	PROPERTY_ENTRY_BOOL("touchscreen-inverted-y"),
	PROPERTY_ENTRY_STRING("firmware-name", "gsl1680-rwc-nanote-p8.fw"),
	PROPERTY_ENTRY_U32("silead,max-fingers", 10),
	{ }
};

static const struct ts_dmi_data rwc_nanote_p8_data = {
	.acpi_name = "MSSL1680:00",
	.properties = rwc_nanote_p8_props,
};

static const struct property_entry schneider_sct101ctm_props[] = {
	PROPERTY_ENTRY_U32("touchscreen-size-x", 1715),
	PROPERTY_ENTRY_U32("touchscreen-size-y", 1140),
	PROPERTY_ENTRY_BOOL("touchscreen-inverted-x"),
	PROPERTY_ENTRY_BOOL("touchscreen-inverted-y"),
	PROPERTY_ENTRY_BOOL("touchscreen-swapped-x-y"),
	PROPERTY_ENTRY_STRING("firmware-name", "gsl1680-schneider-sct101ctm.fw"),
	PROPERTY_ENTRY_U32("silead,max-fingers", 10),
	PROPERTY_ENTRY_BOOL("silead,home-button"),
	{ }
};

static const struct ts_dmi_data schneider_sct101ctm_data = {
	.acpi_name	= "MSSL1680:00",
	.properties	= schneider_sct101ctm_props,
};

static const struct property_entry globalspace_solt_ivw116_props[] = {
	PROPERTY_ENTRY_U32("touchscreen-min-x", 7),
	PROPERTY_ENTRY_U32("touchscreen-min-y", 22),
	PROPERTY_ENTRY_U32("touchscreen-size-x", 1723),
	PROPERTY_ENTRY_U32("touchscreen-size-y", 1077),
	PROPERTY_ENTRY_STRING("firmware-name", "gsl1680-globalspace-solt-ivw116.fw"),
	PROPERTY_ENTRY_U32("silead,max-fingers", 10),
	PROPERTY_ENTRY_BOOL("silead,home-button"),
	{ }
};

static const struct ts_dmi_data globalspace_solt_ivw116_data = {
	.acpi_name	= "MSSL1680:00",
	.properties	= globalspace_solt_ivw116_props,
};

static const struct property_entry techbite_arc_11_6_props[] = {
	PROPERTY_ENTRY_U32("touchscreen-min-x", 5),
	PROPERTY_ENTRY_U32("touchscreen-min-y", 7),
	PROPERTY_ENTRY_U32("touchscreen-size-x", 1981),
	PROPERTY_ENTRY_U32("touchscreen-size-y", 1270),
	PROPERTY_ENTRY_BOOL("touchscreen-inverted-y"),
	PROPERTY_ENTRY_STRING("firmware-name", "gsl1680-techbite-arc-11-6.fw"),
	PROPERTY_ENTRY_U32("silead,max-fingers", 10),
	{ }
};

static const struct ts_dmi_data techbite_arc_11_6_data = {
	.acpi_name	= "MSSL1680:00",
	.properties	= techbite_arc_11_6_props,
};

static const struct property_entry teclast_tbook11_props[] = {
	PROPERTY_ENTRY_U32("touchscreen-min-x", 8),
	PROPERTY_ENTRY_U32("touchscreen-min-y", 14),
	PROPERTY_ENTRY_U32("touchscreen-size-x", 1916),
	PROPERTY_ENTRY_U32("touchscreen-size-y", 1264),
	PROPERTY_ENTRY_BOOL("touchscreen-inverted-y"),
	PROPERTY_ENTRY_STRING("firmware-name", "gsl3692-teclast-tbook11.fw"),
	PROPERTY_ENTRY_U32("silead,max-fingers", 10),
	PROPERTY_ENTRY_BOOL("silead,home-button"),
	{ }
};

static const struct ts_dmi_data teclast_tbook11_data = {
	.embedded_fw = {
		.name	= "silead/gsl3692-teclast-tbook11.fw",
		.prefix = { 0xf0, 0x00, 0x00, 0x00, 0x02, 0x00, 0x00, 0x00 },
		.length	= 43560,
		.sha256	= { 0x9d, 0xb0, 0x3d, 0xf1, 0x00, 0x3c, 0xb5, 0x25,
			    0x62, 0x8a, 0xa0, 0x93, 0x4b, 0xe0, 0x4e, 0x75,
			    0xd1, 0x27, 0xb1, 0x65, 0x3c, 0xba, 0xa5, 0x0f,
			    0xcd, 0xb4, 0xbe, 0x00, 0xbb, 0xf6, 0x43, 0x29 },
	},
	.acpi_name	= "MSSL1680:00",
	.properties	= teclast_tbook11_props,
};

static const struct property_entry teclast_x16_plus_props[] = {
	PROPERTY_ENTRY_U32("touchscreen-min-x", 8),
	PROPERTY_ENTRY_U32("touchscreen-min-y", 14),
	PROPERTY_ENTRY_U32("touchscreen-size-x", 1916),
	PROPERTY_ENTRY_U32("touchscreen-size-y", 1264),
	PROPERTY_ENTRY_BOOL("touchscreen-inverted-y"),
	PROPERTY_ENTRY_STRING("firmware-name", "gsl3692-teclast-x16-plus.fw"),
	PROPERTY_ENTRY_U32("silead,max-fingers", 10),
	PROPERTY_ENTRY_BOOL("silead,home-button"),
	{ }
};

static const struct ts_dmi_data teclast_x16_plus_data = {
	.embedded_fw = {
		.name	= "silead/gsl3692-teclast-x16-plus.fw",
		.prefix = { 0xf0, 0x00, 0x00, 0x00, 0x02, 0x00, 0x00, 0x00 },
		.length	= 43560,
		.sha256	= { 0x9d, 0xb0, 0x3d, 0xf1, 0x00, 0x3c, 0xb5, 0x25,
			    0x62, 0x8a, 0xa0, 0x93, 0x4b, 0xe0, 0x4e, 0x75,
			    0xd1, 0x27, 0xb1, 0x65, 0x3c, 0xba, 0xa5, 0x0f,
			    0xcd, 0xb4, 0xbe, 0x00, 0xbb, 0xf6, 0x43, 0x29 },
	},
	.acpi_name	= "MSSL1680:00",
	.properties	= teclast_x16_plus_props,
};

static const struct property_entry teclast_x3_plus_props[] = {
	PROPERTY_ENTRY_U32("touchscreen-size-x", 1980),
	PROPERTY_ENTRY_U32("touchscreen-size-y", 1500),
	PROPERTY_ENTRY_STRING("firmware-name", "gsl1680-teclast-x3-plus.fw"),
	PROPERTY_ENTRY_U32("silead,max-fingers", 10),
	PROPERTY_ENTRY_BOOL("silead,home-button"),
	{ }
};

static const struct ts_dmi_data teclast_x3_plus_data = {
	.acpi_name	= "MSSL1680:00",
	.properties	= teclast_x3_plus_props,
};

static const struct property_entry teclast_x98plus2_props[] = {
	PROPERTY_ENTRY_U32("touchscreen-size-x", 2048),
	PROPERTY_ENTRY_U32("touchscreen-size-y", 1280),
	PROPERTY_ENTRY_BOOL("touchscreen-inverted-x"),
	PROPERTY_ENTRY_BOOL("touchscreen-inverted-y"),
	PROPERTY_ENTRY_STRING("firmware-name", "gsl1686-teclast_x98plus2.fw"),
	PROPERTY_ENTRY_U32("silead,max-fingers", 10),
	{ }
};

static const struct ts_dmi_data teclast_x98plus2_data = {
	.acpi_name	= "MSSL1680:00",
	.properties	= teclast_x98plus2_props,
};

static const struct property_entry trekstor_primebook_c11_props[] = {
	PROPERTY_ENTRY_U32("touchscreen-size-x", 1970),
	PROPERTY_ENTRY_U32("touchscreen-size-y", 1530),
	PROPERTY_ENTRY_BOOL("touchscreen-inverted-y"),
	PROPERTY_ENTRY_STRING("firmware-name", "gsl1680-trekstor-primebook-c11.fw"),
	PROPERTY_ENTRY_U32("silead,max-fingers", 10),
	PROPERTY_ENTRY_BOOL("silead,home-button"),
	{ }
};

static const struct ts_dmi_data trekstor_primebook_c11_data = {
	.acpi_name	= "MSSL1680:00",
	.properties	= trekstor_primebook_c11_props,
};

static const struct property_entry trekstor_primebook_c13_props[] = {
	PROPERTY_ENTRY_U32("touchscreen-size-x", 2624),
	PROPERTY_ENTRY_U32("touchscreen-size-y", 1920),
	PROPERTY_ENTRY_STRING("firmware-name", "gsl1680-trekstor-primebook-c13.fw"),
	PROPERTY_ENTRY_U32("silead,max-fingers", 10),
	PROPERTY_ENTRY_BOOL("silead,home-button"),
	{ }
};

static const struct ts_dmi_data trekstor_primebook_c13_data = {
	.acpi_name	= "MSSL1680:00",
	.properties	= trekstor_primebook_c13_props,
};

static const struct property_entry trekstor_primetab_t13b_props[] = {
	PROPERTY_ENTRY_U32("touchscreen-size-x", 2500),
	PROPERTY_ENTRY_U32("touchscreen-size-y", 1900),
	PROPERTY_ENTRY_STRING("firmware-name", "gsl1680-trekstor-primetab-t13b.fw"),
	PROPERTY_ENTRY_U32("silead,max-fingers", 10),
	PROPERTY_ENTRY_BOOL("silead,home-button"),
	PROPERTY_ENTRY_BOOL("touchscreen-inverted-y"),
	{ }
};

static const struct ts_dmi_data trekstor_primetab_t13b_data = {
	.acpi_name  = "MSSL1680:00",
	.properties = trekstor_primetab_t13b_props,
};

static const struct property_entry trekstor_surftab_duo_w1_props[] = {
	PROPERTY_ENTRY_BOOL("touchscreen-inverted-x"),
	{ }
};

static const struct ts_dmi_data trekstor_surftab_duo_w1_data = {
	.acpi_name	= "GDIX1001:00",
	.properties	= trekstor_surftab_duo_w1_props,
};

static const struct property_entry trekstor_surftab_twin_10_1_props[] = {
	PROPERTY_ENTRY_U32("touchscreen-min-x", 20),
	PROPERTY_ENTRY_U32("touchscreen-min-y", 0),
	PROPERTY_ENTRY_U32("touchscreen-size-x", 1890),
	PROPERTY_ENTRY_U32("touchscreen-size-y", 1280),
	PROPERTY_ENTRY_U32("touchscreen-inverted-y", 1),
	PROPERTY_ENTRY_STRING("firmware-name", "gsl3670-surftab-twin-10-1-st10432-8.fw"),
	PROPERTY_ENTRY_U32("silead,max-fingers", 10),
	PROPERTY_ENTRY_BOOL("silead,home-button"),
	{ }
};

static const struct ts_dmi_data trekstor_surftab_twin_10_1_data = {
	.acpi_name	= "MSSL1680:00",
	.properties	= trekstor_surftab_twin_10_1_props,
};

static const struct property_entry trekstor_surftab_wintron70_props[] = {
	PROPERTY_ENTRY_U32("touchscreen-min-x", 12),
	PROPERTY_ENTRY_U32("touchscreen-min-y", 8),
	PROPERTY_ENTRY_U32("touchscreen-size-x", 884),
	PROPERTY_ENTRY_U32("touchscreen-size-y", 632),
	PROPERTY_ENTRY_STRING("firmware-name", "gsl1686-surftab-wintron70-st70416-6.fw"),
	PROPERTY_ENTRY_U32("silead,max-fingers", 10),
	PROPERTY_ENTRY_BOOL("silead,home-button"),
	{ }
};

static const struct ts_dmi_data trekstor_surftab_wintron70_data = {
	.acpi_name	= "MSSL1680:00",
	.properties	= trekstor_surftab_wintron70_props,
};

static const struct property_entry viglen_connect_10_props[] = {
	PROPERTY_ENTRY_U32("touchscreen-size-x", 1890),
	PROPERTY_ENTRY_U32("touchscreen-size-y", 1280),
	PROPERTY_ENTRY_U32("touchscreen-fuzz-x", 6),
	PROPERTY_ENTRY_U32("touchscreen-fuzz-y", 6),
	PROPERTY_ENTRY_BOOL("touchscreen-swapped-x-y"),
	PROPERTY_ENTRY_STRING("firmware-name", "gsl3680-viglen-connect-10.fw"),
	PROPERTY_ENTRY_U32("silead,max-fingers", 10),
	PROPERTY_ENTRY_BOOL("silead,home-button"),
	{ }
};

static const struct ts_dmi_data viglen_connect_10_data = {
	.acpi_name	= "MSSL1680:00",
	.properties	= viglen_connect_10_props,
};

static const struct property_entry vinga_twizzle_j116_props[] = {
	PROPERTY_ENTRY_U32("touchscreen-size-x", 1920),
	PROPERTY_ENTRY_U32("touchscreen-size-y", 1280),
	PROPERTY_ENTRY_STRING("firmware-name", "gsl1680-vinga-twizzle_j116.fw"),
	PROPERTY_ENTRY_U32("silead,max-fingers", 10),
	PROPERTY_ENTRY_BOOL("silead,home-button"),
	{ }
};

static const struct ts_dmi_data vinga_twizzle_j116_data = {
	.acpi_name	= "MSSL1680:00",
	.properties	= vinga_twizzle_j116_props,
};

/* NOTE: Please keep this table sorted alphabetically */
const struct dmi_system_id touchscreen_dmi_table[] = {
	{
		/* Chuwi Hi8 */
		.driver_data = (void *)&chuwi_hi8_data,
		.matches = {
			DMI_MATCH(DMI_SYS_VENDOR, "ilife"),
			DMI_MATCH(DMI_PRODUCT_NAME, "S806"),
		},
	},
	{
		/* Chuwi Hi8 (H1D_S806_206) */
		.driver_data = (void *)&chuwi_hi8_data,
		.matches = {
			DMI_MATCH(DMI_SYS_VENDOR, "Insyde"),
			DMI_MATCH(DMI_PRODUCT_NAME, "BayTrail"),
			DMI_MATCH(DMI_BIOS_VERSION, "H1D_S806_206"),
		},
	},
	{
		/* Chuwi Hi8 Air (CWI543) */
		.driver_data = (void *)&chuwi_hi8_air_data,
		.matches = {
			DMI_MATCH(DMI_BOARD_VENDOR, "Default string"),
			DMI_MATCH(DMI_BOARD_NAME, "Cherry Trail CR"),
			DMI_MATCH(DMI_PRODUCT_NAME, "Hi8 Air"),
		},
	},
	{
		/* Chuwi Hi8 Pro (CWI513) */
		.driver_data = (void *)&chuwi_hi8_pro_data,
		.matches = {
			DMI_MATCH(DMI_SYS_VENDOR, "Hampoo"),
			DMI_MATCH(DMI_PRODUCT_NAME, "X1D3_C806N"),
		},
	},
	{
		/* Chuwi Hi10 Air */
		.driver_data = (void *)&chuwi_hi10_air_data,
		.matches = {
			DMI_MATCH(DMI_SYS_VENDOR, "CHUWI INNOVATION AND TECHNOLOGY(SHENZHEN)CO.LTD"),
			DMI_MATCH(DMI_BOARD_NAME, "Cherry Trail CR"),
			DMI_MATCH(DMI_PRODUCT_SKU, "P1W6_C109D_B"),
		},
	},
	{
		/* Chuwi Hi10 Plus (CWI527) */
		.driver_data = (void *)&chuwi_hi10_plus_data,
		.matches = {
			DMI_MATCH(DMI_BOARD_VENDOR, "Hampoo"),
			DMI_MATCH(DMI_PRODUCT_NAME, "Hi10 plus tablet"),
			DMI_MATCH(DMI_BOARD_NAME, "Cherry Trail CR"),
		},
	},
	{
		/* Chuwi Hi10 Pro (CWI529) */
		.driver_data = (void *)&chuwi_hi10_pro_data,
		.matches = {
			DMI_MATCH(DMI_BOARD_VENDOR, "Hampoo"),
			DMI_MATCH(DMI_PRODUCT_NAME, "Hi10 pro tablet"),
			DMI_MATCH(DMI_BOARD_NAME, "Cherry Trail CR"),
		},
	},
	{
		/* Chuwi HiBook (CWI514) */
		.driver_data = (void *)&chuwi_hibook_data,
		.matches = {
			DMI_MATCH(DMI_BOARD_VENDOR, "Hampoo"),
			DMI_MATCH(DMI_BOARD_NAME, "Cherry Trail CR"),
			/* Above matches are too generic, add bios-date match */
			DMI_MATCH(DMI_BIOS_DATE, "05/07/2016"),
		},
	},
	{
		/* Chuwi Vi8 (CWI501) */
		.driver_data = (void *)&chuwi_vi8_data,
		.matches = {
			DMI_MATCH(DMI_SYS_VENDOR, "Insyde"),
			DMI_MATCH(DMI_PRODUCT_NAME, "i86"),
			DMI_MATCH(DMI_BIOS_VERSION, "CHUWI.W86JLBNR01"),
		},
	},
	{
		/* Chuwi Vi8 (CWI506) */
		.driver_data = (void *)&chuwi_vi8_data,
		.matches = {
			DMI_MATCH(DMI_SYS_VENDOR, "Insyde"),
			DMI_MATCH(DMI_PRODUCT_NAME, "i86"),
			DMI_MATCH(DMI_BIOS_VERSION, "CHUWI.D86JLBNR"),
		},
	},
	{
		/* Chuwi Vi8 dual-boot (CWI506) */
		.driver_data = (void *)&chuwi_vi8_data,
		.matches = {
			DMI_MATCH(DMI_SYS_VENDOR, "Insyde"),
			DMI_MATCH(DMI_PRODUCT_NAME, "i86"),
			DMI_MATCH(DMI_BIOS_VERSION, "CHUWI2.D86JHBNR02"),
		},
	},
	{
		/* Chuwi Vi8 Plus (CWI519) */
		.driver_data = (void *)&chuwi_vi8_plus_data,
		.matches = {
			DMI_MATCH(DMI_SYS_VENDOR, "Hampoo"),
			DMI_MATCH(DMI_PRODUCT_NAME, "D2D3_Vi8A1"),
			DMI_MATCH(DMI_BOARD_NAME, "Cherry Trail CR"),
		},
	},
	{
		/* Chuwi Vi10 (CWI505) */
		.driver_data = (void *)&chuwi_vi10_data,
		.matches = {
			DMI_MATCH(DMI_BOARD_VENDOR, "Hampoo"),
			DMI_MATCH(DMI_BOARD_NAME, "BYT-PF02"),
			DMI_MATCH(DMI_SYS_VENDOR, "ilife"),
			DMI_MATCH(DMI_PRODUCT_NAME, "S165"),
		},
	},
	{
		/* Chuwi Surbook Mini (CWI540) */
		.driver_data = (void *)&chuwi_surbook_mini_data,
		.matches = {
			DMI_MATCH(DMI_BOARD_VENDOR, "Hampoo"),
			DMI_MATCH(DMI_PRODUCT_NAME, "C3W6_AP108_4G"),
		},
	},
	{
		/* Connect Tablet 9 */
		.driver_data = (void *)&connect_tablet9_data,
		.matches = {
			DMI_MATCH(DMI_SYS_VENDOR, "Connect"),
			DMI_MATCH(DMI_PRODUCT_NAME, "Tablet 9"),
		},
	},
	{
		/* CSL Panther Tab HD */
		.driver_data = (void *)&csl_panther_tab_hd_data,
		.matches = {
			DMI_MATCH(DMI_SYS_VENDOR, "CSL Computer GmbH & Co. KG"),
			DMI_MATCH(DMI_PRODUCT_NAME, "CSL Panther Tab HD"),
		},
	},
	{
		/* CUBE iwork8 Air */
		.driver_data = (void *)&cube_iwork8_air_data,
		.matches = {
			DMI_MATCH(DMI_SYS_VENDOR, "cube"),
			DMI_MATCH(DMI_PRODUCT_NAME, "i1-TF"),
			DMI_MATCH(DMI_BOARD_NAME, "Cherry Trail CR"),
		},
	},
	{
		/* Cube KNote i1101 */
		.driver_data = (void *)&cube_knote_i1101_data,
		.matches = {
			DMI_MATCH(DMI_BOARD_VENDOR, "Hampoo"),
			DMI_MATCH(DMI_BOARD_NAME, "L1W6_I1101"),
			DMI_MATCH(DMI_SYS_VENDOR, "ALLDOCUBE"),
			DMI_MATCH(DMI_PRODUCT_NAME, "i1101"),
		},
	},
	{
		/* DEXP Ursus 7W */
		.driver_data = (void *)&dexp_ursus_7w_data,
		.matches = {
			DMI_MATCH(DMI_SYS_VENDOR, "Insyde"),
			DMI_MATCH(DMI_PRODUCT_NAME, "7W"),
		},
	},
	{
		/* DEXP Ursus KX210i */
		.driver_data = (void *)&dexp_ursus_kx210i_data,
		.matches = {
			DMI_MATCH(DMI_SYS_VENDOR, "INSYDE Corp."),
			DMI_MATCH(DMI_PRODUCT_NAME, "S107I"),
		},
	},
	{
		/* Digma Citi E200 */
		.driver_data = (void *)&digma_citi_e200_data,
		.matches = {
			DMI_MATCH(DMI_SYS_VENDOR, "Digma"),
			DMI_MATCH(DMI_PRODUCT_NAME, "CITI E200"),
			DMI_MATCH(DMI_BOARD_NAME, "Cherry Trail CR"),
		},
	},
	{
		/* Estar Beauty HD (MID 7316R) */
		.driver_data = (void *)&estar_beauty_hd_data,
		.matches = {
			DMI_MATCH(DMI_SYS_VENDOR, "Estar"),
			DMI_MATCH(DMI_PRODUCT_NAME, "eSTAR BEAUTY HD Intel Quad core"),
		},
	},
	{
		/* GP-electronic T701 */
		.driver_data = (void *)&gp_electronic_t701_data,
		.matches = {
			DMI_MATCH(DMI_SYS_VENDOR, "Insyde"),
			DMI_MATCH(DMI_PRODUCT_NAME, "T701"),
			DMI_MATCH(DMI_BIOS_VERSION, "BYT70A.YNCHENG.WIN.007"),
		},
	},
	{
		/* I.T.Works TW701 (same hardware as the Trekstor ST70416-6) */
		.driver_data = (void *)&trekstor_surftab_wintron70_data,
		.matches = {
			DMI_MATCH(DMI_SYS_VENDOR, "Insyde"),
			DMI_MATCH(DMI_PRODUCT_NAME, "i71c"),
			DMI_MATCH(DMI_BIOS_VERSION, "itWORKS.G.WI71C.JGBMRB"),
		},
	},
	{
		/* Irbis TW90 */
		.driver_data = (void *)&irbis_tw90_data,
		.matches = {
			DMI_MATCH(DMI_SYS_VENDOR, "IRBIS"),
			DMI_MATCH(DMI_PRODUCT_NAME, "TW90"),
		},
	},
	{
		/* Irbis TW118 */
		.driver_data = (void *)&irbis_tw118_data,
		.matches = {
			DMI_MATCH(DMI_SYS_VENDOR, "IRBIS"),
			DMI_MATCH(DMI_PRODUCT_NAME, "TW118"),
		},
	},
	{
		/* I.T.Works TW891 */
		.driver_data = (void *)&itworks_tw891_data,
		.matches = {
			DMI_MATCH(DMI_SYS_VENDOR, "To be filled by O.E.M."),
			DMI_MATCH(DMI_PRODUCT_NAME, "TW891"),
		},
	},
	{
		/* Jumper EZpad 6 Pro */
		.driver_data = (void *)&jumper_ezpad_6_pro_data,
		.matches = {
			DMI_MATCH(DMI_SYS_VENDOR, "Jumper"),
			DMI_MATCH(DMI_PRODUCT_NAME, "EZpad"),
			DMI_MATCH(DMI_BIOS_VERSION, "5.12"),
			/* Above matches are too generic, add bios-date match */
			DMI_MATCH(DMI_BIOS_DATE, "08/18/2017"),
		},
	},
	{
		/* Jumper EZpad 6 Pro B */
		.driver_data = (void *)&jumper_ezpad_6_pro_b_data,
		.matches = {
			DMI_MATCH(DMI_SYS_VENDOR, "Jumper"),
			DMI_MATCH(DMI_PRODUCT_NAME, "EZpad"),
			DMI_MATCH(DMI_BIOS_VERSION, "5.12"),
			/* Above matches are too generic, add bios-date match */
			DMI_MATCH(DMI_BIOS_DATE, "04/24/2018"),
		},
	},
	{
		/* Jumper EZpad 6s Pro */
		.driver_data = (void *)&jumper_ezpad_6_pro_b_data,
		.matches = {
			DMI_MATCH(DMI_SYS_VENDOR, "Jumper"),
			DMI_MATCH(DMI_PRODUCT_NAME, "Ezpad"),
<<<<<<< HEAD
=======
			/* Above matches are too generic, add bios match */
>>>>>>> fcfc7a6d
			DMI_MATCH(DMI_BIOS_VERSION, "E.WSA116_8.E1.042.bin"),
			DMI_MATCH(DMI_BIOS_DATE, "01/08/2020"),
		},
	},
	{
		/* Jumper EZpad 6 m4 */
		.driver_data = (void *)&jumper_ezpad_6_m4_data,
		.matches = {
			DMI_MATCH(DMI_SYS_VENDOR, "jumper"),
			DMI_MATCH(DMI_PRODUCT_NAME, "EZpad"),
			/* Jumper8.S106x.A00C.1066 with the version dropped */
			DMI_MATCH(DMI_BIOS_VERSION, "Jumper8.S106x"),
		},
	},
	{
		/* Jumper EZpad 7 */
		.driver_data = (void *)&jumper_ezpad_7_data,
		.matches = {
			DMI_MATCH(DMI_SYS_VENDOR, "Jumper"),
			DMI_MATCH(DMI_PRODUCT_NAME, "EZpad"),
			/* Jumper12x.WJ2012.bsBKRCP05 with the version dropped */
			DMI_MATCH(DMI_BIOS_VERSION, "Jumper12x.WJ2012.bsBKRCP"),
		},
	},
	{
		/* Jumper EZpad mini3 */
		.driver_data = (void *)&jumper_ezpad_mini3_data,
		.matches = {
			DMI_MATCH(DMI_SYS_VENDOR, "Insyde"),
			/* jumperx.T87.KFBNEEA02 with the version-nr dropped */
			DMI_MATCH(DMI_BIOS_VERSION, "jumperx.T87.KFBNEEA"),
		},
	},
	{
		/* Juno Tablet */
		.driver_data = (void *)&gdix1002_00_upside_down_data,
		.matches = {
			DMI_MATCH(DMI_SYS_VENDOR, "Default string"),
			/* Both product- and board-name being "Default string" is somewhat rare */
			DMI_MATCH(DMI_PRODUCT_NAME, "Default string"),
			DMI_MATCH(DMI_BOARD_NAME, "Default string"),
			/* Above matches are too generic, add partial bios-version match */
			DMI_MATCH(DMI_BIOS_VERSION, "JP2V1."),
		},
	},
	{
		/* Mediacom WinPad 7.0 W700 (same hw as Wintron surftab 7") */
		.driver_data = (void *)&trekstor_surftab_wintron70_data,
		.matches = {
			DMI_MATCH(DMI_SYS_VENDOR, "MEDIACOM"),
			DMI_MATCH(DMI_PRODUCT_NAME, "WinPad 7 W10 - WPW700"),
		},
	},
	{
		/* Mediacom Flexbook Edge 11 (same hw as TS Primebook C11) */
		.driver_data = (void *)&trekstor_primebook_c11_data,
		.matches = {
			DMI_MATCH(DMI_SYS_VENDOR, "MEDIACOM"),
			DMI_MATCH(DMI_PRODUCT_NAME, "FlexBook edge11 - M-FBE11"),
		},
	},
	{
		/* MP Man Converter 9 */
		.driver_data = (void *)&mpman_converter9_data,
		.matches = {
			DMI_MATCH(DMI_SYS_VENDOR, "MPMAN"),
			DMI_MATCH(DMI_PRODUCT_NAME, "Converter9"),
		},
	},
	{
		/* MP Man MPWIN895CL */
		.driver_data = (void *)&mpman_mpwin895cl_data,
		.matches = {
			DMI_MATCH(DMI_SYS_VENDOR, "MPMAN"),
			DMI_MATCH(DMI_PRODUCT_NAME, "MPWIN8900CL"),
		},
	},
	{
		/* Myria MY8307 */
		.driver_data = (void *)&myria_my8307_data,
		.matches = {
			DMI_MATCH(DMI_SYS_VENDOR, "Complet Electro Serv"),
			DMI_MATCH(DMI_PRODUCT_NAME, "MY8307"),
		},
	},
	{
		/* Onda oBook 20 Plus */
		.driver_data = (void *)&onda_obook_20_plus_data,
		.matches = {
			DMI_MATCH(DMI_SYS_VENDOR, "ONDA"),
			DMI_MATCH(DMI_PRODUCT_NAME, "OBOOK 20 PLUS"),
		},
	},
	{
		/* ONDA V80 plus v3 (P80PSBG9V3A01501) */
		.driver_data = (void *)&onda_v80_plus_v3_data,
		.matches = {
			DMI_EXACT_MATCH(DMI_SYS_VENDOR, "ONDA"),
			DMI_EXACT_MATCH(DMI_PRODUCT_NAME, "V80 PLUS")
		},
	},
	{
		/* ONDA V820w DualOS */
		.driver_data = (void *)&onda_v820w_32g_data,
		.matches = {
			DMI_EXACT_MATCH(DMI_BOARD_VENDOR, "ONDA"),
			DMI_EXACT_MATCH(DMI_PRODUCT_NAME, "V820w DualOS")
		},
	},
	{
		/* ONDA V891 v5 */
		.driver_data = (void *)&onda_v891_v5_data,
		.matches = {
			DMI_MATCH(DMI_SYS_VENDOR, "ONDA"),
			DMI_MATCH(DMI_PRODUCT_NAME, "ONDA Tablet"),
			DMI_MATCH(DMI_BIOS_VERSION, "ONDA.D869CJABNRBA06"),
		},
	},
	{
		/* ONDA V891w revision P891WBEBV1B00 aka v1 */
		.driver_data = (void *)&onda_v891w_v1_data,
		.matches = {
			DMI_EXACT_MATCH(DMI_BOARD_VENDOR, "ONDA"),
			DMI_EXACT_MATCH(DMI_BOARD_NAME, "ONDA Tablet"),
			DMI_EXACT_MATCH(DMI_BOARD_VERSION, "V001"),
			/* Exact match, different versions need different fw */
			DMI_EXACT_MATCH(DMI_BIOS_VERSION, "ONDA.W89EBBN08"),
		},
	},
	{
		/* ONDA V891w Dual OS P891DCF2V1A01274 64GB */
		.driver_data = (void *)&onda_v891w_v3_data,
		.matches = {
			DMI_MATCH(DMI_SYS_VENDOR, "Insyde"),
			DMI_MATCH(DMI_PRODUCT_NAME, "ONDA Tablet"),
			DMI_MATCH(DMI_BIOS_VERSION, "ONDA.D890HBBNR0A"),
		},
	},
	{
		/* Pipo W2S */
		.driver_data = (void *)&pipo_w2s_data,
		.matches = {
			DMI_MATCH(DMI_SYS_VENDOR, "PIPO"),
			DMI_MATCH(DMI_PRODUCT_NAME, "W2S"),
		},
	},
	{
		/* Pipo W11 */
		.driver_data = (void *)&pipo_w11_data,
		.matches = {
			DMI_MATCH(DMI_SYS_VENDOR, "PIPO"),
			DMI_MATCH(DMI_PRODUCT_NAME, "To be filled by O.E.M."),
			/* Above matches are too generic, add bios-ver match */
			DMI_MATCH(DMI_BIOS_VERSION, "JS-BI-10.6-SF133GR300-GA55B-024-F"),
		},
	},
	{
		/* Ployer Momo7w (same hardware as the Trekstor ST70416-6) */
		.driver_data = (void *)&trekstor_surftab_wintron70_data,
		.matches = {
			DMI_MATCH(DMI_SYS_VENDOR, "Shenzhen PLOYER"),
			DMI_MATCH(DMI_PRODUCT_NAME, "MOMO7W"),
			/* Exact match, different versions need different fw */
			DMI_MATCH(DMI_BIOS_VERSION, "MOMO.G.WI71C.MABMRBA02"),
		},
	},
	{
		/* Positivo C4128B */
		.driver_data = (void *)&positivo_c4128b_data,
		.matches = {
			DMI_MATCH(DMI_SYS_VENDOR, "Positivo Tecnologia SA"),
			DMI_MATCH(DMI_PRODUCT_NAME, "C4128B-1"),
		},
	},
	{
		/* Point of View mobii wintab p800w (v2.0) */
		.driver_data = (void *)&pov_mobii_wintab_p800w_v20_data,
		.matches = {
			DMI_MATCH(DMI_BOARD_VENDOR, "AMI Corporation"),
			DMI_MATCH(DMI_BOARD_NAME, "Aptio CRB"),
			DMI_MATCH(DMI_BIOS_VERSION, "3BAIR1014"),
			/* Above matches are too generic, add bios-date match */
			DMI_MATCH(DMI_BIOS_DATE, "10/24/2014"),
		},
	},
	{
		/* Predia Basic tablet) */
		.driver_data = (void *)&predia_basic_data,
		.matches = {
			DMI_MATCH(DMI_SYS_VENDOR, "Insyde"),
			DMI_MATCH(DMI_PRODUCT_NAME, "CherryTrail"),
			/* Above matches are too generic, add bios-version match */
			DMI_MATCH(DMI_BIOS_VERSION, "Mx.WT107.KUBNGEA"),
		},
	},
	{
		/* Point of View mobii wintab p800w (v2.1) */
		.driver_data = (void *)&pov_mobii_wintab_p800w_v21_data,
		.matches = {
			DMI_MATCH(DMI_BOARD_VENDOR, "AMI Corporation"),
			DMI_MATCH(DMI_BOARD_NAME, "Aptio CRB"),
			DMI_MATCH(DMI_BIOS_VERSION, "3BAIR1013"),
			/* Above matches are too generic, add bios-date match */
			DMI_MATCH(DMI_BIOS_DATE, "08/22/2014"),
		},
	},
	{
		/* Point of View mobii wintab p1006w (v1.0) */
		.driver_data = (void *)&pov_mobii_wintab_p1006w_v10_data,
		.matches = {
			DMI_EXACT_MATCH(DMI_SYS_VENDOR, "Insyde"),
			DMI_EXACT_MATCH(DMI_PRODUCT_NAME, "BayTrail"),
			/* Note 105b is Foxcon's USB/PCI vendor id */
			DMI_EXACT_MATCH(DMI_BOARD_VENDOR, "105B"),
			DMI_EXACT_MATCH(DMI_BOARD_NAME, "0E57"),
		},
	},
	{
		/* RCA Cambio W101 v2 */
		/* https://github.com/onitake/gsl-firmware/discussions/193 */
		.driver_data = (void *)&rca_cambio_w101_v2_data,
		.matches = {
			DMI_MATCH(DMI_SYS_VENDOR, "RCA"),
			DMI_MATCH(DMI_PRODUCT_NAME, "W101SA23T1"),
		},
	},
	{
		/* RWC NANOTE P8 */
		.driver_data = (void *)&rwc_nanote_p8_data,
		.matches = {
			DMI_MATCH(DMI_BOARD_VENDOR, "Default string"),
			DMI_MATCH(DMI_PRODUCT_NAME, "AY07J"),
			DMI_MATCH(DMI_PRODUCT_SKU, "0001")
		},
	},
	{
		/* Schneider SCT101CTM */
		.driver_data = (void *)&schneider_sct101ctm_data,
		.matches = {
			DMI_MATCH(DMI_SYS_VENDOR, "Default string"),
			DMI_MATCH(DMI_PRODUCT_NAME, "SCT101CTM"),
		},
	},
	{
		/* GlobalSpace SoLT IVW 11.6" */
		.driver_data = (void *)&globalspace_solt_ivw116_data,
		.matches = {
			DMI_MATCH(DMI_SYS_VENDOR, "Globalspace Tech Pvt Ltd"),
			DMI_MATCH(DMI_PRODUCT_NAME, "SolTIVW"),
			DMI_MATCH(DMI_PRODUCT_SKU, "PN20170413488"),
		},
	},
	{
		/* Techbite Arc 11.6 */
		.driver_data = (void *)&techbite_arc_11_6_data,
		.matches = {
			DMI_MATCH(DMI_SYS_VENDOR, "mPTech"),
			DMI_MATCH(DMI_PRODUCT_NAME, "techBite Arc 11.6"),
			DMI_MATCH(DMI_BOARD_NAME, "G8316_272B"),
		},
	},
	{
		/* Teclast Tbook 11 */
		.driver_data = (void *)&teclast_tbook11_data,
		.matches = {
			DMI_MATCH(DMI_SYS_VENDOR, "TECLAST"),
			DMI_MATCH(DMI_PRODUCT_NAME, "TbooK 11"),
			DMI_MATCH(DMI_PRODUCT_SKU, "E5A6_A1"),
		},
	},
	{
		/* Teclast X16 Plus */
		.driver_data = (void *)&teclast_x16_plus_data,
		.matches = {
			DMI_MATCH(DMI_SYS_VENDOR, "TECLAST"),
			DMI_MATCH(DMI_PRODUCT_NAME, "Default string"),
			DMI_MATCH(DMI_PRODUCT_SKU, "D3A5_A1"),
		},
	},
	{
		/* Teclast X3 Plus */
		.driver_data = (void *)&teclast_x3_plus_data,
		.matches = {
			DMI_MATCH(DMI_SYS_VENDOR, "TECLAST"),
			DMI_MATCH(DMI_PRODUCT_NAME, "X3 Plus"),
			DMI_MATCH(DMI_BOARD_NAME, "X3 Plus"),
		},
	},
	{
		/* Teclast X89 (Android version / BIOS) */
		.driver_data = (void *)&gdix1001_00_upside_down_data,
		.matches = {
			DMI_MATCH(DMI_BOARD_VENDOR, "WISKY"),
			DMI_MATCH(DMI_BOARD_NAME, "3G062i"),
		},
	},
	{
		/* Teclast X89 (Windows version / BIOS) */
		.driver_data = (void *)&gdix1001_01_upside_down_data,
		.matches = {
			/* tPAD is too generic, also match on bios date */
			DMI_MATCH(DMI_BOARD_VENDOR, "TECLAST"),
			DMI_MATCH(DMI_BOARD_NAME, "tPAD"),
			DMI_MATCH(DMI_BIOS_DATE, "12/19/2014"),
		},
	},
	{
		/* Teclast X98 Plus II */
		.driver_data = (void *)&teclast_x98plus2_data,
		.matches = {
			DMI_MATCH(DMI_SYS_VENDOR, "TECLAST"),
			DMI_MATCH(DMI_PRODUCT_NAME, "X98 Plus II"),
		},
	},
	{
		/* Teclast X98 Pro */
		.driver_data = (void *)&gdix1001_00_upside_down_data,
		.matches = {
			/*
			 * Only match BIOS date, because the manufacturers
			 * BIOS does not report the board name at all
			 * (sometimes)...
			 */
			DMI_MATCH(DMI_BOARD_VENDOR, "TECLAST"),
			DMI_MATCH(DMI_BIOS_DATE, "10/28/2015"),
		},
	},
	{
		/* Trekstor Primebook C11 */
		.driver_data = (void *)&trekstor_primebook_c11_data,
		.matches = {
			DMI_MATCH(DMI_SYS_VENDOR, "TREKSTOR"),
			DMI_MATCH(DMI_PRODUCT_NAME, "Primebook C11"),
		},
	},
	{
		/* Trekstor Primebook C11B (same touchscreen as the C11) */
		.driver_data = (void *)&trekstor_primebook_c11_data,
		.matches = {
			DMI_MATCH(DMI_SYS_VENDOR, "TREKSTOR"),
			DMI_MATCH(DMI_PRODUCT_NAME, "PRIMEBOOK C11B"),
		},
	},
	{
		/* Trekstor Primebook C13 */
		.driver_data = (void *)&trekstor_primebook_c13_data,
		.matches = {
			DMI_MATCH(DMI_SYS_VENDOR, "TREKSTOR"),
			DMI_MATCH(DMI_PRODUCT_NAME, "Primebook C13"),
		},
	},
	{
		/* Trekstor Primetab T13B */
		.driver_data = (void *)&trekstor_primetab_t13b_data,
		.matches = {
			DMI_MATCH(DMI_SYS_VENDOR, "TREKSTOR"),
			DMI_MATCH(DMI_PRODUCT_NAME, "Primetab T13B"),
		},
	},
	{
		/* TrekStor SurfTab duo W1 10.1 ST10432-10b */
		.driver_data = (void *)&trekstor_surftab_duo_w1_data,
		.matches = {
			DMI_MATCH(DMI_SYS_VENDOR, "TrekStor"),
			DMI_MATCH(DMI_PRODUCT_NAME, "SurfTab duo W1 10.1 (VT4)"),
		},
	},
	{
		/* TrekStor SurfTab twin 10.1 ST10432-8 */
		.driver_data = (void *)&trekstor_surftab_twin_10_1_data,
		.matches = {
			DMI_MATCH(DMI_SYS_VENDOR, "TrekStor"),
			DMI_MATCH(DMI_PRODUCT_NAME, "SurfTab twin 10.1"),
		},
	},
	{
		/* Trekstor Surftab Wintron 7.0 ST70416-6 */
		.driver_data = (void *)&trekstor_surftab_wintron70_data,
		.matches = {
			DMI_MATCH(DMI_SYS_VENDOR, "Insyde"),
			DMI_MATCH(DMI_PRODUCT_NAME, "ST70416-6"),
			/* Exact match, different versions need different fw */
			DMI_MATCH(DMI_BIOS_VERSION, "TREK.G.WI71C.JGBMRBA04"),
		},
	},
	{
		/* Trekstor Surftab Wintron 7.0 ST70416-6, newer BIOS */
		.driver_data = (void *)&trekstor_surftab_wintron70_data,
		.matches = {
			DMI_MATCH(DMI_SYS_VENDOR, "TrekStor"),
			DMI_MATCH(DMI_PRODUCT_NAME, "SurfTab wintron 7.0 ST70416-6"),
			/* Exact match, different versions need different fw */
			DMI_MATCH(DMI_BIOS_VERSION, "TREK.G.WI71C.JGBMRBA05"),
		},
	},
	{
		/* Trekstor Yourbook C11B (same touchscreen as the Primebook C11) */
		.driver_data = (void *)&trekstor_primebook_c11_data,
		.matches = {
			DMI_MATCH(DMI_SYS_VENDOR, "TREKSTOR"),
			DMI_MATCH(DMI_PRODUCT_NAME, "YOURBOOK C11B"),
		},
	},
	{
		/* Viglen Connect 10 */
		.driver_data = (void *)&viglen_connect_10_data,
		.matches = {
			DMI_MATCH(DMI_SYS_VENDOR, "Viglen Ltd."),
			DMI_MATCH(DMI_PRODUCT_NAME, "Connect 10'' Tablet PC"),
		},
	},
	{
		/* Vinga Twizzle J116 */
		.driver_data = (void *)&vinga_twizzle_j116_data,
		.matches = {
			DMI_MATCH(DMI_PRODUCT_NAME, "VINGA Twizzle J116"),
		},
	},
	{
		/* "WinBook TW100" */
		.driver_data = (void *)&gdix1001_00_upside_down_data,
		.matches = {
			DMI_MATCH(DMI_SYS_VENDOR, "WinBook"),
			DMI_MATCH(DMI_PRODUCT_NAME, "TW100")
		}
	},
	{
		/* WinBook TW700 */
		.driver_data = (void *)&gdix1001_00_upside_down_data,
		.matches = {
			DMI_MATCH(DMI_SYS_VENDOR, "WinBook"),
			DMI_MATCH(DMI_PRODUCT_NAME, "TW700")
		},
	},
	{
		/* Yours Y8W81, same case and touchscreen as Chuwi Vi8 */
		.driver_data = (void *)&chuwi_vi8_data,
		.matches = {
			DMI_MATCH(DMI_SYS_VENDOR, "YOURS"),
			DMI_MATCH(DMI_PRODUCT_NAME, "Y8W81"),
		},
	},
	{ }
};

static struct ts_dmi_data *ts_data;

static void ts_dmi_add_props(struct i2c_client *client)
{
	struct device *dev = &client->dev;
	int error;

	if (has_acpi_companion(dev) &&
	    strstarts(client->name, ts_data->acpi_name)) {
		error = device_create_managed_software_node(dev, ts_data->properties, NULL);
		if (error)
			dev_err(dev, "failed to add properties: %d\n", error);
	}
}

static int ts_dmi_notifier_call(struct notifier_block *nb,
				unsigned long action, void *data)
{
	struct device *dev = data;
	struct i2c_client *client;

	switch (action) {
	case BUS_NOTIFY_ADD_DEVICE:
		client = i2c_verify_client(dev);
		if (client)
			ts_dmi_add_props(client);
		break;

	default:
		break;
	}

	return 0;
}

#define MAX_CMDLINE_PROPS 16

static struct property_entry ts_cmdline_props[MAX_CMDLINE_PROPS + 1];

static struct ts_dmi_data ts_cmdline_data = {
	.properties = ts_cmdline_props,
};

static int __init ts_parse_props(char *str)
{
	/* Save the original str to show it on syntax errors */
	char orig_str[256];
	char *name, *value;
	u32 u32val;
	int i, ret;

	strscpy(orig_str, str, sizeof(orig_str));

	/*
	 * str is part of the static_command_line from init/main.c and poking
	 * holes in that by writing 0 to it is allowed, as is taking long
	 * lasting references to it.
	 */
	ts_cmdline_data.acpi_name = strsep(&str, ":");

	for (i = 0; i < MAX_CMDLINE_PROPS; i++) {
		name = strsep(&str, ":");
		if (!name || !name[0])
			break;

		/* Replace '=' with 0 and make value point past '=' or NULL */
		value = name;
		strsep(&value, "=");
		if (!value) {
			ts_cmdline_props[i] = PROPERTY_ENTRY_BOOL(name);
		} else if (isdigit(value[0])) {
			ret = kstrtou32(value, 0, &u32val);
			if (ret)
				goto syntax_error;

			ts_cmdline_props[i] = PROPERTY_ENTRY_U32(name, u32val);
		} else {
			ts_cmdline_props[i] = PROPERTY_ENTRY_STRING(name, value);
		}
	}

	if (!i || str)
		goto syntax_error;

	ts_data = &ts_cmdline_data;
	return 1;

syntax_error:
	pr_err("Invalid '%s' value for 'i2c_touchscreen_props='\n", orig_str);
	return 1; /* "i2c_touchscreen_props=" is still a known parameter */
}
__setup("i2c_touchscreen_props=", ts_parse_props);

static struct notifier_block ts_dmi_notifier = {
	.notifier_call = ts_dmi_notifier_call,
};

static int __init ts_dmi_init(void)
{
	const struct dmi_system_id *dmi_id;
	struct ts_dmi_data *ts_data_dmi;
	int error;

	dmi_id = dmi_first_match(touchscreen_dmi_table);
	ts_data_dmi = dmi_id ? dmi_id->driver_data : NULL;

	if (ts_data) {
		/*
		 * Kernel cmdline provided data takes precedence, copy over
		 * DMI efi_embedded_fw info if available.
		 */
		if (ts_data_dmi)
			ts_data->embedded_fw = ts_data_dmi->embedded_fw;
	} else if (ts_data_dmi) {
		ts_data = ts_data_dmi;
	} else {
		return 0; /* Not an error */
	}

	/* Some dmi table entries only provide an efi_embedded_fw_desc */
	if (!ts_data->properties)
		return 0;

	error = bus_register_notifier(&i2c_bus_type, &ts_dmi_notifier);
	if (error)
		pr_err("%s: failed to register i2c bus notifier: %d\n",
			__func__, error);

	return error;
}

/*
 * We are registering out notifier after i2c core is initialized and i2c bus
 * itself is ready (which happens at postcore initcall level), but before
 * ACPI starts enumerating devices (at subsys initcall level).
 */
arch_initcall(ts_dmi_init);<|MERGE_RESOLUTION|>--- conflicted
+++ resolved
@@ -1370,10 +1370,7 @@
 		.matches = {
 			DMI_MATCH(DMI_SYS_VENDOR, "Jumper"),
 			DMI_MATCH(DMI_PRODUCT_NAME, "Ezpad"),
-<<<<<<< HEAD
-=======
 			/* Above matches are too generic, add bios match */
->>>>>>> fcfc7a6d
 			DMI_MATCH(DMI_BIOS_VERSION, "E.WSA116_8.E1.042.bin"),
 			DMI_MATCH(DMI_BIOS_DATE, "01/08/2020"),
 		},
