/*
 * Touchscreen driver DMI based configuration code
 *
 * Copyright (c) 2017 Red Hat Inc.
 *
 * This program is free software; you can redistribute it and/or modify
 * it under the terms of the GNU General Public License as published by
 * the Free Software Foundation; either version 2 of the License, or
 * (at your option) any later version.
 *
 * Red Hat authors:
 * Hans de Goede <hdegoede@redhat.com>
 */

#include <linux/acpi.h>
#include <linux/device.h>
#include <linux/dmi.h>
#include <linux/efi_embedded_fw.h>
#include <linux/i2c.h>
#include <linux/notifier.h>
#include <linux/property.h>
#include <linux/string.h>

/* Generic props for boards with efi-embedded-fw and not needing other props */
static const struct property_entry efi_embedded_fw_props[] = {
	PROPERTY_ENTRY_BOOL("efi-embedded-firmware"),
	{ }
};

struct ts_dmi_data {
	/* The EFI embedded-fw code expects this to be the first member! */
	struct efi_embedded_fw_desc embedded_fw;
	const char *acpi_name;
	const struct property_entry *properties;
};

/* NOTE: Please keep all entries sorted alphabetically */

static const struct property_entry chuwi_hi8_props[] = {
	PROPERTY_ENTRY_U32("touchscreen-size-x", 1665),
	PROPERTY_ENTRY_U32("touchscreen-size-y", 1140),
	PROPERTY_ENTRY_BOOL("touchscreen-swapped-x-y"),
	PROPERTY_ENTRY_BOOL("silead,home-button"),
	PROPERTY_ENTRY_STRING("firmware-name", "gsl1680-chuwi-hi8.fw"),
	{ }
};

static const struct ts_dmi_data chuwi_hi8_data = {
	.acpi_name      = "MSSL0001:00",
	.properties     = chuwi_hi8_props,
};

static const struct property_entry chuwi_hi8_pro_props[] = {
	PROPERTY_ENTRY_U32("touchscreen-min-x", 6),
	PROPERTY_ENTRY_U32("touchscreen-min-y", 3),
	PROPERTY_ENTRY_U32("touchscreen-size-x", 1728),
	PROPERTY_ENTRY_U32("touchscreen-size-y", 1148),
	PROPERTY_ENTRY_BOOL("touchscreen-swapped-x-y"),
	PROPERTY_ENTRY_STRING("firmware-name", "gsl3680-chuwi-hi8-pro.fw"),
	PROPERTY_ENTRY_U32("silead,max-fingers", 10),
	PROPERTY_ENTRY_BOOL("silead,home-button"),
	PROPERTY_ENTRY_BOOL("efi-embedded-firmware"),
	{ }
};

static const struct ts_dmi_data chuwi_hi8_pro_data = {
	.embedded_fw = {
		.name	= "silead/gsl3680-chuwi-hi8-pro.fw",
		.prefix = { 0xf0, 0x00, 0x00, 0x00, 0x02, 0x00, 0x00, 0x00 },
		.length	= 39864,
		.sha256	= { 0xc0, 0x88, 0xc5, 0xef, 0xd1, 0x70, 0x77, 0x59,
			    0x4e, 0xe9, 0xc4, 0xd8, 0x2e, 0xcd, 0xbf, 0x95,
			    0x32, 0xd9, 0x03, 0x28, 0x0d, 0x48, 0x9f, 0x92,
			    0x35, 0x37, 0xf6, 0x8b, 0x2a, 0xe4, 0x73, 0xff },
	},
	.acpi_name	= "MSSL1680:00",
	.properties	= chuwi_hi8_pro_props,
};

static const struct property_entry chuwi_vi8_props[] = {
	PROPERTY_ENTRY_U32("touchscreen-min-x", 4),
	PROPERTY_ENTRY_U32("touchscreen-min-y", 6),
	PROPERTY_ENTRY_U32("touchscreen-size-x", 1724),
	PROPERTY_ENTRY_U32("touchscreen-size-y", 1140),
	PROPERTY_ENTRY_BOOL("touchscreen-swapped-x-y"),
	PROPERTY_ENTRY_STRING("firmware-name", "gsl3676-chuwi-vi8.fw"),
	PROPERTY_ENTRY_U32("silead,max-fingers", 10),
	PROPERTY_ENTRY_BOOL("silead,home-button"),
	{ }
};

static const struct ts_dmi_data chuwi_vi8_data = {
	.acpi_name      = "MSSL1680:00",
	.properties     = chuwi_vi8_props,
};

static const struct ts_dmi_data chuwi_vi8_plus_data = {
	.embedded_fw = {
		.name	= "chipone/icn8505-HAMP0002.fw",
		.prefix = { 0xb0, 0x07, 0x00, 0x00, 0xe4, 0x07, 0x00, 0x00 },
		.length	= 35012,
		.sha256	= { 0x93, 0xe5, 0x49, 0xe0, 0xb6, 0xa2, 0xb4, 0xb3,
			    0x88, 0x96, 0x34, 0x97, 0x5e, 0xa8, 0x13, 0x78,
			    0x72, 0x98, 0xb8, 0x29, 0xeb, 0x5c, 0xa7, 0xf1,
			    0x25, 0x13, 0x43, 0xf4, 0x30, 0x7c, 0xfc, 0x7c },
	},
	.acpi_name	= "CHPN0001:00",
	.properties	= efi_embedded_fw_props,
};

static const struct property_entry chuwi_vi10_props[] = {
	PROPERTY_ENTRY_U32("touchscreen-min-x", 0),
	PROPERTY_ENTRY_U32("touchscreen-min-y", 4),
	PROPERTY_ENTRY_U32("touchscreen-size-x", 1858),
	PROPERTY_ENTRY_U32("touchscreen-size-y", 1280),
	PROPERTY_ENTRY_STRING("firmware-name", "gsl3680-chuwi-vi10.fw"),
	PROPERTY_ENTRY_U32("silead,max-fingers", 10),
	PROPERTY_ENTRY_BOOL("silead,home-button"),
	{ }
};

static const struct ts_dmi_data chuwi_vi10_data = {
	.acpi_name      = "MSSL0002:00",
	.properties     = chuwi_vi10_props,
};

static const struct property_entry connect_tablet9_props[] = {
	PROPERTY_ENTRY_U32("touchscreen-min-x", 9),
	PROPERTY_ENTRY_U32("touchscreen-min-y", 10),
	PROPERTY_ENTRY_U32("touchscreen-size-x", 1664),
	PROPERTY_ENTRY_U32("touchscreen-size-y", 880),
	PROPERTY_ENTRY_BOOL("touchscreen-inverted-y"),
	PROPERTY_ENTRY_BOOL("touchscreen-swapped-x-y"),
	PROPERTY_ENTRY_STRING("firmware-name", "gsl1680-connect-tablet9.fw"),
	PROPERTY_ENTRY_U32("silead,max-fingers", 10),
	{ }
};

static const struct ts_dmi_data connect_tablet9_data = {
	.acpi_name      = "MSSL1680:00",
	.properties     = connect_tablet9_props,
};

static const struct property_entry cube_iwork8_air_props[] = {
	PROPERTY_ENTRY_U32("touchscreen-min-x", 1),
	PROPERTY_ENTRY_U32("touchscreen-min-y", 3),
	PROPERTY_ENTRY_U32("touchscreen-size-x", 1664),
	PROPERTY_ENTRY_U32("touchscreen-size-y", 896),
	PROPERTY_ENTRY_BOOL("touchscreen-swapped-x-y"),
	PROPERTY_ENTRY_STRING("firmware-name", "gsl3670-cube-iwork8-air.fw"),
	PROPERTY_ENTRY_U32("silead,max-fingers", 10),
	PROPERTY_ENTRY_BOOL("efi-embedded-firmware"),
	{ }
};

static const struct ts_dmi_data cube_iwork8_air_data = {
	.embedded_fw = {
		.name	= "silead/gsl3670-cube-iwork8-air.fw",
		.prefix = { 0xf0, 0x00, 0x00, 0x00, 0x02, 0x00, 0x00, 0x00 },
		.length	= 38808,
		.sha256	= { 0xff, 0x62, 0x2d, 0xd1, 0x8a, 0x78, 0x04, 0x7b,
			    0x33, 0x06, 0xb0, 0x4f, 0x7f, 0x02, 0x08, 0x9c,
			    0x96, 0xd4, 0x9f, 0x04, 0xe1, 0x47, 0x25, 0x25,
			    0x60, 0x77, 0x41, 0x33, 0xeb, 0x12, 0x82, 0xfc },
	},
	.acpi_name	= "MSSL1680:00",
	.properties	= cube_iwork8_air_props,
};

static const struct property_entry cube_knote_i1101_props[] = {
	PROPERTY_ENTRY_U32("touchscreen-min-x", 20),
	PROPERTY_ENTRY_U32("touchscreen-min-y",  22),
	PROPERTY_ENTRY_U32("touchscreen-size-x", 1961),
	PROPERTY_ENTRY_U32("touchscreen-size-y", 1513),
	PROPERTY_ENTRY_STRING("firmware-name", "gsl3692-cube-knote-i1101.fw"),
	PROPERTY_ENTRY_U32("silead,max-fingers", 10),
	PROPERTY_ENTRY_BOOL("silead,home-button"),
	{ }
};

static const struct ts_dmi_data cube_knote_i1101_data = {
	.acpi_name	= "MSSL1680:00",
	.properties	= cube_knote_i1101_props,
};

static const struct property_entry dexp_ursus_7w_props[] = {
	PROPERTY_ENTRY_U32("touchscreen-size-x", 890),
	PROPERTY_ENTRY_U32("touchscreen-size-y", 630),
	PROPERTY_ENTRY_STRING("firmware-name", "gsl1686-dexp-ursus-7w.fw"),
	PROPERTY_ENTRY_U32("silead,max-fingers", 10),
	PROPERTY_ENTRY_BOOL("silead,home-button"),
	{ }
};

static const struct ts_dmi_data dexp_ursus_7w_data = {
	.acpi_name	= "MSSL1680:00",
	.properties	= dexp_ursus_7w_props,
};

static const struct property_entry digma_citi_e200_props[] = {
	PROPERTY_ENTRY_U32("touchscreen-size-x", 1980),
	PROPERTY_ENTRY_U32("touchscreen-size-y", 1500),
	PROPERTY_ENTRY_BOOL("touchscreen-inverted-y"),
	PROPERTY_ENTRY_STRING("firmware-name",
			      "gsl1686-digma_citi_e200.fw"),
	PROPERTY_ENTRY_U32("silead,max-fingers", 10),
	PROPERTY_ENTRY_BOOL("silead,home-button"),
	{ }
};

static const struct ts_dmi_data digma_citi_e200_data = {
	.acpi_name	= "MSSL1680:00",
	.properties	= digma_citi_e200_props,
};

static const struct property_entry gp_electronic_t701_props[] = {
	PROPERTY_ENTRY_U32("touchscreen-size-x", 960),
	PROPERTY_ENTRY_U32("touchscreen-size-y", 640),
	PROPERTY_ENTRY_BOOL("touchscreen-inverted-x"),
	PROPERTY_ENTRY_BOOL("touchscreen-inverted-y"),
	PROPERTY_ENTRY_STRING("firmware-name",
			      "gsl1680-gp-electronic-t701.fw"),
	{ }
};

static const struct ts_dmi_data gp_electronic_t701_data = {
	.acpi_name	= "MSSL1680:00",
	.properties	= gp_electronic_t701_props,
};

static const struct property_entry itworks_tw891_props[] = {
	PROPERTY_ENTRY_U32("touchscreen-min-x", 1),
	PROPERTY_ENTRY_U32("touchscreen-min-y", 5),
	PROPERTY_ENTRY_U32("touchscreen-size-x", 1600),
	PROPERTY_ENTRY_U32("touchscreen-size-y", 896),
	PROPERTY_ENTRY_BOOL("touchscreen-inverted-y"),
	PROPERTY_ENTRY_BOOL("touchscreen-swapped-x-y"),
	PROPERTY_ENTRY_STRING("firmware-name", "gsl3670-itworks-tw891.fw"),
	PROPERTY_ENTRY_U32("silead,max-fingers", 10),
	{ }
};

static const struct ts_dmi_data itworks_tw891_data = {
	.acpi_name	= "MSSL1680:00",
	.properties	= itworks_tw891_props,
};

static const struct property_entry jumper_ezpad_6_pro_props[] = {
	PROPERTY_ENTRY_U32("touchscreen-size-x", 1980),
	PROPERTY_ENTRY_U32("touchscreen-size-y", 1500),
	PROPERTY_ENTRY_STRING("firmware-name", "gsl3692-jumper-ezpad-6-pro.fw"),
	PROPERTY_ENTRY_U32("silead,max-fingers", 10),
	PROPERTY_ENTRY_BOOL("silead,home-button"),
	{ }
};

static const struct ts_dmi_data jumper_ezpad_6_pro_data = {
	.acpi_name	= "MSSL1680:00",
	.properties	= jumper_ezpad_6_pro_props,
};

static const struct property_entry jumper_ezpad_mini3_props[] = {
	PROPERTY_ENTRY_U32("touchscreen-min-x", 23),
	PROPERTY_ENTRY_U32("touchscreen-min-y", 16),
	PROPERTY_ENTRY_U32("touchscreen-size-x", 1700),
	PROPERTY_ENTRY_U32("touchscreen-size-y", 1138),
	PROPERTY_ENTRY_BOOL("touchscreen-swapped-x-y"),
	PROPERTY_ENTRY_STRING("firmware-name", "gsl3676-jumper-ezpad-mini3.fw"),
	PROPERTY_ENTRY_U32("silead,max-fingers", 10),
	{ }
};

static const struct ts_dmi_data jumper_ezpad_mini3_data = {
	.acpi_name	= "MSSL1680:00",
	.properties	= jumper_ezpad_mini3_props,
};

static const struct property_entry onda_obook_20_plus_props[] = {
	PROPERTY_ENTRY_U32("touchscreen-size-x", 1728),
	PROPERTY_ENTRY_U32("touchscreen-size-y", 1148),
	PROPERTY_ENTRY_BOOL("touchscreen-inverted-x"),
	PROPERTY_ENTRY_BOOL("touchscreen-inverted-y"),
	PROPERTY_ENTRY_BOOL("touchscreen-swapped-x-y"),
	PROPERTY_ENTRY_STRING("firmware-name", "gsl3676-onda-obook-20-plus.fw"),
	PROPERTY_ENTRY_U32("silead,max-fingers", 10),
	PROPERTY_ENTRY_BOOL("silead,home-button"),
	{ }
};

static const struct ts_dmi_data onda_obook_20_plus_data = {
	.acpi_name	= "MSSL1680:00",
	.properties	= onda_obook_20_plus_props,
};

static const struct property_entry onda_v80_plus_v3_props[] = {
	PROPERTY_ENTRY_U32("touchscreen-min-x", 22),
	PROPERTY_ENTRY_U32("touchscreen-min-y", 15),
	PROPERTY_ENTRY_U32("touchscreen-size-x", 1698),
	PROPERTY_ENTRY_U32("touchscreen-size-y", 1140),
	PROPERTY_ENTRY_BOOL("touchscreen-swapped-x-y"),
	PROPERTY_ENTRY_STRING("firmware-name",
			      "gsl3676-onda-v80-plus-v3.fw"),
	PROPERTY_ENTRY_U32("silead,max-fingers", 10),
	PROPERTY_ENTRY_BOOL("silead,home-button"),
<<<<<<< HEAD
=======
	PROPERTY_ENTRY_BOOL("efi-embedded-firmware"),
>>>>>>> 2b6d10ad
	{ }
};

static const struct ts_dmi_data onda_v80_plus_v3_data = {
<<<<<<< HEAD
=======
	.embedded_fw = {
		.name	= "silead/gsl3676-onda-v80-plus-v3.fw",
		.prefix = { 0xf0, 0x00, 0x00, 0x00, 0x02, 0x00, 0x00, 0x00 },
		.length	= 37224,
		.sha256	= { 0x8f, 0xbd, 0x8f, 0x0c, 0x6b, 0xba, 0x5b, 0xf5,
			    0xa3, 0xc7, 0xa3, 0xc0, 0x4f, 0xcd, 0xdf, 0x32,
			    0xcc, 0xe4, 0x70, 0xd6, 0x46, 0x9c, 0xd7, 0xa7,
			    0x4b, 0x82, 0x3f, 0xab, 0xc7, 0x90, 0xea, 0x23 },
	},
>>>>>>> 2b6d10ad
	.acpi_name	= "MSSL1680:00",
	.properties	= onda_v80_plus_v3_props,
};

static const struct property_entry onda_v820w_32g_props[] = {
	PROPERTY_ENTRY_U32("touchscreen-size-x", 1665),
	PROPERTY_ENTRY_U32("touchscreen-size-y", 1140),
	PROPERTY_ENTRY_BOOL("touchscreen-swapped-x-y"),
	PROPERTY_ENTRY_STRING("firmware-name",
			      "gsl1680-onda-v820w-32g.fw"),
	PROPERTY_ENTRY_U32("silead,max-fingers", 10),
	PROPERTY_ENTRY_BOOL("silead,home-button"),
	{ }
};

static const struct ts_dmi_data onda_v820w_32g_data = {
	.acpi_name	= "MSSL1680:00",
	.properties	= onda_v820w_32g_props,
};

static const struct property_entry onda_v891w_v1_props[] = {
	PROPERTY_ENTRY_U32("touchscreen-min-x", 46),
	PROPERTY_ENTRY_U32("touchscreen-min-y",  8),
	PROPERTY_ENTRY_U32("touchscreen-size-x", 1676),
	PROPERTY_ENTRY_U32("touchscreen-size-y", 1130),
	PROPERTY_ENTRY_STRING("firmware-name",
			      "gsl3680-onda-v891w-v1.fw"),
	PROPERTY_ENTRY_U32("silead,max-fingers", 10),
	PROPERTY_ENTRY_BOOL("silead,home-button"),
	{ }
};

static const struct ts_dmi_data onda_v891w_v1_data = {
	.acpi_name	= "MSSL1680:00",
	.properties	= onda_v891w_v1_props,
};

static const struct property_entry onda_v891w_v3_props[] = {
	PROPERTY_ENTRY_U32("touchscreen-min-x", 35),
	PROPERTY_ENTRY_U32("touchscreen-min-y", 15),
	PROPERTY_ENTRY_U32("touchscreen-size-x", 1625),
	PROPERTY_ENTRY_U32("touchscreen-size-y", 1135),
	PROPERTY_ENTRY_BOOL("touchscreen-inverted-y"),
	PROPERTY_ENTRY_STRING("firmware-name",
			      "gsl3676-onda-v891w-v3.fw"),
	PROPERTY_ENTRY_U32("silead,max-fingers", 10),
	PROPERTY_ENTRY_BOOL("silead,home-button"),
	{ }
};

static const struct ts_dmi_data onda_v891w_v3_data = {
	.acpi_name	= "MSSL1680:00",
	.properties	= onda_v891w_v3_props,
};

static const struct property_entry pipo_w2s_props[] = {
	PROPERTY_ENTRY_U32("touchscreen-size-x", 1660),
	PROPERTY_ENTRY_U32("touchscreen-size-y", 880),
	PROPERTY_ENTRY_BOOL("touchscreen-inverted-x"),
	PROPERTY_ENTRY_BOOL("touchscreen-swapped-x-y"),
	PROPERTY_ENTRY_STRING("firmware-name",
			      "gsl1680-pipo-w2s.fw"),
	PROPERTY_ENTRY_BOOL("efi-embedded-firmware"),
	{ }
};

static const struct ts_dmi_data pipo_w2s_data = {
	.embedded_fw = {
		.name	= "silead/gsl1680-pipo-w2s.fw",
		.prefix = { 0xf0, 0x00, 0x00, 0x00, 0x02, 0x00, 0x00, 0x00 },
		.length	= 39072,
		.sha256	= { 0xd0, 0x58, 0xc4, 0x7d, 0x55, 0x2d, 0x62, 0x18,
			    0xd1, 0x6a, 0x71, 0x73, 0x0b, 0x3f, 0xbe, 0x60,
			    0xbb, 0x45, 0x8c, 0x52, 0x27, 0xb7, 0x18, 0xf4,
			    0x31, 0x00, 0x6a, 0x49, 0x76, 0xd8, 0x7c, 0xd3 },
	},
	.acpi_name	= "MSSL1680:00",
	.properties	= pipo_w2s_props,
};

static const struct property_entry pov_mobii_wintab_p800w_v20_props[] = {
	PROPERTY_ENTRY_U32("touchscreen-min-x", 32),
	PROPERTY_ENTRY_U32("touchscreen-min-y", 16),
	PROPERTY_ENTRY_U32("touchscreen-size-x", 1692),
	PROPERTY_ENTRY_U32("touchscreen-size-y", 1146),
	PROPERTY_ENTRY_BOOL("touchscreen-swapped-x-y"),
	PROPERTY_ENTRY_STRING("firmware-name",
			      "gsl3680-pov-mobii-wintab-p800w-v20.fw"),
	PROPERTY_ENTRY_U32("silead,max-fingers", 10),
	PROPERTY_ENTRY_BOOL("silead,home-button"),
	{ }
};

static const struct ts_dmi_data pov_mobii_wintab_p800w_v20_data = {
	.acpi_name	= "MSSL1680:00",
	.properties	= pov_mobii_wintab_p800w_v20_props,
};

static const struct property_entry pov_mobii_wintab_p800w_v21_props[] = {
	PROPERTY_ENTRY_U32("touchscreen-min-x", 1),
	PROPERTY_ENTRY_U32("touchscreen-min-y", 8),
	PROPERTY_ENTRY_U32("touchscreen-size-x", 1794),
	PROPERTY_ENTRY_U32("touchscreen-size-y", 1148),
	PROPERTY_ENTRY_BOOL("touchscreen-swapped-x-y"),
	PROPERTY_ENTRY_STRING("firmware-name",
			      "gsl3692-pov-mobii-wintab-p800w.fw"),
	PROPERTY_ENTRY_U32("silead,max-fingers", 10),
	PROPERTY_ENTRY_BOOL("silead,home-button"),
	{ }
};

static const struct ts_dmi_data pov_mobii_wintab_p800w_v21_data = {
	.acpi_name	= "MSSL1680:00",
	.properties	= pov_mobii_wintab_p800w_v21_props,
};

static const struct property_entry teclast_x3_plus_props[] = {
	PROPERTY_ENTRY_U32("touchscreen-size-x", 1980),
	PROPERTY_ENTRY_U32("touchscreen-size-y", 1500),
	PROPERTY_ENTRY_STRING("firmware-name", "gsl1680-teclast-x3-plus.fw"),
	PROPERTY_ENTRY_U32("silead,max-fingers", 10),
	PROPERTY_ENTRY_BOOL("silead,home-button"),
	{ }
};

static const struct ts_dmi_data teclast_x3_plus_data = {
	.acpi_name	= "MSSL1680:00",
	.properties	= teclast_x3_plus_props,
};

static const struct property_entry teclast_x98plus2_props[] = {
	PROPERTY_ENTRY_U32("touchscreen-size-x", 2048),
	PROPERTY_ENTRY_U32("touchscreen-size-y", 1280),
	PROPERTY_ENTRY_BOOL("touchscreen-inverted-x"),
	PROPERTY_ENTRY_BOOL("touchscreen-inverted-y"),
	PROPERTY_ENTRY_STRING("firmware-name",
			      "gsl1686-teclast_x98plus2.fw"),
	PROPERTY_ENTRY_U32("silead,max-fingers", 10),
	{ }
};

static const struct ts_dmi_data teclast_x98plus2_data = {
	.acpi_name	= "MSSL1680:00",
	.properties	= teclast_x98plus2_props,
};

static const struct property_entry trekstor_primebook_c11_props[] = {
	PROPERTY_ENTRY_U32("touchscreen-size-x", 1970),
	PROPERTY_ENTRY_U32("touchscreen-size-y", 1530),
	PROPERTY_ENTRY_BOOL("touchscreen-inverted-y"),
	PROPERTY_ENTRY_STRING("firmware-name",
			      "gsl1680-trekstor-primebook-c11.fw"),
	PROPERTY_ENTRY_U32("silead,max-fingers", 10),
	PROPERTY_ENTRY_BOOL("silead,home-button"),
	{ }
};

static const struct ts_dmi_data trekstor_primebook_c11_data = {
	.acpi_name	= "MSSL1680:00",
	.properties	= trekstor_primebook_c11_props,
};

static const struct property_entry trekstor_primebook_c13_props[] = {
	PROPERTY_ENTRY_U32("touchscreen-size-x", 2624),
	PROPERTY_ENTRY_U32("touchscreen-size-y", 1920),
	PROPERTY_ENTRY_STRING("firmware-name",
			      "gsl1680-trekstor-primebook-c13.fw"),
	PROPERTY_ENTRY_U32("silead,max-fingers", 10),
	PROPERTY_ENTRY_BOOL("silead,home-button"),
	{ }
};

static const struct ts_dmi_data trekstor_primebook_c13_data = {
	.acpi_name	= "MSSL1680:00",
	.properties	= trekstor_primebook_c13_props,
};

static const struct property_entry trekstor_primetab_t13b_props[] = {
	PROPERTY_ENTRY_U32("touchscreen-size-x", 2500),
	PROPERTY_ENTRY_U32("touchscreen-size-y", 1900),
	PROPERTY_ENTRY_STRING("firmware-name",
			      "gsl1680-trekstor-primetab-t13b.fw"),
	PROPERTY_ENTRY_U32("silead,max-fingers", 10),
	PROPERTY_ENTRY_BOOL("silead,home-button"),
	PROPERTY_ENTRY_BOOL("touchscreen-inverted-y"),
	{ }
};

static const struct ts_dmi_data trekstor_primetab_t13b_data = {
	.acpi_name  = "MSSL1680:00",
	.properties = trekstor_primetab_t13b_props,
};

static const struct property_entry trekstor_surftab_twin_10_1_props[] = {
	PROPERTY_ENTRY_U32("touchscreen-size-x", 1900),
	PROPERTY_ENTRY_U32("touchscreen-size-y", 1280),
	PROPERTY_ENTRY_U32("touchscreen-inverted-y", 1),
	PROPERTY_ENTRY_STRING("firmware-name",
			      "gsl3670-surftab-twin-10-1-st10432-8.fw"),
	PROPERTY_ENTRY_U32("silead,max-fingers", 10),
	{ }
};

static const struct ts_dmi_data trekstor_surftab_twin_10_1_data = {
	.acpi_name	= "MSSL1680:00",
	.properties	= trekstor_surftab_twin_10_1_props,
};

static const struct property_entry trekstor_surftab_wintron70_props[] = {
	PROPERTY_ENTRY_U32("touchscreen-min-x", 12),
	PROPERTY_ENTRY_U32("touchscreen-min-y", 8),
	PROPERTY_ENTRY_U32("touchscreen-size-x", 884),
	PROPERTY_ENTRY_U32("touchscreen-size-y", 632),
	PROPERTY_ENTRY_STRING("firmware-name",
			      "gsl1686-surftab-wintron70-st70416-6.fw"),
	PROPERTY_ENTRY_U32("silead,max-fingers", 10),
	PROPERTY_ENTRY_BOOL("silead,home-button"),
	{ }
};

static const struct ts_dmi_data trekstor_surftab_wintron70_data = {
	.acpi_name	= "MSSL1680:00",
	.properties	= trekstor_surftab_wintron70_props,
};

/* NOTE: Please keep this table sorted alphabetically */
const struct dmi_system_id touchscreen_dmi_table[] = {
	{
		/* Chuwi Hi8 */
		.driver_data = (void *)&chuwi_hi8_data,
		.matches = {
			DMI_MATCH(DMI_SYS_VENDOR, "ilife"),
			DMI_MATCH(DMI_PRODUCT_NAME, "S806"),
		},
	},
	{
		/* Chuwi Hi8 (H1D_S806_206) */
		.driver_data = (void *)&chuwi_hi8_data,
		.matches = {
			DMI_MATCH(DMI_SYS_VENDOR, "Insyde"),
			DMI_MATCH(DMI_PRODUCT_NAME, "BayTrail"),
			DMI_MATCH(DMI_BIOS_VERSION, "H1D_S806_206"),
		},
	},
	{
		/* Chuwi Hi8 Pro (CWI513) */
		.driver_data = (void *)&chuwi_hi8_pro_data,
		.matches = {
			DMI_MATCH(DMI_SYS_VENDOR, "Hampoo"),
			DMI_MATCH(DMI_PRODUCT_NAME, "X1D3_C806N"),
		},
	},
	{
		/* Chuwi Vi8 (CWI506) */
		.driver_data = (void *)&chuwi_vi8_data,
		.matches = {
			DMI_MATCH(DMI_SYS_VENDOR, "Insyde"),
			DMI_MATCH(DMI_PRODUCT_NAME, "i86"),
			DMI_MATCH(DMI_BIOS_VERSION, "CHUWI.D86JLBNR"),
		},
	},
	{
		/* Chuwi Vi8 Plus (CWI519) */
		.driver_data = (void *)&chuwi_vi8_plus_data,
		.matches = {
			DMI_MATCH(DMI_SYS_VENDOR, "Hampoo"),
			DMI_MATCH(DMI_PRODUCT_NAME, "D2D3_Vi8A1"),
			DMI_MATCH(DMI_BOARD_NAME, "Cherry Trail CR"),
		},
	},
	{
		/* Chuwi Vi10 (CWI505) */
		.driver_data = (void *)&chuwi_vi10_data,
		.matches = {
			DMI_MATCH(DMI_BOARD_VENDOR, "Hampoo"),
			DMI_MATCH(DMI_BOARD_NAME, "BYT-PF02"),
			DMI_MATCH(DMI_SYS_VENDOR, "ilife"),
			DMI_MATCH(DMI_PRODUCT_NAME, "S165"),
		},
	},
	{
		/* Connect Tablet 9 */
		.driver_data = (void *)&connect_tablet9_data,
		.matches = {
			DMI_MATCH(DMI_SYS_VENDOR, "Connect"),
			DMI_MATCH(DMI_PRODUCT_NAME, "Tablet 9"),
		},
	},
	{
		/* CUBE iwork8 Air */
		.driver_data = (void *)&cube_iwork8_air_data,
		.matches = {
			DMI_MATCH(DMI_SYS_VENDOR, "cube"),
			DMI_MATCH(DMI_PRODUCT_NAME, "i1-TF"),
			DMI_MATCH(DMI_BOARD_NAME, "Cherry Trail CR"),
		},
	},
	{
		/* Cube KNote i1101 */
		.driver_data = (void *)&cube_knote_i1101_data,
		.matches = {
			DMI_MATCH(DMI_BOARD_VENDOR, "Hampoo"),
			DMI_MATCH(DMI_BOARD_NAME, "L1W6_I1101"),
			DMI_MATCH(DMI_SYS_VENDOR, "ALLDOCUBE"),
			DMI_MATCH(DMI_PRODUCT_NAME, "i1101"),
		},
	},
	{
		/* DEXP Ursus 7W */
		.driver_data = (void *)&dexp_ursus_7w_data,
		.matches = {
			DMI_MATCH(DMI_SYS_VENDOR, "Insyde"),
			DMI_MATCH(DMI_PRODUCT_NAME, "7W"),
		},
	},
	{
		/* Digma Citi E200 */
		.driver_data = (void *)&digma_citi_e200_data,
		.matches = {
			DMI_MATCH(DMI_SYS_VENDOR, "Digma"),
			DMI_MATCH(DMI_PRODUCT_NAME, "CITI E200"),
			DMI_MATCH(DMI_BOARD_NAME, "Cherry Trail CR"),
		},
	},
	{
		/* GP-electronic T701 */
		.driver_data = (void *)&gp_electronic_t701_data,
		.matches = {
			DMI_MATCH(DMI_SYS_VENDOR, "Insyde"),
			DMI_MATCH(DMI_PRODUCT_NAME, "T701"),
			DMI_MATCH(DMI_BIOS_VERSION, "BYT70A.YNCHENG.WIN.007"),
		},
	},
	{
		/* I.T.Works TW701 (same hardware as the Trekstor ST70416-6) */
		.driver_data = (void *)&trekstor_surftab_wintron70_data,
		.matches = {
			DMI_MATCH(DMI_SYS_VENDOR, "Insyde"),
			DMI_MATCH(DMI_PRODUCT_NAME, "i71c"),
			DMI_MATCH(DMI_BIOS_VERSION, "itWORKS.G.WI71C.JGBMRB"),
		},
	},
	{
		/* I.T.Works TW891 */
		.driver_data = (void *)&itworks_tw891_data,
		.matches = {
			DMI_MATCH(DMI_SYS_VENDOR, "To be filled by O.E.M."),
			DMI_MATCH(DMI_PRODUCT_NAME, "TW891"),
		},
	},
	{
		/* Jumper EZpad 6 Pro */
		.driver_data = (void *)&jumper_ezpad_6_pro_data,
		.matches = {
			DMI_MATCH(DMI_SYS_VENDOR, "Jumper"),
			DMI_MATCH(DMI_PRODUCT_NAME, "EZpad"),
			DMI_MATCH(DMI_BIOS_VERSION, "5.12"),
			/* Above matches are too generic, add bios-date match */
			DMI_MATCH(DMI_BIOS_DATE, "08/18/2017"),
		},
	},
	{
		/* Jumper EZpad mini3 */
		.driver_data = (void *)&jumper_ezpad_mini3_data,
		.matches = {
			DMI_MATCH(DMI_SYS_VENDOR, "Insyde"),
			/* jumperx.T87.KFBNEEA02 with the version-nr dropped */
			DMI_MATCH(DMI_BIOS_VERSION, "jumperx.T87.KFBNEEA"),
		},
	},
	{
		/* Onda oBook 20 Plus */
		.driver_data = (void *)&onda_obook_20_plus_data,
		.matches = {
			DMI_MATCH(DMI_SYS_VENDOR, "ONDA"),
			DMI_MATCH(DMI_PRODUCT_NAME, "OBOOK 20 PLUS"),
		},
	},
	{
		/* ONDA V80 plus v3 (P80PSBG9V3A01501) */
		.driver_data = (void *)&onda_v80_plus_v3_data,
		.matches = {
			DMI_EXACT_MATCH(DMI_SYS_VENDOR, "ONDA"),
			DMI_EXACT_MATCH(DMI_PRODUCT_NAME, "V80 PLUS")
		},
	},
	{
		/* ONDA V820w DualOS */
		.driver_data = (void *)&onda_v820w_32g_data,
		.matches = {
			DMI_EXACT_MATCH(DMI_BOARD_VENDOR, "ONDA"),
			DMI_EXACT_MATCH(DMI_PRODUCT_NAME, "V820w DualOS")
		},
	},
	{
		/* ONDA V891w revision P891WBEBV1B00 aka v1 */
		.driver_data = (void *)&onda_v891w_v1_data,
		.matches = {
			DMI_EXACT_MATCH(DMI_BOARD_VENDOR, "ONDA"),
			DMI_EXACT_MATCH(DMI_BOARD_NAME, "ONDA Tablet"),
			DMI_EXACT_MATCH(DMI_BOARD_VERSION, "V001"),
			/* Exact match, different versions need different fw */
			DMI_EXACT_MATCH(DMI_BIOS_VERSION, "ONDA.W89EBBN08"),
		},
	},
	{
		/* ONDA V891w Dual OS P891DCF2V1A01274 64GB */
		.driver_data = (void *)&onda_v891w_v3_data,
		.matches = {
			DMI_MATCH(DMI_SYS_VENDOR, "Insyde"),
			DMI_MATCH(DMI_PRODUCT_NAME, "ONDA Tablet"),
			DMI_MATCH(DMI_BIOS_VERSION, "ONDA.D890HBBNR0A"),
		},
	},
	{
		/* Pipo W2S */
		.driver_data = (void *)&pipo_w2s_data,
		.matches = {
			DMI_MATCH(DMI_SYS_VENDOR, "PIPO"),
			DMI_MATCH(DMI_PRODUCT_NAME, "W2S"),
		},
	},
	{
		/* Ployer Momo7w (same hardware as the Trekstor ST70416-6) */
		.driver_data = (void *)&trekstor_surftab_wintron70_data,
		.matches = {
			DMI_MATCH(DMI_SYS_VENDOR, "Shenzhen PLOYER"),
			DMI_MATCH(DMI_PRODUCT_NAME, "MOMO7W"),
			/* Exact match, different versions need different fw */
			DMI_MATCH(DMI_BIOS_VERSION, "MOMO.G.WI71C.MABMRBA02"),
		},
	},
	{
		/* Point of View mobii wintab p800w (v2.0) */
		.driver_data = (void *)&pov_mobii_wintab_p800w_v20_data,
		.matches = {
			DMI_MATCH(DMI_BOARD_VENDOR, "AMI Corporation"),
			DMI_MATCH(DMI_BOARD_NAME, "Aptio CRB"),
			DMI_MATCH(DMI_BIOS_VERSION, "3BAIR1014"),
			/* Above matches are too generic, add bios-date match */
			DMI_MATCH(DMI_BIOS_DATE, "10/24/2014"),
		},
	},
	{
		/* Point of View mobii wintab p800w (v2.1) */
		.driver_data = (void *)&pov_mobii_wintab_p800w_v21_data,
		.matches = {
			DMI_MATCH(DMI_BOARD_VENDOR, "AMI Corporation"),
			DMI_MATCH(DMI_BOARD_NAME, "Aptio CRB"),
			DMI_MATCH(DMI_BIOS_VERSION, "3BAIR1013"),
			/* Above matches are too generic, add bios-date match */
			DMI_MATCH(DMI_BIOS_DATE, "08/22/2014"),
		},
	},
	{
		/* Teclast X3 Plus */
		.driver_data = (void *)&teclast_x3_plus_data,
		.matches = {
			DMI_MATCH(DMI_SYS_VENDOR, "TECLAST"),
			DMI_MATCH(DMI_PRODUCT_NAME, "X3 Plus"),
			DMI_MATCH(DMI_BOARD_NAME, "X3 Plus"),
		},
	},
	{
		/* Teclast X98 Plus II */
		.driver_data = (void *)&teclast_x98plus2_data,
		.matches = {
			DMI_MATCH(DMI_SYS_VENDOR, "TECLAST"),
			DMI_MATCH(DMI_PRODUCT_NAME, "X98 Plus II"),
		},
	},
	{
		/* Trekstor Primebook C11 */
		.driver_data = (void *)&trekstor_primebook_c11_data,
		.matches = {
			DMI_MATCH(DMI_SYS_VENDOR, "TREKSTOR"),
			DMI_MATCH(DMI_PRODUCT_NAME, "Primebook C11"),
		},
	},
	{
		/* Trekstor Primebook C13 */
		.driver_data = (void *)&trekstor_primebook_c13_data,
		.matches = {
			DMI_MATCH(DMI_SYS_VENDOR, "TREKSTOR"),
			DMI_MATCH(DMI_PRODUCT_NAME, "Primebook C13"),
		},
	},
	{
		/* Trekstor Primetab T13B */
		.driver_data = (void *)&trekstor_primetab_t13b_data,
		.matches = {
			DMI_MATCH(DMI_SYS_VENDOR, "TREKSTOR"),
			DMI_MATCH(DMI_PRODUCT_NAME, "Primetab T13B"),
		},
	},
	{
		/* TrekStor SurfTab twin 10.1 ST10432-8 */
		.driver_data = (void *)&trekstor_surftab_twin_10_1_data,
		.matches = {
			DMI_MATCH(DMI_SYS_VENDOR, "TrekStor"),
			DMI_MATCH(DMI_PRODUCT_NAME, "SurfTab twin 10.1"),
		},
	},
	{
		/* Trekstor Surftab Wintron 7.0 ST70416-6 */
		.driver_data = (void *)&trekstor_surftab_wintron70_data,
		.matches = {
			DMI_MATCH(DMI_SYS_VENDOR, "Insyde"),
			DMI_MATCH(DMI_PRODUCT_NAME, "ST70416-6"),
			/* Exact match, different versions need different fw */
			DMI_MATCH(DMI_BIOS_VERSION, "TREK.G.WI71C.JGBMRBA04"),
		},
	},
	{
		/* Trekstor Surftab Wintron 7.0 ST70416-6, newer BIOS */
		.driver_data = (void *)&trekstor_surftab_wintron70_data,
		.matches = {
			DMI_MATCH(DMI_SYS_VENDOR, "TrekStor"),
			DMI_MATCH(DMI_PRODUCT_NAME,
					     "SurfTab wintron 7.0 ST70416-6"),
			/* Exact match, different versions need different fw */
			DMI_MATCH(DMI_BIOS_VERSION, "TREK.G.WI71C.JGBMRBA05"),
		},
	},
	{
		/* Yours Y8W81, same case and touchscreen as Chuwi Vi8 */
		.driver_data = (void *)&chuwi_vi8_data,
		.matches = {
			DMI_MATCH(DMI_SYS_VENDOR, "YOURS"),
			DMI_MATCH(DMI_PRODUCT_NAME, "Y8W81"),
		},
	},
	{ },
};

static const struct ts_dmi_data *ts_data;

static void ts_dmi_add_props(struct i2c_client *client)
{
	struct device *dev = &client->dev;
	int error;

	if (has_acpi_companion(dev) &&
	    !strncmp(ts_data->acpi_name, client->name, I2C_NAME_SIZE)) {
		error = device_add_properties(dev, ts_data->properties);
		if (error)
			dev_err(dev, "failed to add properties: %d\n", error);
	}
}

static int ts_dmi_notifier_call(struct notifier_block *nb,
				       unsigned long action, void *data)
{
	struct device *dev = data;
	struct i2c_client *client;

	switch (action) {
	case BUS_NOTIFY_ADD_DEVICE:
		client = i2c_verify_client(dev);
		if (client)
			ts_dmi_add_props(client);
		break;

	default:
		break;
	}

	return 0;
}

static struct notifier_block ts_dmi_notifier = {
	.notifier_call = ts_dmi_notifier_call,
};

static int __init ts_dmi_init(void)
{
	const struct dmi_system_id *dmi_id;
	int error;

	dmi_id = dmi_first_match(touchscreen_dmi_table);
	if (!dmi_id)
		return 0; /* Not an error */

	ts_data = dmi_id->driver_data;

	error = bus_register_notifier(&i2c_bus_type, &ts_dmi_notifier);
	if (error)
		pr_err("%s: failed to register i2c bus notifier: %d\n",
			__func__, error);

	return error;
}

/*
 * We are registering out notifier after i2c core is initialized and i2c bus
 * itself is ready (which happens at postcore initcall level), but before
 * ACPI starts enumerating devices (at subsys initcall level).
 */
arch_initcall(ts_dmi_init);<|MERGE_RESOLUTION|>--- conflicted
+++ resolved
@@ -302,16 +302,11 @@
 			      "gsl3676-onda-v80-plus-v3.fw"),
 	PROPERTY_ENTRY_U32("silead,max-fingers", 10),
 	PROPERTY_ENTRY_BOOL("silead,home-button"),
-<<<<<<< HEAD
-=======
 	PROPERTY_ENTRY_BOOL("efi-embedded-firmware"),
->>>>>>> 2b6d10ad
 	{ }
 };
 
 static const struct ts_dmi_data onda_v80_plus_v3_data = {
-<<<<<<< HEAD
-=======
 	.embedded_fw = {
 		.name	= "silead/gsl3676-onda-v80-plus-v3.fw",
 		.prefix = { 0xf0, 0x00, 0x00, 0x00, 0x02, 0x00, 0x00, 0x00 },
@@ -321,7 +316,6 @@
 			    0xcc, 0xe4, 0x70, 0xd6, 0x46, 0x9c, 0xd7, 0xa7,
 			    0x4b, 0x82, 0x3f, 0xab, 0xc7, 0x90, 0xea, 0x23 },
 	},
->>>>>>> 2b6d10ad
 	.acpi_name	= "MSSL1680:00",
 	.properties	= onda_v80_plus_v3_props,
 };
