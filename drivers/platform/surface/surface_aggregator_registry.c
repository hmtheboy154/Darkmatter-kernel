// SPDX-License-Identifier: GPL-2.0+
/*
 * Surface System Aggregator Module (SSAM) client device registry.
 *
 * Registry for non-platform/non-ACPI SSAM client devices, i.e. devices that
 * cannot be auto-detected. Provides device-hubs and performs instantiation
 * for these devices.
 *
 * Copyright (C) 2020-2022 Maximilian Luz <luzmaximilian@gmail.com>
 */

#include <linux/acpi.h>
#include <linux/kernel.h>
#include <linux/module.h>
#include <linux/platform_device.h>
#include <linux/property.h>
#include <linux/types.h>

#include <linux/surface_aggregator/device.h>


/* -- Device registry. ------------------------------------------------------ */

/*
 * SSAM device names follow the SSAM module alias, meaning they are prefixed
 * with 'ssam:', followed by domain, category, target ID, instance ID, and
 * function, each encoded as two-digit hexadecimal, separated by ':'. In other
 * words, it follows the scheme
 *
 *      ssam:dd:cc:tt:ii:ff
 *
 * Where, 'dd', 'cc', 'tt', 'ii', and 'ff' are the two-digit hexadecimal
 * values mentioned above, respectively.
 */

/* Root node. */
static const struct software_node ssam_node_root = {
	.name = "ssam_platform_hub",
};

/* KIP device hub (connects keyboard cover devices on Surface Pro 8). */
static const struct software_node ssam_node_hub_kip = {
	.name = "ssam:00:00:01:0e:00",
	.parent = &ssam_node_root,
};

/* Base device hub (devices attached to Surface Book 3 base). */
static const struct software_node ssam_node_hub_base = {
	.name = "ssam:00:00:01:11:00",
	.parent = &ssam_node_root,
};

/* AC adapter. */
static const struct software_node ssam_node_bat_ac = {
	.name = "ssam:01:02:01:01:01",
	.parent = &ssam_node_root,
};

/* Primary battery. */
static const struct software_node ssam_node_bat_main = {
	.name = "ssam:01:02:01:01:00",
	.parent = &ssam_node_root,
};

/* Secondary battery (Surface Book 3). */
static const struct software_node ssam_node_bat_sb3base = {
	.name = "ssam:01:02:02:01:00",
	.parent = &ssam_node_hub_base,
};

/* Platform profile / performance-mode device without a fan. */
static const struct software_node ssam_node_tmp_perf_profile = {
	.name = "ssam:01:03:01:00:01",
	.parent = &ssam_node_root,
};

/* Thermal sensors. */
static const struct software_node ssam_node_tmp_sensors = {
	.name = "ssam:01:03:01:00:02",
	.parent = &ssam_node_root,
};

/* Fan speed function. */
static const struct software_node ssam_node_fan_speed = {
	.name = "ssam:01:05:01:01:01",
	.parent = &ssam_node_root,
};

/* Platform profile / performance-mode device with a fan, such that
 * the fan controller profile can also be switched.
 */
static const struct property_entry ssam_node_tmp_perf_profile_has_fan[] = {
	PROPERTY_ENTRY_BOOL("has_fan"),
	{ }
};

static const struct software_node ssam_node_tmp_perf_profile_with_fan = {
	.name = "ssam:01:03:01:00:01",
	.parent = &ssam_node_root,
	.properties = ssam_node_tmp_perf_profile_has_fan,
};

/* Tablet-mode switch via KIP subsystem. */
static const struct software_node ssam_node_kip_tablet_switch = {
	.name = "ssam:01:0e:01:00:01",
	.parent = &ssam_node_root,
};

/* DTX / detachment-system device (Surface Book 3). */
static const struct software_node ssam_node_bas_dtx = {
	.name = "ssam:01:11:01:00:00",
	.parent = &ssam_node_root,
};

/* HID keyboard (SAM, TID=1). */
static const struct software_node ssam_node_hid_sam_keyboard = {
	.name = "ssam:01:15:01:01:00",
	.parent = &ssam_node_root,
};

/* HID pen stash (SAM, TID=1; pen taken / stashed away evens). */
static const struct software_node ssam_node_hid_sam_penstash = {
	.name = "ssam:01:15:01:02:00",
	.parent = &ssam_node_root,
};

/* HID touchpad (SAM, TID=1). */
static const struct software_node ssam_node_hid_sam_touchpad = {
	.name = "ssam:01:15:01:03:00",
	.parent = &ssam_node_root,
};

/* HID device instance 6 (SAM, TID=1, HID sensor collection). */
static const struct software_node ssam_node_hid_sam_sensors = {
	.name = "ssam:01:15:01:06:00",
	.parent = &ssam_node_root,
};

/* HID device instance 7 (SAM, TID=1, UCM UCSI HID client). */
static const struct software_node ssam_node_hid_sam_ucm_ucsi = {
	.name = "ssam:01:15:01:07:00",
	.parent = &ssam_node_root,
};

/* HID system controls (SAM, TID=1). */
static const struct software_node ssam_node_hid_sam_sysctrl = {
	.name = "ssam:01:15:01:08:00",
	.parent = &ssam_node_root,
};

/* HID keyboard. */
static const struct software_node ssam_node_hid_main_keyboard = {
	.name = "ssam:01:15:02:01:00",
	.parent = &ssam_node_root,
};

/* HID touchpad. */
static const struct software_node ssam_node_hid_main_touchpad = {
	.name = "ssam:01:15:02:03:00",
	.parent = &ssam_node_root,
};

/* HID device instance 5 (unknown HID device). */
static const struct software_node ssam_node_hid_main_iid5 = {
	.name = "ssam:01:15:02:05:00",
	.parent = &ssam_node_root,
};

/* HID keyboard (base hub). */
static const struct software_node ssam_node_hid_base_keyboard = {
	.name = "ssam:01:15:02:01:00",
	.parent = &ssam_node_hub_base,
};

/* HID touchpad (base hub). */
static const struct software_node ssam_node_hid_base_touchpad = {
	.name = "ssam:01:15:02:03:00",
	.parent = &ssam_node_hub_base,
};

/* HID device instance 5 (unknown HID device, base hub). */
static const struct software_node ssam_node_hid_base_iid5 = {
	.name = "ssam:01:15:02:05:00",
	.parent = &ssam_node_hub_base,
};

/* HID device instance 6 (unknown HID device, base hub). */
static const struct software_node ssam_node_hid_base_iid6 = {
	.name = "ssam:01:15:02:06:00",
	.parent = &ssam_node_hub_base,
};

/* HID keyboard (KIP hub). */
static const struct software_node ssam_node_hid_kip_keyboard = {
	.name = "ssam:01:15:02:01:00",
	.parent = &ssam_node_hub_kip,
};

/* HID pen stash (KIP hub; pen taken / stashed away evens). */
static const struct software_node ssam_node_hid_kip_penstash = {
	.name = "ssam:01:15:02:02:00",
	.parent = &ssam_node_hub_kip,
};

/* HID touchpad (KIP hub). */
static const struct software_node ssam_node_hid_kip_touchpad = {
	.name = "ssam:01:15:02:03:00",
	.parent = &ssam_node_hub_kip,
};

/* HID device instance 5 (KIP hub, type-cover firmware update). */
static const struct software_node ssam_node_hid_kip_fwupd = {
	.name = "ssam:01:15:02:05:00",
	.parent = &ssam_node_hub_kip,
};

/* Tablet-mode switch via POS subsystem. */
static const struct software_node ssam_node_pos_tablet_switch = {
	.name = "ssam:01:26:01:00:01",
	.parent = &ssam_node_root,
};

/*
 * Devices for 5th- and 6th-generations models:
 * - Surface Book 2,
 * - Surface Laptop 1 and 2,
 * - Surface Pro 5 and 6.
 */
static const struct software_node *ssam_node_group_gen5[] = {
	&ssam_node_root,
	&ssam_node_tmp_perf_profile,
	NULL,
};

/* Devices for Surface Book 3. */
static const struct software_node *ssam_node_group_sb3[] = {
	&ssam_node_root,
	&ssam_node_hub_base,
	&ssam_node_bat_ac,
	&ssam_node_bat_main,
	&ssam_node_bat_sb3base,
	&ssam_node_tmp_perf_profile,
	&ssam_node_bas_dtx,
	&ssam_node_hid_base_keyboard,
	&ssam_node_hid_base_touchpad,
	&ssam_node_hid_base_iid5,
	&ssam_node_hid_base_iid6,
	NULL,
};

/* Devices for Surface Laptop 3 and 4. */
static const struct software_node *ssam_node_group_sl3[] = {
	&ssam_node_root,
	&ssam_node_bat_ac,
	&ssam_node_bat_main,
	&ssam_node_tmp_perf_profile,
	&ssam_node_hid_main_keyboard,
	&ssam_node_hid_main_touchpad,
	&ssam_node_hid_main_iid5,
	NULL,
};

/* Devices for Surface Laptop 5. */
static const struct software_node *ssam_node_group_sl5[] = {
	&ssam_node_root,
	&ssam_node_bat_ac,
	&ssam_node_bat_main,
	&ssam_node_tmp_perf_profile,
	&ssam_node_hid_main_keyboard,
	&ssam_node_hid_main_touchpad,
	&ssam_node_hid_main_iid5,
	&ssam_node_hid_sam_ucm_ucsi,
	NULL,
};

/* Devices for Surface Laptop Studio 1. */
static const struct software_node *ssam_node_group_sls1[] = {
	&ssam_node_root,
	&ssam_node_bat_ac,
	&ssam_node_bat_main,
	&ssam_node_tmp_perf_profile,
	&ssam_node_pos_tablet_switch,
	&ssam_node_hid_sam_keyboard,
	&ssam_node_hid_sam_penstash,
	&ssam_node_hid_sam_touchpad,
	&ssam_node_hid_sam_sensors,
	&ssam_node_hid_sam_ucm_ucsi,
	&ssam_node_hid_sam_sysctrl,
	NULL,
};

/* Devices for Surface Laptop Studio 2. */
static const struct software_node *ssam_node_group_sls2[] = {
	&ssam_node_root,
	&ssam_node_bat_ac,
	&ssam_node_bat_main,
	&ssam_node_tmp_perf_profile,
	&ssam_node_pos_tablet_switch,
	&ssam_node_hid_sam_keyboard,
	&ssam_node_hid_sam_penstash,
	&ssam_node_hid_sam_sensors,
	&ssam_node_hid_sam_ucm_ucsi,
	NULL,
};

/* Devices for Surface Laptop Go. */
static const struct software_node *ssam_node_group_slg1[] = {
	&ssam_node_root,
	&ssam_node_bat_ac,
	&ssam_node_bat_main,
	&ssam_node_tmp_perf_profile,
	NULL,
};

/* Devices for Surface Pro 7 and Surface Pro 7+. */
static const struct software_node *ssam_node_group_sp7[] = {
	&ssam_node_root,
	&ssam_node_bat_ac,
	&ssam_node_bat_main,
	&ssam_node_tmp_perf_profile,
	NULL,
};

/* Devices for Surface Pro 8 */
static const struct software_node *ssam_node_group_sp8[] = {
	&ssam_node_root,
	&ssam_node_hub_kip,
	&ssam_node_bat_ac,
	&ssam_node_bat_main,
	&ssam_node_tmp_perf_profile,
	&ssam_node_kip_tablet_switch,
	&ssam_node_hid_kip_keyboard,
	&ssam_node_hid_kip_penstash,
	&ssam_node_hid_kip_touchpad,
	&ssam_node_hid_kip_fwupd,
	&ssam_node_hid_sam_sensors,
	&ssam_node_hid_sam_ucm_ucsi,
	NULL,
};

/* Devices for Surface Pro 9 and 10 */
static const struct software_node *ssam_node_group_sp9[] = {
	&ssam_node_root,
	&ssam_node_hub_kip,
	&ssam_node_bat_ac,
	&ssam_node_bat_main,
	&ssam_node_tmp_perf_profile_with_fan,
	&ssam_node_tmp_sensors,
	&ssam_node_fan_speed,
	&ssam_node_pos_tablet_switch,
	&ssam_node_hid_kip_keyboard,
	&ssam_node_hid_kip_penstash,
	&ssam_node_hid_kip_touchpad,
	&ssam_node_hid_kip_fwupd,
	&ssam_node_hid_sam_sensors,
	&ssam_node_hid_sam_ucm_ucsi,
	NULL,
};


/* -- SSAM platform/meta-hub driver. ---------------------------------------- */

static const struct acpi_device_id ssam_platform_hub_match[] = {
	/* Surface Pro 4, 5, and 6 (OMBR < 0x10) */
	{ "MSHW0081", (unsigned long)ssam_node_group_gen5 },

	/* Surface Pro 6 (OMBR >= 0x10) */
	{ "MSHW0111", (unsigned long)ssam_node_group_gen5 },

	/* Surface Pro 7 */
	{ "MSHW0116", (unsigned long)ssam_node_group_sp7 },

	/* Surface Pro 7+ */
	{ "MSHW0119", (unsigned long)ssam_node_group_sp7 },

	/* Surface Pro 8 */
	{ "MSHW0263", (unsigned long)ssam_node_group_sp8 },

	/* Surface Pro 9 */
	{ "MSHW0343", (unsigned long)ssam_node_group_sp9 },

	/* Surface Pro 10 */
	{ "MSHW0510", (unsigned long)ssam_node_group_sp9 },

	/* Surface Book 2 */
	{ "MSHW0107", (unsigned long)ssam_node_group_gen5 },

	/* Surface Book 3 */
	{ "MSHW0117", (unsigned long)ssam_node_group_sb3 },

	/* Surface Laptop 1 */
	{ "MSHW0086", (unsigned long)ssam_node_group_gen5 },

	/* Surface Laptop 2 */
	{ "MSHW0112", (unsigned long)ssam_node_group_gen5 },

	/* Surface Laptop 3 (13", Intel) */
	{ "MSHW0114", (unsigned long)ssam_node_group_sl3 },

	/* Surface Laptop 3 (15", AMD) and 4 (15", AMD) */
	{ "MSHW0110", (unsigned long)ssam_node_group_sl3 },

	/* Surface Laptop 4 (13", Intel) */
	{ "MSHW0250", (unsigned long)ssam_node_group_sl3 },

	/* Surface Laptop 5 */
	{ "MSHW0350", (unsigned long)ssam_node_group_sl5 },

	/* Surface Laptop Go 1 */
	{ "MSHW0118", (unsigned long)ssam_node_group_slg1 },

	/* Surface Laptop Go 2 */
	{ "MSHW0290", (unsigned long)ssam_node_group_slg1 },

	/* Surface Laptop Go 3 */
	{ "MSHW0440", (unsigned long)ssam_node_group_slg1 },

<<<<<<< HEAD
	/* Surface Laptop Studio 1 */
	{ "MSHW0123", (unsigned long)ssam_node_group_sls1 },

	/* Surface Laptop Studio 2 */
	{ "MSHW0360", (unsigned long)ssam_node_group_sls2 },
=======
	/* Surface Laptop Studio */
	{ "MSHW0123", (unsigned long)ssam_node_group_sls },
>>>>>>> cbc10804

	{ },
};
MODULE_DEVICE_TABLE(acpi, ssam_platform_hub_match);

static int ssam_platform_hub_probe(struct platform_device *pdev)
{
	const struct software_node **nodes;
	struct ssam_controller *ctrl;
	struct fwnode_handle *root;
	int status;

	nodes = (const struct software_node **)acpi_device_get_match_data(&pdev->dev);
	if (!nodes)
		return -ENODEV;

	/*
	 * As we're adding the SSAM client devices as children under this device
	 * and not the SSAM controller, we need to add a device link to the
	 * controller to ensure that we remove all of our devices before the
	 * controller is removed. This also guarantees proper ordering for
	 * suspend/resume of the devices on this hub.
	 */
	ctrl = ssam_client_bind(&pdev->dev);
	if (IS_ERR(ctrl))
		return PTR_ERR(ctrl) == -ENODEV ? -EPROBE_DEFER : PTR_ERR(ctrl);

	status = software_node_register_node_group(nodes);
	if (status)
		return status;

	root = software_node_fwnode(&ssam_node_root);
	if (!root) {
		software_node_unregister_node_group(nodes);
		return -ENOENT;
	}

	set_secondary_fwnode(&pdev->dev, root);

	status = __ssam_register_clients(&pdev->dev, ctrl, root);
	if (status) {
		set_secondary_fwnode(&pdev->dev, NULL);
		software_node_unregister_node_group(nodes);
	}

	platform_set_drvdata(pdev, nodes);
	return status;
}

static int ssam_platform_hub_remove(struct platform_device *pdev)
{
	const struct software_node **nodes = platform_get_drvdata(pdev);

	ssam_remove_clients(&pdev->dev);
	set_secondary_fwnode(&pdev->dev, NULL);
	software_node_unregister_node_group(nodes);
	return 0;
}

static struct platform_driver ssam_platform_hub_driver = {
	.probe = ssam_platform_hub_probe,
	.remove = ssam_platform_hub_remove,
	.driver = {
		.name = "surface_aggregator_platform_hub",
		.acpi_match_table = ssam_platform_hub_match,
		.probe_type = PROBE_PREFER_ASYNCHRONOUS,
	},
};
module_platform_driver(ssam_platform_hub_driver);

MODULE_AUTHOR("Maximilian Luz <luzmaximilian@gmail.com>");
MODULE_DESCRIPTION("Device-registry for Surface System Aggregator Module");
MODULE_LICENSE("GPL");<|MERGE_RESOLUTION|>--- conflicted
+++ resolved
@@ -415,16 +415,11 @@
 	/* Surface Laptop Go 3 */
 	{ "MSHW0440", (unsigned long)ssam_node_group_slg1 },
 
-<<<<<<< HEAD
 	/* Surface Laptop Studio 1 */
 	{ "MSHW0123", (unsigned long)ssam_node_group_sls1 },
 
 	/* Surface Laptop Studio 2 */
 	{ "MSHW0360", (unsigned long)ssam_node_group_sls2 },
-=======
-	/* Surface Laptop Studio */
-	{ "MSHW0123", (unsigned long)ssam_node_group_sls },
->>>>>>> cbc10804
 
 	{ },
 };
