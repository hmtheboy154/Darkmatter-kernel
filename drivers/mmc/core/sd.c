--- conflicted
+++ resolved
@@ -1510,13 +1510,9 @@
 		 */
 		mmc_set_clock(host, mmc_sd_get_max_clock(card));
 
-<<<<<<< HEAD
-		trace_android_vh_mmc_sd_update_cmdline_timing(card, &err);
-=======
 		err = 0;
 		trace_android_vh_mmc_sd_update_cmdline_timing(card, &err);
 		trace_android_rvh_mmc_sd_cmdline_timing(card, &err);
->>>>>>> 50e12445
 		if (err)
 			goto free_card;
 
@@ -1532,13 +1528,9 @@
 			mmc_set_bus_width(host, MMC_BUS_WIDTH_4);
 		}
 
-<<<<<<< HEAD
-		trace_android_vh_mmc_sd_update_dataline_timing(card, &err);
-=======
 		err = 0;
 		trace_android_vh_mmc_sd_update_dataline_timing(card, &err);
 		trace_android_rvh_mmc_sd_dataline_timing(card, &err);
->>>>>>> 50e12445
 		if (err)
 			goto free_card;
 	}
