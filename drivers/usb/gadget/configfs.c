// SPDX-License-Identifier: GPL-2.0
#include <linux/configfs.h>
#include <linux/module.h>
#include <linux/slab.h>
#include <linux/device.h>
#include <linux/nls.h>
#include <linux/usb/composite.h>
#include <linux/usb/gadget_configfs.h>
#include "configfs.h"
#include "u_f.h"
#include "u_os_desc.h"

#ifdef CONFIG_USB_CONFIGFS_UEVENT
#include <linux/platform_device.h>
#include <linux/kdev_t.h>
#include <linux/usb/ch9.h>

#ifdef CONFIG_USB_CONFIGFS_F_ACC
extern int acc_ctrlrequest(struct usb_composite_dev *cdev,
				const struct usb_ctrlrequest *ctrl);
void acc_disconnect(void);
#endif
static struct class *android_class;
static struct device *android_device;
static int index;

struct device *create_function_device(char *name)
{
	if (android_device && !IS_ERR(android_device))
		return device_create(android_class, android_device,
			MKDEV(0, index++), NULL, name);
	else
		return ERR_PTR(-EINVAL);
}
EXPORT_SYMBOL_GPL(create_function_device);
#endif

int check_user_usb_string(const char *name,
		struct usb_gadget_strings *stringtab_dev)
{
	unsigned primary_lang;
	unsigned sub_lang;
	u16 num;
	int ret;

	ret = kstrtou16(name, 0, &num);
	if (ret)
		return ret;

	primary_lang = num & 0x3ff;
	sub_lang = num >> 10;

	/* simple sanity check for valid langid */
	switch (primary_lang) {
	case 0:
	case 0x62 ... 0xfe:
	case 0x100 ... 0x3ff:
		return -EINVAL;
	}
	if (!sub_lang)
		return -EINVAL;

	stringtab_dev->language = num;
	return 0;
}

#define MAX_NAME_LEN	40
#define MAX_USB_STRING_LANGS 2

static const struct usb_descriptor_header *otg_desc[2];

struct gadget_info {
	struct config_group group;
	struct config_group functions_group;
	struct config_group configs_group;
	struct config_group strings_group;
	struct config_group os_desc_group;

	struct mutex lock;
	struct usb_gadget_strings *gstrings[MAX_USB_STRING_LANGS + 1];
	struct list_head string_list;
	struct list_head available_func;

	struct usb_composite_driver composite;
	struct usb_composite_dev cdev;
	bool use_os_desc;
	char b_vendor_code;
	char qw_sign[OS_STRING_QW_SIGN_LEN];
<<<<<<< HEAD
=======
	spinlock_t spinlock;
	bool unbind;
>>>>>>> 146c22ec
#ifdef CONFIG_USB_CONFIGFS_UEVENT
	bool connected;
	bool sw_connected;
	struct work_struct work;
	struct device *dev;
#endif
};

static inline struct gadget_info *to_gadget_info(struct config_item *item)
{
	 return container_of(to_config_group(item), struct gadget_info, group);
}

struct config_usb_cfg {
	struct config_group group;
	struct config_group strings_group;
	struct list_head string_list;
	struct usb_configuration c;
	struct list_head func_list;
	struct usb_gadget_strings *gstrings[MAX_USB_STRING_LANGS + 1];
};

static inline struct config_usb_cfg *to_config_usb_cfg(struct config_item *item)
{
	return container_of(to_config_group(item), struct config_usb_cfg,
			group);
}

struct gadget_strings {
	struct usb_gadget_strings stringtab_dev;
	struct usb_string strings[USB_GADGET_FIRST_AVAIL_IDX];
	char *manufacturer;
	char *product;
	char *serialnumber;

	struct config_group group;
	struct list_head list;
};

struct os_desc {
	struct config_group group;
};

struct gadget_config_name {
	struct usb_gadget_strings stringtab_dev;
	struct usb_string strings;
	char *configuration;

	struct config_group group;
	struct list_head list;
};

static int usb_string_copy(const char *s, char **s_copy)
{
	int ret;
	char *str;
	char *copy = *s_copy;
	ret = strlen(s);
	if (ret > 126)
		return -EOVERFLOW;

	str = kstrdup(s, GFP_KERNEL);
	if (!str)
		return -ENOMEM;
	if (str[ret - 1] == '\n')
		str[ret - 1] = '\0';
	kfree(copy);
	*s_copy = str;
	return 0;
}

#define GI_DEVICE_DESC_SIMPLE_R_u8(__name)	\
static ssize_t gadget_dev_desc_##__name##_show(struct config_item *item, \
			char *page)	\
{	\
	return sprintf(page, "0x%02x\n", \
		to_gadget_info(item)->cdev.desc.__name); \
}

#define GI_DEVICE_DESC_SIMPLE_R_u16(__name)	\
static ssize_t gadget_dev_desc_##__name##_show(struct config_item *item, \
			char *page)	\
{	\
	return sprintf(page, "0x%04x\n", \
		le16_to_cpup(&to_gadget_info(item)->cdev.desc.__name)); \
}


#define GI_DEVICE_DESC_SIMPLE_W_u8(_name)		\
static ssize_t gadget_dev_desc_##_name##_store(struct config_item *item, \
		const char *page, size_t len)		\
{							\
	u8 val;						\
	int ret;					\
	ret = kstrtou8(page, 0, &val);			\
	if (ret)					\
		return ret;				\
	to_gadget_info(item)->cdev.desc._name = val;	\
	return len;					\
}

#define GI_DEVICE_DESC_SIMPLE_W_u16(_name)	\
static ssize_t gadget_dev_desc_##_name##_store(struct config_item *item, \
		const char *page, size_t len)		\
{							\
	u16 val;					\
	int ret;					\
	ret = kstrtou16(page, 0, &val);			\
	if (ret)					\
		return ret;				\
	to_gadget_info(item)->cdev.desc._name = cpu_to_le16p(&val);	\
	return len;					\
}

#define GI_DEVICE_DESC_SIMPLE_RW(_name, _type)	\
	GI_DEVICE_DESC_SIMPLE_R_##_type(_name)	\
	GI_DEVICE_DESC_SIMPLE_W_##_type(_name)

GI_DEVICE_DESC_SIMPLE_R_u16(bcdUSB);
GI_DEVICE_DESC_SIMPLE_RW(bDeviceClass, u8);
GI_DEVICE_DESC_SIMPLE_RW(bDeviceSubClass, u8);
GI_DEVICE_DESC_SIMPLE_RW(bDeviceProtocol, u8);
GI_DEVICE_DESC_SIMPLE_RW(bMaxPacketSize0, u8);
GI_DEVICE_DESC_SIMPLE_RW(idVendor, u16);
GI_DEVICE_DESC_SIMPLE_RW(idProduct, u16);
GI_DEVICE_DESC_SIMPLE_R_u16(bcdDevice);

static ssize_t is_valid_bcd(u16 bcd_val)
{
	if ((bcd_val & 0xf) > 9)
		return -EINVAL;
	if (((bcd_val >> 4) & 0xf) > 9)
		return -EINVAL;
	if (((bcd_val >> 8) & 0xf) > 9)
		return -EINVAL;
	if (((bcd_val >> 12) & 0xf) > 9)
		return -EINVAL;
	return 0;
}

static ssize_t gadget_dev_desc_bcdDevice_store(struct config_item *item,
		const char *page, size_t len)
{
	u16 bcdDevice;
	int ret;

	ret = kstrtou16(page, 0, &bcdDevice);
	if (ret)
		return ret;
	ret = is_valid_bcd(bcdDevice);
	if (ret)
		return ret;

	to_gadget_info(item)->cdev.desc.bcdDevice = cpu_to_le16(bcdDevice);
	return len;
}

static ssize_t gadget_dev_desc_bcdUSB_store(struct config_item *item,
		const char *page, size_t len)
{
	u16 bcdUSB;
	int ret;

	ret = kstrtou16(page, 0, &bcdUSB);
	if (ret)
		return ret;
	ret = is_valid_bcd(bcdUSB);
	if (ret)
		return ret;

	to_gadget_info(item)->cdev.desc.bcdUSB = cpu_to_le16(bcdUSB);
	return len;
}

static ssize_t gadget_dev_desc_UDC_show(struct config_item *item, char *page)
{
	char *udc_name = to_gadget_info(item)->composite.gadget_driver.udc_name;

	return sprintf(page, "%s\n", udc_name ?: "");
}

static int unregister_gadget(struct gadget_info *gi)
{
	int ret;

	if (!gi->composite.gadget_driver.udc_name)
		return -ENODEV;

	ret = usb_gadget_unregister_driver(&gi->composite.gadget_driver);
	if (ret)
		return ret;
	kfree(gi->composite.gadget_driver.udc_name);
	gi->composite.gadget_driver.udc_name = NULL;
	return 0;
}

static ssize_t gadget_dev_desc_UDC_store(struct config_item *item,
		const char *page, size_t len)
{
	struct gadget_info *gi = to_gadget_info(item);
	char *name;
	int ret;

	name = kstrdup(page, GFP_KERNEL);
	if (!name)
		return -ENOMEM;
	if (name[len - 1] == '\n')
		name[len - 1] = '\0';

	mutex_lock(&gi->lock);

	if (!strlen(name) || strcmp(name, "none") == 0) {
		ret = unregister_gadget(gi);
		if (ret)
			goto err;
		kfree(name);
	} else {
		if (gi->composite.gadget_driver.udc_name) {
			ret = -EBUSY;
			goto err;
		}
		gi->composite.gadget_driver.udc_name = name;
		ret = usb_gadget_probe_driver(&gi->composite.gadget_driver);
		if (ret) {
			gi->composite.gadget_driver.udc_name = NULL;
			goto err;
		}
	}
	mutex_unlock(&gi->lock);
	return len;
err:
	kfree(name);
	mutex_unlock(&gi->lock);
	return ret;
}

CONFIGFS_ATTR(gadget_dev_desc_, bDeviceClass);
CONFIGFS_ATTR(gadget_dev_desc_, bDeviceSubClass);
CONFIGFS_ATTR(gadget_dev_desc_, bDeviceProtocol);
CONFIGFS_ATTR(gadget_dev_desc_, bMaxPacketSize0);
CONFIGFS_ATTR(gadget_dev_desc_, idVendor);
CONFIGFS_ATTR(gadget_dev_desc_, idProduct);
CONFIGFS_ATTR(gadget_dev_desc_, bcdDevice);
CONFIGFS_ATTR(gadget_dev_desc_, bcdUSB);
CONFIGFS_ATTR(gadget_dev_desc_, UDC);

static struct configfs_attribute *gadget_root_attrs[] = {
	&gadget_dev_desc_attr_bDeviceClass,
	&gadget_dev_desc_attr_bDeviceSubClass,
	&gadget_dev_desc_attr_bDeviceProtocol,
	&gadget_dev_desc_attr_bMaxPacketSize0,
	&gadget_dev_desc_attr_idVendor,
	&gadget_dev_desc_attr_idProduct,
	&gadget_dev_desc_attr_bcdDevice,
	&gadget_dev_desc_attr_bcdUSB,
	&gadget_dev_desc_attr_UDC,
	NULL,
};

static inline struct gadget_strings *to_gadget_strings(struct config_item *item)
{
	 return container_of(to_config_group(item), struct gadget_strings,
			 group);
}

static inline struct gadget_config_name *to_gadget_config_name(
		struct config_item *item)
{
	 return container_of(to_config_group(item), struct gadget_config_name,
			 group);
}

static inline struct usb_function_instance *to_usb_function_instance(
		struct config_item *item)
{
	 return container_of(to_config_group(item),
			 struct usb_function_instance, group);
}

static void gadget_info_attr_release(struct config_item *item)
{
	struct gadget_info *gi = to_gadget_info(item);

	WARN_ON(!list_empty(&gi->cdev.configs));
	WARN_ON(!list_empty(&gi->string_list));
	WARN_ON(!list_empty(&gi->available_func));
	kfree(gi->composite.gadget_driver.function);
	kfree(gi);
}

static struct configfs_item_operations gadget_root_item_ops = {
	.release                = gadget_info_attr_release,
};

static void gadget_config_attr_release(struct config_item *item)
{
	struct config_usb_cfg *cfg = to_config_usb_cfg(item);

	WARN_ON(!list_empty(&cfg->c.functions));
	list_del(&cfg->c.list);
	kfree(cfg->c.label);
	kfree(cfg);
}

static int config_usb_cfg_link(
	struct config_item *usb_cfg_ci,
	struct config_item *usb_func_ci)
{
	struct config_usb_cfg *cfg = to_config_usb_cfg(usb_cfg_ci);
	struct usb_composite_dev *cdev = cfg->c.cdev;
	struct gadget_info *gi = container_of(cdev, struct gadget_info, cdev);

	struct config_group *group = to_config_group(usb_func_ci);
	struct usb_function_instance *fi = container_of(group,
			struct usb_function_instance, group);
	struct usb_function_instance *a_fi;
	struct usb_function *f;
	int ret;

	mutex_lock(&gi->lock);
	/*
	 * Make sure this function is from within our _this_ gadget and not
	 * from another gadget or a random directory.
	 * Also a function instance can only be linked once.
	 */
	list_for_each_entry(a_fi, &gi->available_func, cfs_list) {
		if (a_fi == fi)
			break;
	}
	if (a_fi != fi) {
		ret = -EINVAL;
		goto out;
	}

	list_for_each_entry(f, &cfg->func_list, list) {
		if (f->fi == fi) {
			ret = -EEXIST;
			goto out;
		}
	}

	f = usb_get_function(fi);
	if (IS_ERR(f)) {
		ret = PTR_ERR(f);
		goto out;
	}

	/* stash the function until we bind it to the gadget */
	list_add_tail(&f->list, &cfg->func_list);
	ret = 0;
out:
	mutex_unlock(&gi->lock);
	return ret;
}

static void config_usb_cfg_unlink(
	struct config_item *usb_cfg_ci,
	struct config_item *usb_func_ci)
{
	struct config_usb_cfg *cfg = to_config_usb_cfg(usb_cfg_ci);
	struct usb_composite_dev *cdev = cfg->c.cdev;
	struct gadget_info *gi = container_of(cdev, struct gadget_info, cdev);

	struct config_group *group = to_config_group(usb_func_ci);
	struct usb_function_instance *fi = container_of(group,
			struct usb_function_instance, group);
	struct usb_function *f;

	/*
	 * ideally I would like to forbid to unlink functions while a gadget is
	 * bound to an UDC. Since this isn't possible at the moment, we simply
	 * force an unbind, the function is available here and then we can
	 * remove the function.
	 */
	mutex_lock(&gi->lock);
	if (gi->composite.gadget_driver.udc_name)
		unregister_gadget(gi);
	WARN_ON(gi->composite.gadget_driver.udc_name);

	list_for_each_entry(f, &cfg->func_list, list) {
		if (f->fi == fi) {
			list_del(&f->list);
			usb_put_function(f);
			mutex_unlock(&gi->lock);
			return;
		}
	}
	mutex_unlock(&gi->lock);
	WARN(1, "Unable to locate function to unbind\n");
}

static struct configfs_item_operations gadget_config_item_ops = {
	.release                = gadget_config_attr_release,
	.allow_link             = config_usb_cfg_link,
	.drop_link              = config_usb_cfg_unlink,
};


static ssize_t gadget_config_desc_MaxPower_show(struct config_item *item,
		char *page)
{
	return sprintf(page, "%u\n", to_config_usb_cfg(item)->c.MaxPower);
}

static ssize_t gadget_config_desc_MaxPower_store(struct config_item *item,
		const char *page, size_t len)
{
	u16 val;
	int ret;
	ret = kstrtou16(page, 0, &val);
	if (ret)
		return ret;
	if (DIV_ROUND_UP(val, 8) > 0xff)
		return -ERANGE;
	to_config_usb_cfg(item)->c.MaxPower = val;
	return len;
}

static ssize_t gadget_config_desc_bmAttributes_show(struct config_item *item,
		char *page)
{
	return sprintf(page, "0x%02x\n",
		to_config_usb_cfg(item)->c.bmAttributes);
}

static ssize_t gadget_config_desc_bmAttributes_store(struct config_item *item,
		const char *page, size_t len)
{
	u8 val;
	int ret;
	ret = kstrtou8(page, 0, &val);
	if (ret)
		return ret;
	if (!(val & USB_CONFIG_ATT_ONE))
		return -EINVAL;
	if (val & ~(USB_CONFIG_ATT_ONE | USB_CONFIG_ATT_SELFPOWER |
				USB_CONFIG_ATT_WAKEUP))
		return -EINVAL;
	to_config_usb_cfg(item)->c.bmAttributes = val;
	return len;
}

CONFIGFS_ATTR(gadget_config_desc_, MaxPower);
CONFIGFS_ATTR(gadget_config_desc_, bmAttributes);

static struct configfs_attribute *gadget_config_attrs[] = {
	&gadget_config_desc_attr_MaxPower,
	&gadget_config_desc_attr_bmAttributes,
	NULL,
};

static const struct config_item_type gadget_config_type = {
	.ct_item_ops	= &gadget_config_item_ops,
	.ct_attrs	= gadget_config_attrs,
	.ct_owner	= THIS_MODULE,
};

static const struct config_item_type gadget_root_type = {
	.ct_item_ops	= &gadget_root_item_ops,
	.ct_attrs	= gadget_root_attrs,
	.ct_owner	= THIS_MODULE,
};

static void composite_init_dev(struct usb_composite_dev *cdev)
{
	spin_lock_init(&cdev->lock);
	INIT_LIST_HEAD(&cdev->configs);
	INIT_LIST_HEAD(&cdev->gstrings);
}

static struct config_group *function_make(
		struct config_group *group,
		const char *name)
{
	struct gadget_info *gi;
	struct usb_function_instance *fi;
	char buf[MAX_NAME_LEN];
	char *func_name;
	char *instance_name;
	int ret;

	ret = snprintf(buf, MAX_NAME_LEN, "%s", name);
	if (ret >= MAX_NAME_LEN)
		return ERR_PTR(-ENAMETOOLONG);

	func_name = buf;
	instance_name = strchr(func_name, '.');
	if (!instance_name) {
		pr_err("Unable to locate . in FUNC.INSTANCE\n");
		return ERR_PTR(-EINVAL);
	}
	*instance_name = '\0';
	instance_name++;

	fi = usb_get_function_instance(func_name);
	if (IS_ERR(fi))
		return ERR_CAST(fi);

	ret = config_item_set_name(&fi->group.cg_item, "%s", name);
	if (ret) {
		usb_put_function_instance(fi);
		return ERR_PTR(ret);
	}
	if (fi->set_inst_name) {
		ret = fi->set_inst_name(fi, instance_name);
		if (ret) {
			usb_put_function_instance(fi);
			return ERR_PTR(ret);
		}
	}

	gi = container_of(group, struct gadget_info, functions_group);

	mutex_lock(&gi->lock);
	list_add_tail(&fi->cfs_list, &gi->available_func);
	mutex_unlock(&gi->lock);
	return &fi->group;
}

static void function_drop(
		struct config_group *group,
		struct config_item *item)
{
	struct usb_function_instance *fi = to_usb_function_instance(item);
	struct gadget_info *gi;

	gi = container_of(group, struct gadget_info, functions_group);

	mutex_lock(&gi->lock);
	list_del(&fi->cfs_list);
	mutex_unlock(&gi->lock);
	config_item_put(item);
}

static struct configfs_group_operations functions_ops = {
	.make_group     = &function_make,
	.drop_item      = &function_drop,
};

static const struct config_item_type functions_type = {
	.ct_group_ops   = &functions_ops,
	.ct_owner       = THIS_MODULE,
};

GS_STRINGS_RW(gadget_config_name, configuration);

static struct configfs_attribute *gadget_config_name_langid_attrs[] = {
	&gadget_config_name_attr_configuration,
	NULL,
};

static void gadget_config_name_attr_release(struct config_item *item)
{
	struct gadget_config_name *cn = to_gadget_config_name(item);

	kfree(cn->configuration);

	list_del(&cn->list);
	kfree(cn);
}

USB_CONFIG_STRING_RW_OPS(gadget_config_name);
USB_CONFIG_STRINGS_LANG(gadget_config_name, config_usb_cfg);

static struct config_group *config_desc_make(
		struct config_group *group,
		const char *name)
{
	struct gadget_info *gi;
	struct config_usb_cfg *cfg;
	char buf[MAX_NAME_LEN];
	char *num_str;
	u8 num;
	int ret;

	gi = container_of(group, struct gadget_info, configs_group);
	ret = snprintf(buf, MAX_NAME_LEN, "%s", name);
	if (ret >= MAX_NAME_LEN)
		return ERR_PTR(-ENAMETOOLONG);

	num_str = strchr(buf, '.');
	if (!num_str) {
		pr_err("Unable to locate . in name.bConfigurationValue\n");
		return ERR_PTR(-EINVAL);
	}

	*num_str = '\0';
	num_str++;

	if (!strlen(buf))
		return ERR_PTR(-EINVAL);

	ret = kstrtou8(num_str, 0, &num);
	if (ret)
		return ERR_PTR(ret);

	cfg = kzalloc(sizeof(*cfg), GFP_KERNEL);
	if (!cfg)
		return ERR_PTR(-ENOMEM);
	cfg->c.label = kstrdup(buf, GFP_KERNEL);
	if (!cfg->c.label) {
		ret = -ENOMEM;
		goto err;
	}
	cfg->c.bConfigurationValue = num;
	cfg->c.MaxPower = CONFIG_USB_GADGET_VBUS_DRAW;
	cfg->c.bmAttributes = USB_CONFIG_ATT_ONE;
	INIT_LIST_HEAD(&cfg->string_list);
	INIT_LIST_HEAD(&cfg->func_list);

	config_group_init_type_name(&cfg->group, name,
				&gadget_config_type);

	config_group_init_type_name(&cfg->strings_group, "strings",
			&gadget_config_name_strings_type);
	configfs_add_default_group(&cfg->strings_group, &cfg->group);

	ret = usb_add_config_only(&gi->cdev, &cfg->c);
	if (ret)
		goto err;

	return &cfg->group;
err:
	kfree(cfg->c.label);
	kfree(cfg);
	return ERR_PTR(ret);
}

static void config_desc_drop(
		struct config_group *group,
		struct config_item *item)
{
	config_item_put(item);
}

static struct configfs_group_operations config_desc_ops = {
	.make_group     = &config_desc_make,
	.drop_item      = &config_desc_drop,
};

static const struct config_item_type config_desc_type = {
	.ct_group_ops   = &config_desc_ops,
	.ct_owner       = THIS_MODULE,
};

GS_STRINGS_RW(gadget_strings, manufacturer);
GS_STRINGS_RW(gadget_strings, product);
GS_STRINGS_RW(gadget_strings, serialnumber);

static struct configfs_attribute *gadget_strings_langid_attrs[] = {
	&gadget_strings_attr_manufacturer,
	&gadget_strings_attr_product,
	&gadget_strings_attr_serialnumber,
	NULL,
};

static void gadget_strings_attr_release(struct config_item *item)
{
	struct gadget_strings *gs = to_gadget_strings(item);

	kfree(gs->manufacturer);
	kfree(gs->product);
	kfree(gs->serialnumber);

	list_del(&gs->list);
	kfree(gs);
}

USB_CONFIG_STRING_RW_OPS(gadget_strings);
USB_CONFIG_STRINGS_LANG(gadget_strings, gadget_info);

static inline struct os_desc *to_os_desc(struct config_item *item)
{
	return container_of(to_config_group(item), struct os_desc, group);
}

static inline struct gadget_info *os_desc_item_to_gadget_info(
		struct config_item *item)
{
	return to_gadget_info(to_os_desc(item)->group.cg_item.ci_parent);
}

static ssize_t os_desc_use_show(struct config_item *item, char *page)
{
	return sprintf(page, "%d\n",
			os_desc_item_to_gadget_info(item)->use_os_desc);
}

static ssize_t os_desc_use_store(struct config_item *item, const char *page,
				 size_t len)
{
	struct gadget_info *gi = os_desc_item_to_gadget_info(item);
	int ret;
	bool use;

	mutex_lock(&gi->lock);
	ret = strtobool(page, &use);
	if (!ret) {
		gi->use_os_desc = use;
		ret = len;
	}
	mutex_unlock(&gi->lock);

	return ret;
}

static ssize_t os_desc_b_vendor_code_show(struct config_item *item, char *page)
{
	return sprintf(page, "0x%02x\n",
			os_desc_item_to_gadget_info(item)->b_vendor_code);
}

static ssize_t os_desc_b_vendor_code_store(struct config_item *item,
					   const char *page, size_t len)
{
	struct gadget_info *gi = os_desc_item_to_gadget_info(item);
	int ret;
	u8 b_vendor_code;

	mutex_lock(&gi->lock);
	ret = kstrtou8(page, 0, &b_vendor_code);
	if (!ret) {
		gi->b_vendor_code = b_vendor_code;
		ret = len;
	}
	mutex_unlock(&gi->lock);

	return ret;
}

static ssize_t os_desc_qw_sign_show(struct config_item *item, char *page)
{
	struct gadget_info *gi = os_desc_item_to_gadget_info(item);
	int res;

	res = utf16s_to_utf8s((wchar_t *) gi->qw_sign, OS_STRING_QW_SIGN_LEN,
			      UTF16_LITTLE_ENDIAN, page, PAGE_SIZE - 1);
	page[res++] = '\n';

	return res;
}

static ssize_t os_desc_qw_sign_store(struct config_item *item, const char *page,
				     size_t len)
{
	struct gadget_info *gi = os_desc_item_to_gadget_info(item);
	int res, l;

	l = min((int)len, OS_STRING_QW_SIGN_LEN >> 1);
	if (page[l - 1] == '\n')
		--l;

	mutex_lock(&gi->lock);
	res = utf8s_to_utf16s(page, l,
			      UTF16_LITTLE_ENDIAN, (wchar_t *) gi->qw_sign,
			      OS_STRING_QW_SIGN_LEN);
	if (res > 0)
		res = len;
	mutex_unlock(&gi->lock);

	return res;
}

CONFIGFS_ATTR(os_desc_, use);
CONFIGFS_ATTR(os_desc_, b_vendor_code);
CONFIGFS_ATTR(os_desc_, qw_sign);

static struct configfs_attribute *os_desc_attrs[] = {
	&os_desc_attr_use,
	&os_desc_attr_b_vendor_code,
	&os_desc_attr_qw_sign,
	NULL,
};

static void os_desc_attr_release(struct config_item *item)
{
	struct os_desc *os_desc = to_os_desc(item);
	kfree(os_desc);
}

static int os_desc_link(struct config_item *os_desc_ci,
			struct config_item *usb_cfg_ci)
{
	struct gadget_info *gi = container_of(to_config_group(os_desc_ci),
					struct gadget_info, os_desc_group);
	struct usb_composite_dev *cdev = &gi->cdev;
	struct config_usb_cfg *c_target =
		container_of(to_config_group(usb_cfg_ci),
			     struct config_usb_cfg, group);
	struct usb_configuration *c;
	int ret;

	mutex_lock(&gi->lock);
	list_for_each_entry(c, &cdev->configs, list) {
		if (c == &c_target->c)
			break;
	}
	if (c != &c_target->c) {
		ret = -EINVAL;
		goto out;
	}

	if (cdev->os_desc_config) {
		ret = -EBUSY;
		goto out;
	}

	cdev->os_desc_config = &c_target->c;
	ret = 0;

out:
	mutex_unlock(&gi->lock);
	return ret;
}

static void os_desc_unlink(struct config_item *os_desc_ci,
			  struct config_item *usb_cfg_ci)
{
	struct gadget_info *gi = container_of(to_config_group(os_desc_ci),
					struct gadget_info, os_desc_group);
	struct usb_composite_dev *cdev = &gi->cdev;

	mutex_lock(&gi->lock);
	if (gi->composite.gadget_driver.udc_name)
		unregister_gadget(gi);
	cdev->os_desc_config = NULL;
	WARN_ON(gi->composite.gadget_driver.udc_name);
	mutex_unlock(&gi->lock);
}

static struct configfs_item_operations os_desc_ops = {
	.release                = os_desc_attr_release,
	.allow_link		= os_desc_link,
	.drop_link		= os_desc_unlink,
};

static struct config_item_type os_desc_type = {
	.ct_item_ops	= &os_desc_ops,
	.ct_attrs	= os_desc_attrs,
	.ct_owner	= THIS_MODULE,
};

static inline struct usb_os_desc_ext_prop
*to_usb_os_desc_ext_prop(struct config_item *item)
{
	return container_of(item, struct usb_os_desc_ext_prop, item);
}

static ssize_t ext_prop_type_show(struct config_item *item, char *page)
{
	return sprintf(page, "%d\n", to_usb_os_desc_ext_prop(item)->type);
}

static ssize_t ext_prop_type_store(struct config_item *item,
				   const char *page, size_t len)
{
	struct usb_os_desc_ext_prop *ext_prop = to_usb_os_desc_ext_prop(item);
	struct usb_os_desc *desc = to_usb_os_desc(ext_prop->item.ci_parent);
	u8 type;
	int ret;

	if (desc->opts_mutex)
		mutex_lock(desc->opts_mutex);
	ret = kstrtou8(page, 0, &type);
	if (ret)
		goto end;
	if (type < USB_EXT_PROP_UNICODE || type > USB_EXT_PROP_UNICODE_MULTI) {
		ret = -EINVAL;
		goto end;
	}

	if ((ext_prop->type == USB_EXT_PROP_BINARY ||
	    ext_prop->type == USB_EXT_PROP_LE32 ||
	    ext_prop->type == USB_EXT_PROP_BE32) &&
	    (type == USB_EXT_PROP_UNICODE ||
	    type == USB_EXT_PROP_UNICODE_ENV ||
	    type == USB_EXT_PROP_UNICODE_LINK))
		ext_prop->data_len <<= 1;
	else if ((ext_prop->type == USB_EXT_PROP_UNICODE ||
		   ext_prop->type == USB_EXT_PROP_UNICODE_ENV ||
		   ext_prop->type == USB_EXT_PROP_UNICODE_LINK) &&
		   (type == USB_EXT_PROP_BINARY ||
		   type == USB_EXT_PROP_LE32 ||
		   type == USB_EXT_PROP_BE32))
		ext_prop->data_len >>= 1;
	ext_prop->type = type;
	ret = len;

end:
	if (desc->opts_mutex)
		mutex_unlock(desc->opts_mutex);
	return ret;
}

static ssize_t ext_prop_data_show(struct config_item *item, char *page)
{
	struct usb_os_desc_ext_prop *ext_prop = to_usb_os_desc_ext_prop(item);
	int len = ext_prop->data_len;

	if (ext_prop->type == USB_EXT_PROP_UNICODE ||
	    ext_prop->type == USB_EXT_PROP_UNICODE_ENV ||
	    ext_prop->type == USB_EXT_PROP_UNICODE_LINK)
		len >>= 1;
	memcpy(page, ext_prop->data, len);

	return len;
}

static ssize_t ext_prop_data_store(struct config_item *item,
				   const char *page, size_t len)
{
	struct usb_os_desc_ext_prop *ext_prop = to_usb_os_desc_ext_prop(item);
	struct usb_os_desc *desc = to_usb_os_desc(ext_prop->item.ci_parent);
	char *new_data;
	size_t ret_len = len;

	if (page[len - 1] == '\n' || page[len - 1] == '\0')
		--len;
	new_data = kmemdup(page, len, GFP_KERNEL);
	if (!new_data)
		return -ENOMEM;

	if (desc->opts_mutex)
		mutex_lock(desc->opts_mutex);
	kfree(ext_prop->data);
	ext_prop->data = new_data;
	desc->ext_prop_len -= ext_prop->data_len;
	ext_prop->data_len = len;
	desc->ext_prop_len += ext_prop->data_len;
	if (ext_prop->type == USB_EXT_PROP_UNICODE ||
	    ext_prop->type == USB_EXT_PROP_UNICODE_ENV ||
	    ext_prop->type == USB_EXT_PROP_UNICODE_LINK) {
		desc->ext_prop_len -= ext_prop->data_len;
		ext_prop->data_len <<= 1;
		ext_prop->data_len += 2;
		desc->ext_prop_len += ext_prop->data_len;
	}
	if (desc->opts_mutex)
		mutex_unlock(desc->opts_mutex);
	return ret_len;
}

CONFIGFS_ATTR(ext_prop_, type);
CONFIGFS_ATTR(ext_prop_, data);

static struct configfs_attribute *ext_prop_attrs[] = {
	&ext_prop_attr_type,
	&ext_prop_attr_data,
	NULL,
};

static void usb_os_desc_ext_prop_release(struct config_item *item)
{
	struct usb_os_desc_ext_prop *ext_prop = to_usb_os_desc_ext_prop(item);

	kfree(ext_prop); /* frees a whole chunk */
}

static struct configfs_item_operations ext_prop_ops = {
	.release		= usb_os_desc_ext_prop_release,
};

static struct config_item *ext_prop_make(
		struct config_group *group,
		const char *name)
{
	struct usb_os_desc_ext_prop *ext_prop;
	struct config_item_type *ext_prop_type;
	struct usb_os_desc *desc;
	char *vlabuf;

	vla_group(data_chunk);
	vla_item(data_chunk, struct usb_os_desc_ext_prop, ext_prop, 1);
	vla_item(data_chunk, struct config_item_type, ext_prop_type, 1);

	vlabuf = kzalloc(vla_group_size(data_chunk), GFP_KERNEL);
	if (!vlabuf)
		return ERR_PTR(-ENOMEM);

	ext_prop = vla_ptr(vlabuf, data_chunk, ext_prop);
	ext_prop_type = vla_ptr(vlabuf, data_chunk, ext_prop_type);

	desc = container_of(group, struct usb_os_desc, group);
	ext_prop_type->ct_item_ops = &ext_prop_ops;
	ext_prop_type->ct_attrs = ext_prop_attrs;
	ext_prop_type->ct_owner = desc->owner;

	config_item_init_type_name(&ext_prop->item, name, ext_prop_type);

	ext_prop->name = kstrdup(name, GFP_KERNEL);
	if (!ext_prop->name) {
		kfree(vlabuf);
		return ERR_PTR(-ENOMEM);
	}
	desc->ext_prop_len += 14;
	ext_prop->name_len = 2 * strlen(ext_prop->name) + 2;
	if (desc->opts_mutex)
		mutex_lock(desc->opts_mutex);
	desc->ext_prop_len += ext_prop->name_len;
	list_add_tail(&ext_prop->entry, &desc->ext_prop);
	++desc->ext_prop_count;
	if (desc->opts_mutex)
		mutex_unlock(desc->opts_mutex);

	return &ext_prop->item;
}

static void ext_prop_drop(struct config_group *group, struct config_item *item)
{
	struct usb_os_desc_ext_prop *ext_prop = to_usb_os_desc_ext_prop(item);
	struct usb_os_desc *desc = to_usb_os_desc(&group->cg_item);

	if (desc->opts_mutex)
		mutex_lock(desc->opts_mutex);
	list_del(&ext_prop->entry);
	--desc->ext_prop_count;
	kfree(ext_prop->name);
	desc->ext_prop_len -= (ext_prop->name_len + ext_prop->data_len + 14);
	if (desc->opts_mutex)
		mutex_unlock(desc->opts_mutex);
	config_item_put(item);
}

static struct configfs_group_operations interf_grp_ops = {
	.make_item	= &ext_prop_make,
	.drop_item	= &ext_prop_drop,
};

static ssize_t interf_grp_compatible_id_show(struct config_item *item,
					     char *page)
{
	memcpy(page, to_usb_os_desc(item)->ext_compat_id, 8);
	return 8;
}

static ssize_t interf_grp_compatible_id_store(struct config_item *item,
					      const char *page, size_t len)
{
	struct usb_os_desc *desc = to_usb_os_desc(item);
	int l;

	l = min_t(int, 8, len);
	if (page[l - 1] == '\n')
		--l;
	if (desc->opts_mutex)
		mutex_lock(desc->opts_mutex);
	memcpy(desc->ext_compat_id, page, l);

	if (desc->opts_mutex)
		mutex_unlock(desc->opts_mutex);

	return len;
}

static ssize_t interf_grp_sub_compatible_id_show(struct config_item *item,
						 char *page)
{
	memcpy(page, to_usb_os_desc(item)->ext_compat_id + 8, 8);
	return 8;
}

static ssize_t interf_grp_sub_compatible_id_store(struct config_item *item,
						  const char *page, size_t len)
{
	struct usb_os_desc *desc = to_usb_os_desc(item);
	int l;

	l = min_t(int, 8, len);
	if (page[l - 1] == '\n')
		--l;
	if (desc->opts_mutex)
		mutex_lock(desc->opts_mutex);
	memcpy(desc->ext_compat_id + 8, page, l);

	if (desc->opts_mutex)
		mutex_unlock(desc->opts_mutex);

	return len;
}

CONFIGFS_ATTR(interf_grp_, compatible_id);
CONFIGFS_ATTR(interf_grp_, sub_compatible_id);

static struct configfs_attribute *interf_grp_attrs[] = {
	&interf_grp_attr_compatible_id,
	&interf_grp_attr_sub_compatible_id,
	NULL
};

struct config_group *usb_os_desc_prepare_interf_dir(
		struct config_group *parent,
		int n_interf,
		struct usb_os_desc **desc,
		char **names,
		struct module *owner)
{
	struct config_group *os_desc_group;
	struct config_item_type *os_desc_type, *interface_type;

	vla_group(data_chunk);
	vla_item(data_chunk, struct config_group, os_desc_group, 1);
	vla_item(data_chunk, struct config_item_type, os_desc_type, 1);
	vla_item(data_chunk, struct config_item_type, interface_type, 1);

	char *vlabuf = kzalloc(vla_group_size(data_chunk), GFP_KERNEL);
	if (!vlabuf)
		return ERR_PTR(-ENOMEM);

	os_desc_group = vla_ptr(vlabuf, data_chunk, os_desc_group);
	os_desc_type = vla_ptr(vlabuf, data_chunk, os_desc_type);
	interface_type = vla_ptr(vlabuf, data_chunk, interface_type);

	os_desc_type->ct_owner = owner;
	config_group_init_type_name(os_desc_group, "os_desc", os_desc_type);
	configfs_add_default_group(os_desc_group, parent);

	interface_type->ct_group_ops = &interf_grp_ops;
	interface_type->ct_attrs = interf_grp_attrs;
	interface_type->ct_owner = owner;

	while (n_interf--) {
		struct usb_os_desc *d;

		d = desc[n_interf];
		d->owner = owner;
		config_group_init_type_name(&d->group, "", interface_type);
		config_item_set_name(&d->group.cg_item, "interface.%s",
				     names[n_interf]);
		configfs_add_default_group(&d->group, os_desc_group);
	}

	return os_desc_group;
}
EXPORT_SYMBOL(usb_os_desc_prepare_interf_dir);

static int configfs_do_nothing(struct usb_composite_dev *cdev)
{
	WARN_ON(1);
	return -EINVAL;
}

int composite_dev_prepare(struct usb_composite_driver *composite,
		struct usb_composite_dev *dev);

int composite_os_desc_req_prepare(struct usb_composite_dev *cdev,
				  struct usb_ep *ep0);

static void purge_configs_funcs(struct gadget_info *gi)
{
	struct usb_configuration	*c;

	list_for_each_entry(c, &gi->cdev.configs, list) {
		struct usb_function *f, *tmp;
		struct config_usb_cfg *cfg;

		cfg = container_of(c, struct config_usb_cfg, c);

		list_for_each_entry_safe(f, tmp, &c->functions, list) {

			list_move_tail(&f->list, &cfg->func_list);
			if (f->unbind) {
				dev_dbg(&gi->cdev.gadget->dev,
					"unbind function '%s'/%p\n",
					f->name, f);
				f->unbind(c, f);
			}
		}
		c->next_interface_id = 0;
		memset(c->interface, 0, sizeof(c->interface));
		c->superspeed_plus = 0;
		c->superspeed = 0;
		c->highspeed = 0;
		c->fullspeed = 0;
	}
}

static int configfs_composite_bind(struct usb_gadget *gadget,
		struct usb_gadget_driver *gdriver)
{
	struct usb_composite_driver     *composite = to_cdriver(gdriver);
	struct gadget_info		*gi = container_of(composite,
						struct gadget_info, composite);
	struct usb_composite_dev	*cdev = &gi->cdev;
	struct usb_configuration	*c;
	struct usb_string		*s;
	unsigned			i;
	int				ret;

	/* the gi->lock is hold by the caller */
	gi->unbind = 0;
	cdev->gadget = gadget;
	set_gadget_data(gadget, cdev);
	ret = composite_dev_prepare(composite, cdev);
	if (ret)
		return ret;
	/* and now the gadget bind */
	ret = -EINVAL;

	if (list_empty(&gi->cdev.configs)) {
		pr_err("Need at least one configuration in %s.\n",
				gi->composite.name);
		goto err_comp_cleanup;
	}


	list_for_each_entry(c, &gi->cdev.configs, list) {
		struct config_usb_cfg *cfg;

		cfg = container_of(c, struct config_usb_cfg, c);
		if (list_empty(&cfg->func_list)) {
			pr_err("Config %s/%d of %s needs at least one function.\n",
			      c->label, c->bConfigurationValue,
			      gi->composite.name);
			goto err_comp_cleanup;
		}
	}

	/* init all strings */
	if (!list_empty(&gi->string_list)) {
		struct gadget_strings *gs;

		i = 0;
		list_for_each_entry(gs, &gi->string_list, list) {

			gi->gstrings[i] = &gs->stringtab_dev;
			gs->stringtab_dev.strings = gs->strings;
			gs->strings[USB_GADGET_MANUFACTURER_IDX].s =
				gs->manufacturer;
			gs->strings[USB_GADGET_PRODUCT_IDX].s = gs->product;
			gs->strings[USB_GADGET_SERIAL_IDX].s = gs->serialnumber;
			i++;
		}
		gi->gstrings[i] = NULL;
		s = usb_gstrings_attach(&gi->cdev, gi->gstrings,
				USB_GADGET_FIRST_AVAIL_IDX);
		if (IS_ERR(s)) {
			ret = PTR_ERR(s);
			goto err_comp_cleanup;
		}

		gi->cdev.desc.iManufacturer = s[USB_GADGET_MANUFACTURER_IDX].id;
		gi->cdev.desc.iProduct = s[USB_GADGET_PRODUCT_IDX].id;
		gi->cdev.desc.iSerialNumber = s[USB_GADGET_SERIAL_IDX].id;
	}

	if (gi->use_os_desc) {
		cdev->use_os_string = true;
		cdev->b_vendor_code = gi->b_vendor_code;
		memcpy(cdev->qw_sign, gi->qw_sign, OS_STRING_QW_SIGN_LEN);
	}

	if (gadget_is_otg(gadget) && !otg_desc[0]) {
		struct usb_descriptor_header *usb_desc;

		usb_desc = usb_otg_descriptor_alloc(gadget);
		if (!usb_desc) {
			ret = -ENOMEM;
			goto err_comp_cleanup;
		}
		usb_otg_descriptor_init(gadget, usb_desc);
		otg_desc[0] = usb_desc;
		otg_desc[1] = NULL;
	}

	/* Go through all configs, attach all functions */
	list_for_each_entry(c, &gi->cdev.configs, list) {
		struct config_usb_cfg *cfg;
		struct usb_function *f;
		struct usb_function *tmp;
		struct gadget_config_name *cn;

		if (gadget_is_otg(gadget))
			c->descriptors = otg_desc;

		cfg = container_of(c, struct config_usb_cfg, c);
		if (!list_empty(&cfg->string_list)) {
			i = 0;
			list_for_each_entry(cn, &cfg->string_list, list) {
				cfg->gstrings[i] = &cn->stringtab_dev;
				cn->stringtab_dev.strings = &cn->strings;
				cn->strings.s = cn->configuration;
				i++;
			}
			cfg->gstrings[i] = NULL;
			s = usb_gstrings_attach(&gi->cdev, cfg->gstrings, 1);
			if (IS_ERR(s)) {
				ret = PTR_ERR(s);
				goto err_comp_cleanup;
			}
			c->iConfiguration = s[0].id;
		}

		list_for_each_entry_safe(f, tmp, &cfg->func_list, list) {
			list_del(&f->list);
			ret = usb_add_function(c, f);
			if (ret) {
				list_add(&f->list, &cfg->func_list);
				goto err_purge_funcs;
			}
		}
		usb_ep_autoconfig_reset(cdev->gadget);
	}
	if (cdev->use_os_string) {
		ret = composite_os_desc_req_prepare(cdev, gadget->ep0);
		if (ret)
			goto err_purge_funcs;
	}

	usb_ep_autoconfig_reset(cdev->gadget);
	return 0;

err_purge_funcs:
	purge_configs_funcs(gi);
err_comp_cleanup:
	composite_dev_cleanup(cdev);
	return ret;
}

#ifdef CONFIG_USB_CONFIGFS_UEVENT
static void android_work(struct work_struct *data)
{
	struct gadget_info *gi = container_of(data, struct gadget_info, work);
	struct usb_composite_dev *cdev = &gi->cdev;
	char *disconnected[2] = { "USB_STATE=DISCONNECTED", NULL };
	char *connected[2]    = { "USB_STATE=CONNECTED", NULL };
	char *configured[2]   = { "USB_STATE=CONFIGURED", NULL };
	/* 0-connected 1-configured 2-disconnected*/
	bool status[3] = { false, false, false };
	unsigned long flags;
	bool uevent_sent = false;

	spin_lock_irqsave(&cdev->lock, flags);
	if (cdev->config)
		status[1] = true;

	if (gi->connected != gi->sw_connected) {
		if (gi->connected)
			status[0] = true;
		else
			status[2] = true;
		gi->sw_connected = gi->connected;
	}
	spin_unlock_irqrestore(&cdev->lock, flags);

	if (status[0]) {
		kobject_uevent_env(&android_device->kobj,
					KOBJ_CHANGE, connected);
		pr_info("%s: sent uevent %s\n", __func__, connected[0]);
		uevent_sent = true;
	}

	if (status[1]) {
		kobject_uevent_env(&android_device->kobj,
					KOBJ_CHANGE, configured);
		pr_info("%s: sent uevent %s\n", __func__, configured[0]);
		uevent_sent = true;
	}

	if (status[2]) {
		kobject_uevent_env(&android_device->kobj,
					KOBJ_CHANGE, disconnected);
		pr_info("%s: sent uevent %s\n", __func__, disconnected[0]);
		uevent_sent = true;
	}

	if (!uevent_sent) {
		pr_info("%s: did not send uevent (%d %d %p)\n", __func__,
			gi->connected, gi->sw_connected, cdev->config);
	}
}
#endif

static void configfs_composite_unbind(struct usb_gadget *gadget)
{
	struct usb_composite_dev	*cdev;
	struct gadget_info		*gi;
	unsigned long flags;

	/* the gi->lock is hold by the caller */

	cdev = get_gadget_data(gadget);
	gi = container_of(cdev, struct gadget_info, cdev);
	spin_lock_irqsave(&gi->spinlock, flags);
	gi->unbind = 1;
	spin_unlock_irqrestore(&gi->spinlock, flags);

	kfree(otg_desc[0]);
	otg_desc[0] = NULL;
	purge_configs_funcs(gi);
	composite_dev_cleanup(cdev);
	usb_ep_autoconfig_reset(cdev->gadget);
	spin_lock_irqsave(&gi->spinlock, flags);
	cdev->gadget = NULL;
	set_gadget_data(gadget, NULL);
	spin_unlock_irqrestore(&gi->spinlock, flags);
}

static int configfs_composite_setup(struct usb_gadget *gadget,
		const struct usb_ctrlrequest *ctrl)
{
	struct usb_composite_dev *cdev;
	struct gadget_info *gi;
	unsigned long flags;
	int ret;

	cdev = get_gadget_data(gadget);
	if (!cdev)
		return 0;

	gi = container_of(cdev, struct gadget_info, cdev);
	spin_lock_irqsave(&gi->spinlock, flags);
	cdev = get_gadget_data(gadget);
	if (!cdev || gi->unbind) {
		spin_unlock_irqrestore(&gi->spinlock, flags);
		return 0;
	}

	ret = composite_setup(gadget, ctrl);
	spin_unlock_irqrestore(&gi->spinlock, flags);
	return ret;
}

static void configfs_composite_disconnect(struct usb_gadget *gadget)
{
	struct usb_composite_dev *cdev;
	struct gadget_info *gi;
	unsigned long flags;

	cdev = get_gadget_data(gadget);
	if (!cdev)
		return;

	gi = container_of(cdev, struct gadget_info, cdev);
	spin_lock_irqsave(&gi->spinlock, flags);
	cdev = get_gadget_data(gadget);
	if (!cdev || gi->unbind) {
		spin_unlock_irqrestore(&gi->spinlock, flags);
		return;
	}

	composite_disconnect(gadget);
	spin_unlock_irqrestore(&gi->spinlock, flags);
}

static void configfs_composite_suspend(struct usb_gadget *gadget)
{
	struct usb_composite_dev *cdev;
	struct gadget_info *gi;
	unsigned long flags;

	cdev = get_gadget_data(gadget);
	if (!cdev)
		return;

	gi = container_of(cdev, struct gadget_info, cdev);
	spin_lock_irqsave(&gi->spinlock, flags);
	cdev = get_gadget_data(gadget);
	if (!cdev || gi->unbind) {
		spin_unlock_irqrestore(&gi->spinlock, flags);
		return;
	}

	composite_suspend(gadget);
	spin_unlock_irqrestore(&gi->spinlock, flags);
}

static void configfs_composite_resume(struct usb_gadget *gadget)
{
	struct usb_composite_dev *cdev;
	struct gadget_info *gi;
	unsigned long flags;

	cdev = get_gadget_data(gadget);
	if (!cdev)
		return;

	gi = container_of(cdev, struct gadget_info, cdev);
	spin_lock_irqsave(&gi->spinlock, flags);
	cdev = get_gadget_data(gadget);
	if (!cdev || gi->unbind) {
		spin_unlock_irqrestore(&gi->spinlock, flags);
		return;
	}

	composite_resume(gadget);
	spin_unlock_irqrestore(&gi->spinlock, flags);
}

#ifdef CONFIG_USB_CONFIGFS_UEVENT
static int android_setup(struct usb_gadget *gadget,
			const struct usb_ctrlrequest *c)
{
	struct usb_composite_dev *cdev = get_gadget_data(gadget);
	unsigned long flags;
	struct gadget_info *gi = container_of(cdev, struct gadget_info, cdev);
	int value = -EOPNOTSUPP;
	struct usb_function_instance *fi;

	spin_lock_irqsave(&cdev->lock, flags);
	if (!gi->connected) {
		gi->connected = 1;
		schedule_work(&gi->work);
	}
	spin_unlock_irqrestore(&cdev->lock, flags);
	list_for_each_entry(fi, &gi->available_func, cfs_list) {
		if (fi != NULL && fi->f != NULL && fi->f->setup != NULL) {
			value = fi->f->setup(fi->f, c);
			if (value >= 0)
				break;
		}
	}

#ifdef CONFIG_USB_CONFIGFS_F_ACC
	if (value < 0)
		value = acc_ctrlrequest(cdev, c);
#endif

	if (value < 0)
		value = composite_setup(gadget, c);

	spin_lock_irqsave(&cdev->lock, flags);
	if (c->bRequest == USB_REQ_SET_CONFIGURATION &&
						cdev->config) {
		schedule_work(&gi->work);
	}
	spin_unlock_irqrestore(&cdev->lock, flags);

	return value;
}

static void android_disconnect(struct usb_gadget *gadget)
{
	struct usb_composite_dev        *cdev = get_gadget_data(gadget);
	struct gadget_info *gi = container_of(cdev, struct gadget_info, cdev);

	/* FIXME: There's a race between usb_gadget_udc_stop() which is likely
	 * to set the gadget driver to NULL in the udc driver and this drivers
	 * gadget disconnect fn which likely checks for the gadget driver to
	 * be a null ptr. It happens that unbind (doing set_gadget_data(NULL))
	 * is called before the gadget driver is set to NULL and the udc driver
	 * calls disconnect fn which results in cdev being a null ptr.
	 */
	if (cdev == NULL) {
		WARN(1, "%s: gadget driver already disconnected\n", __func__);
		return;
	}

	/* accessory HID support can be active while the
		accessory function is not actually enabled,
		so we need to inform it when we are disconnected.
	*/

#ifdef CONFIG_USB_CONFIGFS_F_ACC
	acc_disconnect();
#endif
	gi->connected = 0;
	schedule_work(&gi->work);
	composite_disconnect(gadget);
}
#endif

static const struct usb_gadget_driver configfs_driver_template = {
	.bind           = configfs_composite_bind,
	.unbind         = configfs_composite_unbind,
#ifdef CONFIG_USB_CONFIGFS_UEVENT
	.setup          = android_setup,
	.reset          = android_disconnect,
	.disconnect     = android_disconnect,
#else
<<<<<<< HEAD
	.setup          = composite_setup,
	.reset          = composite_disconnect,
	.disconnect     = composite_disconnect,
#endif
	.suspend	= composite_suspend,
	.resume		= composite_resume,
=======
	.setup          = configfs_composite_setup,
	.reset          = configfs_composite_disconnect,
	.disconnect     = configfs_composite_disconnect,
#endif
	.suspend	= configfs_composite_suspend,
	.resume		= configfs_composite_resume,
>>>>>>> 146c22ec

	.max_speed	= USB_SPEED_SUPER,
	.driver = {
		.owner          = THIS_MODULE,
		.name		= "configfs-gadget",
	},
	.match_existing_only = 1,
};

#ifdef CONFIG_USB_CONFIGFS_UEVENT
static ssize_t state_show(struct device *pdev, struct device_attribute *attr,
			char *buf)
{
	struct gadget_info *dev = dev_get_drvdata(pdev);
	struct usb_composite_dev *cdev;
	char *state = "DISCONNECTED";
	unsigned long flags;

	if (!dev)
		goto out;

	cdev = &dev->cdev;

	if (!cdev)
		goto out;

	spin_lock_irqsave(&cdev->lock, flags);
	if (cdev->config)
		state = "CONFIGURED";
	else if (dev->connected)
		state = "CONNECTED";
	spin_unlock_irqrestore(&cdev->lock, flags);
out:
	return sprintf(buf, "%s\n", state);
}

static DEVICE_ATTR(state, S_IRUGO, state_show, NULL);

static struct device_attribute *android_usb_attributes[] = {
	&dev_attr_state,
	NULL
};

static int android_device_create(struct gadget_info *gi)
{
	struct device_attribute **attrs;
	struct device_attribute *attr;

	INIT_WORK(&gi->work, android_work);
	android_device = device_create(android_class, NULL,
				MKDEV(0, 0), NULL, "android0");
	if (IS_ERR(android_device))
		return PTR_ERR(android_device);

	dev_set_drvdata(android_device, gi);

	attrs = android_usb_attributes;
	while ((attr = *attrs++)) {
		int err;

		err = device_create_file(android_device, attr);
		if (err) {
			device_destroy(android_device->class,
				       android_device->devt);
			return err;
		}
	}

	return 0;
}

static void android_device_destroy(void)
{
	struct device_attribute **attrs;
	struct device_attribute *attr;

	attrs = android_usb_attributes;
	while ((attr = *attrs++))
		device_remove_file(android_device, attr);
	device_destroy(android_device->class, android_device->devt);
}
#else
static inline int android_device_create(struct gadget_info *gi)
{
	return 0;
}

static inline void android_device_destroy(void)
{
}
#endif

static struct config_group *gadgets_make(
		struct config_group *group,
		const char *name)
{
	struct gadget_info *gi;

	gi = kzalloc(sizeof(*gi), GFP_KERNEL);
	if (!gi)
		return ERR_PTR(-ENOMEM);

	config_group_init_type_name(&gi->group, name, &gadget_root_type);

	config_group_init_type_name(&gi->functions_group, "functions",
			&functions_type);
	configfs_add_default_group(&gi->functions_group, &gi->group);

	config_group_init_type_name(&gi->configs_group, "configs",
			&config_desc_type);
	configfs_add_default_group(&gi->configs_group, &gi->group);

	config_group_init_type_name(&gi->strings_group, "strings",
			&gadget_strings_strings_type);
	configfs_add_default_group(&gi->strings_group, &gi->group);

	config_group_init_type_name(&gi->os_desc_group, "os_desc",
			&os_desc_type);
	configfs_add_default_group(&gi->os_desc_group, &gi->group);

	gi->composite.bind = configfs_do_nothing;
	gi->composite.unbind = configfs_do_nothing;
	gi->composite.suspend = NULL;
	gi->composite.resume = NULL;
	gi->composite.max_speed = USB_SPEED_SUPER;

	spin_lock_init(&gi->spinlock);
	mutex_init(&gi->lock);
	INIT_LIST_HEAD(&gi->string_list);
	INIT_LIST_HEAD(&gi->available_func);

	composite_init_dev(&gi->cdev);
	gi->cdev.desc.bLength = USB_DT_DEVICE_SIZE;
	gi->cdev.desc.bDescriptorType = USB_DT_DEVICE;
	gi->cdev.desc.bcdDevice = cpu_to_le16(get_default_bcdDevice());

	gi->composite.gadget_driver = configfs_driver_template;

	gi->composite.gadget_driver.function = kstrdup(name, GFP_KERNEL);
	gi->composite.name = gi->composite.gadget_driver.function;

	if (!gi->composite.gadget_driver.function)
		goto err;

	if (android_device_create(gi) < 0)
		goto err;

	return &gi->group;

err:
	kfree(gi);
	return ERR_PTR(-ENOMEM);
}

static void gadgets_drop(struct config_group *group, struct config_item *item)
{
	config_item_put(item);
	android_device_destroy();
}

static struct configfs_group_operations gadgets_ops = {
	.make_group     = &gadgets_make,
	.drop_item      = &gadgets_drop,
};

static const struct config_item_type gadgets_type = {
	.ct_group_ops   = &gadgets_ops,
	.ct_owner       = THIS_MODULE,
};

static struct configfs_subsystem gadget_subsys = {
	.su_group = {
		.cg_item = {
			.ci_namebuf = "usb_gadget",
			.ci_type = &gadgets_type,
		},
	},
	.su_mutex = __MUTEX_INITIALIZER(gadget_subsys.su_mutex),
};

void unregister_gadget_item(struct config_item *item)
{
	struct gadget_info *gi = to_gadget_info(item);

	mutex_lock(&gi->lock);
	unregister_gadget(gi);
	mutex_unlock(&gi->lock);
}
EXPORT_SYMBOL_GPL(unregister_gadget_item);

static int __init gadget_cfs_init(void)
{
	int ret;

	config_group_init(&gadget_subsys.su_group);

	ret = configfs_register_subsystem(&gadget_subsys);

#ifdef CONFIG_USB_CONFIGFS_UEVENT
	android_class = class_create(THIS_MODULE, "android_usb");
	if (IS_ERR(android_class))
		return PTR_ERR(android_class);
#endif

	return ret;
}
module_init(gadget_cfs_init);

static void __exit gadget_cfs_exit(void)
{
	configfs_unregister_subsystem(&gadget_subsys);
#ifdef CONFIG_USB_CONFIGFS_UEVENT
	if (!IS_ERR(android_class))
		class_destroy(android_class);
#endif

}
module_exit(gadget_cfs_exit);<|MERGE_RESOLUTION|>--- conflicted
+++ resolved
@@ -86,11 +86,8 @@
 	bool use_os_desc;
 	char b_vendor_code;
 	char qw_sign[OS_STRING_QW_SIGN_LEN];
-<<<<<<< HEAD
-=======
 	spinlock_t spinlock;
 	bool unbind;
->>>>>>> 146c22ec
 #ifdef CONFIG_USB_CONFIGFS_UEVENT
 	bool connected;
 	bool sw_connected;
@@ -1660,21 +1657,12 @@
 	.reset          = android_disconnect,
 	.disconnect     = android_disconnect,
 #else
-<<<<<<< HEAD
-	.setup          = composite_setup,
-	.reset          = composite_disconnect,
-	.disconnect     = composite_disconnect,
-#endif
-	.suspend	= composite_suspend,
-	.resume		= composite_resume,
-=======
 	.setup          = configfs_composite_setup,
 	.reset          = configfs_composite_disconnect,
 	.disconnect     = configfs_composite_disconnect,
 #endif
 	.suspend	= configfs_composite_suspend,
 	.resume		= configfs_composite_resume,
->>>>>>> 146c22ec
 
 	.max_speed	= USB_SPEED_SUPER,
 	.driver = {
