// SPDX-License-Identifier: GPL-2.0
/*
 * xhci-plat.c - xHCI host controller driver platform Bus Glue.
 *
 * Copyright (C) 2012 Texas Instruments Incorporated - https://www.ti.com
 * Author: Sebastian Andrzej Siewior <bigeasy@linutronix.de>
 *
 * A lot of code borrowed from the Linux xHCI driver.
 */

#include <linux/clk.h>
#include <linux/dma-mapping.h>
#include <linux/module.h>
#include <linux/pci.h>
#include <linux/of.h>
#include <linux/of_device.h>
#include <linux/platform_device.h>
#include <linux/usb/phy.h>
#include <linux/slab.h>
#include <linux/acpi.h>
#include <linux/usb/of.h>

#include "xhci.h"
#include "xhci-plat.h"
#include "xhci-mvebu.h"
#include "xhci-rcar.h"

static struct hc_driver __read_mostly xhci_plat_hc_driver;

static int xhci_plat_setup(struct usb_hcd *hcd);
static int xhci_plat_start(struct usb_hcd *hcd);

static const struct xhci_driver_overrides xhci_plat_overrides __initconst = {
	.extra_priv_size = sizeof(struct xhci_plat_priv),
	.reset = xhci_plat_setup,
	.start = xhci_plat_start,
};

static void xhci_priv_plat_start(struct usb_hcd *hcd)
{
	struct xhci_plat_priv *priv = hcd_to_xhci_priv(hcd);

	if (priv->plat_start)
		priv->plat_start(hcd);
}

static int xhci_priv_init_quirk(struct usb_hcd *hcd)
{
	struct xhci_plat_priv *priv = hcd_to_xhci_priv(hcd);

	if (!priv->init_quirk)
		return 0;

	return priv->init_quirk(hcd);
}

static int xhci_priv_suspend_quirk(struct usb_hcd *hcd)
{
	struct xhci_plat_priv *priv = hcd_to_xhci_priv(hcd);

	if (!priv->suspend_quirk)
		return 0;

	return priv->suspend_quirk(hcd);
}

static int xhci_priv_resume_quirk(struct usb_hcd *hcd)
{
	struct xhci_plat_priv *priv = hcd_to_xhci_priv(hcd);

	if (!priv->resume_quirk)
		return 0;

	return priv->resume_quirk(hcd);
}

static void xhci_plat_quirks(struct device *dev, struct xhci_hcd *xhci)
{
	struct xhci_plat_priv *priv = xhci_to_priv(xhci);

	/*
	 * As of now platform drivers don't provide MSI support so we ensure
	 * here that the generic code does not try to make a pci_dev from our
	 * dev struct in order to setup MSI
	 */
	xhci->quirks |= XHCI_PLAT | priv->quirks;
}

/* called during probe() after chip reset completes */
static int xhci_plat_setup(struct usb_hcd *hcd)
{
	int ret;


	ret = xhci_priv_init_quirk(hcd);
	if (ret)
		return ret;

	return xhci_gen_setup(hcd, xhci_plat_quirks);
}

static int xhci_plat_start(struct usb_hcd *hcd)
{
	xhci_priv_plat_start(hcd);
	return xhci_run(hcd);
}

#ifdef CONFIG_OF
static const struct xhci_plat_priv xhci_plat_marvell_armada = {
	.init_quirk = xhci_mvebu_mbus_init_quirk,
};

static const struct xhci_plat_priv xhci_plat_marvell_armada3700 = {
	.init_quirk = xhci_mvebu_a3700_init_quirk,
};

static const struct xhci_plat_priv xhci_plat_renesas_rcar_gen2 = {
	SET_XHCI_PLAT_PRIV_FOR_RCAR(XHCI_RCAR_FIRMWARE_NAME_V1)
};

static const struct xhci_plat_priv xhci_plat_renesas_rcar_gen3 = {
	SET_XHCI_PLAT_PRIV_FOR_RCAR(XHCI_RCAR_FIRMWARE_NAME_V3)
};

static const struct xhci_plat_priv xhci_plat_brcm = {
	.quirks = XHCI_RESET_ON_RESUME | XHCI_SUSPEND_RESUME_CLKS,
};

static const struct of_device_id usb_xhci_of_match[] = {
	{
		.compatible = "generic-xhci",
	}, {
		.compatible = "xhci-platform",
	}, {
		.compatible = "marvell,armada-375-xhci",
		.data = &xhci_plat_marvell_armada,
	}, {
		.compatible = "marvell,armada-380-xhci",
		.data = &xhci_plat_marvell_armada,
	}, {
		.compatible = "marvell,armada3700-xhci",
		.data = &xhci_plat_marvell_armada3700,
	}, {
		.compatible = "renesas,xhci-r8a7790",
		.data = &xhci_plat_renesas_rcar_gen2,
	}, {
		.compatible = "renesas,xhci-r8a7791",
		.data = &xhci_plat_renesas_rcar_gen2,
	}, {
		.compatible = "renesas,xhci-r8a7793",
		.data = &xhci_plat_renesas_rcar_gen2,
	}, {
		.compatible = "renesas,xhci-r8a7795",
		.data = &xhci_plat_renesas_rcar_gen3,
	}, {
		.compatible = "renesas,xhci-r8a7796",
		.data = &xhci_plat_renesas_rcar_gen3,
	}, {
		.compatible = "renesas,rcar-gen2-xhci",
		.data = &xhci_plat_renesas_rcar_gen2,
	}, {
		.compatible = "renesas,rcar-gen3-xhci",
		.data = &xhci_plat_renesas_rcar_gen3,
	}, {
		.compatible = "brcm,xhci-brcm-v2",
		.data = &xhci_plat_brcm,
	}, {
		.compatible = "brcm,bcm7445-xhci",
		.data = &xhci_plat_brcm,
	},
	{},
};
MODULE_DEVICE_TABLE(of, usb_xhci_of_match);
#endif

static struct xhci_plat_priv_overwrite xhci_plat_vendor_overwrite;

int xhci_plat_register_vendor_ops(struct xhci_vendor_ops *vendor_ops)
{
	if (vendor_ops == NULL)
		return -EINVAL;

	xhci_plat_vendor_overwrite.vendor_ops = vendor_ops;

	return 0;
}
EXPORT_SYMBOL_GPL(xhci_plat_register_vendor_ops);

static int xhci_plat_probe(struct platform_device *pdev)
{
	const struct xhci_plat_priv *priv_match;
	const struct hc_driver	*driver;
	struct device		*sysdev, *tmpdev;
	struct xhci_hcd		*xhci;
	struct resource         *res;
	struct usb_hcd		*hcd, *usb3_hcd;
	int			ret;
	int			irq;
	struct xhci_plat_priv	*priv = NULL;


	if (usb_disabled())
		return -ENODEV;

	driver = &xhci_plat_hc_driver;

	irq = platform_get_irq(pdev, 0);
	if (irq < 0)
		return irq;

	/*
	 * sysdev must point to a device that is known to the system firmware
	 * or PCI hardware. We handle these three cases here:
	 * 1. xhci_plat comes from firmware
	 * 2. xhci_plat is child of a device from firmware (dwc3-plat)
	 * 3. xhci_plat is grandchild of a pci device (dwc3-pci)
	 */
	for (sysdev = &pdev->dev; sysdev; sysdev = sysdev->parent) {
		if (is_of_node(sysdev->fwnode) ||
			is_acpi_device_node(sysdev->fwnode))
			break;
#ifdef CONFIG_PCI
		else if (sysdev->bus == &pci_bus_type)
			break;
#endif
	}

	if (!sysdev)
		sysdev = &pdev->dev;

	if (WARN_ON(!sysdev->dma_mask))
		/* Platform did not initialize dma_mask */
		ret = dma_coerce_mask_and_coherent(sysdev, DMA_BIT_MASK(64));
	else
		ret = dma_set_mask_and_coherent(sysdev, DMA_BIT_MASK(64));
	if (ret)
		return ret;

	pm_runtime_set_active(&pdev->dev);
	pm_runtime_enable(&pdev->dev);
	pm_runtime_get_noresume(&pdev->dev);

	hcd = __usb_create_hcd(driver, sysdev, &pdev->dev,
			       dev_name(&pdev->dev), NULL);
	if (!hcd) {
		ret = -ENOMEM;
		goto disable_runtime;
	}

	hcd->regs = devm_platform_get_and_ioremap_resource(pdev, 0, &res);
	if (IS_ERR(hcd->regs)) {
		ret = PTR_ERR(hcd->regs);
		goto put_hcd;
	}

	hcd->rsrc_start = res->start;
	hcd->rsrc_len = resource_size(res);

	xhci = hcd_to_xhci(hcd);

	xhci->allow_single_roothub = 1;

	/*
	 * Not all platforms have clks so it is not an error if the
	 * clock do not exist.
	 */
	xhci->reg_clk = devm_clk_get_optional(&pdev->dev, "reg");
	if (IS_ERR(xhci->reg_clk)) {
		ret = PTR_ERR(xhci->reg_clk);
		goto put_hcd;
	}

	ret = clk_prepare_enable(xhci->reg_clk);
	if (ret)
		goto put_hcd;

	xhci->clk = devm_clk_get_optional(&pdev->dev, NULL);
	if (IS_ERR(xhci->clk)) {
		ret = PTR_ERR(xhci->clk);
		goto disable_reg_clk;
	}

	ret = clk_prepare_enable(xhci->clk);
	if (ret)
		goto disable_reg_clk;

	if (pdev->dev.of_node)
		priv_match = of_device_get_match_data(&pdev->dev);
	else
		priv_match = dev_get_platdata(&pdev->dev);

	if (priv_match) {
		priv = hcd_to_xhci_priv(hcd);
		/* Just copy data for now */
		*priv = *priv_match;
	}

	device_set_wakeup_capable(&pdev->dev, true);

	xhci->main_hcd = hcd;

	/* imod_interval is the interrupt moderation value in nanoseconds. */
	xhci->imod_interval = 40000;

	/* Iterate over all parent nodes for finding quirks */
	for (tmpdev = &pdev->dev; tmpdev; tmpdev = tmpdev->parent) {

		if (device_property_read_bool(tmpdev, "usb2-lpm-disable"))
			xhci->quirks |= XHCI_HW_LPM_DISABLE;

		if (device_property_read_bool(tmpdev, "usb3-lpm-capable"))
			xhci->quirks |= XHCI_LPM_SUPPORT;

		if (device_property_read_bool(tmpdev, "quirk-broken-port-ped"))
			xhci->quirks |= XHCI_BROKEN_PORT_PED;

		device_property_read_u32(tmpdev, "imod-interval-ns",
					 &xhci->imod_interval);
	}

	hcd->usb_phy = devm_usb_get_phy_by_phandle(sysdev, "usb-phy", 0);
	if (IS_ERR(hcd->usb_phy)) {
		ret = PTR_ERR(hcd->usb_phy);
		if (ret == -EPROBE_DEFER)
			goto disable_clk;
		hcd->usb_phy = NULL;
	} else {
		ret = usb_phy_init(hcd->usb_phy);
		if (ret)
			goto disable_clk;
	}

	hcd->tpl_support = of_usb_host_tpl_support(sysdev->of_node);

	if (priv && (priv->quirks & XHCI_SKIP_PHY_INIT))
		hcd->skip_phy_initialization = 1;

	if (priv && (priv->quirks & XHCI_SG_TRB_CACHE_SIZE_QUIRK))
		xhci->quirks |= XHCI_SG_TRB_CACHE_SIZE_QUIRK;

	ret = usb_add_hcd(hcd, irq, IRQF_SHARED);
	if (ret)
		goto disable_usb_phy;

	if (!xhci_has_one_roothub(xhci)) {
		xhci->shared_hcd = __usb_create_hcd(driver, sysdev, &pdev->dev,
						    dev_name(&pdev->dev), hcd);
		if (!xhci->shared_hcd) {
			ret = -ENOMEM;
			goto dealloc_usb2_hcd;
		}

		xhci->shared_hcd->tpl_support = hcd->tpl_support;
	}

	usb3_hcd = xhci_get_usb3_hcd(xhci);
	if (usb3_hcd && HCC_MAX_PSA(xhci->hcc_params) >= 4)
		usb3_hcd->can_do_streams = 1;

	if (xhci->shared_hcd) {
		ret = usb_add_hcd(xhci->shared_hcd, irq, IRQF_SHARED);
		if (ret)
			goto put_usb3_hcd;
	}

	device_enable_async_suspend(&pdev->dev);
	pm_runtime_put_noidle(&pdev->dev);

	/*
	 * Prevent runtime pm from being on as default, users should enable
	 * runtime pm using power/control in sysfs.
	 */
	pm_runtime_forbid(&pdev->dev);

	return 0;


put_usb3_hcd:
	usb_put_hcd(xhci->shared_hcd);

dealloc_usb2_hcd:
	usb_remove_hcd(hcd);

disable_usb_phy:
	usb_phy_shutdown(hcd->usb_phy);

disable_clk:
	clk_disable_unprepare(xhci->clk);

disable_reg_clk:
	clk_disable_unprepare(xhci->reg_clk);

put_hcd:
	usb_put_hcd(hcd);

disable_runtime:
	pm_runtime_put_noidle(&pdev->dev);
	pm_runtime_disable(&pdev->dev);

	return ret;
}

static int xhci_plat_remove(struct platform_device *dev)
{
	struct usb_hcd	*hcd = platform_get_drvdata(dev);
	struct xhci_hcd	*xhci = hcd_to_xhci(hcd);
	struct clk *clk = xhci->clk;
	struct clk *reg_clk = xhci->reg_clk;
	struct usb_hcd *shared_hcd = xhci->shared_hcd;

	xhci->xhc_state |= XHCI_STATE_REMOVING;
	pm_runtime_get_sync(&dev->dev);

	if (shared_hcd) {
		usb_remove_hcd(shared_hcd);
		xhci->shared_hcd = NULL;
	}

	usb_phy_shutdown(hcd->usb_phy);

	usb_remove_hcd(hcd);

	if (shared_hcd)
		usb_put_hcd(shared_hcd);

<<<<<<< HEAD
=======
	xhci_vendor_cleanup(xhci);

>>>>>>> 1ef7816a
	clk_disable_unprepare(clk);
	clk_disable_unprepare(reg_clk);
	usb_put_hcd(hcd);

	pm_runtime_disable(&dev->dev);
	pm_runtime_put_noidle(&dev->dev);
	pm_runtime_set_suspended(&dev->dev);

	return 0;
}

static int __maybe_unused xhci_plat_suspend(struct device *dev)
{
	struct usb_hcd	*hcd = dev_get_drvdata(dev);
	struct xhci_hcd	*xhci = hcd_to_xhci(hcd);
	int ret;

	if (pm_runtime_suspended(dev))
		pm_runtime_resume(dev);

	ret = xhci_priv_suspend_quirk(hcd);
	if (ret)
		return ret;
	/*
	 * xhci_suspend() needs `do_wakeup` to know whether host is allowed
	 * to do wakeup during suspend.
	 */
	ret = xhci_suspend(xhci, device_may_wakeup(dev));
	if (ret)
		return ret;

	if (!device_may_wakeup(dev) && (xhci->quirks & XHCI_SUSPEND_RESUME_CLKS)) {
		clk_disable_unprepare(xhci->clk);
		clk_disable_unprepare(xhci->reg_clk);
	}

	return 0;
}

static int __maybe_unused xhci_plat_resume(struct device *dev)
{
	struct usb_hcd	*hcd = dev_get_drvdata(dev);
	struct xhci_hcd	*xhci = hcd_to_xhci(hcd);
	int ret;

	if (!device_may_wakeup(dev) && (xhci->quirks & XHCI_SUSPEND_RESUME_CLKS)) {
		clk_prepare_enable(xhci->clk);
		clk_prepare_enable(xhci->reg_clk);
	}

	ret = xhci_priv_resume_quirk(hcd);
	if (ret)
		return ret;

	ret = xhci_resume(xhci, 0);
	if (ret)
		return ret;

	pm_runtime_disable(dev);
	pm_runtime_set_active(dev);
	pm_runtime_enable(dev);

	return 0;
}

static int __maybe_unused xhci_plat_runtime_suspend(struct device *dev)
{
	struct usb_hcd  *hcd = dev_get_drvdata(dev);
	struct xhci_hcd *xhci = hcd_to_xhci(hcd);
	int ret;

	ret = xhci_priv_suspend_quirk(hcd);
	if (ret)
		return ret;

	return xhci_suspend(xhci, true);
}

static int __maybe_unused xhci_plat_runtime_resume(struct device *dev)
{
	struct usb_hcd  *hcd = dev_get_drvdata(dev);
	struct xhci_hcd *xhci = hcd_to_xhci(hcd);

	return xhci_resume(xhci, 0);
}

static const struct dev_pm_ops xhci_plat_pm_ops = {
	SET_SYSTEM_SLEEP_PM_OPS(xhci_plat_suspend, xhci_plat_resume)

	SET_RUNTIME_PM_OPS(xhci_plat_runtime_suspend,
			   xhci_plat_runtime_resume,
			   NULL)
};

#ifdef CONFIG_ACPI
static const struct acpi_device_id usb_xhci_acpi_match[] = {
	/* XHCI-compliant USB Controller */
	{ "PNP0D10", },
	{ }
};
MODULE_DEVICE_TABLE(acpi, usb_xhci_acpi_match);
#endif

static struct platform_driver usb_xhci_driver = {
	.probe	= xhci_plat_probe,
	.remove	= xhci_plat_remove,
	.shutdown = usb_hcd_platform_shutdown,
	.driver	= {
		.name = "xhci-hcd",
		.pm = &xhci_plat_pm_ops,
		.of_match_table = of_match_ptr(usb_xhci_of_match),
		.acpi_match_table = ACPI_PTR(usb_xhci_acpi_match),
	},
};
MODULE_ALIAS("platform:xhci-hcd");

static int __init xhci_plat_init(void)
{
	xhci_init_driver(&xhci_plat_hc_driver, &xhci_plat_overrides);
	return platform_driver_register(&usb_xhci_driver);
}
module_init(xhci_plat_init);

static void __exit xhci_plat_exit(void)
{
	platform_driver_unregister(&usb_xhci_driver);
}
module_exit(xhci_plat_exit);

MODULE_DESCRIPTION("xHCI Platform Host Controller Driver");
MODULE_LICENSE("GPL");<|MERGE_RESOLUTION|>--- conflicted
+++ resolved
@@ -423,11 +423,6 @@
 	if (shared_hcd)
 		usb_put_hcd(shared_hcd);
 
-<<<<<<< HEAD
-=======
-	xhci_vendor_cleanup(xhci);
-
->>>>>>> 1ef7816a
 	clk_disable_unprepare(clk);
 	clk_disable_unprepare(reg_clk);
 	usb_put_hcd(hcd);
