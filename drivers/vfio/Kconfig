# SPDX-License-Identifier: GPL-2.0-only
config VFIO_IOMMU_TYPE1
	tristate
	depends on VFIO
	default n

config VFIO_IOMMU_SPAPR_TCE
	tristate
	depends on VFIO && SPAPR_TCE_IOMMU
	default VFIO

config VFIO_SPAPR_EEH
	tristate
	depends on EEH && VFIO_IOMMU_SPAPR_TCE
	default VFIO

config VFIO_VIRQFD
	tristate
	depends on VFIO && EVENTFD
	default n

menuconfig VFIO
<<<<<<< HEAD
	tristate "VFIO Non-Privileged userspace driver framework"
	depends on IOMMU_API
=======
	bool "VFIO Non-Privileged userspace driver framework"
	select IOMMU_API
>>>>>>> 926c4200
	select VFIO_IOMMU_TYPE1 if (X86 || S390 || ARM || ARM64)
	help
	  VFIO provides a framework for secure userspace device drivers.
	  See Documentation/driver-api/vfio.rst for more details.

	  If you don't know what to do here, say N.

menuconfig VFIO_NOIOMMU
	bool "VFIO No-IOMMU support"
	depends on VFIO
	help
	  VFIO is built on the ability to isolate devices using the IOMMU.
	  Only with an IOMMU can userspace access to DMA capable devices be
	  considered secure.  VFIO No-IOMMU mode enables IOMMU groups for
	  devices without IOMMU backing for the purpose of re-using the VFIO
	  infrastructure in a non-secure mode.  Use of this mode will result
	  in an unsupportable kernel and will therefore taint the kernel.
	  Device assignment to virtual machines is also not possible with
	  this mode since there is no IOMMU to provide DMA translation.

	  If you don't know what to do here, say N.

source "drivers/vfio/pci/Kconfig"
source "drivers/vfio/platform/Kconfig"
source "drivers/vfio/mdev/Kconfig"
source "virt/lib/Kconfig"<|MERGE_RESOLUTION|>--- conflicted
+++ resolved
@@ -20,13 +20,8 @@
 	default n
 
 menuconfig VFIO
-<<<<<<< HEAD
-	tristate "VFIO Non-Privileged userspace driver framework"
-	depends on IOMMU_API
-=======
 	bool "VFIO Non-Privileged userspace driver framework"
 	select IOMMU_API
->>>>>>> 926c4200
 	select VFIO_IOMMU_TYPE1 if (X86 || S390 || ARM || ARM64)
 	help
 	  VFIO provides a framework for secure userspace device drivers.
