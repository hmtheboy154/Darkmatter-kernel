// SPDX-License-Identifier: GPL-2.0
/*
 * Copyright (C) 2018-2020 Intel Corporation.
 * Copyright (C) 2020 Red Hat, Inc.
 *
 * Author: Tiwei Bie <tiwei.bie@intel.com>
 *         Jason Wang <jasowang@redhat.com>
 *
 * Thanks Michael S. Tsirkin for the valuable comments and
 * suggestions.  And thanks to Cunming Liang and Zhihong Wang for all
 * their supports.
 */

#include <linux/kernel.h>
#include <linux/module.h>
#include <linux/cdev.h>
#include <linux/device.h>
#include <linux/mm.h>
#include <linux/slab.h>
#include <linux/iommu.h>
#include <linux/uuid.h>
#include <linux/vdpa.h>
#include <linux/nospec.h>
#include <linux/vhost.h>

#include "vhost.h"

enum {
	VHOST_VDPA_BACKEND_FEATURES =
	(1ULL << VHOST_BACKEND_F_IOTLB_MSG_V2) |
	(1ULL << VHOST_BACKEND_F_IOTLB_BATCH),
};

#define VHOST_VDPA_DEV_MAX (1U << MINORBITS)

struct vhost_vdpa {
	struct vhost_dev vdev;
	struct iommu_domain *domain;
	struct vhost_virtqueue *vqs;
	struct completion completion;
	struct vdpa_device *vdpa;
	struct device dev;
	struct cdev cdev;
	atomic_t opened;
	int nvqs;
	int virtio_id;
	int minor;
	struct eventfd_ctx *config_ctx;
	int in_batch;
	struct vdpa_iova_range range;
};

static DEFINE_IDA(vhost_vdpa_ida);

static dev_t vhost_vdpa_major;

static void handle_vq_kick(struct vhost_work *work)
{
	struct vhost_virtqueue *vq = container_of(work, struct vhost_virtqueue,
						  poll.work);
	struct vhost_vdpa *v = container_of(vq->dev, struct vhost_vdpa, vdev);
	const struct vdpa_config_ops *ops = v->vdpa->config;

	ops->kick_vq(v->vdpa, vq - v->vqs);
}

static irqreturn_t vhost_vdpa_virtqueue_cb(void *private)
{
	struct vhost_virtqueue *vq = private;
	struct eventfd_ctx *call_ctx = vq->call_ctx.ctx;

	if (call_ctx)
		eventfd_signal(call_ctx, 1);

	return IRQ_HANDLED;
}

static irqreturn_t vhost_vdpa_config_cb(void *private)
{
	struct vhost_vdpa *v = private;
	struct eventfd_ctx *config_ctx = v->config_ctx;

	if (config_ctx)
		eventfd_signal(config_ctx, 1);

	return IRQ_HANDLED;
}

static void vhost_vdpa_setup_vq_irq(struct vhost_vdpa *v, u16 qid)
{
	struct vhost_virtqueue *vq = &v->vqs[qid];
	const struct vdpa_config_ops *ops = v->vdpa->config;
	struct vdpa_device *vdpa = v->vdpa;
	int ret, irq;

	if (!ops->get_vq_irq)
		return;

	irq = ops->get_vq_irq(vdpa, qid);
	irq_bypass_unregister_producer(&vq->call_ctx.producer);
	if (!vq->call_ctx.ctx || irq < 0)
		return;

	vq->call_ctx.producer.token = vq->call_ctx.ctx;
	vq->call_ctx.producer.irq = irq;
	ret = irq_bypass_register_producer(&vq->call_ctx.producer);
	if (unlikely(ret))
		dev_info(&v->dev, "vq %u, irq bypass producer (token %p) registration fails, ret =  %d\n",
			 qid, vq->call_ctx.producer.token, ret);
}

static void vhost_vdpa_unsetup_vq_irq(struct vhost_vdpa *v, u16 qid)
{
	struct vhost_virtqueue *vq = &v->vqs[qid];

	irq_bypass_unregister_producer(&vq->call_ctx.producer);
}

static int vhost_vdpa_reset(struct vhost_vdpa *v)
{
	struct vdpa_device *vdpa = v->vdpa;

	v->in_batch = 0;

	return vdpa_reset(vdpa);
}

static long vhost_vdpa_get_device_id(struct vhost_vdpa *v, u8 __user *argp)
{
	struct vdpa_device *vdpa = v->vdpa;
	const struct vdpa_config_ops *ops = vdpa->config;
	u32 device_id;

	device_id = ops->get_device_id(vdpa);

	if (copy_to_user(argp, &device_id, sizeof(device_id)))
		return -EFAULT;

	return 0;
}

static long vhost_vdpa_get_status(struct vhost_vdpa *v, u8 __user *statusp)
{
	struct vdpa_device *vdpa = v->vdpa;
	const struct vdpa_config_ops *ops = vdpa->config;
	u8 status;

	status = ops->get_status(vdpa);

	if (copy_to_user(statusp, &status, sizeof(status)))
		return -EFAULT;

	return 0;
}

static long vhost_vdpa_set_status(struct vhost_vdpa *v, u8 __user *statusp)
{
	struct vdpa_device *vdpa = v->vdpa;
	const struct vdpa_config_ops *ops = vdpa->config;
	u8 status, status_old;
	int ret, nvqs = v->nvqs;
	u16 i;

	if (copy_from_user(&status, statusp, sizeof(status)))
		return -EFAULT;

	status_old = ops->get_status(vdpa);

	/*
	 * Userspace shouldn't remove status bits unless reset the
	 * status to 0.
	 */
	if (status != 0 && (ops->get_status(vdpa) & ~status) != 0)
		return -EINVAL;

<<<<<<< HEAD
=======
	if ((status_old & VIRTIO_CONFIG_S_DRIVER_OK) && !(status & VIRTIO_CONFIG_S_DRIVER_OK))
		for (i = 0; i < nvqs; i++)
			vhost_vdpa_unsetup_vq_irq(v, i);

>>>>>>> 318a54c0
	if (status == 0) {
		ret = ops->reset(vdpa);
		if (ret)
			return ret;
	} else
		ops->set_status(vdpa, status);

	if ((status & VIRTIO_CONFIG_S_DRIVER_OK) && !(status_old & VIRTIO_CONFIG_S_DRIVER_OK))
		for (i = 0; i < nvqs; i++)
			vhost_vdpa_setup_vq_irq(v, i);

	return 0;
}

static int vhost_vdpa_config_validate(struct vhost_vdpa *v,
				      struct vhost_vdpa_config *c)
{
	struct vdpa_device *vdpa = v->vdpa;
	long size = vdpa->config->get_config_size(vdpa);

	if (c->len == 0)
		return -EINVAL;

	if (c->len > size - c->off)
		return -E2BIG;

	return 0;
}

static long vhost_vdpa_get_config(struct vhost_vdpa *v,
				  struct vhost_vdpa_config __user *c)
{
	struct vdpa_device *vdpa = v->vdpa;
	struct vhost_vdpa_config config;
	unsigned long size = offsetof(struct vhost_vdpa_config, buf);
	u8 *buf;

	if (copy_from_user(&config, c, size))
		return -EFAULT;
	if (vhost_vdpa_config_validate(v, &config))
		return -EINVAL;
	buf = kvzalloc(config.len, GFP_KERNEL);
	if (!buf)
		return -ENOMEM;

	vdpa_get_config(vdpa, config.off, buf, config.len);

	if (copy_to_user(c->buf, buf, config.len)) {
		kvfree(buf);
		return -EFAULT;
	}

	kvfree(buf);
	return 0;
}

static long vhost_vdpa_set_config(struct vhost_vdpa *v,
				  struct vhost_vdpa_config __user *c)
{
	struct vdpa_device *vdpa = v->vdpa;
	const struct vdpa_config_ops *ops = vdpa->config;
	struct vhost_vdpa_config config;
	unsigned long size = offsetof(struct vhost_vdpa_config, buf);
	u8 *buf;

	if (copy_from_user(&config, c, size))
		return -EFAULT;
	if (vhost_vdpa_config_validate(v, &config))
		return -EINVAL;

	buf = vmemdup_user(c->buf, config.len);
	if (IS_ERR(buf))
		return PTR_ERR(buf);

	ops->set_config(vdpa, config.off, buf, config.len);

	kvfree(buf);
	return 0;
}

static long vhost_vdpa_get_features(struct vhost_vdpa *v, u64 __user *featurep)
{
	struct vdpa_device *vdpa = v->vdpa;
	const struct vdpa_config_ops *ops = vdpa->config;
	u64 features;

	features = ops->get_features(vdpa);

	if (copy_to_user(featurep, &features, sizeof(features)))
		return -EFAULT;

	return 0;
}

static long vhost_vdpa_set_features(struct vhost_vdpa *v, u64 __user *featurep)
{
	struct vdpa_device *vdpa = v->vdpa;
	const struct vdpa_config_ops *ops = vdpa->config;
	u64 features;

	/*
	 * It's not allowed to change the features after they have
	 * been negotiated.
	 */
	if (ops->get_status(vdpa) & VIRTIO_CONFIG_S_FEATURES_OK)
		return -EBUSY;

	if (copy_from_user(&features, featurep, sizeof(features)))
		return -EFAULT;

	if (vdpa_set_features(vdpa, features))
		return -EINVAL;

	return 0;
}

static long vhost_vdpa_get_vring_num(struct vhost_vdpa *v, u16 __user *argp)
{
	struct vdpa_device *vdpa = v->vdpa;
	const struct vdpa_config_ops *ops = vdpa->config;
	u16 num;

	num = ops->get_vq_num_max(vdpa);

	if (copy_to_user(argp, &num, sizeof(num)))
		return -EFAULT;

	return 0;
}

static void vhost_vdpa_config_put(struct vhost_vdpa *v)
{
	if (v->config_ctx) {
		eventfd_ctx_put(v->config_ctx);
		v->config_ctx = NULL;
	}
}

static long vhost_vdpa_set_config_call(struct vhost_vdpa *v, u32 __user *argp)
{
	struct vdpa_callback cb;
	int fd;
	struct eventfd_ctx *ctx;

	cb.callback = vhost_vdpa_config_cb;
	cb.private = v;
	if (copy_from_user(&fd, argp, sizeof(fd)))
		return  -EFAULT;

	ctx = fd == VHOST_FILE_UNBIND ? NULL : eventfd_ctx_fdget(fd);
	swap(ctx, v->config_ctx);

	if (!IS_ERR_OR_NULL(ctx))
		eventfd_ctx_put(ctx);

	if (IS_ERR(v->config_ctx)) {
		long ret = PTR_ERR(v->config_ctx);

		v->config_ctx = NULL;
		return ret;
	}

	v->vdpa->config->set_config_cb(v->vdpa, &cb);

	return 0;
}

static long vhost_vdpa_get_iova_range(struct vhost_vdpa *v, u32 __user *argp)
{
	struct vhost_vdpa_iova_range range = {
		.first = v->range.first,
		.last = v->range.last,
	};

	if (copy_to_user(argp, &range, sizeof(range)))
		return -EFAULT;
	return 0;
}

static long vhost_vdpa_vring_ioctl(struct vhost_vdpa *v, unsigned int cmd,
				   void __user *argp)
{
	struct vdpa_device *vdpa = v->vdpa;
	const struct vdpa_config_ops *ops = vdpa->config;
	struct vdpa_vq_state vq_state;
	struct vdpa_callback cb;
	struct vhost_virtqueue *vq;
	struct vhost_vring_state s;
	u32 idx;
	long r;

	r = get_user(idx, (u32 __user *)argp);
	if (r < 0)
		return r;

	if (idx >= v->nvqs)
		return -ENOBUFS;

	idx = array_index_nospec(idx, v->nvqs);
	vq = &v->vqs[idx];

	switch (cmd) {
	case VHOST_VDPA_SET_VRING_ENABLE:
		if (copy_from_user(&s, argp, sizeof(s)))
			return -EFAULT;
		ops->set_vq_ready(vdpa, idx, s.num);
		return 0;
	case VHOST_GET_VRING_BASE:
		r = ops->get_vq_state(v->vdpa, idx, &vq_state);
		if (r)
			return r;

		vq->last_avail_idx = vq_state.split.avail_index;
		break;
	}

	r = vhost_vring_ioctl(&v->vdev, cmd, argp);
	if (r)
		return r;

	switch (cmd) {
	case VHOST_SET_VRING_ADDR:
		if (ops->set_vq_address(vdpa, idx,
					(u64)(uintptr_t)vq->desc,
					(u64)(uintptr_t)vq->avail,
					(u64)(uintptr_t)vq->used))
			r = -EINVAL;
		break;

	case VHOST_SET_VRING_BASE:
		vq_state.split.avail_index = vq->last_avail_idx;
		if (ops->set_vq_state(vdpa, idx, &vq_state))
			r = -EINVAL;
		break;

	case VHOST_SET_VRING_CALL:
		if (vq->call_ctx.ctx) {
			cb.callback = vhost_vdpa_virtqueue_cb;
			cb.private = vq;
		} else {
			cb.callback = NULL;
			cb.private = NULL;
		}
		ops->set_vq_cb(vdpa, idx, &cb);
		vhost_vdpa_setup_vq_irq(v, idx);
		break;

	case VHOST_SET_VRING_NUM:
		ops->set_vq_num(vdpa, idx, vq->num);
		break;
	}

	return r;
}

static long vhost_vdpa_unlocked_ioctl(struct file *filep,
				      unsigned int cmd, unsigned long arg)
{
	struct vhost_vdpa *v = filep->private_data;
	struct vhost_dev *d = &v->vdev;
	void __user *argp = (void __user *)arg;
	u64 __user *featurep = argp;
	u64 features;
	long r = 0;

	if (cmd == VHOST_SET_BACKEND_FEATURES) {
		if (copy_from_user(&features, featurep, sizeof(features)))
			return -EFAULT;
		if (features & ~VHOST_VDPA_BACKEND_FEATURES)
			return -EOPNOTSUPP;
		vhost_set_backend_features(&v->vdev, features);
		return 0;
	}

	mutex_lock(&d->mutex);

	switch (cmd) {
	case VHOST_VDPA_GET_DEVICE_ID:
		r = vhost_vdpa_get_device_id(v, argp);
		break;
	case VHOST_VDPA_GET_STATUS:
		r = vhost_vdpa_get_status(v, argp);
		break;
	case VHOST_VDPA_SET_STATUS:
		r = vhost_vdpa_set_status(v, argp);
		break;
	case VHOST_VDPA_GET_CONFIG:
		r = vhost_vdpa_get_config(v, argp);
		break;
	case VHOST_VDPA_SET_CONFIG:
		r = vhost_vdpa_set_config(v, argp);
		break;
	case VHOST_GET_FEATURES:
		r = vhost_vdpa_get_features(v, argp);
		break;
	case VHOST_SET_FEATURES:
		r = vhost_vdpa_set_features(v, argp);
		break;
	case VHOST_VDPA_GET_VRING_NUM:
		r = vhost_vdpa_get_vring_num(v, argp);
		break;
	case VHOST_SET_LOG_BASE:
	case VHOST_SET_LOG_FD:
		r = -ENOIOCTLCMD;
		break;
	case VHOST_VDPA_SET_CONFIG_CALL:
		r = vhost_vdpa_set_config_call(v, argp);
		break;
	case VHOST_GET_BACKEND_FEATURES:
		features = VHOST_VDPA_BACKEND_FEATURES;
		if (copy_to_user(featurep, &features, sizeof(features)))
			r = -EFAULT;
		break;
	case VHOST_VDPA_GET_IOVA_RANGE:
		r = vhost_vdpa_get_iova_range(v, argp);
		break;
	default:
		r = vhost_dev_ioctl(&v->vdev, cmd, argp);
		if (r == -ENOIOCTLCMD)
			r = vhost_vdpa_vring_ioctl(v, cmd, argp);
		break;
	}

	mutex_unlock(&d->mutex);
	return r;
}

static void vhost_vdpa_pa_unmap(struct vhost_vdpa *v, u64 start, u64 last)
{
	struct vhost_dev *dev = &v->vdev;
	struct vhost_iotlb *iotlb = dev->iotlb;
	struct vhost_iotlb_map *map;
	struct page *page;
	unsigned long pfn, pinned;

	while ((map = vhost_iotlb_itree_first(iotlb, start, last)) != NULL) {
		pinned = PFN_DOWN(map->size);
		for (pfn = PFN_DOWN(map->addr);
		     pinned > 0; pfn++, pinned--) {
			page = pfn_to_page(pfn);
			if (map->perm & VHOST_ACCESS_WO)
				set_page_dirty_lock(page);
			unpin_user_page(page);
		}
		atomic64_sub(PFN_DOWN(map->size), &dev->mm->pinned_vm);
		vhost_iotlb_map_free(iotlb, map);
	}
}

static void vhost_vdpa_va_unmap(struct vhost_vdpa *v, u64 start, u64 last)
{
	struct vhost_dev *dev = &v->vdev;
	struct vhost_iotlb *iotlb = dev->iotlb;
	struct vhost_iotlb_map *map;
	struct vdpa_map_file *map_file;

	while ((map = vhost_iotlb_itree_first(iotlb, start, last)) != NULL) {
		map_file = (struct vdpa_map_file *)map->opaque;
		fput(map_file->file);
		kfree(map_file);
		vhost_iotlb_map_free(iotlb, map);
	}
}

static void vhost_vdpa_iotlb_unmap(struct vhost_vdpa *v, u64 start, u64 last)
{
	struct vdpa_device *vdpa = v->vdpa;

	if (vdpa->use_va)
		return vhost_vdpa_va_unmap(v, start, last);

	return vhost_vdpa_pa_unmap(v, start, last);
}

static void vhost_vdpa_iotlb_free(struct vhost_vdpa *v)
{
	struct vhost_dev *dev = &v->vdev;

	vhost_vdpa_iotlb_unmap(v, 0ULL, 0ULL - 1);
	kfree(dev->iotlb);
	dev->iotlb = NULL;
}

static int perm_to_iommu_flags(u32 perm)
{
	int flags = 0;

	switch (perm) {
	case VHOST_ACCESS_WO:
		flags |= IOMMU_WRITE;
		break;
	case VHOST_ACCESS_RO:
		flags |= IOMMU_READ;
		break;
	case VHOST_ACCESS_RW:
		flags |= (IOMMU_WRITE | IOMMU_READ);
		break;
	default:
		WARN(1, "invalidate vhost IOTLB permission\n");
		break;
	}

	return flags | IOMMU_CACHE;
}

static int vhost_vdpa_map(struct vhost_vdpa *v, u64 iova,
			  u64 size, u64 pa, u32 perm, void *opaque)
{
	struct vhost_dev *dev = &v->vdev;
	struct vdpa_device *vdpa = v->vdpa;
	const struct vdpa_config_ops *ops = vdpa->config;
	int r = 0;

	r = vhost_iotlb_add_range_ctx(dev->iotlb, iova, iova + size - 1,
				      pa, perm, opaque);
	if (r)
		return r;

	if (ops->dma_map) {
		r = ops->dma_map(vdpa, iova, size, pa, perm, opaque);
	} else if (ops->set_map) {
		if (!v->in_batch)
			r = ops->set_map(vdpa, dev->iotlb);
	} else {
		r = iommu_map(v->domain, iova, pa, size,
			      perm_to_iommu_flags(perm));
	}
	if (r) {
		vhost_iotlb_del_range(dev->iotlb, iova, iova + size - 1);
		return r;
	}

	if (!vdpa->use_va)
		atomic64_add(PFN_DOWN(size), &dev->mm->pinned_vm);

	return 0;
}

static void vhost_vdpa_unmap(struct vhost_vdpa *v, u64 iova, u64 size)
{
	struct vhost_dev *dev = &v->vdev;
	struct vdpa_device *vdpa = v->vdpa;
	const struct vdpa_config_ops *ops = vdpa->config;

	vhost_vdpa_iotlb_unmap(v, iova, iova + size - 1);

	if (ops->dma_map) {
		ops->dma_unmap(vdpa, iova, size);
	} else if (ops->set_map) {
		if (!v->in_batch)
			ops->set_map(vdpa, dev->iotlb);
	} else {
		iommu_unmap(v->domain, iova, size);
	}
}

static int vhost_vdpa_va_map(struct vhost_vdpa *v,
			     u64 iova, u64 size, u64 uaddr, u32 perm)
{
	struct vhost_dev *dev = &v->vdev;
	u64 offset, map_size, map_iova = iova;
	struct vdpa_map_file *map_file;
	struct vm_area_struct *vma;
<<<<<<< HEAD
	int ret;
=======
	int ret = 0;
>>>>>>> 318a54c0

	mmap_read_lock(dev->mm);

	while (size) {
		vma = find_vma(dev->mm, uaddr);
		if (!vma) {
			ret = -EINVAL;
			break;
		}
		map_size = min(size, vma->vm_end - uaddr);
		if (!(vma->vm_file && (vma->vm_flags & VM_SHARED) &&
			!(vma->vm_flags & (VM_IO | VM_PFNMAP))))
			goto next;

		map_file = kzalloc(sizeof(*map_file), GFP_KERNEL);
		if (!map_file) {
			ret = -ENOMEM;
			break;
		}
		offset = (vma->vm_pgoff << PAGE_SHIFT) + uaddr - vma->vm_start;
		map_file->offset = offset;
		map_file->file = get_file(vma->vm_file);
		ret = vhost_vdpa_map(v, map_iova, map_size, uaddr,
				     perm, map_file);
		if (ret) {
			fput(map_file->file);
			kfree(map_file);
			break;
		}
next:
		size -= map_size;
		uaddr += map_size;
		map_iova += map_size;
	}
	if (ret)
		vhost_vdpa_unmap(v, iova, map_iova - iova);

	mmap_read_unlock(dev->mm);

	return ret;
}

static int vhost_vdpa_pa_map(struct vhost_vdpa *v,
			     u64 iova, u64 size, u64 uaddr, u32 perm)
{
	struct vhost_dev *dev = &v->vdev;
	struct page **page_list;
	unsigned long list_size = PAGE_SIZE / sizeof(struct page *);
	unsigned int gup_flags = FOLL_LONGTERM;
	unsigned long npages, cur_base, map_pfn, last_pfn = 0;
	unsigned long lock_limit, sz2pin, nchunks, i;
	u64 start = iova;
	long pinned;
	int ret = 0;

	/* Limit the use of memory for bookkeeping */
	page_list = (struct page **) __get_free_page(GFP_KERNEL);
	if (!page_list)
		return -ENOMEM;

	if (perm & VHOST_ACCESS_WO)
		gup_flags |= FOLL_WRITE;

	npages = PFN_UP(size + (iova & ~PAGE_MASK));
	if (!npages) {
		ret = -EINVAL;
		goto free;
	}

	mmap_read_lock(dev->mm);

	lock_limit = PFN_DOWN(rlimit(RLIMIT_MEMLOCK));
	if (npages + atomic64_read(&dev->mm->pinned_vm) > lock_limit) {
		ret = -ENOMEM;
		goto unlock;
	}

	cur_base = uaddr & PAGE_MASK;
	iova &= PAGE_MASK;
	nchunks = 0;

	while (npages) {
		sz2pin = min_t(unsigned long, npages, list_size);
		pinned = pin_user_pages(cur_base, sz2pin,
					gup_flags, page_list, NULL);
		if (sz2pin != pinned) {
			if (pinned < 0) {
				ret = pinned;
			} else {
				unpin_user_pages(page_list, pinned);
				ret = -ENOMEM;
			}
			goto out;
		}
		nchunks++;

		if (!last_pfn)
			map_pfn = page_to_pfn(page_list[0]);

		for (i = 0; i < pinned; i++) {
			unsigned long this_pfn = page_to_pfn(page_list[i]);
			u64 csize;

			if (last_pfn && (this_pfn != last_pfn + 1)) {
				/* Pin a contiguous chunk of memory */
				csize = PFN_PHYS(last_pfn - map_pfn + 1);
				ret = vhost_vdpa_map(v, iova, csize,
						     PFN_PHYS(map_pfn),
						     perm, NULL);
				if (ret) {
					/*
					 * Unpin the pages that are left unmapped
					 * from this point on in the current
					 * page_list. The remaining outstanding
					 * ones which may stride across several
					 * chunks will be covered in the common
					 * error path subsequently.
					 */
					unpin_user_pages(&page_list[i],
							 pinned - i);
					goto out;
				}

				map_pfn = this_pfn;
				iova += csize;
				nchunks = 0;
			}

			last_pfn = this_pfn;
		}

		cur_base += PFN_PHYS(pinned);
		npages -= pinned;
	}

	/* Pin the rest chunk */
	ret = vhost_vdpa_map(v, iova, PFN_PHYS(last_pfn - map_pfn + 1),
			     PFN_PHYS(map_pfn), perm, NULL);
out:
	if (ret) {
		if (nchunks) {
			unsigned long pfn;

			/*
			 * Unpin the outstanding pages which are yet to be
			 * mapped but haven't due to vdpa_map() or
			 * pin_user_pages() failure.
			 *
			 * Mapped pages are accounted in vdpa_map(), hence
			 * the corresponding unpinning will be handled by
			 * vdpa_unmap().
			 */
			WARN_ON(!last_pfn);
			for (pfn = map_pfn; pfn <= last_pfn; pfn++)
				unpin_user_page(pfn_to_page(pfn));
		}
		vhost_vdpa_unmap(v, start, size);
	}
unlock:
	mmap_read_unlock(dev->mm);
free:
	free_page((unsigned long)page_list);
	return ret;

}

static int vhost_vdpa_process_iotlb_update(struct vhost_vdpa *v,
					   struct vhost_iotlb_msg *msg)
{
	struct vhost_dev *dev = &v->vdev;
	struct vdpa_device *vdpa = v->vdpa;
	struct vhost_iotlb *iotlb = dev->iotlb;

	if (msg->iova < v->range.first || !msg->size ||
	    msg->iova > U64_MAX - msg->size + 1 ||
	    msg->iova + msg->size - 1 > v->range.last)
		return -EINVAL;

	if (vhost_iotlb_itree_first(iotlb, msg->iova,
				    msg->iova + msg->size - 1))
		return -EEXIST;

	if (vdpa->use_va)
		return vhost_vdpa_va_map(v, msg->iova, msg->size,
					 msg->uaddr, msg->perm);

	return vhost_vdpa_pa_map(v, msg->iova, msg->size, msg->uaddr,
				 msg->perm);
}

static int vhost_vdpa_process_iotlb_msg(struct vhost_dev *dev,
					struct vhost_iotlb_msg *msg)
{
	struct vhost_vdpa *v = container_of(dev, struct vhost_vdpa, vdev);
	struct vdpa_device *vdpa = v->vdpa;
	const struct vdpa_config_ops *ops = vdpa->config;
	int r = 0;

	mutex_lock(&dev->mutex);

	r = vhost_dev_check_owner(dev);
	if (r)
		goto unlock;

	switch (msg->type) {
	case VHOST_IOTLB_UPDATE:
		r = vhost_vdpa_process_iotlb_update(v, msg);
		break;
	case VHOST_IOTLB_INVALIDATE:
		vhost_vdpa_unmap(v, msg->iova, msg->size);
		break;
	case VHOST_IOTLB_BATCH_BEGIN:
		v->in_batch = true;
		break;
	case VHOST_IOTLB_BATCH_END:
		if (v->in_batch && ops->set_map)
			ops->set_map(vdpa, dev->iotlb);
		v->in_batch = false;
		break;
	default:
		r = -EINVAL;
		break;
	}
unlock:
	mutex_unlock(&dev->mutex);

	return r;
}

static ssize_t vhost_vdpa_chr_write_iter(struct kiocb *iocb,
					 struct iov_iter *from)
{
	struct file *file = iocb->ki_filp;
	struct vhost_vdpa *v = file->private_data;
	struct vhost_dev *dev = &v->vdev;

	return vhost_chr_write_iter(dev, from);
}

static int vhost_vdpa_alloc_domain(struct vhost_vdpa *v)
{
	struct vdpa_device *vdpa = v->vdpa;
	const struct vdpa_config_ops *ops = vdpa->config;
	struct device *dma_dev = vdpa_get_dma_dev(vdpa);
	struct bus_type *bus;
	int ret;

	/* Device want to do DMA by itself */
	if (ops->set_map || ops->dma_map)
		return 0;

	bus = dma_dev->bus;
	if (!bus)
		return -EFAULT;

	if (!iommu_capable(bus, IOMMU_CAP_CACHE_COHERENCY))
		return -ENOTSUPP;

	v->domain = iommu_domain_alloc(bus);
	if (!v->domain)
		return -EIO;

	ret = iommu_attach_device(v->domain, dma_dev);
	if (ret)
		goto err_attach;

	return 0;

err_attach:
	iommu_domain_free(v->domain);
	return ret;
}

static void vhost_vdpa_free_domain(struct vhost_vdpa *v)
{
	struct vdpa_device *vdpa = v->vdpa;
	struct device *dma_dev = vdpa_get_dma_dev(vdpa);

	if (v->domain) {
		iommu_detach_device(v->domain, dma_dev);
		iommu_domain_free(v->domain);
	}

	v->domain = NULL;
}

static void vhost_vdpa_set_iova_range(struct vhost_vdpa *v)
{
	struct vdpa_iova_range *range = &v->range;
	struct vdpa_device *vdpa = v->vdpa;
	const struct vdpa_config_ops *ops = vdpa->config;

	if (ops->get_iova_range) {
		*range = ops->get_iova_range(vdpa);
	} else if (v->domain && v->domain->geometry.force_aperture) {
		range->first = v->domain->geometry.aperture_start;
		range->last = v->domain->geometry.aperture_end;
	} else {
		range->first = 0;
		range->last = ULLONG_MAX;
	}
}

static int vhost_vdpa_open(struct inode *inode, struct file *filep)
{
	struct vhost_vdpa *v;
	struct vhost_dev *dev;
	struct vhost_virtqueue **vqs;
	int nvqs, i, r, opened;

	v = container_of(inode->i_cdev, struct vhost_vdpa, cdev);

	opened = atomic_cmpxchg(&v->opened, 0, 1);
	if (opened)
		return -EBUSY;

	nvqs = v->nvqs;
	r = vhost_vdpa_reset(v);
	if (r)
		goto err;

	vqs = kmalloc_array(nvqs, sizeof(*vqs), GFP_KERNEL);
	if (!vqs) {
		r = -ENOMEM;
		goto err;
	}

	dev = &v->vdev;
	for (i = 0; i < nvqs; i++) {
		vqs[i] = &v->vqs[i];
		vqs[i]->handle_kick = handle_vq_kick;
	}
	vhost_dev_init(dev, vqs, nvqs, 0, 0, 0, false,
		       vhost_vdpa_process_iotlb_msg);

	dev->iotlb = vhost_iotlb_alloc(0, 0);
	if (!dev->iotlb) {
		r = -ENOMEM;
		goto err_init_iotlb;
	}

	r = vhost_vdpa_alloc_domain(v);
	if (r)
		goto err_init_iotlb;

	vhost_vdpa_set_iova_range(v);

	filep->private_data = v;

	return 0;

err_init_iotlb:
	vhost_dev_cleanup(&v->vdev);
	kfree(vqs);
err:
	atomic_dec(&v->opened);
	return r;
}

static void vhost_vdpa_clean_irq(struct vhost_vdpa *v)
{
	int i;

	for (i = 0; i < v->nvqs; i++)
		vhost_vdpa_unsetup_vq_irq(v, i);
}

static int vhost_vdpa_release(struct inode *inode, struct file *filep)
{
	struct vhost_vdpa *v = filep->private_data;
	struct vhost_dev *d = &v->vdev;

	mutex_lock(&d->mutex);
	filep->private_data = NULL;
	vhost_vdpa_reset(v);
	vhost_dev_stop(&v->vdev);
	vhost_vdpa_iotlb_free(v);
	vhost_vdpa_free_domain(v);
	vhost_vdpa_config_put(v);
	vhost_vdpa_clean_irq(v);
	vhost_dev_cleanup(&v->vdev);
	kfree(v->vdev.vqs);
	mutex_unlock(&d->mutex);

	atomic_dec(&v->opened);
	complete(&v->completion);

	return 0;
}

#ifdef CONFIG_MMU
static vm_fault_t vhost_vdpa_fault(struct vm_fault *vmf)
{
	struct vhost_vdpa *v = vmf->vma->vm_file->private_data;
	struct vdpa_device *vdpa = v->vdpa;
	const struct vdpa_config_ops *ops = vdpa->config;
	struct vdpa_notification_area notify;
	struct vm_area_struct *vma = vmf->vma;
	u16 index = vma->vm_pgoff;

	notify = ops->get_vq_notification(vdpa, index);

	vma->vm_page_prot = pgprot_noncached(vma->vm_page_prot);
	if (remap_pfn_range(vma, vmf->address & PAGE_MASK,
			    PFN_DOWN(notify.addr), PAGE_SIZE,
			    vma->vm_page_prot))
		return VM_FAULT_SIGBUS;

	return VM_FAULT_NOPAGE;
}

static const struct vm_operations_struct vhost_vdpa_vm_ops = {
	.fault = vhost_vdpa_fault,
};

static int vhost_vdpa_mmap(struct file *file, struct vm_area_struct *vma)
{
	struct vhost_vdpa *v = vma->vm_file->private_data;
	struct vdpa_device *vdpa = v->vdpa;
	const struct vdpa_config_ops *ops = vdpa->config;
	struct vdpa_notification_area notify;
	unsigned long index = vma->vm_pgoff;

	if (vma->vm_end - vma->vm_start != PAGE_SIZE)
		return -EINVAL;
	if ((vma->vm_flags & VM_SHARED) == 0)
		return -EINVAL;
	if (vma->vm_flags & VM_READ)
		return -EINVAL;
	if (index > 65535)
		return -EINVAL;
	if (!ops->get_vq_notification)
		return -ENOTSUPP;

	/* To be safe and easily modelled by userspace, We only
	 * support the doorbell which sits on the page boundary and
	 * does not share the page with other registers.
	 */
	notify = ops->get_vq_notification(vdpa, index);
	if (notify.addr & (PAGE_SIZE - 1))
		return -EINVAL;
	if (vma->vm_end - vma->vm_start != notify.size)
		return -ENOTSUPP;

	vma->vm_flags |= VM_IO | VM_PFNMAP | VM_DONTEXPAND | VM_DONTDUMP;
	vma->vm_ops = &vhost_vdpa_vm_ops;
	return 0;
}
#endif /* CONFIG_MMU */

static const struct file_operations vhost_vdpa_fops = {
	.owner		= THIS_MODULE,
	.open		= vhost_vdpa_open,
	.release	= vhost_vdpa_release,
	.write_iter	= vhost_vdpa_chr_write_iter,
	.unlocked_ioctl	= vhost_vdpa_unlocked_ioctl,
#ifdef CONFIG_MMU
	.mmap		= vhost_vdpa_mmap,
#endif /* CONFIG_MMU */
	.compat_ioctl	= compat_ptr_ioctl,
};

static void vhost_vdpa_release_dev(struct device *device)
{
	struct vhost_vdpa *v =
	       container_of(device, struct vhost_vdpa, dev);

	ida_simple_remove(&vhost_vdpa_ida, v->minor);
	kfree(v->vqs);
	kfree(v);
}

static int vhost_vdpa_probe(struct vdpa_device *vdpa)
{
	const struct vdpa_config_ops *ops = vdpa->config;
	struct vhost_vdpa *v;
	int minor;
	int r;

	v = kzalloc(sizeof(*v), GFP_KERNEL | __GFP_RETRY_MAYFAIL);
	if (!v)
		return -ENOMEM;

	minor = ida_simple_get(&vhost_vdpa_ida, 0,
			       VHOST_VDPA_DEV_MAX, GFP_KERNEL);
	if (minor < 0) {
		kfree(v);
		return minor;
	}

	atomic_set(&v->opened, 0);
	v->minor = minor;
	v->vdpa = vdpa;
	v->nvqs = vdpa->nvqs;
	v->virtio_id = ops->get_device_id(vdpa);

	device_initialize(&v->dev);
	v->dev.release = vhost_vdpa_release_dev;
	v->dev.parent = &vdpa->dev;
	v->dev.devt = MKDEV(MAJOR(vhost_vdpa_major), minor);
	v->vqs = kmalloc_array(v->nvqs, sizeof(struct vhost_virtqueue),
			       GFP_KERNEL);
	if (!v->vqs) {
		r = -ENOMEM;
		goto err;
	}

	r = dev_set_name(&v->dev, "vhost-vdpa-%u", minor);
	if (r)
		goto err;

	cdev_init(&v->cdev, &vhost_vdpa_fops);
	v->cdev.owner = THIS_MODULE;

	r = cdev_device_add(&v->cdev, &v->dev);
	if (r)
		goto err;

	init_completion(&v->completion);
	vdpa_set_drvdata(vdpa, v);

	return 0;

err:
	put_device(&v->dev);
	return r;
}

static void vhost_vdpa_remove(struct vdpa_device *vdpa)
{
	struct vhost_vdpa *v = vdpa_get_drvdata(vdpa);
	int opened;

	cdev_device_del(&v->cdev, &v->dev);

	do {
		opened = atomic_cmpxchg(&v->opened, 0, 1);
		if (!opened)
			break;
		wait_for_completion(&v->completion);
	} while (1);

	put_device(&v->dev);
}

static struct vdpa_driver vhost_vdpa_driver = {
	.driver = {
		.name	= "vhost_vdpa",
	},
	.probe	= vhost_vdpa_probe,
	.remove	= vhost_vdpa_remove,
};

static int __init vhost_vdpa_init(void)
{
	int r;

	r = alloc_chrdev_region(&vhost_vdpa_major, 0, VHOST_VDPA_DEV_MAX,
				"vhost-vdpa");
	if (r)
		goto err_alloc_chrdev;

	r = vdpa_register_driver(&vhost_vdpa_driver);
	if (r)
		goto err_vdpa_register_driver;

	return 0;

err_vdpa_register_driver:
	unregister_chrdev_region(vhost_vdpa_major, VHOST_VDPA_DEV_MAX);
err_alloc_chrdev:
	return r;
}
module_init(vhost_vdpa_init);

static void __exit vhost_vdpa_exit(void)
{
	vdpa_unregister_driver(&vhost_vdpa_driver);
	unregister_chrdev_region(vhost_vdpa_major, VHOST_VDPA_DEV_MAX);
}
module_exit(vhost_vdpa_exit);

MODULE_VERSION("0.0.1");
MODULE_LICENSE("GPL v2");
MODULE_AUTHOR("Intel Corporation");
MODULE_DESCRIPTION("vDPA-based vhost backend for virtio");<|MERGE_RESOLUTION|>--- conflicted
+++ resolved
@@ -173,13 +173,10 @@
 	if (status != 0 && (ops->get_status(vdpa) & ~status) != 0)
 		return -EINVAL;
 
-<<<<<<< HEAD
-=======
 	if ((status_old & VIRTIO_CONFIG_S_DRIVER_OK) && !(status & VIRTIO_CONFIG_S_DRIVER_OK))
 		for (i = 0; i < nvqs; i++)
 			vhost_vdpa_unsetup_vq_irq(v, i);
 
->>>>>>> 318a54c0
 	if (status == 0) {
 		ret = ops->reset(vdpa);
 		if (ret)
@@ -643,11 +640,7 @@
 	u64 offset, map_size, map_iova = iova;
 	struct vdpa_map_file *map_file;
 	struct vm_area_struct *vma;
-<<<<<<< HEAD
-	int ret;
-=======
 	int ret = 0;
->>>>>>> 318a54c0
 
 	mmap_read_lock(dev->mm);
 
