--- conflicted
+++ resolved
@@ -216,20 +216,14 @@
 
 static const struct lpss_device_desc byt_pwm_dev_desc = {
 	.flags = LPSS_SAVE_CTX,
-<<<<<<< HEAD
 	.setup = byt_pwm_setup,
-=======
 	.prv_offset = 0x800,
->>>>>>> 58fd301c
 };
 
 static const struct lpss_device_desc bsw_pwm_dev_desc = {
 	.flags = LPSS_SAVE_CTX | LPSS_NO_D3_DELAY,
-<<<<<<< HEAD
 	.setup = bsw_pwm_setup,
-=======
 	.prv_offset = 0x800,
->>>>>>> 58fd301c
 };
 
 static const struct lpss_device_desc byt_uart_dev_desc = {
