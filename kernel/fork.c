// SPDX-License-Identifier: GPL-2.0-only
/*
 *  linux/kernel/fork.c
 *
 *  Copyright (C) 1991, 1992  Linus Torvalds
 */

/*
 *  'fork.c' contains the help-routines for the 'fork' system call
 * (see also entry.S and others).
 * Fork is rather simple, once you get the hang of it, but the memory
 * management can be a bitch. See 'mm/memory.c': 'copy_page_range()'
 */

#include <linux/anon_inodes.h>
#include <linux/slab.h>
#include <linux/sched/autogroup.h>
#include <linux/sched/mm.h>
#include <linux/sched/coredump.h>
#include <linux/sched/user.h>
#include <linux/sched/numa_balancing.h>
#include <linux/sched/stat.h>
#include <linux/sched/task.h>
#include <linux/sched/task_stack.h>
#include <linux/sched/cputime.h>
#include <linux/seq_file.h>
#include <linux/rtmutex.h>
#include <linux/init.h>
#include <linux/unistd.h>
#include <linux/module.h>
#include <linux/vmalloc.h>
#include <linux/completion.h>
#include <linux/personality.h>
#include <linux/mempolicy.h>
#include <linux/sem.h>
#include <linux/file.h>
#include <linux/fdtable.h>
#include <linux/iocontext.h>
#include <linux/key.h>
#include <linux/binfmts.h>
#include <linux/mman.h>
#include <linux/mmu_notifier.h>
#include <linux/fs.h>
#include <linux/mm.h>
#include <linux/mm_inline.h>
#include <linux/vmacache.h>
#include <linux/nsproxy.h>
#include <linux/capability.h>
#include <linux/cpu.h>
#include <linux/cgroup.h>
#include <linux/security.h>
#include <linux/hugetlb.h>
#include <linux/seccomp.h>
#include <linux/swap.h>
#include <linux/syscalls.h>
#include <linux/jiffies.h>
#include <linux/futex.h>
#include <linux/compat.h>
#include <linux/kthread.h>
#include <linux/task_io_accounting_ops.h>
#include <linux/rcupdate.h>
#include <linux/ptrace.h>
#include <linux/mount.h>
#include <linux/audit.h>
#include <linux/memcontrol.h>
#include <linux/ftrace.h>
#include <linux/proc_fs.h>
#include <linux/profile.h>
#include <linux/rmap.h>
#include <linux/ksm.h>
#include <linux/acct.h>
#include <linux/userfaultfd_k.h>
#include <linux/tsacct_kern.h>
#include <linux/cn_proc.h>
#include <linux/freezer.h>
#include <linux/delayacct.h>
#include <linux/taskstats_kern.h>
#include <linux/random.h>
#include <linux/tty.h>
#include <linux/blkdev.h>
#include <linux/fs_struct.h>
#include <linux/magic.h>
#include <linux/perf_event.h>
#include <linux/posix-timers.h>
#include <linux/user-return-notifier.h>
#include <linux/oom.h>
#include <linux/khugepaged.h>
#include <linux/signalfd.h>
#include <linux/uprobes.h>
#include <linux/aio.h>
#include <linux/compiler.h>
#include <linux/sysctl.h>
#include <linux/kcov.h>
#include <linux/livepatch.h>
#include <linux/thread_info.h>
#include <linux/stackleak.h>
#include <linux/kasan.h>
#include <linux/scs.h>
#include <linux/io_uring.h>
#include <linux/bpf.h>
#include <linux/cpufreq_times.h>

#include <asm/pgalloc.h>
#include <linux/uaccess.h>
#include <asm/mmu_context.h>
#include <asm/cacheflush.h>
#include <asm/tlbflush.h>

#include <trace/events/sched.h>

#define CREATE_TRACE_POINTS
#include <trace/events/task.h>
#ifdef CONFIG_USER_NS
extern int unprivileged_userns_clone;
#else
#define unprivileged_userns_clone 0
#endif

#undef CREATE_TRACE_POINTS
#include <trace/hooks/sched.h>
/*
 * Minimum number of threads to boot the kernel
 */
#define MIN_THREADS 20

/*
 * Maximum number of threads
 */
#define MAX_THREADS FUTEX_TID_MASK

EXPORT_TRACEPOINT_SYMBOL_GPL(task_newtask);

/*
 * Protected counters by write_lock_irq(&tasklist_lock)
 */
unsigned long total_forks;	/* Handle normal Linux uptimes. */
int nr_threads;			/* The idle threads do not count.. */

static int max_threads;		/* tunable limit on nr_threads */

#define NAMED_ARRAY_INDEX(x)	[x] = __stringify(x)

static const char * const resident_page_types[] = {
	NAMED_ARRAY_INDEX(MM_FILEPAGES),
	NAMED_ARRAY_INDEX(MM_ANONPAGES),
	NAMED_ARRAY_INDEX(MM_SWAPENTS),
	NAMED_ARRAY_INDEX(MM_SHMEMPAGES),
};

DEFINE_PER_CPU(unsigned long, process_counts) = 0;

__cacheline_aligned DEFINE_RWLOCK(tasklist_lock);  /* outer */
EXPORT_SYMBOL_GPL(tasklist_lock);

#ifdef CONFIG_PROVE_RCU
int lockdep_tasklist_lock_is_held(void)
{
	return lockdep_is_held(&tasklist_lock);
}
EXPORT_SYMBOL_GPL(lockdep_tasklist_lock_is_held);
#endif /* #ifdef CONFIG_PROVE_RCU */

int nr_processes(void)
{
	int cpu;
	int total = 0;

	for_each_possible_cpu(cpu)
		total += per_cpu(process_counts, cpu);

	return total;
}

void __weak arch_release_task_struct(struct task_struct *tsk)
{
}

#ifndef CONFIG_ARCH_TASK_STRUCT_ALLOCATOR
static struct kmem_cache *task_struct_cachep;

static inline struct task_struct *alloc_task_struct_node(int node)
{
	return kmem_cache_alloc_node(task_struct_cachep, GFP_KERNEL, node);
}

static inline void free_task_struct(struct task_struct *tsk)
{
	kmem_cache_free(task_struct_cachep, tsk);
}
#endif

#ifndef CONFIG_ARCH_THREAD_STACK_ALLOCATOR

/*
 * Allocate pages if THREAD_SIZE is >= PAGE_SIZE, otherwise use a
 * kmemcache based allocator.
 */
# if THREAD_SIZE >= PAGE_SIZE || defined(CONFIG_VMAP_STACK)

#ifdef CONFIG_VMAP_STACK
/*
 * vmalloc() is a bit slow, and calling vfree() enough times will force a TLB
 * flush.  Try to minimize the number of calls by caching stacks.
 */
#define NR_CACHED_STACKS 2
static DEFINE_PER_CPU(struct vm_struct *, cached_stacks[NR_CACHED_STACKS]);

static int free_vm_stack_cache(unsigned int cpu)
{
	struct vm_struct **cached_vm_stacks = per_cpu_ptr(cached_stacks, cpu);
	int i;

	for (i = 0; i < NR_CACHED_STACKS; i++) {
		struct vm_struct *vm_stack = cached_vm_stacks[i];

		if (!vm_stack)
			continue;

		vfree(vm_stack->addr);
		cached_vm_stacks[i] = NULL;
	}

	return 0;
}
#endif

static unsigned long *alloc_thread_stack_node(struct task_struct *tsk, int node)
{
#ifdef CONFIG_VMAP_STACK
	void *stack;
	int i;

	for (i = 0; i < NR_CACHED_STACKS; i++) {
		struct vm_struct *s;

		s = this_cpu_xchg(cached_stacks[i], NULL);

		if (!s)
			continue;

		/* Reset stack metadata. */
		kasan_unpoison_range(s->addr, THREAD_SIZE);

		stack = kasan_reset_tag(s->addr);

		/* Clear stale pointers from reused stack. */
		memset(stack, 0, THREAD_SIZE);

		tsk->stack_vm_area = s;
		tsk->stack = stack;
		return stack;
	}

	/*
	 * Allocated stacks are cached and later reused by new threads,
	 * so memcg accounting is performed manually on assigning/releasing
	 * stacks to tasks. Drop __GFP_ACCOUNT.
	 */
	stack = __vmalloc_node_range(THREAD_SIZE, THREAD_ALIGN,
				     VMALLOC_START, VMALLOC_END,
				     THREADINFO_GFP & ~__GFP_ACCOUNT,
				     PAGE_KERNEL,
				     0, node, __builtin_return_address(0));

	/*
	 * We can't call find_vm_area() in interrupt context, and
	 * free_thread_stack() can be called in interrupt context,
	 * so cache the vm_struct.
	 */
	if (stack) {
		stack = kasan_reset_tag(stack);
		tsk->stack_vm_area = find_vm_area(stack);
		tsk->stack = stack;
	}
	return stack;
#else
	struct page *page = alloc_pages_node(node, THREADINFO_GFP,
					     THREAD_SIZE_ORDER);

	if (likely(page)) {
		tsk->stack = kasan_reset_tag(page_address(page));
		return tsk->stack;
	}
	return NULL;
#endif
}

static inline void free_thread_stack(struct task_struct *tsk)
{
#ifdef CONFIG_VMAP_STACK
	struct vm_struct *vm = task_stack_vm_area(tsk);

	if (vm) {
		int i;

		for (i = 0; i < THREAD_SIZE / PAGE_SIZE; i++)
			memcg_kmem_uncharge_page(vm->pages[i], 0);

		for (i = 0; i < NR_CACHED_STACKS; i++) {
			if (this_cpu_cmpxchg(cached_stacks[i],
					NULL, tsk->stack_vm_area) != NULL)
				continue;

			return;
		}

		vfree_atomic(tsk->stack);
		return;
	}
#endif

	__free_pages(virt_to_page(tsk->stack), THREAD_SIZE_ORDER);
}
# else
static struct kmem_cache *thread_stack_cache;

static unsigned long *alloc_thread_stack_node(struct task_struct *tsk,
						  int node)
{
	unsigned long *stack;
	stack = kmem_cache_alloc_node(thread_stack_cache, THREADINFO_GFP, node);
	stack = kasan_reset_tag(stack);
	tsk->stack = stack;
	return stack;
}

static void free_thread_stack(struct task_struct *tsk)
{
	kmem_cache_free(thread_stack_cache, tsk->stack);
}

void thread_stack_cache_init(void)
{
	thread_stack_cache = kmem_cache_create_usercopy("thread_stack",
					THREAD_SIZE, THREAD_SIZE, 0, 0,
					THREAD_SIZE, NULL);
	BUG_ON(thread_stack_cache == NULL);
}
# endif
#endif

/* SLAB cache for signal_struct structures (tsk->signal) */
static struct kmem_cache *signal_cachep;

/* SLAB cache for sighand_struct structures (tsk->sighand) */
struct kmem_cache *sighand_cachep;

/* SLAB cache for files_struct structures (tsk->files) */
struct kmem_cache *files_cachep;

/* SLAB cache for fs_struct structures (tsk->fs) */
struct kmem_cache *fs_cachep;

/* SLAB cache for vm_area_struct structures */
static struct kmem_cache *vm_area_cachep;

/* SLAB cache for mm_struct structures (tsk->mm) */
static struct kmem_cache *mm_cachep;

struct vm_area_struct *vm_area_alloc(struct mm_struct *mm)
{
	struct vm_area_struct *vma;

	vma = kmem_cache_alloc(vm_area_cachep, GFP_KERNEL);
	if (vma)
		vma_init(vma, mm);
	return vma;
}

struct vm_area_struct *vm_area_dup(struct vm_area_struct *orig)
{
	struct vm_area_struct *new = kmem_cache_alloc(vm_area_cachep, GFP_KERNEL);

	if (new) {
		ASSERT_EXCLUSIVE_WRITER(orig->vm_flags);
		ASSERT_EXCLUSIVE_WRITER(orig->vm_file);
		/*
		 * orig->shared.rb may be modified concurrently, but the clone
		 * will be reinitialized.
		 */
		*new = data_race(*orig);
		INIT_VMA(new);
		new->vm_next = new->vm_prev = NULL;
		dup_anon_vma_name(orig, new);
	}
	return new;
}

<<<<<<< HEAD
static inline void ____vm_area_free(struct vm_area_struct *vma)
=======
#ifdef CONFIG_SPECULATIVE_PAGE_FAULT
static void __free_vm_area_struct(struct rcu_head *head)
{
	struct vm_area_struct *vma = container_of(head, struct vm_area_struct,
						  vm_rcu);
	kmem_cache_free(vm_area_cachep, vma);
}

static inline void free_vm_area_struct(struct vm_area_struct *vma)
{
	call_rcu(&vma->vm_rcu, __free_vm_area_struct);
}
#else
static inline void free_vm_area_struct(struct vm_area_struct *vma)
>>>>>>> 50e12445
{
	kmem_cache_free(vm_area_cachep, vma);
}
#endif

void vm_area_free_no_check(struct vm_area_struct *vma)
{
	free_anon_vma_name(vma);
	if (vma->vm_file)
		fput(vma->vm_file);
	free_vm_area_struct(vma);
}

void vm_area_free(struct vm_area_struct *vma)
{
#ifdef CONFIG_SPECULATIVE_PAGE_FAULT
	/* Free only after refcount dropped to negative */
	if (atomic_dec_return(&vma->file_ref_count) >= 0)
		return;
#endif
	vm_area_free_no_check(vma);
}

#ifdef CONFIG_SPECULATIVE_PAGE_FAULT
static void __vm_area_free(struct rcu_head *head)
{
	struct vm_area_struct *vma = container_of(head, struct vm_area_struct,
						  vm_rcu);
	____vm_area_free(vma);
}
#endif

void vm_area_free(struct vm_area_struct *vma)
{
	free_anon_vma_name(vma);
#ifdef CONFIG_SPECULATIVE_PAGE_FAULT
	if (atomic_read(&vma->vm_mm->mm_users) > 1) {
		if (vma->vm_file)
			vma_put_file_ref(vma);

		call_rcu(&vma->vm_rcu, __vm_area_free);
		return;
	}
#endif
	if (vma->vm_file)
		fput(vma->vm_file);
	____vm_area_free(vma);
}

static void account_kernel_stack(struct task_struct *tsk, int account)
{
	void *stack = task_stack_page(tsk);
	struct vm_struct *vm = task_stack_vm_area(tsk);

	if (vm) {
		int i;

		for (i = 0; i < THREAD_SIZE / PAGE_SIZE; i++)
			mod_lruvec_page_state(vm->pages[i], NR_KERNEL_STACK_KB,
					      account * (PAGE_SIZE / 1024));
	} else {
		/* All stack pages are in the same node. */
		mod_lruvec_kmem_state(stack, NR_KERNEL_STACK_KB,
				      account * (THREAD_SIZE / 1024));
	}
}

static int memcg_charge_kernel_stack(struct task_struct *tsk)
{
#ifdef CONFIG_VMAP_STACK
	struct vm_struct *vm = task_stack_vm_area(tsk);
	int ret;

	BUILD_BUG_ON(IS_ENABLED(CONFIG_VMAP_STACK) && PAGE_SIZE % 1024 != 0);

	if (vm) {
		int i;

		BUG_ON(vm->nr_pages != THREAD_SIZE / PAGE_SIZE);

		for (i = 0; i < THREAD_SIZE / PAGE_SIZE; i++) {
			/*
			 * If memcg_kmem_charge_page() fails, page's
			 * memory cgroup pointer is NULL, and
			 * memcg_kmem_uncharge_page() in free_thread_stack()
			 * will ignore this page.
			 */
			ret = memcg_kmem_charge_page(vm->pages[i], GFP_KERNEL,
						     0);
			if (ret)
				return ret;
		}
	}
#endif
	return 0;
}

static void release_task_stack(struct task_struct *tsk)
{
	if (WARN_ON(READ_ONCE(tsk->__state) != TASK_DEAD))
		return;  /* Better to leak the stack than to free prematurely */

	account_kernel_stack(tsk, -1);
	free_thread_stack(tsk);
	tsk->stack = NULL;
#ifdef CONFIG_VMAP_STACK
	tsk->stack_vm_area = NULL;
#endif
}

#ifdef CONFIG_THREAD_INFO_IN_TASK
void put_task_stack(struct task_struct *tsk)
{
	if (refcount_dec_and_test(&tsk->stack_refcount))
		release_task_stack(tsk);
}
#endif

void free_task(struct task_struct *tsk)
{
<<<<<<< HEAD
=======
#ifdef CONFIG_SECCOMP
	WARN_ON_ONCE(tsk->seccomp.filter);
#endif
>>>>>>> 50e12445
	cpufreq_task_times_exit(tsk);
	release_user_cpus_ptr(tsk);
	scs_release(tsk);

	trace_android_vh_free_task(tsk);
#ifndef CONFIG_THREAD_INFO_IN_TASK
	/*
	 * The task is finally done with both the stack and thread_info,
	 * so free both.
	 */
	release_task_stack(tsk);
#else
	/*
	 * If the task had a separate stack allocation, it should be gone
	 * by now.
	 */
	WARN_ON_ONCE(refcount_read(&tsk->stack_refcount) != 0);
#endif
	rt_mutex_debug_task_free(tsk);
	ftrace_graph_exit_task(tsk);
	arch_release_task_struct(tsk);
	if (tsk->flags & PF_KTHREAD)
		free_kthread_struct(tsk);
	free_task_struct(tsk);
}
EXPORT_SYMBOL(free_task);

static void dup_mm_exe_file(struct mm_struct *mm, struct mm_struct *oldmm)
{
	struct file *exe_file;

	exe_file = get_mm_exe_file(oldmm);
	RCU_INIT_POINTER(mm->exe_file, exe_file);
	/*
	 * We depend on the oldmm having properly denied write access to the
	 * exe_file already.
	 */
	if (exe_file && deny_write_access(exe_file))
		pr_warn_once("deny_write_access() failed in %s\n", __func__);
}

#ifdef CONFIG_MMU
static __latent_entropy int dup_mmap(struct mm_struct *mm,
					struct mm_struct *oldmm)
{
	struct vm_area_struct *mpnt, *tmp, *prev, **pprev;
	struct rb_node **rb_link, *rb_parent;
	int retval;
	unsigned long charge;
	LIST_HEAD(uf);

	uprobe_start_dup_mmap();
	if (mmap_write_lock_killable(oldmm)) {
		retval = -EINTR;
		goto fail_uprobe_end;
	}
	flush_cache_dup_mm(oldmm);
	uprobe_dup_mmap(oldmm, mm);
	/*
	 * Not linked in yet - no deadlock potential:
	 */
	mmap_write_lock_nested(mm, SINGLE_DEPTH_NESTING);

	/* No ordering required: file already has been exposed. */
	dup_mm_exe_file(mm, oldmm);

	mm->total_vm = oldmm->total_vm;
	mm->data_vm = oldmm->data_vm;
	mm->exec_vm = oldmm->exec_vm;
	mm->stack_vm = oldmm->stack_vm;

	rb_link = &mm->mm_rb.rb_node;
	rb_parent = NULL;
	pprev = &mm->mmap;
	retval = ksm_fork(mm, oldmm);
	if (retval)
		goto out;
	retval = khugepaged_fork(mm, oldmm);
	if (retval)
		goto out;

	prev = NULL;
	for (mpnt = oldmm->mmap; mpnt; mpnt = mpnt->vm_next) {
		struct file *file;

		if (mpnt->vm_flags & VM_DONTCOPY) {
			vm_stat_account(mm, mpnt->vm_flags, -vma_pages(mpnt));
			continue;
		}
		charge = 0;
		/*
		 * Don't duplicate many vmas if we've been oom-killed (for
		 * example)
		 */
		if (fatal_signal_pending(current)) {
			retval = -EINTR;
			goto out;
		}
		if (mpnt->vm_flags & VM_ACCOUNT) {
			unsigned long len = vma_pages(mpnt);

			if (security_vm_enough_memory_mm(oldmm, len)) /* sic */
				goto fail_nomem;
			charge = len;
		}
		tmp = vm_area_dup(mpnt);
		if (!tmp)
			goto fail_nomem;
		retval = vma_dup_policy(mpnt, tmp);
		if (retval)
			goto fail_nomem_policy;
		tmp->vm_mm = mm;
		retval = dup_userfaultfd(tmp, &uf);
		if (retval)
			goto fail_nomem_anon_vma_fork;
		if (tmp->vm_flags & VM_WIPEONFORK) {
			/*
			 * VM_WIPEONFORK gets a clean slate in the child.
			 * Don't prepare anon_vma until fault since we don't
			 * copy page for current vma.
			 */
			tmp->anon_vma = NULL;
		} else if (anon_vma_fork(tmp, mpnt))
			goto fail_nomem_anon_vma_fork;
		tmp->vm_flags &= ~(VM_LOCKED | VM_LOCKONFAULT);
		file = tmp->vm_file;
		if (file) {
			struct address_space *mapping = file->f_mapping;

			get_file(file);
			i_mmap_lock_write(mapping);
			if (tmp->vm_flags & VM_SHARED)
				mapping_allow_writable(mapping);
			flush_dcache_mmap_lock(mapping);
			/* insert tmp into the share list, just after mpnt */
			vma_interval_tree_insert_after(tmp, mpnt,
					&mapping->i_mmap);
			flush_dcache_mmap_unlock(mapping);
			i_mmap_unlock_write(mapping);
		}

		/*
		 * Clear hugetlb-related page reserves for children. This only
		 * affects MAP_PRIVATE mappings. Faults generated by the child
		 * are not guaranteed to succeed, even if read-only
		 */
		if (is_vm_hugetlb_page(tmp))
			reset_vma_resv_huge_pages(tmp);

		/*
		 * Link in the new vma and copy the page table entries.
		 */
		*pprev = tmp;
		pprev = &tmp->vm_next;
		tmp->vm_prev = prev;
		prev = tmp;

		__vma_link_rb(mm, tmp, rb_link, rb_parent);
		rb_link = &tmp->vm_rb.rb_right;
		rb_parent = &tmp->vm_rb;

		mm->map_count++;
		if (!(tmp->vm_flags & VM_WIPEONFORK))
			retval = copy_page_range(tmp, mpnt);

		if (tmp->vm_ops && tmp->vm_ops->open)
			tmp->vm_ops->open(tmp);

		if (retval)
			goto out;
	}
	/* a new mm has just been created */
	retval = arch_dup_mmap(oldmm, mm);
out:
	mmap_write_unlock(mm);
	flush_tlb_mm(oldmm);
	mmap_write_unlock(oldmm);
	dup_userfaultfd_complete(&uf);
fail_uprobe_end:
	uprobe_end_dup_mmap();
	return retval;
fail_nomem_anon_vma_fork:
	mpol_put(vma_policy(tmp));
fail_nomem_policy:
	tmp->vm_file = NULL;	/* prevents fput within vm_area_free() */
	vm_area_free(tmp);
fail_nomem:
	retval = -ENOMEM;
	vm_unacct_memory(charge);
	goto out;
}

static inline int mm_alloc_pgd(struct mm_struct *mm)
{
	mm->pgd = pgd_alloc(mm);
	if (unlikely(!mm->pgd))
		return -ENOMEM;
	return 0;
}

static inline void mm_free_pgd(struct mm_struct *mm)
{
	pgd_free(mm, mm->pgd);
}
#else
static int dup_mmap(struct mm_struct *mm, struct mm_struct *oldmm)
{
	mmap_write_lock(oldmm);
	dup_mm_exe_file(mm, oldmm);
	mmap_write_unlock(oldmm);
	return 0;
}
#define mm_alloc_pgd(mm)	(0)
#define mm_free_pgd(mm)
#endif /* CONFIG_MMU */

static void check_mm(struct mm_struct *mm)
{
	int i;

	BUILD_BUG_ON_MSG(ARRAY_SIZE(resident_page_types) != NR_MM_COUNTERS,
			 "Please make sure 'struct resident_page_types[]' is updated as well");

	for (i = 0; i < NR_MM_COUNTERS; i++) {
		long x = atomic_long_read(&mm->rss_stat.count[i]);

		if (unlikely(x))
			pr_alert("BUG: Bad rss-counter state mm:%p type:%s val:%ld\n",
				 mm, resident_page_types[i], x);
	}

	if (mm_pgtables_bytes(mm))
		pr_alert("BUG: non-zero pgtables_bytes on freeing mm: %ld\n",
				mm_pgtables_bytes(mm));

#if defined(CONFIG_TRANSPARENT_HUGEPAGE) && !USE_SPLIT_PMD_PTLOCKS
	VM_BUG_ON_MM(mm->pmd_huge_pte, mm);
#endif
}

#define allocate_mm()	(kmem_cache_alloc(mm_cachep, GFP_KERNEL))
#define free_mm(mm)	(kmem_cache_free(mm_cachep, (mm)))

/*
 * Called when the last reference to the mm
 * is dropped: either by a lazy thread or by
 * mmput. Free the page directory and the mm.
 */
void __mmdrop(struct mm_struct *mm)
{
	BUG_ON(mm == &init_mm);
	WARN_ON_ONCE(mm == current->mm);
	WARN_ON_ONCE(mm == current->active_mm);
	mm_free_pgd(mm);
	destroy_context(mm);
	mmu_notifier_subscriptions_destroy(mm);
	check_mm(mm);
	put_user_ns(mm->user_ns);
	free_mm(mm);
}
EXPORT_SYMBOL_GPL(__mmdrop);

static void mmdrop_async_fn(struct work_struct *work)
{
	struct mm_struct *mm;

	mm = container_of(work, struct mm_struct, async_put_work);
	__mmdrop(mm);
}

static void mmdrop_async(struct mm_struct *mm)
{
	if (unlikely(atomic_dec_and_test(&mm->mm_count))) {
		INIT_WORK(&mm->async_put_work, mmdrop_async_fn);
		schedule_work(&mm->async_put_work);
	}
}

static inline void free_signal_struct(struct signal_struct *sig)
{
	taskstats_tgid_free(sig);
	sched_autogroup_exit(sig);
	/*
	 * __mmdrop is not safe to call from softirq context on x86 due to
	 * pgd_dtor so postpone it to the async context
	 */
	if (sig->oom_mm)
		mmdrop_async(sig->oom_mm);
	kmem_cache_free(signal_cachep, sig);
}

static inline void put_signal_struct(struct signal_struct *sig)
{
	if (refcount_dec_and_test(&sig->sigcnt))
		free_signal_struct(sig);
}

void __put_task_struct(struct task_struct *tsk)
{
	WARN_ON(!tsk->exit_state);
	WARN_ON(refcount_read(&tsk->usage));
	WARN_ON(tsk == current);

	io_uring_free(tsk);
	cgroup_free(tsk);
	task_numa_free(tsk, true);
	security_task_free(tsk);
	bpf_task_storage_free(tsk);
	exit_creds(tsk);
	delayacct_tsk_free(tsk);
	put_signal_struct(tsk->signal);
	sched_core_free(tsk);

	if (!profile_handoff_task(tsk))
		free_task(tsk);
}
EXPORT_SYMBOL_GPL(__put_task_struct);

void __init __weak arch_task_cache_init(void) { }

/*
 * set_max_threads
 */
static void set_max_threads(unsigned int max_threads_suggested)
{
	u64 threads;
	unsigned long nr_pages = totalram_pages();

	/*
	 * The number of threads shall be limited such that the thread
	 * structures may only consume a small part of the available memory.
	 */
	if (fls64(nr_pages) + fls64(PAGE_SIZE) > 64)
		threads = MAX_THREADS;
	else
		threads = div64_u64((u64) nr_pages * (u64) PAGE_SIZE,
				    (u64) THREAD_SIZE * 8UL);

	if (threads > max_threads_suggested)
		threads = max_threads_suggested;

	max_threads = clamp_t(u64, threads, MIN_THREADS, MAX_THREADS);
}

#ifdef CONFIG_ARCH_WANTS_DYNAMIC_TASK_STRUCT
/* Initialized by the architecture: */
int arch_task_struct_size __read_mostly;
#endif

#ifndef CONFIG_ARCH_TASK_STRUCT_ALLOCATOR
static void task_struct_whitelist(unsigned long *offset, unsigned long *size)
{
	/* Fetch thread_struct whitelist for the architecture. */
	arch_thread_struct_whitelist(offset, size);

	/*
	 * Handle zero-sized whitelist or empty thread_struct, otherwise
	 * adjust offset to position of thread_struct in task_struct.
	 */
	if (unlikely(*size == 0))
		*offset = 0;
	else
		*offset += offsetof(struct task_struct, thread);
}
#endif /* CONFIG_ARCH_TASK_STRUCT_ALLOCATOR */

void __init fork_init(void)
{
	int i;
#ifndef CONFIG_ARCH_TASK_STRUCT_ALLOCATOR
#ifndef ARCH_MIN_TASKALIGN
#define ARCH_MIN_TASKALIGN	0
#endif
	int align = max_t(int, L1_CACHE_BYTES, ARCH_MIN_TASKALIGN);
	unsigned long useroffset, usersize;

	/* create a slab on which task_structs can be allocated */
	task_struct_whitelist(&useroffset, &usersize);
	task_struct_cachep = kmem_cache_create_usercopy("task_struct",
			arch_task_struct_size, align,
			SLAB_PANIC|SLAB_ACCOUNT,
			useroffset, usersize, NULL);
#endif

	/* do the arch specific task caches init */
	arch_task_cache_init();

	set_max_threads(MAX_THREADS);

	init_task.signal->rlim[RLIMIT_NPROC].rlim_cur = max_threads/2;
	init_task.signal->rlim[RLIMIT_NPROC].rlim_max = max_threads/2;
	init_task.signal->rlim[RLIMIT_SIGPENDING] =
		init_task.signal->rlim[RLIMIT_NPROC];

	for (i = 0; i < MAX_PER_NAMESPACE_UCOUNTS; i++)
		init_user_ns.ucount_max[i] = max_threads/2;

	set_rlimit_ucount_max(&init_user_ns, UCOUNT_RLIMIT_NPROC,      RLIM_INFINITY);
	set_rlimit_ucount_max(&init_user_ns, UCOUNT_RLIMIT_MSGQUEUE,   RLIM_INFINITY);
	set_rlimit_ucount_max(&init_user_ns, UCOUNT_RLIMIT_SIGPENDING, RLIM_INFINITY);
	set_rlimit_ucount_max(&init_user_ns, UCOUNT_RLIMIT_MEMLOCK,    RLIM_INFINITY);

#ifdef CONFIG_VMAP_STACK
	cpuhp_setup_state(CPUHP_BP_PREPARE_DYN, "fork:vm_stack_cache",
			  NULL, free_vm_stack_cache);
#endif

	scs_init();

	lockdep_init_task(&init_task);
	uprobes_init();
}

int __weak arch_dup_task_struct(struct task_struct *dst,
					       struct task_struct *src)
{
	*dst = *src;
	return 0;
}

void set_task_stack_end_magic(struct task_struct *tsk)
{
	unsigned long *stackend;

	stackend = end_of_stack(tsk);
	*stackend = STACK_END_MAGIC;	/* for overflow detection */
}

static struct task_struct *dup_task_struct(struct task_struct *orig, int node)
{
	struct task_struct *tsk;
	unsigned long *stack;
	struct vm_struct *stack_vm_area __maybe_unused;
	int err;

	if (node == NUMA_NO_NODE)
		node = tsk_fork_get_node(orig);
	tsk = alloc_task_struct_node(node);
	if (!tsk)
		return NULL;

	stack = alloc_thread_stack_node(tsk, node);
	if (!stack)
		goto free_tsk;

	if (memcg_charge_kernel_stack(tsk))
		goto free_stack;

	stack_vm_area = task_stack_vm_area(tsk);

	err = arch_dup_task_struct(tsk, orig);

	/*
	 * arch_dup_task_struct() clobbers the stack-related fields.  Make
	 * sure they're properly initialized before using any stack-related
	 * functions again.
	 */
	tsk->stack = stack;
#ifdef CONFIG_VMAP_STACK
	tsk->stack_vm_area = stack_vm_area;
#endif
#ifdef CONFIG_THREAD_INFO_IN_TASK
	refcount_set(&tsk->stack_refcount, 1);
#endif

	if (err)
		goto free_stack;

	err = scs_prepare(tsk, node);
	if (err)
		goto free_stack;

#ifdef CONFIG_SECCOMP
	/*
	 * We must handle setting up seccomp filters once we're under
	 * the sighand lock in case orig has changed between now and
	 * then. Until then, filter must be NULL to avoid messing up
	 * the usage counts on the error path calling free_task.
	 */
	tsk->seccomp.filter = NULL;
#endif

	setup_thread_stack(tsk, orig);
	clear_user_return_notifier(tsk);
	clear_tsk_need_resched(tsk);
	set_task_stack_end_magic(tsk);
	clear_syscall_work_syscall_user_dispatch(tsk);

#ifdef CONFIG_STACKPROTECTOR
	tsk->stack_canary = get_random_canary();
#endif
	if (orig->cpus_ptr == &orig->cpus_mask)
		tsk->cpus_ptr = &tsk->cpus_mask;
	dup_user_cpus_ptr(tsk, orig, node);

	/*
	 * One for the user space visible state that goes away when reaped.
	 * One for the scheduler.
	 */
	refcount_set(&tsk->rcu_users, 2);
	/* One for the rcu users */
	refcount_set(&tsk->usage, 1);
#ifdef CONFIG_BLK_DEV_IO_TRACE
	tsk->btrace_seq = 0;
#endif
	tsk->splice_pipe = NULL;
	tsk->task_frag.page = NULL;
	tsk->wake_q.next = NULL;
	tsk->pf_io_worker = NULL;

	account_kernel_stack(tsk, 1);

	kcov_task_init(tsk);
	kmap_local_fork(tsk);

#ifdef CONFIG_FAULT_INJECTION
	tsk->fail_nth = 0;
#endif

#ifdef CONFIG_BLK_CGROUP
	tsk->throttle_queue = NULL;
	tsk->use_memdelay = 0;
#endif

#ifdef CONFIG_MEMCG
	tsk->active_memcg = NULL;
#endif
#ifdef CONFIG_ANDROID_VENDOR_OEM_DATA
	memset(&tsk->android_vendor_data1, 0, sizeof(tsk->android_vendor_data1));
	memset(&tsk->android_oem_data1, 0, sizeof(tsk->android_oem_data1));
#endif
	trace_android_vh_dup_task_struct(tsk, orig);
	return tsk;

free_stack:
	free_thread_stack(tsk);
free_tsk:
	free_task_struct(tsk);
	return NULL;
}

__cacheline_aligned_in_smp DEFINE_SPINLOCK(mmlist_lock);

static unsigned long default_dump_filter = MMF_DUMP_FILTER_DEFAULT;

static int __init coredump_filter_setup(char *s)
{
	default_dump_filter =
		(simple_strtoul(s, NULL, 0) << MMF_DUMP_FILTER_SHIFT) &
		MMF_DUMP_FILTER_MASK;
	return 1;
}

__setup("coredump_filter=", coredump_filter_setup);

#include <linux/init_task.h>

static void mm_init_aio(struct mm_struct *mm)
{
#ifdef CONFIG_AIO
	spin_lock_init(&mm->ioctx_lock);
	mm->ioctx_table = NULL;
#endif
}

static __always_inline void mm_clear_owner(struct mm_struct *mm,
					   struct task_struct *p)
{
#ifdef CONFIG_MEMCG
	if (mm->owner == p)
		WRITE_ONCE(mm->owner, NULL);
#endif
}

static void mm_init_owner(struct mm_struct *mm, struct task_struct *p)
{
#ifdef CONFIG_MEMCG
	mm->owner = p;
#endif
}

static void mm_init_pasid(struct mm_struct *mm)
{
#ifdef CONFIG_IOMMU_SUPPORT
	mm->pasid = INIT_PASID;
#endif
}

static void mm_init_uprobes_state(struct mm_struct *mm)
{
#ifdef CONFIG_UPROBES
	mm->uprobes_state.xol_area = NULL;
#endif
}

static struct mm_struct *mm_init(struct mm_struct *mm, struct task_struct *p,
	struct user_namespace *user_ns)
{
	mm->mmap = NULL;
	mm->mm_rb = RB_ROOT;
	mm->vmacache_seqnum = 0;
	atomic_set(&mm->mm_users, 1);
	atomic_set(&mm->mm_count, 1);
	seqcount_init(&mm->write_protect_seq);
	mmap_init_lock(mm);
	INIT_LIST_HEAD(&mm->mmlist);
	mm->core_state = NULL;
	mm_pgtables_bytes_init(mm);
	mm->map_count = 0;
	mm->locked_vm = 0;
	atomic64_set(&mm->pinned_vm, 0);
	memset(&mm->rss_stat, 0, sizeof(mm->rss_stat));
	spin_lock_init(&mm->page_table_lock);
	spin_lock_init(&mm->arg_lock);
	mm_init_cpumask(mm);
	mm_init_aio(mm);
	mm_init_owner(mm, p);
	mm_init_pasid(mm);
	RCU_INIT_POINTER(mm->exe_file, NULL);
	if (!mmu_notifier_subscriptions_init(mm))
		goto fail_nopgd;
	init_tlb_flush_pending(mm);
#if defined(CONFIG_TRANSPARENT_HUGEPAGE) && !USE_SPLIT_PMD_PTLOCKS
	mm->pmd_huge_pte = NULL;
#endif
	mm_init_uprobes_state(mm);
	hugetlb_count_init(mm);

	if (current->mm) {
		mm->flags = current->mm->flags & MMF_INIT_MASK;
		mm->def_flags = current->mm->def_flags & VM_INIT_DEF_MASK;
	} else {
		mm->flags = default_dump_filter;
		mm->def_flags = 0;
	}

	if (mm_alloc_pgd(mm))
		goto fail_nopgd;

	if (init_new_context(p, mm))
		goto fail_nocontext;

	mm->user_ns = get_user_ns(user_ns);
	lru_gen_init_mm(mm);
	return mm;

fail_nocontext:
	mm_free_pgd(mm);
fail_nopgd:
	free_mm(mm);
	return NULL;
}

/*
 * Allocate and initialize an mm_struct.
 */
struct mm_struct *mm_alloc(void)
{
	struct mm_struct *mm;

	mm = allocate_mm();
	if (!mm)
		return NULL;

	memset(mm, 0, sizeof(*mm));
	return mm_init(mm, current, current_user_ns());
}

static inline void __mmput(struct mm_struct *mm)
{
	VM_BUG_ON(atomic_read(&mm->mm_users));

	uprobe_clear_state(mm);
	exit_aio(mm);
	ksm_exit(mm);
	khugepaged_exit(mm); /* must run before exit_mmap */
	exit_mmap(mm);
	mm_put_huge_zero_page(mm);
	set_mm_exe_file(mm, NULL);
	if (!list_empty(&mm->mmlist)) {
		spin_lock(&mmlist_lock);
		list_del(&mm->mmlist);
		spin_unlock(&mmlist_lock);
	}
	if (mm->binfmt)
		module_put(mm->binfmt->module);
	lru_gen_del_mm(mm);
	mmdrop(mm);
}

/*
 * Decrement the use count and release all resources for an mm.
 */
void mmput(struct mm_struct *mm)
{
	might_sleep();

	if (atomic_dec_and_test(&mm->mm_users)) {
		trace_android_vh_mmput(mm);
		__mmput(mm);
	}
}
EXPORT_SYMBOL_GPL(mmput);

#ifdef CONFIG_MMU
static void mmput_async_fn(struct work_struct *work)
{
	struct mm_struct *mm = container_of(work, struct mm_struct,
					    async_put_work);

	__mmput(mm);
}

void mmput_async(struct mm_struct *mm)
{
	if (atomic_dec_and_test(&mm->mm_users)) {
		INIT_WORK(&mm->async_put_work, mmput_async_fn);
		schedule_work(&mm->async_put_work);
	}
}
EXPORT_SYMBOL_GPL(mmput_async);
#endif

/**
 * set_mm_exe_file - change a reference to the mm's executable file
 *
 * This changes mm's executable file (shown as symlink /proc/[pid]/exe).
 *
 * Main users are mmput() and sys_execve(). Callers prevent concurrent
 * invocations: in mmput() nobody alive left, in execve task is single
 * threaded.
 *
 * Can only fail if new_exe_file != NULL.
 */
int set_mm_exe_file(struct mm_struct *mm, struct file *new_exe_file)
{
	struct file *old_exe_file;

	/*
	 * It is safe to dereference the exe_file without RCU as
	 * this function is only called if nobody else can access
	 * this mm -- see comment above for justification.
	 */
	old_exe_file = rcu_dereference_raw(mm->exe_file);

	if (new_exe_file) {
		/*
		 * We expect the caller (i.e., sys_execve) to already denied
		 * write access, so this is unlikely to fail.
		 */
		if (unlikely(deny_write_access(new_exe_file)))
			return -EACCES;
		get_file(new_exe_file);
	}
	rcu_assign_pointer(mm->exe_file, new_exe_file);
	if (old_exe_file) {
		allow_write_access(old_exe_file);
		fput(old_exe_file);
	}
	return 0;
}

/**
 * replace_mm_exe_file - replace a reference to the mm's executable file
 *
 * This changes mm's executable file (shown as symlink /proc/[pid]/exe),
 * dealing with concurrent invocation and without grabbing the mmap lock in
 * write mode.
 *
 * Main user is sys_prctl(PR_SET_MM_MAP/EXE_FILE).
 */
int replace_mm_exe_file(struct mm_struct *mm, struct file *new_exe_file)
{
	struct vm_area_struct *vma;
	struct file *old_exe_file;
	int ret = 0;

	/* Forbid mm->exe_file change if old file still mapped. */
	old_exe_file = get_mm_exe_file(mm);
	if (old_exe_file) {
		mmap_read_lock(mm);
		for (vma = mm->mmap; vma && !ret; vma = vma->vm_next) {
			if (!vma->vm_file)
				continue;
			if (path_equal(&vma->vm_file->f_path,
				       &old_exe_file->f_path))
				ret = -EBUSY;
		}
		mmap_read_unlock(mm);
		fput(old_exe_file);
		if (ret)
			return ret;
	}

	/* set the new file, lockless */
	ret = deny_write_access(new_exe_file);
	if (ret)
		return -EACCES;
	get_file(new_exe_file);

	old_exe_file = xchg(&mm->exe_file, new_exe_file);
	if (old_exe_file) {
		/*
		 * Don't race with dup_mmap() getting the file and disallowing
		 * write access while someone might open the file writable.
		 */
		mmap_read_lock(mm);
		allow_write_access(old_exe_file);
		fput(old_exe_file);
		mmap_read_unlock(mm);
	}
	return 0;
}

/**
 * get_mm_exe_file - acquire a reference to the mm's executable file
 *
 * Returns %NULL if mm has no associated executable file.
 * User must release file via fput().
 */
struct file *get_mm_exe_file(struct mm_struct *mm)
{
	struct file *exe_file;

	rcu_read_lock();
	exe_file = rcu_dereference(mm->exe_file);
	if (exe_file && !get_file_rcu(exe_file))
		exe_file = NULL;
	rcu_read_unlock();
	return exe_file;
}

/**
 * get_task_exe_file - acquire a reference to the task's executable file
 *
 * Returns %NULL if task's mm (if any) has no associated executable file or
 * this is a kernel thread with borrowed mm (see the comment above get_task_mm).
 * User must release file via fput().
 */
struct file *get_task_exe_file(struct task_struct *task)
{
	struct file *exe_file = NULL;
	struct mm_struct *mm;

	task_lock(task);
	mm = task->mm;
	if (mm) {
		if (!(task->flags & PF_KTHREAD))
			exe_file = get_mm_exe_file(mm);
	}
	task_unlock(task);
	return exe_file;
}

/**
 * get_task_mm - acquire a reference to the task's mm
 *
 * Returns %NULL if the task has no mm.  Checks PF_KTHREAD (meaning
 * this kernel workthread has transiently adopted a user mm with use_mm,
 * to do its AIO) is not set and if so returns a reference to it, after
 * bumping up the use count.  User must release the mm via mmput()
 * after use.  Typically used by /proc and ptrace.
 */
struct mm_struct *get_task_mm(struct task_struct *task)
{
	struct mm_struct *mm;

	task_lock(task);
	mm = task->mm;
	if (mm) {
		if (task->flags & PF_KTHREAD)
			mm = NULL;
		else
			mmget(mm);
	}
	task_unlock(task);
	return mm;
}
EXPORT_SYMBOL_GPL(get_task_mm);

struct mm_struct *mm_access(struct task_struct *task, unsigned int mode)
{
	struct mm_struct *mm;
	int err;

	err =  down_read_killable(&task->signal->exec_update_lock);
	if (err)
		return ERR_PTR(err);

	mm = get_task_mm(task);
	if (mm && mm != current->mm &&
			!ptrace_may_access(task, mode)) {
		mmput(mm);
		mm = ERR_PTR(-EACCES);
	}
	up_read(&task->signal->exec_update_lock);

	return mm;
}

static void complete_vfork_done(struct task_struct *tsk)
{
	struct completion *vfork;

	task_lock(tsk);
	vfork = tsk->vfork_done;
	if (likely(vfork)) {
		tsk->vfork_done = NULL;
		complete(vfork);
	}
	task_unlock(tsk);
}

static int wait_for_vfork_done(struct task_struct *child,
				struct completion *vfork)
{
	int killed;

	freezer_do_not_count();
	cgroup_enter_frozen();
	killed = wait_for_completion_killable(vfork);
	cgroup_leave_frozen(false);
	freezer_count();

	if (killed) {
		task_lock(child);
		child->vfork_done = NULL;
		task_unlock(child);
	}

	put_task_struct(child);
	return killed;
}

/* Please note the differences between mmput and mm_release.
 * mmput is called whenever we stop holding onto a mm_struct,
 * error success whatever.
 *
 * mm_release is called after a mm_struct has been removed
 * from the current process.
 *
 * This difference is important for error handling, when we
 * only half set up a mm_struct for a new process and need to restore
 * the old one.  Because we mmput the new mm_struct before
 * restoring the old one. . .
 * Eric Biederman 10 January 1998
 */
static void mm_release(struct task_struct *tsk, struct mm_struct *mm)
{
	uprobe_free_utask(tsk);

	/* Get rid of any cached register state */
	deactivate_mm(tsk, mm);

	/*
	 * Signal userspace if we're not exiting with a core dump
	 * because we want to leave the value intact for debugging
	 * purposes.
	 */
	if (tsk->clear_child_tid) {
		if (!(tsk->signal->flags & SIGNAL_GROUP_COREDUMP) &&
		    atomic_read(&mm->mm_users) > 1) {
			/*
			 * We don't check the error code - if userspace has
			 * not set up a proper pointer then tough luck.
			 */
			put_user(0, tsk->clear_child_tid);
			do_futex(tsk->clear_child_tid, FUTEX_WAKE,
					1, NULL, NULL, 0, 0);
		}
		tsk->clear_child_tid = NULL;
	}

	/*
	 * All done, finally we can wake up parent and return this mm to him.
	 * Also kthread_stop() uses this completion for synchronization.
	 */
	if (tsk->vfork_done)
		complete_vfork_done(tsk);
}

void exit_mm_release(struct task_struct *tsk, struct mm_struct *mm)
{
	futex_exit_release(tsk);
	mm_release(tsk, mm);
}

void exec_mm_release(struct task_struct *tsk, struct mm_struct *mm)
{
	futex_exec_release(tsk);
	mm_release(tsk, mm);
}

/**
 * dup_mm() - duplicates an existing mm structure
 * @tsk: the task_struct with which the new mm will be associated.
 * @oldmm: the mm to duplicate.
 *
 * Allocates a new mm structure and duplicates the provided @oldmm structure
 * content into it.
 *
 * Return: the duplicated mm or NULL on failure.
 */
static struct mm_struct *dup_mm(struct task_struct *tsk,
				struct mm_struct *oldmm)
{
	struct mm_struct *mm;
	int err;

	mm = allocate_mm();
	if (!mm)
		goto fail_nomem;

	memcpy(mm, oldmm, sizeof(*mm));

	if (!mm_init(mm, tsk, mm->user_ns))
		goto fail_nomem;

	err = dup_mmap(mm, oldmm);
	if (err)
		goto free_pt;

	mm->hiwater_rss = get_mm_rss(mm);
	mm->hiwater_vm = mm->total_vm;

	if (mm->binfmt && !try_module_get(mm->binfmt->module))
		goto free_pt;

	return mm;

free_pt:
	/* don't put binfmt in mmput, we haven't got module yet */
	mm->binfmt = NULL;
	mm_init_owner(mm, NULL);
	mmput(mm);

fail_nomem:
	return NULL;
}

static int copy_mm(unsigned long clone_flags, struct task_struct *tsk)
{
	struct mm_struct *mm, *oldmm;

	tsk->min_flt = tsk->maj_flt = 0;
	tsk->nvcsw = tsk->nivcsw = 0;
#ifdef CONFIG_DETECT_HUNG_TASK
	tsk->last_switch_count = tsk->nvcsw + tsk->nivcsw;
	tsk->last_switch_time = 0;
#endif

	tsk->mm = NULL;
	tsk->active_mm = NULL;

	/*
	 * Are we cloning a kernel thread?
	 *
	 * We need to steal a active VM for that..
	 */
	oldmm = current->mm;
	if (!oldmm)
		return 0;

	/* initialize the new vmacache entries */
	vmacache_flush(tsk);

	if (clone_flags & CLONE_VM) {
		mmget(oldmm);
		mm = oldmm;
	} else {
		mm = dup_mm(tsk, current->mm);
		if (!mm)
			return -ENOMEM;
	}

	tsk->mm = mm;
	tsk->active_mm = mm;
	return 0;
}

static int copy_fs(unsigned long clone_flags, struct task_struct *tsk)
{
	struct fs_struct *fs = current->fs;
	if (clone_flags & CLONE_FS) {
		/* tsk->fs is already what we want */
		spin_lock(&fs->lock);
		if (fs->in_exec) {
			spin_unlock(&fs->lock);
			return -EAGAIN;
		}
		fs->users++;
		spin_unlock(&fs->lock);
		return 0;
	}
	tsk->fs = copy_fs_struct(fs);
	if (!tsk->fs)
		return -ENOMEM;
	return 0;
}

static int copy_files(unsigned long clone_flags, struct task_struct *tsk)
{
	struct files_struct *oldf, *newf;
	int error = 0;

	/*
	 * A background process may not have any files ...
	 */
	oldf = current->files;
	if (!oldf)
		goto out;

	if (clone_flags & CLONE_FILES) {
		atomic_inc(&oldf->count);
		goto out;
	}

	newf = dup_fd(oldf, NR_OPEN_MAX, &error);
	if (!newf)
		goto out;

	tsk->files = newf;
	error = 0;
out:
	return error;
}

static int copy_io(unsigned long clone_flags, struct task_struct *tsk)
{
#ifdef CONFIG_BLOCK
	struct io_context *ioc = current->io_context;
	struct io_context *new_ioc;

	if (!ioc)
		return 0;
	/*
	 * Share io context with parent, if CLONE_IO is set
	 */
	if (clone_flags & CLONE_IO) {
		ioc_task_link(ioc);
		tsk->io_context = ioc;
	} else if (ioprio_valid(ioc->ioprio)) {
		new_ioc = get_task_io_context(tsk, GFP_KERNEL, NUMA_NO_NODE);
		if (unlikely(!new_ioc))
			return -ENOMEM;

		new_ioc->ioprio = ioc->ioprio;
		put_io_context(new_ioc);
	}
#endif
	return 0;
}

static int copy_sighand(unsigned long clone_flags, struct task_struct *tsk)
{
	struct sighand_struct *sig;

	if (clone_flags & CLONE_SIGHAND) {
		refcount_inc(&current->sighand->count);
		return 0;
	}
	sig = kmem_cache_alloc(sighand_cachep, GFP_KERNEL);
	RCU_INIT_POINTER(tsk->sighand, sig);
	if (!sig)
		return -ENOMEM;

	refcount_set(&sig->count, 1);
	spin_lock_irq(&current->sighand->siglock);
	memcpy(sig->action, current->sighand->action, sizeof(sig->action));
	spin_unlock_irq(&current->sighand->siglock);

	/* Reset all signal handler not set to SIG_IGN to SIG_DFL. */
	if (clone_flags & CLONE_CLEAR_SIGHAND)
		flush_signal_handlers(tsk, 0);

	return 0;
}

void __cleanup_sighand(struct sighand_struct *sighand)
{
	if (refcount_dec_and_test(&sighand->count)) {
		signalfd_cleanup(sighand);
		/*
		 * sighand_cachep is SLAB_TYPESAFE_BY_RCU so we can free it
		 * without an RCU grace period, see __lock_task_sighand().
		 */
		kmem_cache_free(sighand_cachep, sighand);
	}
}

/*
 * Initialize POSIX timer handling for a thread group.
 */
static void posix_cpu_timers_init_group(struct signal_struct *sig)
{
	struct posix_cputimers *pct = &sig->posix_cputimers;
	unsigned long cpu_limit;

	cpu_limit = READ_ONCE(sig->rlim[RLIMIT_CPU].rlim_cur);
	posix_cputimers_group_init(pct, cpu_limit);
}

static int copy_signal(unsigned long clone_flags, struct task_struct *tsk)
{
	struct signal_struct *sig;

	if (clone_flags & CLONE_THREAD)
		return 0;

	sig = kmem_cache_zalloc(signal_cachep, GFP_KERNEL);
	tsk->signal = sig;
	if (!sig)
		return -ENOMEM;

	sig->nr_threads = 1;
	atomic_set(&sig->live, 1);
	refcount_set(&sig->sigcnt, 1);

	/* list_add(thread_node, thread_head) without INIT_LIST_HEAD() */
	sig->thread_head = (struct list_head)LIST_HEAD_INIT(tsk->thread_node);
	tsk->thread_node = (struct list_head)LIST_HEAD_INIT(sig->thread_head);

	init_waitqueue_head(&sig->wait_chldexit);
	sig->curr_target = tsk;
	init_sigpending(&sig->shared_pending);
	INIT_HLIST_HEAD(&sig->multiprocess);
	seqlock_init(&sig->stats_lock);
	prev_cputime_init(&sig->prev_cputime);

#ifdef CONFIG_POSIX_TIMERS
	INIT_LIST_HEAD(&sig->posix_timers);
	hrtimer_init(&sig->real_timer, CLOCK_MONOTONIC, HRTIMER_MODE_REL);
	sig->real_timer.function = it_real_fn;
#endif

	task_lock(current->group_leader);
	memcpy(sig->rlim, current->signal->rlim, sizeof sig->rlim);
	task_unlock(current->group_leader);

	posix_cpu_timers_init_group(sig);

	tty_audit_fork(sig);
	sched_autogroup_fork(sig);

	sig->oom_score_adj = current->signal->oom_score_adj;
	sig->oom_score_adj_min = current->signal->oom_score_adj_min;

	mutex_init(&sig->cred_guard_mutex);
	init_rwsem(&sig->exec_update_lock);

	return 0;
}

static void copy_seccomp(struct task_struct *p)
{
#ifdef CONFIG_SECCOMP
	/*
	 * Must be called with sighand->lock held, which is common to
	 * all threads in the group. Holding cred_guard_mutex is not
	 * needed because this new task is not yet running and cannot
	 * be racing exec.
	 */
	assert_spin_locked(&current->sighand->siglock);

	/* Ref-count the new filter user, and assign it. */
	get_seccomp_filter(current);
	p->seccomp = current->seccomp;

	/*
	 * Explicitly enable no_new_privs here in case it got set
	 * between the task_struct being duplicated and holding the
	 * sighand lock. The seccomp state and nnp must be in sync.
	 */
	if (task_no_new_privs(current))
		task_set_no_new_privs(p);

	/*
	 * If the parent gained a seccomp mode after copying thread
	 * flags and between before we held the sighand lock, we have
	 * to manually enable the seccomp thread flag here.
	 */
	if (p->seccomp.mode != SECCOMP_MODE_DISABLED)
		set_task_syscall_work(p, SECCOMP);
#endif
}

SYSCALL_DEFINE1(set_tid_address, int __user *, tidptr)
{
	current->clear_child_tid = tidptr;

	return task_pid_vnr(current);
}

static void rt_mutex_init_task(struct task_struct *p)
{
	raw_spin_lock_init(&p->pi_lock);
#ifdef CONFIG_RT_MUTEXES
	p->pi_waiters = RB_ROOT_CACHED;
	p->pi_top_task = NULL;
	p->pi_blocked_on = NULL;
#endif
}

static inline void init_task_pid_links(struct task_struct *task)
{
	enum pid_type type;

	for (type = PIDTYPE_PID; type < PIDTYPE_MAX; ++type)
		INIT_HLIST_NODE(&task->pid_links[type]);
}

static inline void
init_task_pid(struct task_struct *task, enum pid_type type, struct pid *pid)
{
	if (type == PIDTYPE_PID)
		task->thread_pid = pid;
	else
		task->signal->pids[type] = pid;
}

static inline void rcu_copy_process(struct task_struct *p)
{
#ifdef CONFIG_PREEMPT_RCU
	p->rcu_read_lock_nesting = 0;
	p->rcu_read_unlock_special.s = 0;
	p->rcu_blocked_node = NULL;
	INIT_LIST_HEAD(&p->rcu_node_entry);
#endif /* #ifdef CONFIG_PREEMPT_RCU */
#ifdef CONFIG_TASKS_RCU
	p->rcu_tasks_holdout = false;
	INIT_LIST_HEAD(&p->rcu_tasks_holdout_list);
	p->rcu_tasks_idle_cpu = -1;
#endif /* #ifdef CONFIG_TASKS_RCU */
#ifdef CONFIG_TASKS_TRACE_RCU
	p->trc_reader_nesting = 0;
	p->trc_reader_special.s = 0;
	INIT_LIST_HEAD(&p->trc_holdout_list);
#endif /* #ifdef CONFIG_TASKS_TRACE_RCU */
}

struct pid *pidfd_pid(const struct file *file)
{
	if (file->f_op == &pidfd_fops)
		return file->private_data;

	return ERR_PTR(-EBADF);
}

static int pidfd_release(struct inode *inode, struct file *file)
{
	struct pid *pid = file->private_data;

	file->private_data = NULL;
	put_pid(pid);
	return 0;
}

#ifdef CONFIG_PROC_FS
/**
 * pidfd_show_fdinfo - print information about a pidfd
 * @m: proc fdinfo file
 * @f: file referencing a pidfd
 *
 * Pid:
 * This function will print the pid that a given pidfd refers to in the
 * pid namespace of the procfs instance.
 * If the pid namespace of the process is not a descendant of the pid
 * namespace of the procfs instance 0 will be shown as its pid. This is
 * similar to calling getppid() on a process whose parent is outside of
 * its pid namespace.
 *
 * NSpid:
 * If pid namespaces are supported then this function will also print
 * the pid of a given pidfd refers to for all descendant pid namespaces
 * starting from the current pid namespace of the instance, i.e. the
 * Pid field and the first entry in the NSpid field will be identical.
 * If the pid namespace of the process is not a descendant of the pid
 * namespace of the procfs instance 0 will be shown as its first NSpid
 * entry and no others will be shown.
 * Note that this differs from the Pid and NSpid fields in
 * /proc/<pid>/status where Pid and NSpid are always shown relative to
 * the  pid namespace of the procfs instance. The difference becomes
 * obvious when sending around a pidfd between pid namespaces from a
 * different branch of the tree, i.e. where no ancestral relation is
 * present between the pid namespaces:
 * - create two new pid namespaces ns1 and ns2 in the initial pid
 *   namespace (also take care to create new mount namespaces in the
 *   new pid namespace and mount procfs)
 * - create a process with a pidfd in ns1
 * - send pidfd from ns1 to ns2
 * - read /proc/self/fdinfo/<pidfd> and observe that both Pid and NSpid
 *   have exactly one entry, which is 0
 */
static void pidfd_show_fdinfo(struct seq_file *m, struct file *f)
{
	struct pid *pid = f->private_data;
	struct pid_namespace *ns;
	pid_t nr = -1;

	if (likely(pid_has_task(pid, PIDTYPE_PID))) {
		ns = proc_pid_ns(file_inode(m->file)->i_sb);
		nr = pid_nr_ns(pid, ns);
	}

	seq_put_decimal_ll(m, "Pid:\t", nr);

#ifdef CONFIG_PID_NS
	seq_put_decimal_ll(m, "\nNSpid:\t", nr);
	if (nr > 0) {
		int i;

		/* If nr is non-zero it means that 'pid' is valid and that
		 * ns, i.e. the pid namespace associated with the procfs
		 * instance, is in the pid namespace hierarchy of pid.
		 * Start at one below the already printed level.
		 */
		for (i = ns->level + 1; i <= pid->level; i++)
			seq_put_decimal_ll(m, "\t", pid->numbers[i].nr);
	}
#endif
	seq_putc(m, '\n');
}
#endif

/*
 * Poll support for process exit notification.
 */
static __poll_t pidfd_poll(struct file *file, struct poll_table_struct *pts)
{
	struct pid *pid = file->private_data;
	__poll_t poll_flags = 0;

	poll_wait(file, &pid->wait_pidfd, pts);

	/*
	 * Inform pollers only when the whole thread group exits.
	 * If the thread group leader exits before all other threads in the
	 * group, then poll(2) should block, similar to the wait(2) family.
	 */
	if (thread_group_exited(pid))
		poll_flags = EPOLLIN | EPOLLRDNORM;

	return poll_flags;
}

const struct file_operations pidfd_fops = {
	.release = pidfd_release,
	.poll = pidfd_poll,
#ifdef CONFIG_PROC_FS
	.show_fdinfo = pidfd_show_fdinfo,
#endif
};

static void __delayed_free_task(struct rcu_head *rhp)
{
	struct task_struct *tsk = container_of(rhp, struct task_struct, rcu);

	free_task(tsk);
}

static __always_inline void delayed_free_task(struct task_struct *tsk)
{
	if (IS_ENABLED(CONFIG_MEMCG))
		call_rcu(&tsk->rcu, __delayed_free_task);
	else
		free_task(tsk);
}

static void copy_oom_score_adj(u64 clone_flags, struct task_struct *tsk)
{
	/* Skip if kernel thread */
	if (!tsk->mm)
		return;

	/* Skip if spawning a thread or using vfork */
	if ((clone_flags & (CLONE_VM | CLONE_THREAD | CLONE_VFORK)) != CLONE_VM)
		return;

	/* We need to synchronize with __set_oom_adj */
	mutex_lock(&oom_adj_mutex);
	set_bit(MMF_MULTIPROCESS, &tsk->mm->flags);
	/* Update the values in case they were changed after copy_signal */
	tsk->signal->oom_score_adj = current->signal->oom_score_adj;
	tsk->signal->oom_score_adj_min = current->signal->oom_score_adj_min;
	mutex_unlock(&oom_adj_mutex);
}

/*
 * This creates a new process as a copy of the old one,
 * but does not actually start it yet.
 *
 * It copies the registers, and all the appropriate
 * parts of the process environment (as per the clone
 * flags). The actual kick-off is left to the caller.
 */
static __latent_entropy struct task_struct *copy_process(
					struct pid *pid,
					int trace,
					int node,
					struct kernel_clone_args *args)
{
	int pidfd = -1, retval;
	struct task_struct *p;
	struct multiprocess_signals delayed;
	struct file *pidfile = NULL;
	u64 clone_flags = args->flags;
	struct nsproxy *nsp = current->nsproxy;

	/*
	 * Don't allow sharing the root directory with processes in a different
	 * namespace
	 */
	if ((clone_flags & (CLONE_NEWNS|CLONE_FS)) == (CLONE_NEWNS|CLONE_FS))
		return ERR_PTR(-EINVAL);

	if ((clone_flags & (CLONE_NEWUSER|CLONE_FS)) == (CLONE_NEWUSER|CLONE_FS))
		return ERR_PTR(-EINVAL);

	if ((clone_flags & CLONE_NEWUSER) && !unprivileged_userns_clone)
		if (!capable(CAP_SYS_ADMIN))
			return ERR_PTR(-EPERM);

	/*
	 * Thread groups must share signals as well, and detached threads
	 * can only be started up within the thread group.
	 */
	if ((clone_flags & CLONE_THREAD) && !(clone_flags & CLONE_SIGHAND))
		return ERR_PTR(-EINVAL);

	/*
	 * Shared signal handlers imply shared VM. By way of the above,
	 * thread groups also imply shared VM. Blocking this case allows
	 * for various simplifications in other code.
	 */
	if ((clone_flags & CLONE_SIGHAND) && !(clone_flags & CLONE_VM))
		return ERR_PTR(-EINVAL);

	/*
	 * Siblings of global init remain as zombies on exit since they are
	 * not reaped by their parent (swapper). To solve this and to avoid
	 * multi-rooted process trees, prevent global and container-inits
	 * from creating siblings.
	 */
	if ((clone_flags & CLONE_PARENT) &&
				current->signal->flags & SIGNAL_UNKILLABLE)
		return ERR_PTR(-EINVAL);

	/*
	 * If the new process will be in a different pid or user namespace
	 * do not allow it to share a thread group with the forking task.
	 */
	if (clone_flags & CLONE_THREAD) {
		if ((clone_flags & (CLONE_NEWUSER | CLONE_NEWPID)) ||
		    (task_active_pid_ns(current) != nsp->pid_ns_for_children))
			return ERR_PTR(-EINVAL);
	}

	/*
	 * If the new process will be in a different time namespace
	 * do not allow it to share VM or a thread group with the forking task.
	 */
	if (clone_flags & (CLONE_THREAD | CLONE_VM)) {
		if (nsp->time_ns != nsp->time_ns_for_children)
			return ERR_PTR(-EINVAL);
	}

	if (clone_flags & CLONE_PIDFD) {
		/*
		 * - CLONE_DETACHED is blocked so that we can potentially
		 *   reuse it later for CLONE_PIDFD.
		 * - CLONE_THREAD is blocked until someone really needs it.
		 */
		if (clone_flags & (CLONE_DETACHED | CLONE_THREAD))
			return ERR_PTR(-EINVAL);
	}

	/*
	 * Force any signals received before this point to be delivered
	 * before the fork happens.  Collect up signals sent to multiple
	 * processes that happen during the fork and delay them so that
	 * they appear to happen after the fork.
	 */
	sigemptyset(&delayed.signal);
	INIT_HLIST_NODE(&delayed.node);

	spin_lock_irq(&current->sighand->siglock);
	if (!(clone_flags & CLONE_THREAD))
		hlist_add_head(&delayed.node, &current->signal->multiprocess);
	recalc_sigpending();
	spin_unlock_irq(&current->sighand->siglock);
	retval = -ERESTARTNOINTR;
	if (task_sigpending(current))
		goto fork_out;

	retval = -ENOMEM;
	p = dup_task_struct(current, node);
	if (!p)
		goto fork_out;
	if (args->io_thread) {
		/*
		 * Mark us an IO worker, and block any signal that isn't
		 * fatal or STOP
		 */
		p->flags |= PF_IO_WORKER;
		siginitsetinv(&p->blocked, sigmask(SIGKILL)|sigmask(SIGSTOP));
	}

	cpufreq_task_times_init(p);

	/*
	 * This _must_ happen before we call free_task(), i.e. before we jump
	 * to any of the bad_fork_* labels. This is to avoid freeing
	 * p->set_child_tid which is (ab)used as a kthread's data pointer for
	 * kernel threads (PF_KTHREAD).
	 */
	p->set_child_tid = (clone_flags & CLONE_CHILD_SETTID) ? args->child_tid : NULL;
	/*
	 * Clear TID on mm_release()?
	 */
	p->clear_child_tid = (clone_flags & CLONE_CHILD_CLEARTID) ? args->child_tid : NULL;

	ftrace_graph_init_task(p);

	rt_mutex_init_task(p);

	lockdep_assert_irqs_enabled();
#ifdef CONFIG_PROVE_LOCKING
	DEBUG_LOCKS_WARN_ON(!p->softirqs_enabled);
#endif
	retval = copy_creds(p, clone_flags);
	if (retval < 0)
		goto bad_fork_free;

	retval = -EAGAIN;
	if (is_ucounts_overlimit(task_ucounts(p), UCOUNT_RLIMIT_NPROC, rlimit(RLIMIT_NPROC))) {
		if (p->real_cred->user != INIT_USER &&
		    !capable(CAP_SYS_RESOURCE) && !capable(CAP_SYS_ADMIN))
			goto bad_fork_cleanup_count;
	}
	current->flags &= ~PF_NPROC_EXCEEDED;

	/*
	 * If multiple threads are within copy_process(), then this check
	 * triggers too late. This doesn't hurt, the check is only there
	 * to stop root fork bombs.
	 */
	retval = -EAGAIN;
	if (data_race(nr_threads >= max_threads))
		goto bad_fork_cleanup_count;

	delayacct_tsk_init(p);	/* Must remain after dup_task_struct() */
	p->flags &= ~(PF_SUPERPRIV | PF_WQ_WORKER | PF_IDLE | PF_NO_SETAFFINITY);
	p->flags |= PF_FORKNOEXEC;
	INIT_LIST_HEAD(&p->children);
	INIT_LIST_HEAD(&p->sibling);
	rcu_copy_process(p);
	p->vfork_done = NULL;
	spin_lock_init(&p->alloc_lock);

	init_sigpending(&p->pending);

	p->utime = p->stime = p->gtime = 0;
#ifdef CONFIG_ARCH_HAS_SCALED_CPUTIME
	p->utimescaled = p->stimescaled = 0;
#endif
	prev_cputime_init(&p->prev_cputime);

#ifdef CONFIG_VIRT_CPU_ACCOUNTING_GEN
	seqcount_init(&p->vtime.seqcount);
	p->vtime.starttime = 0;
	p->vtime.state = VTIME_INACTIVE;
#endif

#ifdef CONFIG_IO_URING
	p->io_uring = NULL;
#endif

#if defined(SPLIT_RSS_COUNTING)
	memset(&p->rss_stat, 0, sizeof(p->rss_stat));
#endif

	p->default_timer_slack_ns = current->timer_slack_ns;

#ifdef CONFIG_PSI
	p->psi_flags = 0;
#endif

	task_io_accounting_init(&p->ioac);
	acct_clear_integrals(p);

	posix_cputimers_init(&p->posix_cputimers);

	p->io_context = NULL;
	audit_set_context(p, NULL);
	cgroup_fork(p);
#ifdef CONFIG_NUMA
	p->mempolicy = mpol_dup(p->mempolicy);
	if (IS_ERR(p->mempolicy)) {
		retval = PTR_ERR(p->mempolicy);
		p->mempolicy = NULL;
		goto bad_fork_cleanup_threadgroup_lock;
	}
#endif
#ifdef CONFIG_CPUSETS
	p->cpuset_mem_spread_rotor = NUMA_NO_NODE;
	p->cpuset_slab_spread_rotor = NUMA_NO_NODE;
	seqcount_spinlock_init(&p->mems_allowed_seq, &p->alloc_lock);
#endif
#ifdef CONFIG_TRACE_IRQFLAGS
	memset(&p->irqtrace, 0, sizeof(p->irqtrace));
	p->irqtrace.hardirq_disable_ip	= _THIS_IP_;
	p->irqtrace.softirq_enable_ip	= _THIS_IP_;
	p->softirqs_enabled		= 1;
	p->softirq_context		= 0;
#endif

	p->pagefault_disabled = 0;

#ifdef CONFIG_LOCKDEP
	lockdep_init_task(p);
#endif

#ifdef CONFIG_DEBUG_MUTEXES
	p->blocked_on = NULL; /* not blocked yet */
#endif
#ifdef CONFIG_BCACHE
	p->sequential_io	= 0;
	p->sequential_io_avg	= 0;
#endif
#ifdef CONFIG_BPF_SYSCALL
	RCU_INIT_POINTER(p->bpf_storage, NULL);
	p->bpf_ctx = NULL;
#endif

	/* Perform scheduler related setup. Assign this task to a CPU. */
	retval = sched_fork(clone_flags, p);
	if (retval)
		goto bad_fork_cleanup_policy;

	retval = perf_event_init_task(p, clone_flags);
	if (retval)
		goto bad_fork_cleanup_policy;
	retval = audit_alloc(p);
	if (retval)
		goto bad_fork_cleanup_perf;
	/* copy all the process information */
	shm_init_task(p);
	retval = security_task_alloc(p, clone_flags);
	if (retval)
		goto bad_fork_cleanup_audit;
	retval = copy_semundo(clone_flags, p);
	if (retval)
		goto bad_fork_cleanup_security;
	retval = copy_files(clone_flags, p);
	if (retval)
		goto bad_fork_cleanup_semundo;
	retval = copy_fs(clone_flags, p);
	if (retval)
		goto bad_fork_cleanup_files;
	retval = copy_sighand(clone_flags, p);
	if (retval)
		goto bad_fork_cleanup_fs;
	retval = copy_signal(clone_flags, p);
	if (retval)
		goto bad_fork_cleanup_sighand;
	retval = copy_mm(clone_flags, p);
	if (retval)
		goto bad_fork_cleanup_signal;
	retval = copy_namespaces(clone_flags, p);
	if (retval)
		goto bad_fork_cleanup_mm;
	retval = copy_io(clone_flags, p);
	if (retval)
		goto bad_fork_cleanup_namespaces;
	retval = copy_thread(clone_flags, args->stack, args->stack_size, p, args->tls);
	if (retval)
		goto bad_fork_cleanup_io;

	stackleak_task_init(p);

	if (pid != &init_struct_pid) {
		pid = alloc_pid(p->nsproxy->pid_ns_for_children, args->set_tid,
				args->set_tid_size);
		if (IS_ERR(pid)) {
			retval = PTR_ERR(pid);
			goto bad_fork_cleanup_thread;
		}
	}

	/*
	 * This has to happen after we've potentially unshared the file
	 * descriptor table (so that the pidfd doesn't leak into the child
	 * if the fd table isn't shared).
	 */
	if (clone_flags & CLONE_PIDFD) {
		retval = get_unused_fd_flags(O_RDWR | O_CLOEXEC);
		if (retval < 0)
			goto bad_fork_free_pid;

		pidfd = retval;

		pidfile = anon_inode_getfile("[pidfd]", &pidfd_fops, pid,
					      O_RDWR | O_CLOEXEC);
		if (IS_ERR(pidfile)) {
			put_unused_fd(pidfd);
			retval = PTR_ERR(pidfile);
			goto bad_fork_free_pid;
		}
		get_pid(pid);	/* held by pidfile now */

		retval = put_user(pidfd, args->pidfd);
		if (retval)
			goto bad_fork_put_pidfd;
	}

#ifdef CONFIG_BLOCK
	p->plug = NULL;
#endif
	futex_init_task(p);

	/*
	 * sigaltstack should be cleared when sharing the same VM
	 */
	if ((clone_flags & (CLONE_VM|CLONE_VFORK)) == CLONE_VM)
		sas_ss_reset(p);

	/*
	 * Syscall tracing and stepping should be turned off in the
	 * child regardless of CLONE_PTRACE.
	 */
	user_disable_single_step(p);
	clear_task_syscall_work(p, SYSCALL_TRACE);
#if defined(CONFIG_GENERIC_ENTRY) || defined(TIF_SYSCALL_EMU)
	clear_task_syscall_work(p, SYSCALL_EMU);
#endif
	clear_tsk_latency_tracing(p);

	/* ok, now we should be set up.. */
	p->pid = pid_nr(pid);
	if (clone_flags & CLONE_THREAD) {
		p->group_leader = current->group_leader;
		p->tgid = current->tgid;
	} else {
		p->group_leader = p;
		p->tgid = p->pid;
	}

	p->nr_dirtied = 0;
	p->nr_dirtied_pause = 128 >> (PAGE_SHIFT - 10);
	p->dirty_paused_when = 0;

	p->pdeath_signal = 0;
	INIT_LIST_HEAD(&p->thread_group);
	p->task_works = NULL;
	clear_posix_cputimers_work(p);

#ifdef CONFIG_KRETPROBES
	p->kretprobe_instances.first = NULL;
#endif

	/*
	 * Ensure that the cgroup subsystem policies allow the new process to be
	 * forked. It should be noted that the new process's css_set can be changed
	 * between here and cgroup_post_fork() if an organisation operation is in
	 * progress.
	 */
	retval = cgroup_can_fork(p, args);
	if (retval)
		goto bad_fork_put_pidfd;

	/*
	 * Now that the cgroups are pinned, re-clone the parent cgroup and put
	 * the new task on the correct runqueue. All this *before* the task
	 * becomes visible.
	 *
	 * This isn't part of ->can_fork() because while the re-cloning is
	 * cgroup specific, it unconditionally needs to place the task on a
	 * runqueue.
	 */
	sched_cgroup_fork(p, args);

	/*
	 * From this point on we must avoid any synchronous user-space
	 * communication until we take the tasklist-lock. In particular, we do
	 * not want user-space to be able to predict the process start-time by
	 * stalling fork(2) after we recorded the start_time but before it is
	 * visible to the system.
	 */

	p->start_time = ktime_get_ns();
	p->start_boottime = ktime_get_boottime_ns();

	/*
	 * Make it visible to the rest of the system, but dont wake it up yet.
	 * Need tasklist lock for parent etc handling!
	 */
	write_lock_irq(&tasklist_lock);

	/* CLONE_PARENT re-uses the old parent */
	if (clone_flags & (CLONE_PARENT|CLONE_THREAD)) {
		p->real_parent = current->real_parent;
		p->parent_exec_id = current->parent_exec_id;
		if (clone_flags & CLONE_THREAD)
			p->exit_signal = -1;
		else
			p->exit_signal = current->group_leader->exit_signal;
	} else {
		p->real_parent = current;
		p->parent_exec_id = current->self_exec_id;
		p->exit_signal = args->exit_signal;
	}

	klp_copy_process(p);

	sched_core_fork(p);

	spin_lock(&current->sighand->siglock);

	rseq_fork(p, clone_flags);

	/* Don't start children in a dying pid namespace */
	if (unlikely(!(ns_of_pid(pid)->pid_allocated & PIDNS_ADDING))) {
		retval = -ENOMEM;
		goto bad_fork_cancel_cgroup;
	}

	/* Let kill terminate clone/fork in the middle */
	if (fatal_signal_pending(current)) {
		retval = -EINTR;
		goto bad_fork_cancel_cgroup;
	}

	/* No more failure paths after this point. */

	/*
	 * Copy seccomp details explicitly here, in case they were changed
	 * before holding sighand lock.
	 */
	copy_seccomp(p);

	init_task_pid_links(p);
	if (likely(p->pid)) {
		ptrace_init_task(p, (clone_flags & CLONE_PTRACE) || trace);

		init_task_pid(p, PIDTYPE_PID, pid);
		if (thread_group_leader(p)) {
			init_task_pid(p, PIDTYPE_TGID, pid);
			init_task_pid(p, PIDTYPE_PGID, task_pgrp(current));
			init_task_pid(p, PIDTYPE_SID, task_session(current));

			if (is_child_reaper(pid)) {
				ns_of_pid(pid)->child_reaper = p;
				p->signal->flags |= SIGNAL_UNKILLABLE;
			}
			p->signal->shared_pending.signal = delayed.signal;
			p->signal->tty = tty_kref_get(current->signal->tty);
			/*
			 * Inherit has_child_subreaper flag under the same
			 * tasklist_lock with adding child to the process tree
			 * for propagate_has_child_subreaper optimization.
			 */
			p->signal->has_child_subreaper = p->real_parent->signal->has_child_subreaper ||
							 p->real_parent->signal->is_child_subreaper;
			list_add_tail(&p->sibling, &p->real_parent->children);
			list_add_tail_rcu(&p->tasks, &init_task.tasks);
			attach_pid(p, PIDTYPE_TGID);
			attach_pid(p, PIDTYPE_PGID);
			attach_pid(p, PIDTYPE_SID);
			__this_cpu_inc(process_counts);
		} else {
			current->signal->nr_threads++;
			atomic_inc(&current->signal->live);
			refcount_inc(&current->signal->sigcnt);
			task_join_group_stop(p);
			list_add_tail_rcu(&p->thread_group,
					  &p->group_leader->thread_group);
			list_add_tail_rcu(&p->thread_node,
					  &p->signal->thread_head);
		}
		attach_pid(p, PIDTYPE_PID);
		nr_threads++;
	}
	total_forks++;
	hlist_del_init(&delayed.node);
	spin_unlock(&current->sighand->siglock);
	syscall_tracepoint_update(p);
	write_unlock_irq(&tasklist_lock);

	if (pidfile)
		fd_install(pidfd, pidfile);

	proc_fork_connector(p);
	sched_post_fork(p);
	cgroup_post_fork(p, args);
	perf_event_fork(p);

	trace_task_newtask(p, clone_flags);
	uprobe_copy_process(p, clone_flags);

	copy_oom_score_adj(clone_flags, p);

	return p;

bad_fork_cancel_cgroup:
	sched_core_free(p);
	spin_unlock(&current->sighand->siglock);
	write_unlock_irq(&tasklist_lock);
	cgroup_cancel_fork(p, args);
bad_fork_put_pidfd:
	if (clone_flags & CLONE_PIDFD) {
		fput(pidfile);
		put_unused_fd(pidfd);
	}
bad_fork_free_pid:
	if (pid != &init_struct_pid)
		free_pid(pid);
bad_fork_cleanup_thread:
	exit_thread(p);
bad_fork_cleanup_io:
	if (p->io_context)
		exit_io_context(p);
bad_fork_cleanup_namespaces:
	exit_task_namespaces(p);
bad_fork_cleanup_mm:
	if (p->mm) {
		mm_clear_owner(p->mm, p);
		mmput(p->mm);
	}
bad_fork_cleanup_signal:
	if (!(clone_flags & CLONE_THREAD))
		free_signal_struct(p->signal);
bad_fork_cleanup_sighand:
	__cleanup_sighand(p->sighand);
bad_fork_cleanup_fs:
	exit_fs(p); /* blocking */
bad_fork_cleanup_files:
	exit_files(p); /* blocking */
bad_fork_cleanup_semundo:
	exit_sem(p);
bad_fork_cleanup_security:
	security_task_free(p);
bad_fork_cleanup_audit:
	audit_free(p);
bad_fork_cleanup_perf:
	perf_event_free_task(p);
bad_fork_cleanup_policy:
	lockdep_free_task(p);
#ifdef CONFIG_NUMA
	mpol_put(p->mempolicy);
bad_fork_cleanup_threadgroup_lock:
#endif
	delayacct_tsk_free(p);
bad_fork_cleanup_count:
	dec_rlimit_ucounts(task_ucounts(p), UCOUNT_RLIMIT_NPROC, 1);
	exit_creds(p);
bad_fork_free:
	WRITE_ONCE(p->__state, TASK_DEAD);
	put_task_stack(p);
	delayed_free_task(p);
fork_out:
	spin_lock_irq(&current->sighand->siglock);
	hlist_del_init(&delayed.node);
	spin_unlock_irq(&current->sighand->siglock);
	return ERR_PTR(retval);
}

static inline void init_idle_pids(struct task_struct *idle)
{
	enum pid_type type;

	for (type = PIDTYPE_PID; type < PIDTYPE_MAX; ++type) {
		INIT_HLIST_NODE(&idle->pid_links[type]); /* not really needed */
		init_task_pid(idle, type, &init_struct_pid);
	}
}

struct task_struct * __init fork_idle(int cpu)
{
	struct task_struct *task;
	struct kernel_clone_args args = {
		.flags = CLONE_VM,
	};

	task = copy_process(&init_struct_pid, 0, cpu_to_node(cpu), &args);
	if (!IS_ERR(task)) {
		init_idle_pids(task);
		init_idle(task, cpu);
	}

	return task;
}

struct mm_struct *copy_init_mm(void)
{
	return dup_mm(NULL, &init_mm);
}

/*
 * This is like kernel_clone(), but shaved down and tailored to just
 * creating io_uring workers. It returns a created task, or an error pointer.
 * The returned task is inactive, and the caller must fire it up through
 * wake_up_new_task(p). All signals are blocked in the created task.
 */
struct task_struct *create_io_thread(int (*fn)(void *), void *arg, int node)
{
	unsigned long flags = CLONE_FS|CLONE_FILES|CLONE_SIGHAND|CLONE_THREAD|
				CLONE_IO;
	struct kernel_clone_args args = {
		.flags		= ((lower_32_bits(flags) | CLONE_VM |
				    CLONE_UNTRACED) & ~CSIGNAL),
		.exit_signal	= (lower_32_bits(flags) & CSIGNAL),
		.stack		= (unsigned long)fn,
		.stack_size	= (unsigned long)arg,
		.io_thread	= 1,
	};

	return copy_process(NULL, 0, node, &args);
}

/*
 *  Ok, this is the main fork-routine.
 *
 * It copies the process, and if successful kick-starts
 * it and waits for it to finish using the VM if required.
 *
 * args->exit_signal is expected to be checked for sanity by the caller.
 */
pid_t kernel_clone(struct kernel_clone_args *args)
{
	u64 clone_flags = args->flags;
	struct completion vfork;
	struct pid *pid;
	struct task_struct *p;
	int trace = 0;
	pid_t nr;

	/*
	 * For legacy clone() calls, CLONE_PIDFD uses the parent_tid argument
	 * to return the pidfd. Hence, CLONE_PIDFD and CLONE_PARENT_SETTID are
	 * mutually exclusive. With clone3() CLONE_PIDFD has grown a separate
	 * field in struct clone_args and it still doesn't make sense to have
	 * them both point at the same memory location. Performing this check
	 * here has the advantage that we don't need to have a separate helper
	 * to check for legacy clone().
	 */
	if ((args->flags & CLONE_PIDFD) &&
	    (args->flags & CLONE_PARENT_SETTID) &&
	    (args->pidfd == args->parent_tid))
		return -EINVAL;

	/*
	 * Determine whether and which event to report to ptracer.  When
	 * called from kernel_thread or CLONE_UNTRACED is explicitly
	 * requested, no event is reported; otherwise, report if the event
	 * for the type of forking is enabled.
	 */
	if (!(clone_flags & CLONE_UNTRACED)) {
		if (clone_flags & CLONE_VFORK)
			trace = PTRACE_EVENT_VFORK;
		else if (args->exit_signal != SIGCHLD)
			trace = PTRACE_EVENT_CLONE;
		else
			trace = PTRACE_EVENT_FORK;

		if (likely(!ptrace_event_enabled(current, trace)))
			trace = 0;
	}

	p = copy_process(NULL, trace, NUMA_NO_NODE, args);
	add_latent_entropy();

	if (IS_ERR(p))
		return PTR_ERR(p);

	cpufreq_task_times_alloc(p);

	/*
	 * Do this prior waking up the new thread - the thread pointer
	 * might get invalid after that point, if the thread exits quickly.
	 */
	trace_sched_process_fork(current, p);

	pid = get_task_pid(p, PIDTYPE_PID);
	nr = pid_vnr(pid);

	if (clone_flags & CLONE_PARENT_SETTID)
		put_user(nr, args->parent_tid);

	if (clone_flags & CLONE_VFORK) {
		p->vfork_done = &vfork;
		init_completion(&vfork);
		get_task_struct(p);
	}

	if (IS_ENABLED(CONFIG_LRU_GEN) && !(clone_flags & CLONE_VM)) {
		/* lock the task to synchronize with memcg migration */
		task_lock(p);
		lru_gen_add_mm(p->mm);
		task_unlock(p);
	}

	wake_up_new_task(p);

	/* forking complete and child started to run, tell ptracer */
	if (unlikely(trace))
		ptrace_event_pid(trace, pid);

	if (clone_flags & CLONE_VFORK) {
		if (!wait_for_vfork_done(p, &vfork))
			ptrace_event_pid(PTRACE_EVENT_VFORK_DONE, pid);
	}

	put_pid(pid);
	return nr;
}

/*
 * Create a kernel thread.
 */
pid_t kernel_thread(int (*fn)(void *), void *arg, unsigned long flags)
{
	struct kernel_clone_args args = {
		.flags		= ((lower_32_bits(flags) | CLONE_VM |
				    CLONE_UNTRACED) & ~CSIGNAL),
		.exit_signal	= (lower_32_bits(flags) & CSIGNAL),
		.stack		= (unsigned long)fn,
		.stack_size	= (unsigned long)arg,
	};

	return kernel_clone(&args);
}

#ifdef __ARCH_WANT_SYS_FORK
SYSCALL_DEFINE0(fork)
{
#ifdef CONFIG_MMU
	struct kernel_clone_args args = {
		.exit_signal = SIGCHLD,
	};

	return kernel_clone(&args);
#else
	/* can not support in nommu mode */
	return -EINVAL;
#endif
}
#endif

#ifdef __ARCH_WANT_SYS_VFORK
SYSCALL_DEFINE0(vfork)
{
	struct kernel_clone_args args = {
		.flags		= CLONE_VFORK | CLONE_VM,
		.exit_signal	= SIGCHLD,
	};

	return kernel_clone(&args);
}
#endif

#ifdef __ARCH_WANT_SYS_CLONE
#ifdef CONFIG_CLONE_BACKWARDS
SYSCALL_DEFINE5(clone, unsigned long, clone_flags, unsigned long, newsp,
		 int __user *, parent_tidptr,
		 unsigned long, tls,
		 int __user *, child_tidptr)
#elif defined(CONFIG_CLONE_BACKWARDS2)
SYSCALL_DEFINE5(clone, unsigned long, newsp, unsigned long, clone_flags,
		 int __user *, parent_tidptr,
		 int __user *, child_tidptr,
		 unsigned long, tls)
#elif defined(CONFIG_CLONE_BACKWARDS3)
SYSCALL_DEFINE6(clone, unsigned long, clone_flags, unsigned long, newsp,
		int, stack_size,
		int __user *, parent_tidptr,
		int __user *, child_tidptr,
		unsigned long, tls)
#else
SYSCALL_DEFINE5(clone, unsigned long, clone_flags, unsigned long, newsp,
		 int __user *, parent_tidptr,
		 int __user *, child_tidptr,
		 unsigned long, tls)
#endif
{
	struct kernel_clone_args args = {
		.flags		= (lower_32_bits(clone_flags) & ~CSIGNAL),
		.pidfd		= parent_tidptr,
		.child_tid	= child_tidptr,
		.parent_tid	= parent_tidptr,
		.exit_signal	= (lower_32_bits(clone_flags) & CSIGNAL),
		.stack		= newsp,
		.tls		= tls,
	};

	return kernel_clone(&args);
}
#endif

#ifdef __ARCH_WANT_SYS_CLONE3

noinline static int copy_clone_args_from_user(struct kernel_clone_args *kargs,
					      struct clone_args __user *uargs,
					      size_t usize)
{
	int err;
	struct clone_args args;
	pid_t *kset_tid = kargs->set_tid;

	BUILD_BUG_ON(offsetofend(struct clone_args, tls) !=
		     CLONE_ARGS_SIZE_VER0);
	BUILD_BUG_ON(offsetofend(struct clone_args, set_tid_size) !=
		     CLONE_ARGS_SIZE_VER1);
	BUILD_BUG_ON(offsetofend(struct clone_args, cgroup) !=
		     CLONE_ARGS_SIZE_VER2);
	BUILD_BUG_ON(sizeof(struct clone_args) != CLONE_ARGS_SIZE_VER2);

	if (unlikely(usize > PAGE_SIZE))
		return -E2BIG;
	if (unlikely(usize < CLONE_ARGS_SIZE_VER0))
		return -EINVAL;

	err = copy_struct_from_user(&args, sizeof(args), uargs, usize);
	if (err)
		return err;

	if (unlikely(args.set_tid_size > MAX_PID_NS_LEVEL))
		return -EINVAL;

	if (unlikely(!args.set_tid && args.set_tid_size > 0))
		return -EINVAL;

	if (unlikely(args.set_tid && args.set_tid_size == 0))
		return -EINVAL;

	/*
	 * Verify that higher 32bits of exit_signal are unset and that
	 * it is a valid signal
	 */
	if (unlikely((args.exit_signal & ~((u64)CSIGNAL)) ||
		     !valid_signal(args.exit_signal)))
		return -EINVAL;

	if ((args.flags & CLONE_INTO_CGROUP) &&
	    (args.cgroup > INT_MAX || usize < CLONE_ARGS_SIZE_VER2))
		return -EINVAL;

	*kargs = (struct kernel_clone_args){
		.flags		= args.flags,
		.pidfd		= u64_to_user_ptr(args.pidfd),
		.child_tid	= u64_to_user_ptr(args.child_tid),
		.parent_tid	= u64_to_user_ptr(args.parent_tid),
		.exit_signal	= args.exit_signal,
		.stack		= args.stack,
		.stack_size	= args.stack_size,
		.tls		= args.tls,
		.set_tid_size	= args.set_tid_size,
		.cgroup		= args.cgroup,
	};

	if (args.set_tid &&
		copy_from_user(kset_tid, u64_to_user_ptr(args.set_tid),
			(kargs->set_tid_size * sizeof(pid_t))))
		return -EFAULT;

	kargs->set_tid = kset_tid;

	return 0;
}

/**
 * clone3_stack_valid - check and prepare stack
 * @kargs: kernel clone args
 *
 * Verify that the stack arguments userspace gave us are sane.
 * In addition, set the stack direction for userspace since it's easy for us to
 * determine.
 */
static inline bool clone3_stack_valid(struct kernel_clone_args *kargs)
{
	if (kargs->stack == 0) {
		if (kargs->stack_size > 0)
			return false;
	} else {
		if (kargs->stack_size == 0)
			return false;

		if (!access_ok((void __user *)kargs->stack, kargs->stack_size))
			return false;

#if !defined(CONFIG_STACK_GROWSUP) && !defined(CONFIG_IA64)
		kargs->stack += kargs->stack_size;
#endif
	}

	return true;
}

static bool clone3_args_valid(struct kernel_clone_args *kargs)
{
	/* Verify that no unknown flags are passed along. */
	if (kargs->flags &
	    ~(CLONE_LEGACY_FLAGS | CLONE_CLEAR_SIGHAND | CLONE_INTO_CGROUP))
		return false;

	/*
	 * - make the CLONE_DETACHED bit reusable for clone3
	 * - make the CSIGNAL bits reusable for clone3
	 */
	if (kargs->flags & (CLONE_DETACHED | CSIGNAL))
		return false;

	if ((kargs->flags & (CLONE_SIGHAND | CLONE_CLEAR_SIGHAND)) ==
	    (CLONE_SIGHAND | CLONE_CLEAR_SIGHAND))
		return false;

	if ((kargs->flags & (CLONE_THREAD | CLONE_PARENT)) &&
	    kargs->exit_signal)
		return false;

	if (!clone3_stack_valid(kargs))
		return false;

	return true;
}

/**
 * clone3 - create a new process with specific properties
 * @uargs: argument structure
 * @size:  size of @uargs
 *
 * clone3() is the extensible successor to clone()/clone2().
 * It takes a struct as argument that is versioned by its size.
 *
 * Return: On success, a positive PID for the child process.
 *         On error, a negative errno number.
 */
SYSCALL_DEFINE2(clone3, struct clone_args __user *, uargs, size_t, size)
{
	int err;

	struct kernel_clone_args kargs;
	pid_t set_tid[MAX_PID_NS_LEVEL];

	kargs.set_tid = set_tid;

	err = copy_clone_args_from_user(&kargs, uargs, size);
	if (err)
		return err;

	if (!clone3_args_valid(&kargs))
		return -EINVAL;

	return kernel_clone(&kargs);
}
#endif

void walk_process_tree(struct task_struct *top, proc_visitor visitor, void *data)
{
	struct task_struct *leader, *parent, *child;
	int res;

	read_lock(&tasklist_lock);
	leader = top = top->group_leader;
down:
	for_each_thread(leader, parent) {
		list_for_each_entry(child, &parent->children, sibling) {
			res = visitor(child, data);
			if (res) {
				if (res < 0)
					goto out;
				leader = child;
				goto down;
			}
up:
			;
		}
	}

	if (leader != top) {
		child = leader;
		parent = child->real_parent;
		leader = parent->group_leader;
		goto up;
	}
out:
	read_unlock(&tasklist_lock);
}

#ifndef ARCH_MIN_MMSTRUCT_ALIGN
#define ARCH_MIN_MMSTRUCT_ALIGN 0
#endif

static void sighand_ctor(void *data)
{
	struct sighand_struct *sighand = data;

	spin_lock_init(&sighand->siglock);
	init_waitqueue_head(&sighand->signalfd_wqh);
}

void __init proc_caches_init(void)
{
	unsigned int mm_size;

	sighand_cachep = kmem_cache_create("sighand_cache",
			sizeof(struct sighand_struct), 0,
			SLAB_HWCACHE_ALIGN|SLAB_PANIC|SLAB_TYPESAFE_BY_RCU|
			SLAB_ACCOUNT, sighand_ctor);
	signal_cachep = kmem_cache_create("signal_cache",
			sizeof(struct signal_struct), 0,
			SLAB_HWCACHE_ALIGN|SLAB_PANIC|SLAB_ACCOUNT,
			NULL);
	files_cachep = kmem_cache_create("files_cache",
			sizeof(struct files_struct), 0,
			SLAB_HWCACHE_ALIGN|SLAB_PANIC|SLAB_ACCOUNT,
			NULL);
	fs_cachep = kmem_cache_create("fs_cache",
			sizeof(struct fs_struct), 0,
			SLAB_HWCACHE_ALIGN|SLAB_PANIC|SLAB_ACCOUNT,
			NULL);

	/*
	 * The mm_cpumask is located at the end of mm_struct, and is
	 * dynamically sized based on the maximum CPU number this system
	 * can have, taking hotplug into account (nr_cpu_ids).
	 */
	mm_size = sizeof(struct mm_struct) + cpumask_size();

	mm_cachep = kmem_cache_create_usercopy("mm_struct",
			mm_size, ARCH_MIN_MMSTRUCT_ALIGN,
			SLAB_HWCACHE_ALIGN|SLAB_PANIC|SLAB_ACCOUNT,
			offsetof(struct mm_struct, saved_auxv),
			sizeof_field(struct mm_struct, saved_auxv),
			NULL);
	vm_area_cachep = KMEM_CACHE(vm_area_struct, SLAB_PANIC|SLAB_ACCOUNT);
	mmap_init();
	nsproxy_cache_init();
}

/*
 * Check constraints on flags passed to the unshare system call.
 */
static int check_unshare_flags(unsigned long unshare_flags)
{
	if (unshare_flags & ~(CLONE_THREAD|CLONE_FS|CLONE_NEWNS|CLONE_SIGHAND|
				CLONE_VM|CLONE_FILES|CLONE_SYSVSEM|
				CLONE_NEWUTS|CLONE_NEWIPC|CLONE_NEWNET|
				CLONE_NEWUSER|CLONE_NEWPID|CLONE_NEWCGROUP|
				CLONE_NEWTIME))
		return -EINVAL;
	/*
	 * Not implemented, but pretend it works if there is nothing
	 * to unshare.  Note that unsharing the address space or the
	 * signal handlers also need to unshare the signal queues (aka
	 * CLONE_THREAD).
	 */
	if (unshare_flags & (CLONE_THREAD | CLONE_SIGHAND | CLONE_VM)) {
		if (!thread_group_empty(current))
			return -EINVAL;
	}
	if (unshare_flags & (CLONE_SIGHAND | CLONE_VM)) {
		if (refcount_read(&current->sighand->count) > 1)
			return -EINVAL;
	}
	if (unshare_flags & CLONE_VM) {
		if (!current_is_single_threaded())
			return -EINVAL;
	}

	return 0;
}

/*
 * Unshare the filesystem structure if it is being shared
 */
static int unshare_fs(unsigned long unshare_flags, struct fs_struct **new_fsp)
{
	struct fs_struct *fs = current->fs;

	if (!(unshare_flags & CLONE_FS) || !fs)
		return 0;

	/* don't need lock here; in the worst case we'll do useless copy */
	if (fs->users == 1)
		return 0;

	*new_fsp = copy_fs_struct(fs);
	if (!*new_fsp)
		return -ENOMEM;

	return 0;
}

/*
 * Unshare file descriptor table if it is being shared
 */
int unshare_fd(unsigned long unshare_flags, unsigned int max_fds,
	       struct files_struct **new_fdp)
{
	struct files_struct *fd = current->files;
	int error = 0;

	if ((unshare_flags & CLONE_FILES) &&
	    (fd && atomic_read(&fd->count) > 1)) {
		*new_fdp = dup_fd(fd, max_fds, &error);
		if (!*new_fdp)
			return error;
	}

	return 0;
}

/*
 * unshare allows a process to 'unshare' part of the process
 * context which was originally shared using clone.  copy_*
 * functions used by kernel_clone() cannot be used here directly
 * because they modify an inactive task_struct that is being
 * constructed. Here we are modifying the current, active,
 * task_struct.
 */
int ksys_unshare(unsigned long unshare_flags)
{
	struct fs_struct *fs, *new_fs = NULL;
	struct files_struct *fd, *new_fd = NULL;
	struct cred *new_cred = NULL;
	struct nsproxy *new_nsproxy = NULL;
	int do_sysvsem = 0;
	int err;

	/*
	 * If unsharing a user namespace must also unshare the thread group
	 * and unshare the filesystem root and working directories.
	 */
	if (unshare_flags & CLONE_NEWUSER)
		unshare_flags |= CLONE_THREAD | CLONE_FS;
	/*
	 * If unsharing vm, must also unshare signal handlers.
	 */
	if (unshare_flags & CLONE_VM)
		unshare_flags |= CLONE_SIGHAND;
	/*
	 * If unsharing a signal handlers, must also unshare the signal queues.
	 */
	if (unshare_flags & CLONE_SIGHAND)
		unshare_flags |= CLONE_THREAD;
	/*
	 * If unsharing namespace, must also unshare filesystem information.
	 */
	if (unshare_flags & CLONE_NEWNS)
		unshare_flags |= CLONE_FS;

	if ((unshare_flags & CLONE_NEWUSER) && !unprivileged_userns_clone) {
		err = -EPERM;
		if (!capable(CAP_SYS_ADMIN))
			goto bad_unshare_out;
	}

	err = check_unshare_flags(unshare_flags);
	if (err)
		goto bad_unshare_out;
	/*
	 * CLONE_NEWIPC must also detach from the undolist: after switching
	 * to a new ipc namespace, the semaphore arrays from the old
	 * namespace are unreachable.
	 */
	if (unshare_flags & (CLONE_NEWIPC|CLONE_SYSVSEM))
		do_sysvsem = 1;
	err = unshare_fs(unshare_flags, &new_fs);
	if (err)
		goto bad_unshare_out;
	err = unshare_fd(unshare_flags, NR_OPEN_MAX, &new_fd);
	if (err)
		goto bad_unshare_cleanup_fs;
	err = unshare_userns(unshare_flags, &new_cred);
	if (err)
		goto bad_unshare_cleanup_fd;
	err = unshare_nsproxy_namespaces(unshare_flags, &new_nsproxy,
					 new_cred, new_fs);
	if (err)
		goto bad_unshare_cleanup_cred;

	if (new_cred) {
		err = set_cred_ucounts(new_cred);
		if (err)
			goto bad_unshare_cleanup_cred;
	}

	if (new_fs || new_fd || do_sysvsem || new_cred || new_nsproxy) {
		if (do_sysvsem) {
			/*
			 * CLONE_SYSVSEM is equivalent to sys_exit().
			 */
			exit_sem(current);
		}
		if (unshare_flags & CLONE_NEWIPC) {
			/* Orphan segments in old ns (see sem above). */
			exit_shm(current);
			shm_init_task(current);
		}

		if (new_nsproxy)
			switch_task_namespaces(current, new_nsproxy);

		task_lock(current);

		if (new_fs) {
			fs = current->fs;
			spin_lock(&fs->lock);
			current->fs = new_fs;
			if (--fs->users)
				new_fs = NULL;
			else
				new_fs = fs;
			spin_unlock(&fs->lock);
		}

		if (new_fd) {
			fd = current->files;
			current->files = new_fd;
			new_fd = fd;
		}

		task_unlock(current);

		if (new_cred) {
			/* Install the new user namespace */
			commit_creds(new_cred);
			new_cred = NULL;
		}
	}

	perf_event_namespaces(current);

bad_unshare_cleanup_cred:
	if (new_cred)
		put_cred(new_cred);
bad_unshare_cleanup_fd:
	if (new_fd)
		put_files_struct(new_fd);

bad_unshare_cleanup_fs:
	if (new_fs)
		free_fs_struct(new_fs);

bad_unshare_out:
	return err;
}

SYSCALL_DEFINE1(unshare, unsigned long, unshare_flags)
{
	return ksys_unshare(unshare_flags);
}

/*
 *	Helper to unshare the files of the current task.
 *	We don't want to expose copy_files internals to
 *	the exec layer of the kernel.
 */

int unshare_files(void)
{
	struct task_struct *task = current;
	struct files_struct *old, *copy = NULL;
	int error;

	error = unshare_fd(CLONE_FILES, NR_OPEN_MAX, &copy);
	if (error || !copy)
		return error;

	old = task->files;
	task_lock(task);
	task->files = copy;
	task_unlock(task);
	put_files_struct(old);
	return 0;
}

int sysctl_max_threads(struct ctl_table *table, int write,
		       void *buffer, size_t *lenp, loff_t *ppos)
{
	struct ctl_table t;
	int ret;
	int threads = max_threads;
	int min = 1;
	int max = MAX_THREADS;

	t = *table;
	t.data = &threads;
	t.extra1 = &min;
	t.extra2 = &max;

	ret = proc_dointvec_minmax(&t, write, buffer, lenp, ppos);
	if (ret || !write)
		return ret;

	max_threads = threads;

	return 0;
}<|MERGE_RESOLUTION|>--- conflicted
+++ resolved
@@ -386,9 +386,6 @@
 	return new;
 }
 
-<<<<<<< HEAD
-static inline void ____vm_area_free(struct vm_area_struct *vma)
-=======
 #ifdef CONFIG_SPECULATIVE_PAGE_FAULT
 static void __free_vm_area_struct(struct rcu_head *head)
 {
@@ -403,7 +400,6 @@
 }
 #else
 static inline void free_vm_area_struct(struct vm_area_struct *vma)
->>>>>>> 50e12445
 {
 	kmem_cache_free(vm_area_cachep, vma);
 }
@@ -425,32 +421,6 @@
 		return;
 #endif
 	vm_area_free_no_check(vma);
-}
-
-#ifdef CONFIG_SPECULATIVE_PAGE_FAULT
-static void __vm_area_free(struct rcu_head *head)
-{
-	struct vm_area_struct *vma = container_of(head, struct vm_area_struct,
-						  vm_rcu);
-	____vm_area_free(vma);
-}
-#endif
-
-void vm_area_free(struct vm_area_struct *vma)
-{
-	free_anon_vma_name(vma);
-#ifdef CONFIG_SPECULATIVE_PAGE_FAULT
-	if (atomic_read(&vma->vm_mm->mm_users) > 1) {
-		if (vma->vm_file)
-			vma_put_file_ref(vma);
-
-		call_rcu(&vma->vm_rcu, __vm_area_free);
-		return;
-	}
-#endif
-	if (vma->vm_file)
-		fput(vma->vm_file);
-	____vm_area_free(vma);
 }
 
 static void account_kernel_stack(struct task_struct *tsk, int account)
@@ -524,12 +494,9 @@
 
 void free_task(struct task_struct *tsk)
 {
-<<<<<<< HEAD
-=======
 #ifdef CONFIG_SECCOMP
 	WARN_ON_ONCE(tsk->seccomp.filter);
 #endif
->>>>>>> 50e12445
 	cpufreq_task_times_exit(tsk);
 	release_user_cpus_ptr(tsk);
 	scs_release(tsk);
