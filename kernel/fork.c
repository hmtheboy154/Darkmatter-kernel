// SPDX-License-Identifier: GPL-2.0-only
/*
 *  linux/kernel/fork.c
 *
 *  Copyright (C) 1991, 1992  Linus Torvalds
 */

/*
 *  'fork.c' contains the help-routines for the 'fork' system call
 * (see also entry.S and others).
 * Fork is rather simple, once you get the hang of it, but the memory
 * management can be a bitch. See 'mm/memory.c': 'copy_page_range()'
 */

#include <linux/anon_inodes.h>
#include <linux/slab.h>
#include <linux/sched/autogroup.h>
#include <linux/sched/mm.h>
#include <linux/sched/coredump.h>
#include <linux/sched/user.h>
#include <linux/sched/numa_balancing.h>
#include <linux/sched/stat.h>
#include <linux/sched/task.h>
#include <linux/sched/task_stack.h>
#include <linux/sched/cputime.h>
#include <linux/seq_file.h>
#include <linux/rtmutex.h>
#include <linux/init.h>
#include <linux/unistd.h>
#include <linux/module.h>
#include <linux/vmalloc.h>
#include <linux/completion.h>
#include <linux/personality.h>
#include <linux/mempolicy.h>
#include <linux/sem.h>
#include <linux/file.h>
#include <linux/fdtable.h>
#include <linux/iocontext.h>
#include <linux/key.h>
#include <linux/kmsan.h>
#include <linux/binfmts.h>
#include <linux/mman.h>
#include <linux/mmu_notifier.h>
#include <linux/fs.h>
#include <linux/mm.h>
#include <linux/mm_inline.h>
#include <linux/nsproxy.h>
#include <linux/capability.h>
#include <linux/cpu.h>
#include <linux/cgroup.h>
#include <linux/security.h>
#include <linux/hugetlb.h>
#include <linux/seccomp.h>
#include <linux/swap.h>
#include <linux/syscalls.h>
#include <linux/jiffies.h>
#include <linux/futex.h>
#include <linux/compat.h>
#include <linux/kthread.h>
#include <linux/task_io_accounting_ops.h>
#include <linux/rcupdate.h>
#include <linux/ptrace.h>
#include <linux/mount.h>
#include <linux/audit.h>
#include <linux/memcontrol.h>
#include <linux/ftrace.h>
#include <linux/proc_fs.h>
#include <linux/profile.h>
#include <linux/rmap.h>
#include <linux/ksm.h>
#include <linux/acct.h>
#include <linux/userfaultfd_k.h>
#include <linux/tsacct_kern.h>
#include <linux/cn_proc.h>
#include <linux/freezer.h>
#include <linux/delayacct.h>
#include <linux/taskstats_kern.h>
#include <linux/tty.h>
#include <linux/fs_struct.h>
#include <linux/magic.h>
#include <linux/perf_event.h>
#include <linux/posix-timers.h>
#include <linux/user-return-notifier.h>
#include <linux/oom.h>
#include <linux/khugepaged.h>
#include <linux/signalfd.h>
#include <linux/uprobes.h>
#include <linux/aio.h>
#include <linux/compiler.h>
#include <linux/sysctl.h>
#include <linux/kcov.h>
#include <linux/livepatch.h>
#include <linux/thread_info.h>
#include <linux/stackleak.h>
#include <linux/kasan.h>
#include <linux/scs.h>
#include <linux/io_uring.h>
#include <linux/bpf.h>
#include <linux/stackprotector.h>
#include <linux/user_events.h>
#include <linux/iommu.h>
#include <linux/cpufreq_times.h>

#include <asm/pgalloc.h>
#include <linux/uaccess.h>
#include <asm/mmu_context.h>
#include <asm/cacheflush.h>
#include <asm/tlbflush.h>

#include <trace/events/sched.h>

#define CREATE_TRACE_POINTS
#include <trace/events/task.h>

#undef CREATE_TRACE_POINTS
#include <trace/hooks/sched.h>
/*
 * Minimum number of threads to boot the kernel
 */
#define MIN_THREADS 20

/*
 * Maximum number of threads
 */
#define MAX_THREADS FUTEX_TID_MASK

EXPORT_TRACEPOINT_SYMBOL_GPL(task_newtask);
EXPORT_TRACEPOINT_SYMBOL_GPL(task_rename);

/*
 * Protected counters by write_lock_irq(&tasklist_lock)
 */
unsigned long total_forks;	/* Handle normal Linux uptimes. */
int nr_threads;			/* The idle threads do not count.. */

static int max_threads;		/* tunable limit on nr_threads */

#define NAMED_ARRAY_INDEX(x)	[x] = __stringify(x)

static const char * const resident_page_types[] = {
	NAMED_ARRAY_INDEX(MM_FILEPAGES),
	NAMED_ARRAY_INDEX(MM_ANONPAGES),
	NAMED_ARRAY_INDEX(MM_SWAPENTS),
	NAMED_ARRAY_INDEX(MM_SHMEMPAGES),
};

DEFINE_PER_CPU(unsigned long, process_counts) = 0;

__cacheline_aligned DEFINE_RWLOCK(tasklist_lock);  /* outer */
EXPORT_SYMBOL_GPL(tasklist_lock);

#ifdef CONFIG_PROVE_RCU
int lockdep_tasklist_lock_is_held(void)
{
	return lockdep_is_held(&tasklist_lock);
}
EXPORT_SYMBOL_GPL(lockdep_tasklist_lock_is_held);
#endif /* #ifdef CONFIG_PROVE_RCU */

int nr_processes(void)
{
	int cpu;
	int total = 0;

	for_each_possible_cpu(cpu)
		total += per_cpu(process_counts, cpu);

	return total;
}

void __weak arch_release_task_struct(struct task_struct *tsk)
{
}

#ifndef CONFIG_ARCH_TASK_STRUCT_ALLOCATOR
static struct kmem_cache *task_struct_cachep;

static inline struct task_struct *alloc_task_struct_node(int node)
{
	return kmem_cache_alloc_node(task_struct_cachep, GFP_KERNEL, node);
}

static inline void free_task_struct(struct task_struct *tsk)
{
	kmem_cache_free(task_struct_cachep, tsk);
}
#endif

#ifndef CONFIG_ARCH_THREAD_STACK_ALLOCATOR

/*
 * Allocate pages if THREAD_SIZE is >= PAGE_SIZE, otherwise use a
 * kmemcache based allocator.
 */
# if THREAD_SIZE >= PAGE_SIZE || defined(CONFIG_VMAP_STACK)

#  ifdef CONFIG_VMAP_STACK
/*
 * vmalloc() is a bit slow, and calling vfree() enough times will force a TLB
 * flush.  Try to minimize the number of calls by caching stacks.
 */
#define NR_CACHED_STACKS 2
static DEFINE_PER_CPU(struct vm_struct *, cached_stacks[NR_CACHED_STACKS]);

struct vm_stack {
	struct rcu_head rcu;
	struct vm_struct *stack_vm_area;
};

static bool try_release_thread_stack_to_cache(struct vm_struct *vm)
{
	unsigned int i;

	for (i = 0; i < NR_CACHED_STACKS; i++) {
		if (this_cpu_cmpxchg(cached_stacks[i], NULL, vm) != NULL)
			continue;
		return true;
	}
	return false;
}

static void thread_stack_free_rcu(struct rcu_head *rh)
{
	struct vm_stack *vm_stack = container_of(rh, struct vm_stack, rcu);

	if (try_release_thread_stack_to_cache(vm_stack->stack_vm_area))
		return;

	vfree(vm_stack);
}

static void thread_stack_delayed_free(struct task_struct *tsk)
{
	struct vm_stack *vm_stack = tsk->stack;

	vm_stack->stack_vm_area = tsk->stack_vm_area;
	call_rcu(&vm_stack->rcu, thread_stack_free_rcu);
}

static int free_vm_stack_cache(unsigned int cpu)
{
	struct vm_struct **cached_vm_stacks = per_cpu_ptr(cached_stacks, cpu);
	int i;

	for (i = 0; i < NR_CACHED_STACKS; i++) {
		struct vm_struct *vm_stack = cached_vm_stacks[i];

		if (!vm_stack)
			continue;

		vfree(vm_stack->addr);
		cached_vm_stacks[i] = NULL;
	}

	return 0;
}

static int memcg_charge_kernel_stack(struct vm_struct *vm)
{
	int i;
	int ret;
	int nr_charged = 0;

	BUG_ON(vm->nr_pages != THREAD_SIZE / PAGE_SIZE);

	for (i = 0; i < THREAD_SIZE / PAGE_SIZE; i++) {
		ret = memcg_kmem_charge_page(vm->pages[i], GFP_KERNEL, 0);
		if (ret)
			goto err;
		nr_charged++;
	}
	return 0;
err:
	for (i = 0; i < nr_charged; i++)
		memcg_kmem_uncharge_page(vm->pages[i], 0);
	return ret;
}

static int alloc_thread_stack_node(struct task_struct *tsk, int node)
{
	struct vm_struct *vm;
	void *stack;
	int i;

	for (i = 0; i < NR_CACHED_STACKS; i++) {
		struct vm_struct *s;

		s = this_cpu_xchg(cached_stacks[i], NULL);

		if (!s)
			continue;

		/* Reset stack metadata. */
		kasan_unpoison_range(s->addr, THREAD_SIZE);

		stack = kasan_reset_tag(s->addr);

		/* Clear stale pointers from reused stack. */
		memset(stack, 0, THREAD_SIZE);

		if (memcg_charge_kernel_stack(s)) {
			vfree(s->addr);
			return -ENOMEM;
		}

		tsk->stack_vm_area = s;
		tsk->stack = stack;
		return 0;
	}

	/*
	 * Allocated stacks are cached and later reused by new threads,
	 * so memcg accounting is performed manually on assigning/releasing
	 * stacks to tasks. Drop __GFP_ACCOUNT.
	 */
	stack = __vmalloc_node_range(THREAD_SIZE, THREAD_ALIGN,
				     VMALLOC_START, VMALLOC_END,
				     THREADINFO_GFP & ~__GFP_ACCOUNT,
				     PAGE_KERNEL,
				     0, node, __builtin_return_address(0));
	if (!stack)
		return -ENOMEM;

	vm = find_vm_area(stack);
	if (memcg_charge_kernel_stack(vm)) {
		vfree(stack);
		return -ENOMEM;
	}
	/*
	 * We can't call find_vm_area() in interrupt context, and
	 * free_thread_stack() can be called in interrupt context,
	 * so cache the vm_struct.
	 */
	tsk->stack_vm_area = vm;
	stack = kasan_reset_tag(stack);
	tsk->stack = stack;
	return 0;
}

static void free_thread_stack(struct task_struct *tsk)
{
	if (!try_release_thread_stack_to_cache(tsk->stack_vm_area))
		thread_stack_delayed_free(tsk);

	tsk->stack = NULL;
	tsk->stack_vm_area = NULL;
}

#  else /* !CONFIG_VMAP_STACK */

static void thread_stack_free_rcu(struct rcu_head *rh)
{
	__free_pages(virt_to_page(rh), THREAD_SIZE_ORDER);
}

static void thread_stack_delayed_free(struct task_struct *tsk)
{
	struct rcu_head *rh = tsk->stack;

	call_rcu(rh, thread_stack_free_rcu);
}

static int alloc_thread_stack_node(struct task_struct *tsk, int node)
{
	struct page *page = alloc_pages_node(node, THREADINFO_GFP,
					     THREAD_SIZE_ORDER);

	if (likely(page)) {
		tsk->stack = kasan_reset_tag(page_address(page));
		return 0;
	}
	return -ENOMEM;
}

static void free_thread_stack(struct task_struct *tsk)
{
	thread_stack_delayed_free(tsk);
	tsk->stack = NULL;
}

#  endif /* CONFIG_VMAP_STACK */
# else /* !(THREAD_SIZE >= PAGE_SIZE || defined(CONFIG_VMAP_STACK)) */

static struct kmem_cache *thread_stack_cache;

static void thread_stack_free_rcu(struct rcu_head *rh)
{
	kmem_cache_free(thread_stack_cache, rh);
}

static void thread_stack_delayed_free(struct task_struct *tsk)
{
	struct rcu_head *rh = tsk->stack;

	call_rcu(rh, thread_stack_free_rcu);
}

static int alloc_thread_stack_node(struct task_struct *tsk, int node)
{
	unsigned long *stack;
	stack = kmem_cache_alloc_node(thread_stack_cache, THREADINFO_GFP, node);
	stack = kasan_reset_tag(stack);
	tsk->stack = stack;
	return stack ? 0 : -ENOMEM;
}

static void free_thread_stack(struct task_struct *tsk)
{
	thread_stack_delayed_free(tsk);
	tsk->stack = NULL;
}

void thread_stack_cache_init(void)
{
	thread_stack_cache = kmem_cache_create_usercopy("thread_stack",
					THREAD_SIZE, THREAD_SIZE, 0, 0,
					THREAD_SIZE, NULL);
	BUG_ON(thread_stack_cache == NULL);
}

# endif /* THREAD_SIZE >= PAGE_SIZE || defined(CONFIG_VMAP_STACK) */
#else /* CONFIG_ARCH_THREAD_STACK_ALLOCATOR */

static int alloc_thread_stack_node(struct task_struct *tsk, int node)
{
	unsigned long *stack;

	stack = arch_alloc_thread_stack_node(tsk, node);
	tsk->stack = stack;
	return stack ? 0 : -ENOMEM;
}

static void free_thread_stack(struct task_struct *tsk)
{
	arch_free_thread_stack(tsk);
	tsk->stack = NULL;
}

#endif /* !CONFIG_ARCH_THREAD_STACK_ALLOCATOR */

/* SLAB cache for signal_struct structures (tsk->signal) */
static struct kmem_cache *signal_cachep;

/* SLAB cache for sighand_struct structures (tsk->sighand) */
struct kmem_cache *sighand_cachep;

/* SLAB cache for files_struct structures (tsk->files) */
struct kmem_cache *files_cachep;

/* SLAB cache for fs_struct structures (tsk->fs) */
struct kmem_cache *fs_cachep;

/* SLAB cache for vm_area_struct structures */
static struct kmem_cache *vm_area_cachep;

/* SLAB cache for mm_struct structures (tsk->mm) */
static struct kmem_cache *mm_cachep;

#ifdef CONFIG_PER_VMA_LOCK

/* SLAB cache for vm_area_struct.lock */
static struct kmem_cache *vma_lock_cachep;

static bool vma_lock_alloc(struct vm_area_struct *vma)
{
	vma->vm_lock = kmem_cache_alloc(vma_lock_cachep, GFP_KERNEL);
	if (!vma->vm_lock)
		return false;

	init_rwsem(&vma->vm_lock->lock);
	vma->vm_lock_seq = -1;

	return true;
}

static inline void vma_lock_free(struct vm_area_struct *vma)
{
	kmem_cache_free(vma_lock_cachep, vma->vm_lock);
}

#else /* CONFIG_PER_VMA_LOCK */

static inline bool vma_lock_alloc(struct vm_area_struct *vma) { return true; }
static inline void vma_lock_free(struct vm_area_struct *vma) {}

#endif /* CONFIG_PER_VMA_LOCK */

struct vm_area_struct *vm_area_alloc(struct mm_struct *mm)
{
	struct vm_area_struct *vma;

	vma = kmem_cache_alloc(vm_area_cachep, GFP_KERNEL);
	if (!vma)
		return NULL;

	vma_init(vma, mm);
	if (!vma_lock_alloc(vma)) {
		kmem_cache_free(vm_area_cachep, vma);
		return NULL;
	}

	return vma;
}

struct vm_area_struct *vm_area_dup(struct vm_area_struct *orig)
{
	struct vm_area_struct *new = kmem_cache_alloc(vm_area_cachep, GFP_KERNEL);

	if (!new)
		return NULL;

	ASSERT_EXCLUSIVE_WRITER(orig->vm_flags);
	ASSERT_EXCLUSIVE_WRITER(orig->vm_file);
	/*
	 * orig->shared.rb may be modified concurrently, but the clone
	 * will be reinitialized.
	 */
	data_race(memcpy(new, orig, sizeof(*new)));
	if (!vma_lock_alloc(new)) {
		kmem_cache_free(vm_area_cachep, new);
		return NULL;
	}
	INIT_LIST_HEAD(&new->anon_vma_chain);
	vma_numab_state_init(new);
	dup_anon_vma_name(orig, new);

	return new;
}

void __vm_area_free(struct vm_area_struct *vma)
{
	vma_numab_state_free(vma);
	free_anon_vma_name(vma);
	vma_lock_free(vma);
	kmem_cache_free(vm_area_cachep, vma);
}

#ifdef CONFIG_PER_VMA_LOCK
static void vm_area_free_rcu_cb(struct rcu_head *head)
{
	struct vm_area_struct *vma = container_of(head, struct vm_area_struct,
						  vm_rcu);

	/* The vma should not be locked while being destroyed. */
	VM_BUG_ON_VMA(rwsem_is_locked(&vma->vm_lock->lock), vma);
	__vm_area_free(vma);
}
#endif

void vm_area_free(struct vm_area_struct *vma)
{
#ifdef CONFIG_PER_VMA_LOCK
	call_rcu(&vma->vm_rcu, vm_area_free_rcu_cb);
#else
	__vm_area_free(vma);
#endif
}

static void account_kernel_stack(struct task_struct *tsk, int account)
{
	if (IS_ENABLED(CONFIG_VMAP_STACK)) {
		struct vm_struct *vm = task_stack_vm_area(tsk);
		int i;

		for (i = 0; i < THREAD_SIZE / PAGE_SIZE; i++)
			mod_lruvec_page_state(vm->pages[i], NR_KERNEL_STACK_KB,
					      account * (PAGE_SIZE / 1024));
	} else {
		void *stack = task_stack_page(tsk);

		/* All stack pages are in the same node. */
		mod_lruvec_kmem_state(stack, NR_KERNEL_STACK_KB,
				      account * (THREAD_SIZE / 1024));
	}
}

void exit_task_stack_account(struct task_struct *tsk)
{
	account_kernel_stack(tsk, -1);

	if (IS_ENABLED(CONFIG_VMAP_STACK)) {
		struct vm_struct *vm;
		int i;

		vm = task_stack_vm_area(tsk);
		for (i = 0; i < THREAD_SIZE / PAGE_SIZE; i++)
			memcg_kmem_uncharge_page(vm->pages[i], 0);
	}
}

static void release_task_stack(struct task_struct *tsk)
{
	if (WARN_ON(READ_ONCE(tsk->__state) != TASK_DEAD))
		return;  /* Better to leak the stack than to free prematurely */

	free_thread_stack(tsk);
}

#ifdef CONFIG_THREAD_INFO_IN_TASK
void put_task_stack(struct task_struct *tsk)
{
	if (refcount_dec_and_test(&tsk->stack_refcount))
		release_task_stack(tsk);
}
#endif

void free_task(struct task_struct *tsk)
{
#ifdef CONFIG_SECCOMP
	WARN_ON_ONCE(tsk->seccomp.filter);
#endif
	cpufreq_task_times_exit(tsk);
	release_user_cpus_ptr(tsk);
	scs_release(tsk);

	trace_android_vh_free_task(tsk);
#ifndef CONFIG_THREAD_INFO_IN_TASK
	/*
	 * The task is finally done with both the stack and thread_info,
	 * so free both.
	 */
	release_task_stack(tsk);
#else
	/*
	 * If the task had a separate stack allocation, it should be gone
	 * by now.
	 */
	WARN_ON_ONCE(refcount_read(&tsk->stack_refcount) != 0);
#endif
	rt_mutex_debug_task_free(tsk);
	ftrace_graph_exit_task(tsk);
	arch_release_task_struct(tsk);
	if (tsk->flags & PF_KTHREAD)
		free_kthread_struct(tsk);
	bpf_task_storage_free(tsk);
	free_task_struct(tsk);
}
EXPORT_SYMBOL(free_task);

static void dup_mm_exe_file(struct mm_struct *mm, struct mm_struct *oldmm)
{
	struct file *exe_file;

	exe_file = get_mm_exe_file(oldmm);
	RCU_INIT_POINTER(mm->exe_file, exe_file);
	/*
	 * We depend on the oldmm having properly denied write access to the
	 * exe_file already.
	 */
	if (exe_file && deny_write_access(exe_file))
		pr_warn_once("deny_write_access() failed in %s\n", __func__);
}

#ifdef CONFIG_MMU
static __latent_entropy int dup_mmap(struct mm_struct *mm,
					struct mm_struct *oldmm)
{
	struct vm_area_struct *mpnt, *tmp;
	int retval;
	unsigned long charge = 0;
	LIST_HEAD(uf);
	VMA_ITERATOR(vmi, mm, 0);

	uprobe_start_dup_mmap();
	if (mmap_write_lock_killable(oldmm)) {
		retval = -EINTR;
		goto fail_uprobe_end;
	}
	flush_cache_dup_mm(oldmm);
	uprobe_dup_mmap(oldmm, mm);
	/*
	 * Not linked in yet - no deadlock potential:
	 */
	mmap_write_lock_nested(mm, SINGLE_DEPTH_NESTING);

	/* No ordering required: file already has been exposed. */
	dup_mm_exe_file(mm, oldmm);

	mm->total_vm = oldmm->total_vm;
	mm->data_vm = oldmm->data_vm;
	mm->exec_vm = oldmm->exec_vm;
	mm->stack_vm = oldmm->stack_vm;

	retval = ksm_fork(mm, oldmm);
	if (retval)
		goto out;
	khugepaged_fork(mm, oldmm);

	/* Use __mt_dup() to efficiently build an identical maple tree. */
	retval = __mt_dup(&oldmm->mm_mt, &mm->mm_mt, GFP_KERNEL);
	if (unlikely(retval))
		goto out;

	mt_clear_in_rcu(vmi.mas.tree);
	for_each_vma(vmi, mpnt) {
		struct file *file;

		vma_start_write(mpnt);
		if (mpnt->vm_flags & VM_DONTCOPY) {
			retval = vma_iter_clear_gfp(&vmi, mpnt->vm_start,
						    mpnt->vm_end, GFP_KERNEL);
			if (retval)
				goto loop_out;

			vm_stat_account(mm, mpnt->vm_flags, -vma_pages(mpnt));
			continue;
		}
		charge = 0;
		/*
		 * Don't duplicate many vmas if we've been oom-killed (for
		 * example)
		 */
		if (fatal_signal_pending(current)) {
			retval = -EINTR;
			goto loop_out;
		}
		if (mpnt->vm_flags & VM_ACCOUNT) {
			unsigned long len = vma_pages(mpnt);

			if (security_vm_enough_memory_mm(oldmm, len)) /* sic */
				goto fail_nomem;
			charge = len;
		}
		tmp = vm_area_dup(mpnt);
		if (!tmp)
			goto fail_nomem;
		retval = vma_dup_policy(mpnt, tmp);
		if (retval)
			goto fail_nomem_policy;
		tmp->vm_mm = mm;
		retval = dup_userfaultfd(tmp, &uf);
		if (retval)
			goto fail_nomem_anon_vma_fork;
		if (tmp->vm_flags & VM_WIPEONFORK) {
			/*
			 * VM_WIPEONFORK gets a clean slate in the child.
			 * Don't prepare anon_vma until fault since we don't
			 * copy page for current vma.
			 */
			tmp->anon_vma = NULL;
		} else if (anon_vma_fork(tmp, mpnt))
			goto fail_nomem_anon_vma_fork;
		vm_flags_clear(tmp, VM_LOCKED_MASK);
		file = tmp->vm_file;
		if (file) {
			struct address_space *mapping = file->f_mapping;

			get_file(file);
			i_mmap_lock_write(mapping);
			if (tmp->vm_flags & VM_SHARED)
				mapping_allow_writable(mapping);
			flush_dcache_mmap_lock(mapping);
			/* insert tmp into the share list, just after mpnt */
			vma_interval_tree_insert_after(tmp, mpnt,
					&mapping->i_mmap);
			flush_dcache_mmap_unlock(mapping);
			i_mmap_unlock_write(mapping);
		}

		/*
<<<<<<< HEAD
		 * Link the vma into the MT. After using __mt_dup(), memory
		 * allocation is not necessary here, so it cannot fail.
		 */
		vma_iter_bulk_store(&vmi, tmp);
=======
		 * Copy/update hugetlb private vma information.
		 */
		if (is_vm_hugetlb_page(tmp))
			hugetlb_dup_vma_private(tmp);

		/* Link the vma into the MT */
		if (vma_iter_bulk_store(&vmi, tmp))
			goto fail_nomem_vmi_store;
>>>>>>> 5f2d0708

		mm->map_count++;
		if (!(tmp->vm_flags & VM_WIPEONFORK))
			retval = copy_page_range(tmp, mpnt);

<<<<<<< HEAD
		if (retval) {
			mpnt = vma_next(&vmi);
=======
		if (tmp->vm_ops && tmp->vm_ops->open)
			tmp->vm_ops->open(tmp);

		if (retval)
>>>>>>> 5f2d0708
			goto loop_out;
		}
	}
	/* a new mm has just been created */
	retval = arch_dup_mmap(oldmm, mm);
loop_out:
	vma_iter_free(&vmi);
	if (!retval) {
		mt_set_in_rcu(vmi.mas.tree);
	} else if (mpnt) {
		/*
		 * The entire maple tree has already been duplicated. If the
		 * mmap duplication fails, mark the failure point with
		 * XA_ZERO_ENTRY. In exit_mmap(), if this marker is encountered,
		 * stop releasing VMAs that have not been duplicated after this
		 * point.
		 */
		mas_set_range(&vmi.mas, mpnt->vm_start, mpnt->vm_end - 1);
		mas_store(&vmi.mas, XA_ZERO_ENTRY);
	}
out:
	mmap_write_unlock(mm);
	flush_tlb_mm(oldmm);
	mmap_write_unlock(oldmm);
	dup_userfaultfd_complete(&uf);
fail_uprobe_end:
	uprobe_end_dup_mmap();
	return retval;

fail_nomem_anon_vma_fork:
	mpol_put(vma_policy(tmp));
fail_nomem_policy:
	vm_area_free(tmp);
fail_nomem:
	retval = -ENOMEM;
	vm_unacct_memory(charge);
	goto loop_out;
}

static inline int mm_alloc_pgd(struct mm_struct *mm)
{
	mm->pgd = pgd_alloc(mm);
	if (unlikely(!mm->pgd))
		return -ENOMEM;
	return 0;
}

static inline void mm_free_pgd(struct mm_struct *mm)
{
	pgd_free(mm, mm->pgd);
}
#else
static int dup_mmap(struct mm_struct *mm, struct mm_struct *oldmm)
{
	mmap_write_lock(oldmm);
	dup_mm_exe_file(mm, oldmm);
	mmap_write_unlock(oldmm);
	return 0;
}
#define mm_alloc_pgd(mm)	(0)
#define mm_free_pgd(mm)
#endif /* CONFIG_MMU */

static void check_mm(struct mm_struct *mm)
{
	int i;

	BUILD_BUG_ON_MSG(ARRAY_SIZE(resident_page_types) != NR_MM_COUNTERS,
			 "Please make sure 'struct resident_page_types[]' is updated as well");

	for (i = 0; i < NR_MM_COUNTERS; i++) {
		long x = percpu_counter_sum(&mm->rss_stat[i]);

		if (unlikely(x))
			pr_alert("BUG: Bad rss-counter state mm:%p type:%s val:%ld\n",
				 mm, resident_page_types[i], x);
	}

	if (mm_pgtables_bytes(mm))
		pr_alert("BUG: non-zero pgtables_bytes on freeing mm: %ld\n",
				mm_pgtables_bytes(mm));

#if defined(CONFIG_TRANSPARENT_HUGEPAGE) && !USE_SPLIT_PMD_PTLOCKS
	VM_BUG_ON_MM(mm->pmd_huge_pte, mm);
#endif
}

#define allocate_mm()	(kmem_cache_alloc(mm_cachep, GFP_KERNEL))
#define free_mm(mm)	(kmem_cache_free(mm_cachep, (mm)))

static void do_check_lazy_tlb(void *arg)
{
	struct mm_struct *mm = arg;

	WARN_ON_ONCE(current->active_mm == mm);
}

static void do_shoot_lazy_tlb(void *arg)
{
	struct mm_struct *mm = arg;

	if (current->active_mm == mm) {
		WARN_ON_ONCE(current->mm);
		current->active_mm = &init_mm;
		switch_mm(mm, &init_mm, current);
	}
}

static void cleanup_lazy_tlbs(struct mm_struct *mm)
{
	if (!IS_ENABLED(CONFIG_MMU_LAZY_TLB_SHOOTDOWN)) {
		/*
		 * In this case, lazy tlb mms are refounted and would not reach
		 * __mmdrop until all CPUs have switched away and mmdrop()ed.
		 */
		return;
	}

	/*
	 * Lazy mm shootdown does not refcount "lazy tlb mm" usage, rather it
	 * requires lazy mm users to switch to another mm when the refcount
	 * drops to zero, before the mm is freed. This requires IPIs here to
	 * switch kernel threads to init_mm.
	 *
	 * archs that use IPIs to flush TLBs can piggy-back that lazy tlb mm
	 * switch with the final userspace teardown TLB flush which leaves the
	 * mm lazy on this CPU but no others, reducing the need for additional
	 * IPIs here. There are cases where a final IPI is still required here,
	 * such as the final mmdrop being performed on a different CPU than the
	 * one exiting, or kernel threads using the mm when userspace exits.
	 *
	 * IPI overheads have not found to be expensive, but they could be
	 * reduced in a number of possible ways, for example (roughly
	 * increasing order of complexity):
	 * - The last lazy reference created by exit_mm() could instead switch
	 *   to init_mm, however it's probable this will run on the same CPU
	 *   immediately afterwards, so this may not reduce IPIs much.
	 * - A batch of mms requiring IPIs could be gathered and freed at once.
	 * - CPUs store active_mm where it can be remotely checked without a
	 *   lock, to filter out false-positives in the cpumask.
	 * - After mm_users or mm_count reaches zero, switching away from the
	 *   mm could clear mm_cpumask to reduce some IPIs, perhaps together
	 *   with some batching or delaying of the final IPIs.
	 * - A delayed freeing and RCU-like quiescing sequence based on mm
	 *   switching to avoid IPIs completely.
	 */
	on_each_cpu_mask(mm_cpumask(mm), do_shoot_lazy_tlb, (void *)mm, 1);
	if (IS_ENABLED(CONFIG_DEBUG_VM_SHOOT_LAZIES))
		on_each_cpu(do_check_lazy_tlb, (void *)mm, 1);
}

/*
 * Called when the last reference to the mm
 * is dropped: either by a lazy thread or by
 * mmput. Free the page directory and the mm.
 */
void __mmdrop(struct mm_struct *mm)
{
	BUG_ON(mm == &init_mm);
	WARN_ON_ONCE(mm == current->mm);

	/* Ensure no CPUs are using this as their lazy tlb mm */
	cleanup_lazy_tlbs(mm);

	WARN_ON_ONCE(mm == current->active_mm);
	mm_free_pgd(mm);
	destroy_context(mm);
	mmu_notifier_subscriptions_destroy(mm);
	check_mm(mm);
	put_user_ns(mm->user_ns);
	mm_pasid_drop(mm);
	mm_destroy_cid(mm);
	percpu_counter_destroy_many(mm->rss_stat, NR_MM_COUNTERS);

	free_mm(mm);
}
EXPORT_SYMBOL_GPL(__mmdrop);

static void mmdrop_async_fn(struct work_struct *work)
{
	struct mm_struct *mm;

	mm = container_of(work, struct mm_struct, async_put_work);
	__mmdrop(mm);
}

static void mmdrop_async(struct mm_struct *mm)
{
	if (unlikely(atomic_dec_and_test(&mm->mm_count))) {
		INIT_WORK(&mm->async_put_work, mmdrop_async_fn);
		schedule_work(&mm->async_put_work);
	}
}

static inline void free_signal_struct(struct signal_struct *sig)
{
	taskstats_tgid_free(sig);
	sched_autogroup_exit(sig);
	/*
	 * __mmdrop is not safe to call from softirq context on x86 due to
	 * pgd_dtor so postpone it to the async context
	 */
	if (sig->oom_mm)
		mmdrop_async(sig->oom_mm);
	kmem_cache_free(signal_cachep, sig);
}

static inline void put_signal_struct(struct signal_struct *sig)
{
	if (refcount_dec_and_test(&sig->sigcnt))
		free_signal_struct(sig);
}

void __put_task_struct(struct task_struct *tsk)
{
	WARN_ON(!tsk->exit_state);
	WARN_ON(refcount_read(&tsk->usage));
	WARN_ON(tsk == current);

	io_uring_free(tsk);
	cgroup_free(tsk);
	task_numa_free(tsk, true);
	security_task_free(tsk);
	exit_creds(tsk);
	delayacct_tsk_free(tsk);
	put_signal_struct(tsk->signal);
	sched_core_free(tsk);
	free_task(tsk);
}
EXPORT_SYMBOL_GPL(__put_task_struct);

void __put_task_struct_rcu_cb(struct rcu_head *rhp)
{
	struct task_struct *task = container_of(rhp, struct task_struct, rcu);

	__put_task_struct(task);
}
EXPORT_SYMBOL_GPL(__put_task_struct_rcu_cb);

void __init __weak arch_task_cache_init(void) { }

/*
 * set_max_threads
 */
static void set_max_threads(unsigned int max_threads_suggested)
{
	u64 threads;
	unsigned long nr_pages = totalram_pages();

	/*
	 * The number of threads shall be limited such that the thread
	 * structures may only consume a small part of the available memory.
	 */
	if (fls64(nr_pages) + fls64(PAGE_SIZE) > 64)
		threads = MAX_THREADS;
	else
		threads = div64_u64((u64) nr_pages * (u64) PAGE_SIZE,
				    (u64) THREAD_SIZE * 8UL);

	if (threads > max_threads_suggested)
		threads = max_threads_suggested;

	max_threads = clamp_t(u64, threads, MIN_THREADS, MAX_THREADS);
}

#ifdef CONFIG_ARCH_WANTS_DYNAMIC_TASK_STRUCT
/* Initialized by the architecture: */
int arch_task_struct_size __read_mostly;
#endif

#ifndef CONFIG_ARCH_TASK_STRUCT_ALLOCATOR
static void task_struct_whitelist(unsigned long *offset, unsigned long *size)
{
	/* Fetch thread_struct whitelist for the architecture. */
	arch_thread_struct_whitelist(offset, size);

	/*
	 * Handle zero-sized whitelist or empty thread_struct, otherwise
	 * adjust offset to position of thread_struct in task_struct.
	 */
	if (unlikely(*size == 0))
		*offset = 0;
	else
		*offset += offsetof(struct task_struct, thread);
}
#endif /* CONFIG_ARCH_TASK_STRUCT_ALLOCATOR */

void __init fork_init(void)
{
	int i;
#ifndef CONFIG_ARCH_TASK_STRUCT_ALLOCATOR
#ifndef ARCH_MIN_TASKALIGN
#define ARCH_MIN_TASKALIGN	0
#endif
	int align = max_t(int, L1_CACHE_BYTES, ARCH_MIN_TASKALIGN);
	unsigned long useroffset, usersize;

	/* create a slab on which task_structs can be allocated */
	task_struct_whitelist(&useroffset, &usersize);
	task_struct_cachep = kmem_cache_create_usercopy("task_struct",
			arch_task_struct_size, align,
			SLAB_PANIC|SLAB_ACCOUNT,
			useroffset, usersize, NULL);
#endif

	/* do the arch specific task caches init */
	arch_task_cache_init();

	set_max_threads(MAX_THREADS);

	init_task.signal->rlim[RLIMIT_NPROC].rlim_cur = max_threads/2;
	init_task.signal->rlim[RLIMIT_NPROC].rlim_max = max_threads/2;
	init_task.signal->rlim[RLIMIT_SIGPENDING] =
		init_task.signal->rlim[RLIMIT_NPROC];

	for (i = 0; i < UCOUNT_COUNTS; i++)
		init_user_ns.ucount_max[i] = max_threads/2;

	set_userns_rlimit_max(&init_user_ns, UCOUNT_RLIMIT_NPROC,      RLIM_INFINITY);
	set_userns_rlimit_max(&init_user_ns, UCOUNT_RLIMIT_MSGQUEUE,   RLIM_INFINITY);
	set_userns_rlimit_max(&init_user_ns, UCOUNT_RLIMIT_SIGPENDING, RLIM_INFINITY);
	set_userns_rlimit_max(&init_user_ns, UCOUNT_RLIMIT_MEMLOCK,    RLIM_INFINITY);

#ifdef CONFIG_VMAP_STACK
	cpuhp_setup_state(CPUHP_BP_PREPARE_DYN, "fork:vm_stack_cache",
			  NULL, free_vm_stack_cache);
#endif

	scs_init();

	lockdep_init_task(&init_task);
	uprobes_init();
}

int __weak arch_dup_task_struct(struct task_struct *dst,
					       struct task_struct *src)
{
	*dst = *src;
	return 0;
}

void set_task_stack_end_magic(struct task_struct *tsk)
{
	unsigned long *stackend;

	stackend = end_of_stack(tsk);
	*stackend = STACK_END_MAGIC;	/* for overflow detection */
}

static struct task_struct *dup_task_struct(struct task_struct *orig, int node)
{
	struct task_struct *tsk;
	int err;

	if (node == NUMA_NO_NODE)
		node = tsk_fork_get_node(orig);
	tsk = alloc_task_struct_node(node);
	if (!tsk)
		return NULL;

	err = arch_dup_task_struct(tsk, orig);
	if (err)
		goto free_tsk;

	err = alloc_thread_stack_node(tsk, node);
	if (err)
		goto free_tsk;

#ifdef CONFIG_THREAD_INFO_IN_TASK
	refcount_set(&tsk->stack_refcount, 1);
#endif
	account_kernel_stack(tsk, 1);

	err = scs_prepare(tsk, node);
	if (err)
		goto free_stack;

#ifdef CONFIG_SECCOMP
	/*
	 * We must handle setting up seccomp filters once we're under
	 * the sighand lock in case orig has changed between now and
	 * then. Until then, filter must be NULL to avoid messing up
	 * the usage counts on the error path calling free_task.
	 */
	tsk->seccomp.filter = NULL;
#endif

	setup_thread_stack(tsk, orig);
	clear_user_return_notifier(tsk);
	clear_tsk_need_resched(tsk);
	set_task_stack_end_magic(tsk);
	clear_syscall_work_syscall_user_dispatch(tsk);

#ifdef CONFIG_STACKPROTECTOR
	tsk->stack_canary = get_random_canary();
#endif
	if (orig->cpus_ptr == &orig->cpus_mask)
		tsk->cpus_ptr = &tsk->cpus_mask;
	dup_user_cpus_ptr(tsk, orig, node);

	/*
	 * One for the user space visible state that goes away when reaped.
	 * One for the scheduler.
	 */
	refcount_set(&tsk->rcu_users, 2);
	/* One for the rcu users */
	refcount_set(&tsk->usage, 1);
#ifdef CONFIG_BLK_DEV_IO_TRACE
	tsk->btrace_seq = 0;
#endif
	tsk->splice_pipe = NULL;
	tsk->task_frag.page = NULL;
	tsk->wake_q.next = NULL;
	tsk->worker_private = NULL;

	kcov_task_init(tsk);
	kmsan_task_create(tsk);
	kmap_local_fork(tsk);

#ifdef CONFIG_FAULT_INJECTION
	tsk->fail_nth = 0;
#endif

#ifdef CONFIG_BLK_CGROUP
	tsk->throttle_disk = NULL;
	tsk->use_memdelay = 0;
#endif

#ifdef CONFIG_IOMMU_SVA
	tsk->pasid_activated = 0;
#endif

#ifdef CONFIG_MEMCG
	tsk->active_memcg = NULL;
#endif

#ifdef CONFIG_CPU_SUP_INTEL
	tsk->reported_split_lock = 0;
#endif

#ifdef CONFIG_SCHED_MM_CID
	tsk->mm_cid = -1;
	tsk->last_mm_cid = -1;
	tsk->mm_cid_active = 0;
	tsk->migrate_from_cpu = -1;
#endif
	android_init_vendor_data(tsk, 1);
	android_init_oem_data(tsk, 1);

	trace_android_vh_dup_task_struct(tsk, orig);
	return tsk;

free_stack:
	exit_task_stack_account(tsk);
	free_thread_stack(tsk);
free_tsk:
	free_task_struct(tsk);
	return NULL;
}

__cacheline_aligned_in_smp DEFINE_SPINLOCK(mmlist_lock);

static unsigned long default_dump_filter = MMF_DUMP_FILTER_DEFAULT;

static int __init coredump_filter_setup(char *s)
{
	default_dump_filter =
		(simple_strtoul(s, NULL, 0) << MMF_DUMP_FILTER_SHIFT) &
		MMF_DUMP_FILTER_MASK;
	return 1;
}

__setup("coredump_filter=", coredump_filter_setup);

#include <linux/init_task.h>

static void mm_init_aio(struct mm_struct *mm)
{
#ifdef CONFIG_AIO
	spin_lock_init(&mm->ioctx_lock);
	mm->ioctx_table = NULL;
#endif
}

static __always_inline void mm_clear_owner(struct mm_struct *mm,
					   struct task_struct *p)
{
#ifdef CONFIG_MEMCG
	if (mm->owner == p)
		WRITE_ONCE(mm->owner, NULL);
#endif
}

static void mm_init_owner(struct mm_struct *mm, struct task_struct *p)
{
#ifdef CONFIG_MEMCG
	mm->owner = p;
#endif
}

static void mm_init_uprobes_state(struct mm_struct *mm)
{
#ifdef CONFIG_UPROBES
	mm->uprobes_state.xol_area = NULL;
#endif
}

static struct mm_struct *mm_init(struct mm_struct *mm, struct task_struct *p,
	struct user_namespace *user_ns)
{
	mt_init_flags(&mm->mm_mt, MM_MT_FLAGS);
	mt_set_external_lock(&mm->mm_mt, &mm->mmap_lock);
	atomic_set(&mm->mm_users, 1);
	atomic_set(&mm->mm_count, 1);
	seqcount_init(&mm->write_protect_seq);
	mmap_init_lock(mm);
	INIT_LIST_HEAD(&mm->mmlist);
#ifdef CONFIG_PER_VMA_LOCK
	mm->mm_lock_seq = 0;
#endif
	mm_pgtables_bytes_init(mm);
	mm->map_count = 0;
	mm->locked_vm = 0;
	atomic64_set(&mm->pinned_vm, 0);
	memset(&mm->rss_stat, 0, sizeof(mm->rss_stat));
	spin_lock_init(&mm->page_table_lock);
	spin_lock_init(&mm->arg_lock);
	mm_init_cpumask(mm);
	mm_init_aio(mm);
	mm_init_owner(mm, p);
	mm_pasid_init(mm);
	RCU_INIT_POINTER(mm->exe_file, NULL);
	mmu_notifier_subscriptions_init(mm);
	init_tlb_flush_pending(mm);
#if defined(CONFIG_TRANSPARENT_HUGEPAGE) && !USE_SPLIT_PMD_PTLOCKS
	mm->pmd_huge_pte = NULL;
#endif
	mm_init_uprobes_state(mm);
	hugetlb_count_init(mm);

	if (current->mm) {
		mm->flags = mmf_init_flags(current->mm->flags);
		mm->def_flags = current->mm->def_flags & VM_INIT_DEF_MASK;
	} else {
		mm->flags = default_dump_filter;
		mm->def_flags = 0;
	}

	if (mm_alloc_pgd(mm))
		goto fail_nopgd;

	if (init_new_context(p, mm))
		goto fail_nocontext;

	if (mm_alloc_cid(mm))
		goto fail_cid;

	if (percpu_counter_init_many(mm->rss_stat, 0, GFP_KERNEL_ACCOUNT,
				     NR_MM_COUNTERS))
		goto fail_pcpu;

	mm->user_ns = get_user_ns(user_ns);
	lru_gen_init_mm(mm);
	return mm;

fail_pcpu:
	mm_destroy_cid(mm);
fail_cid:
	destroy_context(mm);
fail_nocontext:
	mm_free_pgd(mm);
fail_nopgd:
	free_mm(mm);
	return NULL;
}

/*
 * Allocate and initialize an mm_struct.
 */
struct mm_struct *mm_alloc(void)
{
	struct mm_struct *mm;

	mm = allocate_mm();
	if (!mm)
		return NULL;

	memset(mm, 0, sizeof(*mm));
	return mm_init(mm, current, current_user_ns());
}

static inline void __mmput(struct mm_struct *mm)
{
	VM_BUG_ON(atomic_read(&mm->mm_users));

	uprobe_clear_state(mm);
	exit_aio(mm);
	ksm_exit(mm);
	khugepaged_exit(mm); /* must run before exit_mmap */
	exit_mmap(mm);
	mm_put_huge_zero_page(mm);
	set_mm_exe_file(mm, NULL);
	if (!list_empty(&mm->mmlist)) {
		spin_lock(&mmlist_lock);
		list_del(&mm->mmlist);
		spin_unlock(&mmlist_lock);
	}
	if (mm->binfmt)
		module_put(mm->binfmt->module);
	lru_gen_del_mm(mm);
	mmdrop(mm);
}

/*
 * Decrement the use count and release all resources for an mm.
 */
void mmput(struct mm_struct *mm)
{
	might_sleep();

	if (atomic_dec_and_test(&mm->mm_users)) {
		trace_android_vh_mmput(NULL);
		__mmput(mm);
	}
}
EXPORT_SYMBOL_GPL(mmput);

#ifdef CONFIG_MMU
static void mmput_async_fn(struct work_struct *work)
{
	struct mm_struct *mm = container_of(work, struct mm_struct,
					    async_put_work);

	__mmput(mm);
}

void mmput_async(struct mm_struct *mm)
{
	if (atomic_dec_and_test(&mm->mm_users)) {
		INIT_WORK(&mm->async_put_work, mmput_async_fn);
		schedule_work(&mm->async_put_work);
	}
}
EXPORT_SYMBOL_GPL(mmput_async);
#endif

/**
 * set_mm_exe_file - change a reference to the mm's executable file
 *
 * This changes mm's executable file (shown as symlink /proc/[pid]/exe).
 *
 * Main users are mmput() and sys_execve(). Callers prevent concurrent
 * invocations: in mmput() nobody alive left, in execve it happens before
 * the new mm is made visible to anyone.
 *
 * Can only fail if new_exe_file != NULL.
 */
int set_mm_exe_file(struct mm_struct *mm, struct file *new_exe_file)
{
	struct file *old_exe_file;

	/*
	 * It is safe to dereference the exe_file without RCU as
	 * this function is only called if nobody else can access
	 * this mm -- see comment above for justification.
	 */
	old_exe_file = rcu_dereference_raw(mm->exe_file);

	if (new_exe_file) {
		/*
		 * We expect the caller (i.e., sys_execve) to already denied
		 * write access, so this is unlikely to fail.
		 */
		if (unlikely(deny_write_access(new_exe_file)))
			return -EACCES;
		get_file(new_exe_file);
	}
	rcu_assign_pointer(mm->exe_file, new_exe_file);
	if (old_exe_file) {
		allow_write_access(old_exe_file);
		fput(old_exe_file);
	}
	return 0;
}

/**
 * replace_mm_exe_file - replace a reference to the mm's executable file
 *
 * This changes mm's executable file (shown as symlink /proc/[pid]/exe).
 *
 * Main user is sys_prctl(PR_SET_MM_MAP/EXE_FILE).
 */
int replace_mm_exe_file(struct mm_struct *mm, struct file *new_exe_file)
{
	struct vm_area_struct *vma;
	struct file *old_exe_file;
	int ret = 0;

	/* Forbid mm->exe_file change if old file still mapped. */
	old_exe_file = get_mm_exe_file(mm);
	if (old_exe_file) {
		VMA_ITERATOR(vmi, mm, 0);
		mmap_read_lock(mm);
		for_each_vma(vmi, vma) {
			if (!vma->vm_file)
				continue;
			if (path_equal(&vma->vm_file->f_path,
				       &old_exe_file->f_path)) {
				ret = -EBUSY;
				break;
			}
		}
		mmap_read_unlock(mm);
		fput(old_exe_file);
		if (ret)
			return ret;
	}

	ret = deny_write_access(new_exe_file);
	if (ret)
		return -EACCES;
	get_file(new_exe_file);

	/* set the new file */
	mmap_write_lock(mm);
	old_exe_file = rcu_dereference_raw(mm->exe_file);
	rcu_assign_pointer(mm->exe_file, new_exe_file);
	mmap_write_unlock(mm);

	if (old_exe_file) {
		allow_write_access(old_exe_file);
		fput(old_exe_file);
	}
	return 0;
}

/**
 * get_mm_exe_file - acquire a reference to the mm's executable file
 *
 * Returns %NULL if mm has no associated executable file.
 * User must release file via fput().
 */
struct file *get_mm_exe_file(struct mm_struct *mm)
{
	struct file *exe_file;

	rcu_read_lock();
	exe_file = rcu_dereference(mm->exe_file);
	if (exe_file && !get_file_rcu(exe_file))
		exe_file = NULL;
	rcu_read_unlock();
	return exe_file;
}

/**
 * get_task_exe_file - acquire a reference to the task's executable file
 *
 * Returns %NULL if task's mm (if any) has no associated executable file or
 * this is a kernel thread with borrowed mm (see the comment above get_task_mm).
 * User must release file via fput().
 */
struct file *get_task_exe_file(struct task_struct *task)
{
	struct file *exe_file = NULL;
	struct mm_struct *mm;

	task_lock(task);
	mm = task->mm;
	if (mm) {
		if (!(task->flags & PF_KTHREAD))
			exe_file = get_mm_exe_file(mm);
	}
	task_unlock(task);
	return exe_file;
}

/**
 * get_task_mm - acquire a reference to the task's mm
 *
 * Returns %NULL if the task has no mm.  Checks PF_KTHREAD (meaning
 * this kernel workthread has transiently adopted a user mm with use_mm,
 * to do its AIO) is not set and if so returns a reference to it, after
 * bumping up the use count.  User must release the mm via mmput()
 * after use.  Typically used by /proc and ptrace.
 */
struct mm_struct *get_task_mm(struct task_struct *task)
{
	struct mm_struct *mm;

	task_lock(task);
	mm = task->mm;
	if (mm) {
		if (task->flags & PF_KTHREAD)
			mm = NULL;
		else
			mmget(mm);
	}
	task_unlock(task);
	return mm;
}
EXPORT_SYMBOL_GPL(get_task_mm);

struct mm_struct *mm_access(struct task_struct *task, unsigned int mode)
{
	struct mm_struct *mm;
	int err;

	err =  down_read_killable(&task->signal->exec_update_lock);
	if (err)
		return ERR_PTR(err);

	mm = get_task_mm(task);
	if (mm && mm != current->mm &&
			!ptrace_may_access(task, mode)) {
		mmput(mm);
		mm = ERR_PTR(-EACCES);
	}
	up_read(&task->signal->exec_update_lock);

	return mm;
}

static void complete_vfork_done(struct task_struct *tsk)
{
	struct completion *vfork;

	task_lock(tsk);
	vfork = tsk->vfork_done;
	if (likely(vfork)) {
		tsk->vfork_done = NULL;
		complete(vfork);
	}
	task_unlock(tsk);
}

static int wait_for_vfork_done(struct task_struct *child,
				struct completion *vfork)
{
	unsigned int state = TASK_UNINTERRUPTIBLE|TASK_KILLABLE|TASK_FREEZABLE;
	int killed;

	cgroup_enter_frozen();
	killed = wait_for_completion_state(vfork, state);
	cgroup_leave_frozen(false);

	if (killed) {
		task_lock(child);
		child->vfork_done = NULL;
		task_unlock(child);
	}

	put_task_struct(child);
	return killed;
}

/* Please note the differences between mmput and mm_release.
 * mmput is called whenever we stop holding onto a mm_struct,
 * error success whatever.
 *
 * mm_release is called after a mm_struct has been removed
 * from the current process.
 *
 * This difference is important for error handling, when we
 * only half set up a mm_struct for a new process and need to restore
 * the old one.  Because we mmput the new mm_struct before
 * restoring the old one. . .
 * Eric Biederman 10 January 1998
 */
static void mm_release(struct task_struct *tsk, struct mm_struct *mm)
{
	uprobe_free_utask(tsk);

	/* Get rid of any cached register state */
	deactivate_mm(tsk, mm);

	/*
	 * Signal userspace if we're not exiting with a core dump
	 * because we want to leave the value intact for debugging
	 * purposes.
	 */
	if (tsk->clear_child_tid) {
		if (atomic_read(&mm->mm_users) > 1) {
			/*
			 * We don't check the error code - if userspace has
			 * not set up a proper pointer then tough luck.
			 */
			put_user(0, tsk->clear_child_tid);
			do_futex(tsk->clear_child_tid, FUTEX_WAKE,
					1, NULL, NULL, 0, 0);
		}
		tsk->clear_child_tid = NULL;
	}

	/*
	 * All done, finally we can wake up parent and return this mm to him.
	 * Also kthread_stop() uses this completion for synchronization.
	 */
	if (tsk->vfork_done)
		complete_vfork_done(tsk);
}

void exit_mm_release(struct task_struct *tsk, struct mm_struct *mm)
{
	futex_exit_release(tsk);
	mm_release(tsk, mm);
}

void exec_mm_release(struct task_struct *tsk, struct mm_struct *mm)
{
	futex_exec_release(tsk);
	mm_release(tsk, mm);
}

/**
 * dup_mm() - duplicates an existing mm structure
 * @tsk: the task_struct with which the new mm will be associated.
 * @oldmm: the mm to duplicate.
 *
 * Allocates a new mm structure and duplicates the provided @oldmm structure
 * content into it.
 *
 * Return: the duplicated mm or NULL on failure.
 */
static struct mm_struct *dup_mm(struct task_struct *tsk,
				struct mm_struct *oldmm)
{
	struct mm_struct *mm;
	int err;

	mm = allocate_mm();
	if (!mm)
		goto fail_nomem;

	memcpy(mm, oldmm, sizeof(*mm));

	if (!mm_init(mm, tsk, mm->user_ns))
		goto fail_nomem;

	err = dup_mmap(mm, oldmm);
	if (err)
		goto free_pt;

	mm->hiwater_rss = get_mm_rss(mm);
	mm->hiwater_vm = mm->total_vm;

	if (mm->binfmt && !try_module_get(mm->binfmt->module))
		goto free_pt;

	return mm;

free_pt:
	/* don't put binfmt in mmput, we haven't got module yet */
	mm->binfmt = NULL;
	mm_init_owner(mm, NULL);
	mmput(mm);

fail_nomem:
	return NULL;
}

static int copy_mm(unsigned long clone_flags, struct task_struct *tsk)
{
	struct mm_struct *mm, *oldmm;

	tsk->min_flt = tsk->maj_flt = 0;
	tsk->nvcsw = tsk->nivcsw = 0;
#ifdef CONFIG_DETECT_HUNG_TASK
	tsk->last_switch_count = tsk->nvcsw + tsk->nivcsw;
	tsk->last_switch_time = 0;
#endif

	tsk->mm = NULL;
	tsk->active_mm = NULL;

	/*
	 * Are we cloning a kernel thread?
	 *
	 * We need to steal a active VM for that..
	 */
	oldmm = current->mm;
	if (!oldmm)
		return 0;

	if (clone_flags & CLONE_VM) {
		mmget(oldmm);
		mm = oldmm;
	} else {
		mm = dup_mm(tsk, current->mm);
		if (!mm)
			return -ENOMEM;
	}

	tsk->mm = mm;
	tsk->active_mm = mm;
	sched_mm_cid_fork(tsk);
	return 0;
}

static int copy_fs(unsigned long clone_flags, struct task_struct *tsk)
{
	struct fs_struct *fs = current->fs;
	if (clone_flags & CLONE_FS) {
		/* tsk->fs is already what we want */
		spin_lock(&fs->lock);
		if (fs->in_exec) {
			spin_unlock(&fs->lock);
			return -EAGAIN;
		}
		fs->users++;
		spin_unlock(&fs->lock);
		return 0;
	}
	tsk->fs = copy_fs_struct(fs);
	if (!tsk->fs)
		return -ENOMEM;
	return 0;
}

static int copy_files(unsigned long clone_flags, struct task_struct *tsk,
		      int no_files)
{
	struct files_struct *oldf, *newf;
	int error = 0;

	/*
	 * A background process may not have any files ...
	 */
	oldf = current->files;
	if (!oldf)
		goto out;

	if (no_files) {
		tsk->files = NULL;
		goto out;
	}

	if (clone_flags & CLONE_FILES) {
		atomic_inc(&oldf->count);
		goto out;
	}

	newf = dup_fd(oldf, NR_OPEN_MAX, &error);
	if (!newf)
		goto out;

	tsk->files = newf;
	error = 0;
out:
	return error;
}

static int copy_sighand(unsigned long clone_flags, struct task_struct *tsk)
{
	struct sighand_struct *sig;

	if (clone_flags & CLONE_SIGHAND) {
		refcount_inc(&current->sighand->count);
		return 0;
	}
	sig = kmem_cache_alloc(sighand_cachep, GFP_KERNEL);
	RCU_INIT_POINTER(tsk->sighand, sig);
	if (!sig)
		return -ENOMEM;

	refcount_set(&sig->count, 1);
	spin_lock_irq(&current->sighand->siglock);
	memcpy(sig->action, current->sighand->action, sizeof(sig->action));
	spin_unlock_irq(&current->sighand->siglock);

	/* Reset all signal handler not set to SIG_IGN to SIG_DFL. */
	if (clone_flags & CLONE_CLEAR_SIGHAND)
		flush_signal_handlers(tsk, 0);

	return 0;
}

void __cleanup_sighand(struct sighand_struct *sighand)
{
	if (refcount_dec_and_test(&sighand->count)) {
		signalfd_cleanup(sighand);
		/*
		 * sighand_cachep is SLAB_TYPESAFE_BY_RCU so we can free it
		 * without an RCU grace period, see __lock_task_sighand().
		 */
		kmem_cache_free(sighand_cachep, sighand);
	}
}

/*
 * Initialize POSIX timer handling for a thread group.
 */
static void posix_cpu_timers_init_group(struct signal_struct *sig)
{
	struct posix_cputimers *pct = &sig->posix_cputimers;
	unsigned long cpu_limit;

	cpu_limit = READ_ONCE(sig->rlim[RLIMIT_CPU].rlim_cur);
	posix_cputimers_group_init(pct, cpu_limit);
}

static int copy_signal(unsigned long clone_flags, struct task_struct *tsk)
{
	struct signal_struct *sig;

	if (clone_flags & CLONE_THREAD)
		return 0;

	sig = kmem_cache_zalloc(signal_cachep, GFP_KERNEL);
	tsk->signal = sig;
	if (!sig)
		return -ENOMEM;

	sig->nr_threads = 1;
	sig->quick_threads = 1;
	atomic_set(&sig->live, 1);
	refcount_set(&sig->sigcnt, 1);

	/* list_add(thread_node, thread_head) without INIT_LIST_HEAD() */
	sig->thread_head = (struct list_head)LIST_HEAD_INIT(tsk->thread_node);
	tsk->thread_node = (struct list_head)LIST_HEAD_INIT(sig->thread_head);

	init_waitqueue_head(&sig->wait_chldexit);
	sig->curr_target = tsk;
	init_sigpending(&sig->shared_pending);
	INIT_HLIST_HEAD(&sig->multiprocess);
	seqlock_init(&sig->stats_lock);
	prev_cputime_init(&sig->prev_cputime);

#ifdef CONFIG_POSIX_TIMERS
	INIT_LIST_HEAD(&sig->posix_timers);
	hrtimer_init(&sig->real_timer, CLOCK_MONOTONIC, HRTIMER_MODE_REL);
	sig->real_timer.function = it_real_fn;
#endif

	task_lock(current->group_leader);
	memcpy(sig->rlim, current->signal->rlim, sizeof sig->rlim);
	task_unlock(current->group_leader);

	posix_cpu_timers_init_group(sig);

	tty_audit_fork(sig);
	sched_autogroup_fork(sig);

	sig->oom_score_adj = current->signal->oom_score_adj;
	sig->oom_score_adj_min = current->signal->oom_score_adj_min;

	mutex_init(&sig->cred_guard_mutex);
	init_rwsem(&sig->exec_update_lock);

	return 0;
}

static void copy_seccomp(struct task_struct *p)
{
#ifdef CONFIG_SECCOMP
	/*
	 * Must be called with sighand->lock held, which is common to
	 * all threads in the group. Holding cred_guard_mutex is not
	 * needed because this new task is not yet running and cannot
	 * be racing exec.
	 */
	assert_spin_locked(&current->sighand->siglock);

	/* Ref-count the new filter user, and assign it. */
	get_seccomp_filter(current);
	p->seccomp = current->seccomp;

	/*
	 * Explicitly enable no_new_privs here in case it got set
	 * between the task_struct being duplicated and holding the
	 * sighand lock. The seccomp state and nnp must be in sync.
	 */
	if (task_no_new_privs(current))
		task_set_no_new_privs(p);

	/*
	 * If the parent gained a seccomp mode after copying thread
	 * flags and between before we held the sighand lock, we have
	 * to manually enable the seccomp thread flag here.
	 */
	if (p->seccomp.mode != SECCOMP_MODE_DISABLED)
		set_task_syscall_work(p, SECCOMP);
#endif
}

SYSCALL_DEFINE1(set_tid_address, int __user *, tidptr)
{
	current->clear_child_tid = tidptr;

	return task_pid_vnr(current);
}

static void rt_mutex_init_task(struct task_struct *p)
{
	raw_spin_lock_init(&p->pi_lock);
#ifdef CONFIG_RT_MUTEXES
	p->pi_waiters = RB_ROOT_CACHED;
	p->pi_top_task = NULL;
	p->pi_blocked_on = NULL;
#endif
}

static inline void init_task_pid_links(struct task_struct *task)
{
	enum pid_type type;

	for (type = PIDTYPE_PID; type < PIDTYPE_MAX; ++type)
		INIT_HLIST_NODE(&task->pid_links[type]);
}

static inline void
init_task_pid(struct task_struct *task, enum pid_type type, struct pid *pid)
{
	if (type == PIDTYPE_PID)
		task->thread_pid = pid;
	else
		task->signal->pids[type] = pid;
}

static inline void rcu_copy_process(struct task_struct *p)
{
#ifdef CONFIG_PREEMPT_RCU
	p->rcu_read_lock_nesting = 0;
	p->rcu_read_unlock_special.s = 0;
	p->rcu_blocked_node = NULL;
	INIT_LIST_HEAD(&p->rcu_node_entry);
#endif /* #ifdef CONFIG_PREEMPT_RCU */
#ifdef CONFIG_TASKS_RCU
	p->rcu_tasks_holdout = false;
	INIT_LIST_HEAD(&p->rcu_tasks_holdout_list);
	p->rcu_tasks_idle_cpu = -1;
#endif /* #ifdef CONFIG_TASKS_RCU */
#ifdef CONFIG_TASKS_TRACE_RCU
	p->trc_reader_nesting = 0;
	p->trc_reader_special.s = 0;
	INIT_LIST_HEAD(&p->trc_holdout_list);
	INIT_LIST_HEAD(&p->trc_blkd_node);
#endif /* #ifdef CONFIG_TASKS_TRACE_RCU */
}

struct pid *pidfd_pid(const struct file *file)
{
	if (file->f_op == &pidfd_fops)
		return file->private_data;

	return ERR_PTR(-EBADF);
}

static int pidfd_release(struct inode *inode, struct file *file)
{
	struct pid *pid = file->private_data;

	file->private_data = NULL;
	put_pid(pid);
	return 0;
}

#ifdef CONFIG_PROC_FS
/**
 * pidfd_show_fdinfo - print information about a pidfd
 * @m: proc fdinfo file
 * @f: file referencing a pidfd
 *
 * Pid:
 * This function will print the pid that a given pidfd refers to in the
 * pid namespace of the procfs instance.
 * If the pid namespace of the process is not a descendant of the pid
 * namespace of the procfs instance 0 will be shown as its pid. This is
 * similar to calling getppid() on a process whose parent is outside of
 * its pid namespace.
 *
 * NSpid:
 * If pid namespaces are supported then this function will also print
 * the pid of a given pidfd refers to for all descendant pid namespaces
 * starting from the current pid namespace of the instance, i.e. the
 * Pid field and the first entry in the NSpid field will be identical.
 * If the pid namespace of the process is not a descendant of the pid
 * namespace of the procfs instance 0 will be shown as its first NSpid
 * entry and no others will be shown.
 * Note that this differs from the Pid and NSpid fields in
 * /proc/<pid>/status where Pid and NSpid are always shown relative to
 * the  pid namespace of the procfs instance. The difference becomes
 * obvious when sending around a pidfd between pid namespaces from a
 * different branch of the tree, i.e. where no ancestral relation is
 * present between the pid namespaces:
 * - create two new pid namespaces ns1 and ns2 in the initial pid
 *   namespace (also take care to create new mount namespaces in the
 *   new pid namespace and mount procfs)
 * - create a process with a pidfd in ns1
 * - send pidfd from ns1 to ns2
 * - read /proc/self/fdinfo/<pidfd> and observe that both Pid and NSpid
 *   have exactly one entry, which is 0
 */
static void pidfd_show_fdinfo(struct seq_file *m, struct file *f)
{
	struct pid *pid = f->private_data;
	struct pid_namespace *ns;
	pid_t nr = -1;

	if (likely(pid_has_task(pid, PIDTYPE_PID))) {
		ns = proc_pid_ns(file_inode(m->file)->i_sb);
		nr = pid_nr_ns(pid, ns);
	}

	seq_put_decimal_ll(m, "Pid:\t", nr);

#ifdef CONFIG_PID_NS
	seq_put_decimal_ll(m, "\nNSpid:\t", nr);
	if (nr > 0) {
		int i;

		/* If nr is non-zero it means that 'pid' is valid and that
		 * ns, i.e. the pid namespace associated with the procfs
		 * instance, is in the pid namespace hierarchy of pid.
		 * Start at one below the already printed level.
		 */
		for (i = ns->level + 1; i <= pid->level; i++)
			seq_put_decimal_ll(m, "\t", pid->numbers[i].nr);
	}
#endif
	seq_putc(m, '\n');
}
#endif

/*
 * Poll support for process exit notification.
 */
static __poll_t pidfd_poll(struct file *file, struct poll_table_struct *pts)
{
	struct pid *pid = file->private_data;
	__poll_t poll_flags = 0;

	poll_wait(file, &pid->wait_pidfd, pts);

	/*
	 * Inform pollers only when the whole thread group exits.
	 * If the thread group leader exits before all other threads in the
	 * group, then poll(2) should block, similar to the wait(2) family.
	 */
	if (thread_group_exited(pid))
		poll_flags = EPOLLIN | EPOLLRDNORM;

	return poll_flags;
}

const struct file_operations pidfd_fops = {
	.release = pidfd_release,
	.poll = pidfd_poll,
#ifdef CONFIG_PROC_FS
	.show_fdinfo = pidfd_show_fdinfo,
#endif
};

/**
 * __pidfd_prepare - allocate a new pidfd_file and reserve a pidfd
 * @pid:   the struct pid for which to create a pidfd
 * @flags: flags of the new @pidfd
 * @pidfd: the pidfd to return
 *
 * Allocate a new file that stashes @pid and reserve a new pidfd number in the
 * caller's file descriptor table. The pidfd is reserved but not installed yet.

 * The helper doesn't perform checks on @pid which makes it useful for pidfds
 * created via CLONE_PIDFD where @pid has no task attached when the pidfd and
 * pidfd file are prepared.
 *
 * If this function returns successfully the caller is responsible to either
 * call fd_install() passing the returned pidfd and pidfd file as arguments in
 * order to install the pidfd into its file descriptor table or they must use
 * put_unused_fd() and fput() on the returned pidfd and pidfd file
 * respectively.
 *
 * This function is useful when a pidfd must already be reserved but there
 * might still be points of failure afterwards and the caller wants to ensure
 * that no pidfd is leaked into its file descriptor table.
 *
 * Return: On success, a reserved pidfd is returned from the function and a new
 *         pidfd file is returned in the last argument to the function. On
 *         error, a negative error code is returned from the function and the
 *         last argument remains unchanged.
 */
static int __pidfd_prepare(struct pid *pid, unsigned int flags, struct file **ret)
{
	int pidfd;
	struct file *pidfd_file;

	if (flags & ~(O_NONBLOCK | O_RDWR | O_CLOEXEC))
		return -EINVAL;

	pidfd = get_unused_fd_flags(O_RDWR | O_CLOEXEC);
	if (pidfd < 0)
		return pidfd;

	pidfd_file = anon_inode_getfile("[pidfd]", &pidfd_fops, pid,
					flags | O_RDWR | O_CLOEXEC);
	if (IS_ERR(pidfd_file)) {
		put_unused_fd(pidfd);
		return PTR_ERR(pidfd_file);
	}
	get_pid(pid); /* held by pidfd_file now */
	*ret = pidfd_file;
	return pidfd;
}

/**
 * pidfd_prepare - allocate a new pidfd_file and reserve a pidfd
 * @pid:   the struct pid for which to create a pidfd
 * @flags: flags of the new @pidfd
 * @pidfd: the pidfd to return
 *
 * Allocate a new file that stashes @pid and reserve a new pidfd number in the
 * caller's file descriptor table. The pidfd is reserved but not installed yet.
 *
 * The helper verifies that @pid is used as a thread group leader.
 *
 * If this function returns successfully the caller is responsible to either
 * call fd_install() passing the returned pidfd and pidfd file as arguments in
 * order to install the pidfd into its file descriptor table or they must use
 * put_unused_fd() and fput() on the returned pidfd and pidfd file
 * respectively.
 *
 * This function is useful when a pidfd must already be reserved but there
 * might still be points of failure afterwards and the caller wants to ensure
 * that no pidfd is leaked into its file descriptor table.
 *
 * Return: On success, a reserved pidfd is returned from the function and a new
 *         pidfd file is returned in the last argument to the function. On
 *         error, a negative error code is returned from the function and the
 *         last argument remains unchanged.
 */
int pidfd_prepare(struct pid *pid, unsigned int flags, struct file **ret)
{
	if (!pid || !pid_has_task(pid, PIDTYPE_TGID))
		return -EINVAL;

	return __pidfd_prepare(pid, flags, ret);
}

static void __delayed_free_task(struct rcu_head *rhp)
{
	struct task_struct *tsk = container_of(rhp, struct task_struct, rcu);

	free_task(tsk);
}

static __always_inline void delayed_free_task(struct task_struct *tsk)
{
	if (IS_ENABLED(CONFIG_MEMCG))
		call_rcu(&tsk->rcu, __delayed_free_task);
	else
		free_task(tsk);
}

static void copy_oom_score_adj(u64 clone_flags, struct task_struct *tsk)
{
	/* Skip if kernel thread */
	if (!tsk->mm)
		return;

	/* Skip if spawning a thread or using vfork */
	if ((clone_flags & (CLONE_VM | CLONE_THREAD | CLONE_VFORK)) != CLONE_VM)
		return;

	/* We need to synchronize with __set_oom_adj */
	mutex_lock(&oom_adj_mutex);
	set_bit(MMF_MULTIPROCESS, &tsk->mm->flags);
	/* Update the values in case they were changed after copy_signal */
	tsk->signal->oom_score_adj = current->signal->oom_score_adj;
	tsk->signal->oom_score_adj_min = current->signal->oom_score_adj_min;
	mutex_unlock(&oom_adj_mutex);
}

#ifdef CONFIG_RV
static void rv_task_fork(struct task_struct *p)
{
	int i;

	for (i = 0; i < RV_PER_TASK_MONITORS; i++)
		p->rv[i].da_mon.monitoring = false;
}
#else
#define rv_task_fork(p) do {} while (0)
#endif

/*
 * This creates a new process as a copy of the old one,
 * but does not actually start it yet.
 *
 * It copies the registers, and all the appropriate
 * parts of the process environment (as per the clone
 * flags). The actual kick-off is left to the caller.
 */
__latent_entropy struct task_struct *copy_process(
					struct pid *pid,
					int trace,
					int node,
					struct kernel_clone_args *args)
{
	int pidfd = -1, retval;
	struct task_struct *p;
	struct multiprocess_signals delayed;
	struct file *pidfile = NULL;
	const u64 clone_flags = args->flags;
	struct nsproxy *nsp = current->nsproxy;

	/*
	 * Don't allow sharing the root directory with processes in a different
	 * namespace
	 */
	if ((clone_flags & (CLONE_NEWNS|CLONE_FS)) == (CLONE_NEWNS|CLONE_FS))
		return ERR_PTR(-EINVAL);

	if ((clone_flags & (CLONE_NEWUSER|CLONE_FS)) == (CLONE_NEWUSER|CLONE_FS))
		return ERR_PTR(-EINVAL);

	/*
	 * Thread groups must share signals as well, and detached threads
	 * can only be started up within the thread group.
	 */
	if ((clone_flags & CLONE_THREAD) && !(clone_flags & CLONE_SIGHAND))
		return ERR_PTR(-EINVAL);

	/*
	 * Shared signal handlers imply shared VM. By way of the above,
	 * thread groups also imply shared VM. Blocking this case allows
	 * for various simplifications in other code.
	 */
	if ((clone_flags & CLONE_SIGHAND) && !(clone_flags & CLONE_VM))
		return ERR_PTR(-EINVAL);

	/*
	 * Siblings of global init remain as zombies on exit since they are
	 * not reaped by their parent (swapper). To solve this and to avoid
	 * multi-rooted process trees, prevent global and container-inits
	 * from creating siblings.
	 */
	if ((clone_flags & CLONE_PARENT) &&
				current->signal->flags & SIGNAL_UNKILLABLE)
		return ERR_PTR(-EINVAL);

	/*
	 * If the new process will be in a different pid or user namespace
	 * do not allow it to share a thread group with the forking task.
	 */
	if (clone_flags & CLONE_THREAD) {
		if ((clone_flags & (CLONE_NEWUSER | CLONE_NEWPID)) ||
		    (task_active_pid_ns(current) != nsp->pid_ns_for_children))
			return ERR_PTR(-EINVAL);
	}

	if (clone_flags & CLONE_PIDFD) {
		/*
		 * - CLONE_DETACHED is blocked so that we can potentially
		 *   reuse it later for CLONE_PIDFD.
		 * - CLONE_THREAD is blocked until someone really needs it.
		 */
		if (clone_flags & (CLONE_DETACHED | CLONE_THREAD))
			return ERR_PTR(-EINVAL);
	}

	/*
	 * Force any signals received before this point to be delivered
	 * before the fork happens.  Collect up signals sent to multiple
	 * processes that happen during the fork and delay them so that
	 * they appear to happen after the fork.
	 */
	sigemptyset(&delayed.signal);
	INIT_HLIST_NODE(&delayed.node);

	spin_lock_irq(&current->sighand->siglock);
	if (!(clone_flags & CLONE_THREAD))
		hlist_add_head(&delayed.node, &current->signal->multiprocess);
	recalc_sigpending();
	spin_unlock_irq(&current->sighand->siglock);
	retval = -ERESTARTNOINTR;
	if (task_sigpending(current))
		goto fork_out;

	retval = -ENOMEM;
	p = dup_task_struct(current, node);
	if (!p)
		goto fork_out;
	p->flags &= ~PF_KTHREAD;
	if (args->kthread)
		p->flags |= PF_KTHREAD;
	if (args->user_worker) {
		/*
		 * Mark us a user worker, and block any signal that isn't
		 * fatal or STOP
		 */
		p->flags |= PF_USER_WORKER;
		siginitsetinv(&p->blocked, sigmask(SIGKILL)|sigmask(SIGSTOP));
	}
	if (args->io_thread)
		p->flags |= PF_IO_WORKER;

	cpufreq_task_times_init(p);

	if (args->name)
		strscpy_pad(p->comm, args->name, sizeof(p->comm));

	p->set_child_tid = (clone_flags & CLONE_CHILD_SETTID) ? args->child_tid : NULL;
	/*
	 * Clear TID on mm_release()?
	 */
	p->clear_child_tid = (clone_flags & CLONE_CHILD_CLEARTID) ? args->child_tid : NULL;

	ftrace_graph_init_task(p);

	rt_mutex_init_task(p);

	lockdep_assert_irqs_enabled();
#ifdef CONFIG_PROVE_LOCKING
	DEBUG_LOCKS_WARN_ON(!p->softirqs_enabled);
#endif
	retval = copy_creds(p, clone_flags);
	if (retval < 0)
		goto bad_fork_free;

	retval = -EAGAIN;
	if (is_rlimit_overlimit(task_ucounts(p), UCOUNT_RLIMIT_NPROC, rlimit(RLIMIT_NPROC))) {
		if (p->real_cred->user != INIT_USER &&
		    !capable(CAP_SYS_RESOURCE) && !capable(CAP_SYS_ADMIN))
			goto bad_fork_cleanup_count;
	}
	current->flags &= ~PF_NPROC_EXCEEDED;

	/*
	 * If multiple threads are within copy_process(), then this check
	 * triggers too late. This doesn't hurt, the check is only there
	 * to stop root fork bombs.
	 */
	retval = -EAGAIN;
	if (data_race(nr_threads >= max_threads))
		goto bad_fork_cleanup_count;

	delayacct_tsk_init(p);	/* Must remain after dup_task_struct() */
	p->flags &= ~(PF_SUPERPRIV | PF_WQ_WORKER | PF_IDLE | PF_NO_SETAFFINITY);
	p->flags |= PF_FORKNOEXEC;
	INIT_LIST_HEAD(&p->children);
	INIT_LIST_HEAD(&p->sibling);
	rcu_copy_process(p);
	p->vfork_done = NULL;
	spin_lock_init(&p->alloc_lock);

	init_sigpending(&p->pending);

	p->utime = p->stime = p->gtime = 0;
#ifdef CONFIG_ARCH_HAS_SCALED_CPUTIME
	p->utimescaled = p->stimescaled = 0;
#endif
	prev_cputime_init(&p->prev_cputime);

#ifdef CONFIG_VIRT_CPU_ACCOUNTING_GEN
	seqcount_init(&p->vtime.seqcount);
	p->vtime.starttime = 0;
	p->vtime.state = VTIME_INACTIVE;
#endif

#ifdef CONFIG_IO_URING
	p->io_uring = NULL;
#endif

#if defined(SPLIT_RSS_COUNTING)
	memset(&p->rss_stat, 0, sizeof(p->rss_stat));
#endif

	p->default_timer_slack_ns = current->timer_slack_ns;

#ifdef CONFIG_PSI
	p->psi_flags = 0;
#endif

	task_io_accounting_init(&p->ioac);
	acct_clear_integrals(p);

	posix_cputimers_init(&p->posix_cputimers);

	p->io_context = NULL;
	audit_set_context(p, NULL);
	cgroup_fork(p);
	if (args->kthread) {
		if (!set_kthread_struct(p))
			goto bad_fork_cleanup_delayacct;
	}
#ifdef CONFIG_NUMA
	p->mempolicy = mpol_dup(p->mempolicy);
	if (IS_ERR(p->mempolicy)) {
		retval = PTR_ERR(p->mempolicy);
		p->mempolicy = NULL;
		goto bad_fork_cleanup_delayacct;
	}
#endif
#ifdef CONFIG_CPUSETS
	p->cpuset_mem_spread_rotor = NUMA_NO_NODE;
	p->cpuset_slab_spread_rotor = NUMA_NO_NODE;
	seqcount_spinlock_init(&p->mems_allowed_seq, &p->alloc_lock);
#endif
#ifdef CONFIG_TRACE_IRQFLAGS
	memset(&p->irqtrace, 0, sizeof(p->irqtrace));
	p->irqtrace.hardirq_disable_ip	= _THIS_IP_;
	p->irqtrace.softirq_enable_ip	= _THIS_IP_;
	p->softirqs_enabled		= 1;
	p->softirq_context		= 0;
#endif

	p->pagefault_disabled = 0;

#ifdef CONFIG_LOCKDEP
	lockdep_init_task(p);
#endif

#ifdef CONFIG_DEBUG_MUTEXES
	p->blocked_on = NULL; /* not blocked yet */
#endif
#ifdef CONFIG_BCACHE
	p->sequential_io	= 0;
	p->sequential_io_avg	= 0;
#endif
#ifdef CONFIG_BPF_SYSCALL
	RCU_INIT_POINTER(p->bpf_storage, NULL);
	p->bpf_ctx = NULL;
#endif

	/* Perform scheduler related setup. Assign this task to a CPU. */
	retval = sched_fork(clone_flags, p);
	if (retval)
		goto bad_fork_cleanup_policy;

	retval = perf_event_init_task(p, clone_flags);
	if (retval)
		goto bad_fork_cleanup_policy;
	retval = audit_alloc(p);
	if (retval)
		goto bad_fork_cleanup_perf;
	/* copy all the process information */
	shm_init_task(p);
	retval = security_task_alloc(p, clone_flags);
	if (retval)
		goto bad_fork_cleanup_audit;
	retval = copy_semundo(clone_flags, p);
	if (retval)
		goto bad_fork_cleanup_security;
	retval = copy_files(clone_flags, p, args->no_files);
	if (retval)
		goto bad_fork_cleanup_semundo;
	retval = copy_fs(clone_flags, p);
	if (retval)
		goto bad_fork_cleanup_files;
	retval = copy_sighand(clone_flags, p);
	if (retval)
		goto bad_fork_cleanup_fs;
	retval = copy_signal(clone_flags, p);
	if (retval)
		goto bad_fork_cleanup_sighand;
	retval = copy_mm(clone_flags, p);
	if (retval)
		goto bad_fork_cleanup_signal;
	retval = copy_namespaces(clone_flags, p);
	if (retval)
		goto bad_fork_cleanup_mm;
	retval = copy_io(clone_flags, p);
	if (retval)
		goto bad_fork_cleanup_namespaces;
	retval = copy_thread(p, args);
	if (retval)
		goto bad_fork_cleanup_io;

	stackleak_task_init(p);

	if (pid != &init_struct_pid) {
		pid = alloc_pid(p->nsproxy->pid_ns_for_children, args->set_tid,
				args->set_tid_size);
		if (IS_ERR(pid)) {
			retval = PTR_ERR(pid);
			goto bad_fork_cleanup_thread;
		}
	}

	/*
	 * This has to happen after we've potentially unshared the file
	 * descriptor table (so that the pidfd doesn't leak into the child
	 * if the fd table isn't shared).
	 */
	if (clone_flags & CLONE_PIDFD) {
		/* Note that no task has been attached to @pid yet. */
		retval = __pidfd_prepare(pid, O_RDWR | O_CLOEXEC, &pidfile);
		if (retval < 0)
			goto bad_fork_free_pid;
		pidfd = retval;

		retval = put_user(pidfd, args->pidfd);
		if (retval)
			goto bad_fork_put_pidfd;
	}

#ifdef CONFIG_BLOCK
	p->plug = NULL;
#endif
	futex_init_task(p);

	/*
	 * sigaltstack should be cleared when sharing the same VM
	 */
	if ((clone_flags & (CLONE_VM|CLONE_VFORK)) == CLONE_VM)
		sas_ss_reset(p);

	/*
	 * Syscall tracing and stepping should be turned off in the
	 * child regardless of CLONE_PTRACE.
	 */
	user_disable_single_step(p);
	clear_task_syscall_work(p, SYSCALL_TRACE);
#if defined(CONFIG_GENERIC_ENTRY) || defined(TIF_SYSCALL_EMU)
	clear_task_syscall_work(p, SYSCALL_EMU);
#endif
	clear_tsk_latency_tracing(p);

	/* ok, now we should be set up.. */
	p->pid = pid_nr(pid);
	if (clone_flags & CLONE_THREAD) {
		p->group_leader = current->group_leader;
		p->tgid = current->tgid;
	} else {
		p->group_leader = p;
		p->tgid = p->pid;
	}

	p->nr_dirtied = 0;
	p->nr_dirtied_pause = 128 >> (PAGE_SHIFT - 10);
	p->dirty_paused_when = 0;

	p->pdeath_signal = 0;
	INIT_LIST_HEAD(&p->thread_group);
	p->task_works = NULL;
	clear_posix_cputimers_work(p);

#ifdef CONFIG_KRETPROBES
	p->kretprobe_instances.first = NULL;
#endif
#ifdef CONFIG_RETHOOK
	p->rethooks.first = NULL;
#endif

	/*
	 * Ensure that the cgroup subsystem policies allow the new process to be
	 * forked. It should be noted that the new process's css_set can be changed
	 * between here and cgroup_post_fork() if an organisation operation is in
	 * progress.
	 */
	retval = cgroup_can_fork(p, args);
	if (retval)
		goto bad_fork_put_pidfd;

	/*
	 * Now that the cgroups are pinned, re-clone the parent cgroup and put
	 * the new task on the correct runqueue. All this *before* the task
	 * becomes visible.
	 *
	 * This isn't part of ->can_fork() because while the re-cloning is
	 * cgroup specific, it unconditionally needs to place the task on a
	 * runqueue.
	 */
	sched_cgroup_fork(p, args);

	/*
	 * From this point on we must avoid any synchronous user-space
	 * communication until we take the tasklist-lock. In particular, we do
	 * not want user-space to be able to predict the process start-time by
	 * stalling fork(2) after we recorded the start_time but before it is
	 * visible to the system.
	 */

	p->start_time = ktime_get_ns();
	p->start_boottime = ktime_get_boottime_ns();

	/*
	 * Make it visible to the rest of the system, but dont wake it up yet.
	 * Need tasklist lock for parent etc handling!
	 */
	write_lock_irq(&tasklist_lock);

	/* CLONE_PARENT re-uses the old parent */
	if (clone_flags & (CLONE_PARENT|CLONE_THREAD)) {
		p->real_parent = current->real_parent;
		p->parent_exec_id = current->parent_exec_id;
		if (clone_flags & CLONE_THREAD)
			p->exit_signal = -1;
		else
			p->exit_signal = current->group_leader->exit_signal;
	} else {
		p->real_parent = current;
		p->parent_exec_id = current->self_exec_id;
		p->exit_signal = args->exit_signal;
	}

	klp_copy_process(p);

	sched_core_fork(p);

	spin_lock(&current->sighand->siglock);

	rv_task_fork(p);

	rseq_fork(p, clone_flags);

	/* Don't start children in a dying pid namespace */
	if (unlikely(!(ns_of_pid(pid)->pid_allocated & PIDNS_ADDING))) {
		retval = -ENOMEM;
		goto bad_fork_cancel_cgroup;
	}

	/* Let kill terminate clone/fork in the middle */
	if (fatal_signal_pending(current)) {
		retval = -EINTR;
		goto bad_fork_cancel_cgroup;
	}

	/* No more failure paths after this point. */

	/*
	 * Copy seccomp details explicitly here, in case they were changed
	 * before holding sighand lock.
	 */
	copy_seccomp(p);

	init_task_pid_links(p);
	if (likely(p->pid)) {
		ptrace_init_task(p, (clone_flags & CLONE_PTRACE) || trace);

		init_task_pid(p, PIDTYPE_PID, pid);
		if (thread_group_leader(p)) {
			init_task_pid(p, PIDTYPE_TGID, pid);
			init_task_pid(p, PIDTYPE_PGID, task_pgrp(current));
			init_task_pid(p, PIDTYPE_SID, task_session(current));

			if (is_child_reaper(pid)) {
				ns_of_pid(pid)->child_reaper = p;
				p->signal->flags |= SIGNAL_UNKILLABLE;
			}
			p->signal->shared_pending.signal = delayed.signal;
			p->signal->tty = tty_kref_get(current->signal->tty);
			/*
			 * Inherit has_child_subreaper flag under the same
			 * tasklist_lock with adding child to the process tree
			 * for propagate_has_child_subreaper optimization.
			 */
			p->signal->has_child_subreaper = p->real_parent->signal->has_child_subreaper ||
							 p->real_parent->signal->is_child_subreaper;
			list_add_tail(&p->sibling, &p->real_parent->children);
			list_add_tail_rcu(&p->tasks, &init_task.tasks);
			attach_pid(p, PIDTYPE_TGID);
			attach_pid(p, PIDTYPE_PGID);
			attach_pid(p, PIDTYPE_SID);
			__this_cpu_inc(process_counts);
		} else {
			current->signal->nr_threads++;
			current->signal->quick_threads++;
			atomic_inc(&current->signal->live);
			refcount_inc(&current->signal->sigcnt);
			task_join_group_stop(p);
			list_add_tail_rcu(&p->thread_group,
					  &p->group_leader->thread_group);
			list_add_tail_rcu(&p->thread_node,
					  &p->signal->thread_head);
		}
		attach_pid(p, PIDTYPE_PID);
		nr_threads++;
	}
	trace_android_vh_copy_process(current, nr_threads);
	total_forks++;
	hlist_del_init(&delayed.node);
	spin_unlock(&current->sighand->siglock);
	syscall_tracepoint_update(p);
	write_unlock_irq(&tasklist_lock);

	if (pidfile)
		fd_install(pidfd, pidfile);

	proc_fork_connector(p);
	sched_post_fork(p);
	cgroup_post_fork(p, args);
	perf_event_fork(p);

	trace_task_newtask(p, clone_flags);
	uprobe_copy_process(p, clone_flags);
	user_events_fork(p, clone_flags);

	copy_oom_score_adj(clone_flags, p);

	return p;

bad_fork_cancel_cgroup:
	sched_core_free(p);
	spin_unlock(&current->sighand->siglock);
	write_unlock_irq(&tasklist_lock);
	cgroup_cancel_fork(p, args);
bad_fork_put_pidfd:
	if (clone_flags & CLONE_PIDFD) {
		fput(pidfile);
		put_unused_fd(pidfd);
	}
bad_fork_free_pid:
	if (pid != &init_struct_pid)
		free_pid(pid);
bad_fork_cleanup_thread:
	exit_thread(p);
bad_fork_cleanup_io:
	if (p->io_context)
		exit_io_context(p);
bad_fork_cleanup_namespaces:
	exit_task_namespaces(p);
bad_fork_cleanup_mm:
	if (p->mm) {
		mm_clear_owner(p->mm, p);
		mmput(p->mm);
	}
bad_fork_cleanup_signal:
	if (!(clone_flags & CLONE_THREAD))
		free_signal_struct(p->signal);
bad_fork_cleanup_sighand:
	__cleanup_sighand(p->sighand);
bad_fork_cleanup_fs:
	exit_fs(p); /* blocking */
bad_fork_cleanup_files:
	exit_files(p); /* blocking */
bad_fork_cleanup_semundo:
	exit_sem(p);
bad_fork_cleanup_security:
	security_task_free(p);
bad_fork_cleanup_audit:
	audit_free(p);
bad_fork_cleanup_perf:
	perf_event_free_task(p);
bad_fork_cleanup_policy:
	lockdep_free_task(p);
#ifdef CONFIG_NUMA
	mpol_put(p->mempolicy);
#endif
bad_fork_cleanup_delayacct:
	delayacct_tsk_free(p);
bad_fork_cleanup_count:
	dec_rlimit_ucounts(task_ucounts(p), UCOUNT_RLIMIT_NPROC, 1);
	exit_creds(p);
bad_fork_free:
	WRITE_ONCE(p->__state, TASK_DEAD);
	exit_task_stack_account(p);
	put_task_stack(p);
	delayed_free_task(p);
fork_out:
	spin_lock_irq(&current->sighand->siglock);
	hlist_del_init(&delayed.node);
	spin_unlock_irq(&current->sighand->siglock);
	return ERR_PTR(retval);
}

static inline void init_idle_pids(struct task_struct *idle)
{
	enum pid_type type;

	for (type = PIDTYPE_PID; type < PIDTYPE_MAX; ++type) {
		INIT_HLIST_NODE(&idle->pid_links[type]); /* not really needed */
		init_task_pid(idle, type, &init_struct_pid);
	}
}

static int idle_dummy(void *dummy)
{
	/* This function is never called */
	return 0;
}

struct task_struct * __init fork_idle(int cpu)
{
	struct task_struct *task;
	struct kernel_clone_args args = {
		.flags		= CLONE_VM,
		.fn		= &idle_dummy,
		.fn_arg		= NULL,
		.kthread	= 1,
		.idle		= 1,
	};

	task = copy_process(&init_struct_pid, 0, cpu_to_node(cpu), &args);
	if (!IS_ERR(task)) {
		init_idle_pids(task);
		init_idle(task, cpu);
	}

	return task;
}

/*
 * This is like kernel_clone(), but shaved down and tailored to just
 * creating io_uring workers. It returns a created task, or an error pointer.
 * The returned task is inactive, and the caller must fire it up through
 * wake_up_new_task(p). All signals are blocked in the created task.
 */
struct task_struct *create_io_thread(int (*fn)(void *), void *arg, int node)
{
	unsigned long flags = CLONE_FS|CLONE_FILES|CLONE_SIGHAND|CLONE_THREAD|
				CLONE_IO;
	struct kernel_clone_args args = {
		.flags		= ((lower_32_bits(flags) | CLONE_VM |
				    CLONE_UNTRACED) & ~CSIGNAL),
		.exit_signal	= (lower_32_bits(flags) & CSIGNAL),
		.fn		= fn,
		.fn_arg		= arg,
		.io_thread	= 1,
		.user_worker	= 1,
	};

	return copy_process(NULL, 0, node, &args);
}

/*
 *  Ok, this is the main fork-routine.
 *
 * It copies the process, and if successful kick-starts
 * it and waits for it to finish using the VM if required.
 *
 * args->exit_signal is expected to be checked for sanity by the caller.
 */
pid_t kernel_clone(struct kernel_clone_args *args)
{
	u64 clone_flags = args->flags;
	struct completion vfork;
	struct pid *pid;
	struct task_struct *p;
	int trace = 0;
	pid_t nr;

	/*
	 * For legacy clone() calls, CLONE_PIDFD uses the parent_tid argument
	 * to return the pidfd. Hence, CLONE_PIDFD and CLONE_PARENT_SETTID are
	 * mutually exclusive. With clone3() CLONE_PIDFD has grown a separate
	 * field in struct clone_args and it still doesn't make sense to have
	 * them both point at the same memory location. Performing this check
	 * here has the advantage that we don't need to have a separate helper
	 * to check for legacy clone().
	 */
	if ((args->flags & CLONE_PIDFD) &&
	    (args->flags & CLONE_PARENT_SETTID) &&
	    (args->pidfd == args->parent_tid))
		return -EINVAL;

	/*
	 * Determine whether and which event to report to ptracer.  When
	 * called from kernel_thread or CLONE_UNTRACED is explicitly
	 * requested, no event is reported; otherwise, report if the event
	 * for the type of forking is enabled.
	 */
	if (!(clone_flags & CLONE_UNTRACED)) {
		if (clone_flags & CLONE_VFORK)
			trace = PTRACE_EVENT_VFORK;
		else if (args->exit_signal != SIGCHLD)
			trace = PTRACE_EVENT_CLONE;
		else
			trace = PTRACE_EVENT_FORK;

		if (likely(!ptrace_event_enabled(current, trace)))
			trace = 0;
	}

	p = copy_process(NULL, trace, NUMA_NO_NODE, args);
	add_latent_entropy();

	if (IS_ERR(p))
		return PTR_ERR(p);

	cpufreq_task_times_alloc(p);

	/*
	 * Do this prior waking up the new thread - the thread pointer
	 * might get invalid after that point, if the thread exits quickly.
	 */
	trace_sched_process_fork(current, p);

	pid = get_task_pid(p, PIDTYPE_PID);
	nr = pid_vnr(pid);

	if (clone_flags & CLONE_PARENT_SETTID)
		put_user(nr, args->parent_tid);

	if (clone_flags & CLONE_VFORK) {
		p->vfork_done = &vfork;
		init_completion(&vfork);
		get_task_struct(p);
	}

	if (IS_ENABLED(CONFIG_LRU_GEN) && !(clone_flags & CLONE_VM)) {
		/* lock the task to synchronize with memcg migration */
		task_lock(p);
		lru_gen_add_mm(p->mm);
		task_unlock(p);
	}

	wake_up_new_task(p);

	/* forking complete and child started to run, tell ptracer */
	if (unlikely(trace))
		ptrace_event_pid(trace, pid);

	if (clone_flags & CLONE_VFORK) {
		if (!wait_for_vfork_done(p, &vfork))
			ptrace_event_pid(PTRACE_EVENT_VFORK_DONE, pid);
	}

	put_pid(pid);
	return nr;
}

/*
 * Create a kernel thread.
 */
pid_t kernel_thread(int (*fn)(void *), void *arg, const char *name,
		    unsigned long flags)
{
	struct kernel_clone_args args = {
		.flags		= ((lower_32_bits(flags) | CLONE_VM |
				    CLONE_UNTRACED) & ~CSIGNAL),
		.exit_signal	= (lower_32_bits(flags) & CSIGNAL),
		.fn		= fn,
		.fn_arg		= arg,
		.name		= name,
		.kthread	= 1,
	};

	return kernel_clone(&args);
}

/*
 * Create a user mode thread.
 */
pid_t user_mode_thread(int (*fn)(void *), void *arg, unsigned long flags)
{
	struct kernel_clone_args args = {
		.flags		= ((lower_32_bits(flags) | CLONE_VM |
				    CLONE_UNTRACED) & ~CSIGNAL),
		.exit_signal	= (lower_32_bits(flags) & CSIGNAL),
		.fn		= fn,
		.fn_arg		= arg,
	};

	return kernel_clone(&args);
}

#ifdef __ARCH_WANT_SYS_FORK
SYSCALL_DEFINE0(fork)
{
#ifdef CONFIG_MMU
	struct kernel_clone_args args = {
		.exit_signal = SIGCHLD,
	};

	return kernel_clone(&args);
#else
	/* can not support in nommu mode */
	return -EINVAL;
#endif
}
#endif

#ifdef __ARCH_WANT_SYS_VFORK
SYSCALL_DEFINE0(vfork)
{
	struct kernel_clone_args args = {
		.flags		= CLONE_VFORK | CLONE_VM,
		.exit_signal	= SIGCHLD,
	};

	return kernel_clone(&args);
}
#endif

#ifdef __ARCH_WANT_SYS_CLONE
#ifdef CONFIG_CLONE_BACKWARDS
SYSCALL_DEFINE5(clone, unsigned long, clone_flags, unsigned long, newsp,
		 int __user *, parent_tidptr,
		 unsigned long, tls,
		 int __user *, child_tidptr)
#elif defined(CONFIG_CLONE_BACKWARDS2)
SYSCALL_DEFINE5(clone, unsigned long, newsp, unsigned long, clone_flags,
		 int __user *, parent_tidptr,
		 int __user *, child_tidptr,
		 unsigned long, tls)
#elif defined(CONFIG_CLONE_BACKWARDS3)
SYSCALL_DEFINE6(clone, unsigned long, clone_flags, unsigned long, newsp,
		int, stack_size,
		int __user *, parent_tidptr,
		int __user *, child_tidptr,
		unsigned long, tls)
#else
SYSCALL_DEFINE5(clone, unsigned long, clone_flags, unsigned long, newsp,
		 int __user *, parent_tidptr,
		 int __user *, child_tidptr,
		 unsigned long, tls)
#endif
{
	struct kernel_clone_args args = {
		.flags		= (lower_32_bits(clone_flags) & ~CSIGNAL),
		.pidfd		= parent_tidptr,
		.child_tid	= child_tidptr,
		.parent_tid	= parent_tidptr,
		.exit_signal	= (lower_32_bits(clone_flags) & CSIGNAL),
		.stack		= newsp,
		.tls		= tls,
	};

	return kernel_clone(&args);
}
#endif

#ifdef __ARCH_WANT_SYS_CLONE3

noinline static int copy_clone_args_from_user(struct kernel_clone_args *kargs,
					      struct clone_args __user *uargs,
					      size_t usize)
{
	int err;
	struct clone_args args;
	pid_t *kset_tid = kargs->set_tid;

	BUILD_BUG_ON(offsetofend(struct clone_args, tls) !=
		     CLONE_ARGS_SIZE_VER0);
	BUILD_BUG_ON(offsetofend(struct clone_args, set_tid_size) !=
		     CLONE_ARGS_SIZE_VER1);
	BUILD_BUG_ON(offsetofend(struct clone_args, cgroup) !=
		     CLONE_ARGS_SIZE_VER2);
	BUILD_BUG_ON(sizeof(struct clone_args) != CLONE_ARGS_SIZE_VER2);

	if (unlikely(usize > PAGE_SIZE))
		return -E2BIG;
	if (unlikely(usize < CLONE_ARGS_SIZE_VER0))
		return -EINVAL;

	err = copy_struct_from_user(&args, sizeof(args), uargs, usize);
	if (err)
		return err;

	if (unlikely(args.set_tid_size > MAX_PID_NS_LEVEL))
		return -EINVAL;

	if (unlikely(!args.set_tid && args.set_tid_size > 0))
		return -EINVAL;

	if (unlikely(args.set_tid && args.set_tid_size == 0))
		return -EINVAL;

	/*
	 * Verify that higher 32bits of exit_signal are unset and that
	 * it is a valid signal
	 */
	if (unlikely((args.exit_signal & ~((u64)CSIGNAL)) ||
		     !valid_signal(args.exit_signal)))
		return -EINVAL;

	if ((args.flags & CLONE_INTO_CGROUP) &&
	    (args.cgroup > INT_MAX || usize < CLONE_ARGS_SIZE_VER2))
		return -EINVAL;

	*kargs = (struct kernel_clone_args){
		.flags		= args.flags,
		.pidfd		= u64_to_user_ptr(args.pidfd),
		.child_tid	= u64_to_user_ptr(args.child_tid),
		.parent_tid	= u64_to_user_ptr(args.parent_tid),
		.exit_signal	= args.exit_signal,
		.stack		= args.stack,
		.stack_size	= args.stack_size,
		.tls		= args.tls,
		.set_tid_size	= args.set_tid_size,
		.cgroup		= args.cgroup,
	};

	if (args.set_tid &&
		copy_from_user(kset_tid, u64_to_user_ptr(args.set_tid),
			(kargs->set_tid_size * sizeof(pid_t))))
		return -EFAULT;

	kargs->set_tid = kset_tid;

	return 0;
}

/**
 * clone3_stack_valid - check and prepare stack
 * @kargs: kernel clone args
 *
 * Verify that the stack arguments userspace gave us are sane.
 * In addition, set the stack direction for userspace since it's easy for us to
 * determine.
 */
static inline bool clone3_stack_valid(struct kernel_clone_args *kargs)
{
	if (kargs->stack == 0) {
		if (kargs->stack_size > 0)
			return false;
	} else {
		if (kargs->stack_size == 0)
			return false;

		if (!access_ok((void __user *)kargs->stack, kargs->stack_size))
			return false;

#if !defined(CONFIG_STACK_GROWSUP) && !defined(CONFIG_IA64)
		kargs->stack += kargs->stack_size;
#endif
	}

	return true;
}

static bool clone3_args_valid(struct kernel_clone_args *kargs)
{
	/* Verify that no unknown flags are passed along. */
	if (kargs->flags &
	    ~(CLONE_LEGACY_FLAGS | CLONE_CLEAR_SIGHAND | CLONE_INTO_CGROUP))
		return false;

	/*
	 * - make the CLONE_DETACHED bit reusable for clone3
	 * - make the CSIGNAL bits reusable for clone3
	 */
	if (kargs->flags & (CLONE_DETACHED | (CSIGNAL & (~CLONE_NEWTIME))))
		return false;

	if ((kargs->flags & (CLONE_SIGHAND | CLONE_CLEAR_SIGHAND)) ==
	    (CLONE_SIGHAND | CLONE_CLEAR_SIGHAND))
		return false;

	if ((kargs->flags & (CLONE_THREAD | CLONE_PARENT)) &&
	    kargs->exit_signal)
		return false;

	if (!clone3_stack_valid(kargs))
		return false;

	return true;
}

/**
 * clone3 - create a new process with specific properties
 * @uargs: argument structure
 * @size:  size of @uargs
 *
 * clone3() is the extensible successor to clone()/clone2().
 * It takes a struct as argument that is versioned by its size.
 *
 * Return: On success, a positive PID for the child process.
 *         On error, a negative errno number.
 */
SYSCALL_DEFINE2(clone3, struct clone_args __user *, uargs, size_t, size)
{
	int err;

	struct kernel_clone_args kargs;
	pid_t set_tid[MAX_PID_NS_LEVEL];

	kargs.set_tid = set_tid;

	err = copy_clone_args_from_user(&kargs, uargs, size);
	if (err)
		return err;

	if (!clone3_args_valid(&kargs))
		return -EINVAL;

	return kernel_clone(&kargs);
}
#endif

void walk_process_tree(struct task_struct *top, proc_visitor visitor, void *data)
{
	struct task_struct *leader, *parent, *child;
	int res;

	read_lock(&tasklist_lock);
	leader = top = top->group_leader;
down:
	for_each_thread(leader, parent) {
		list_for_each_entry(child, &parent->children, sibling) {
			res = visitor(child, data);
			if (res) {
				if (res < 0)
					goto out;
				leader = child;
				goto down;
			}
up:
			;
		}
	}

	if (leader != top) {
		child = leader;
		parent = child->real_parent;
		leader = parent->group_leader;
		goto up;
	}
out:
	read_unlock(&tasklist_lock);
}

#ifndef ARCH_MIN_MMSTRUCT_ALIGN
#define ARCH_MIN_MMSTRUCT_ALIGN 0
#endif

static void sighand_ctor(void *data)
{
	struct sighand_struct *sighand = data;

	spin_lock_init(&sighand->siglock);
	init_waitqueue_head(&sighand->signalfd_wqh);
}

void __init mm_cache_init(void)
{
	unsigned int mm_size;

	/*
	 * The mm_cpumask is located at the end of mm_struct, and is
	 * dynamically sized based on the maximum CPU number this system
	 * can have, taking hotplug into account (nr_cpu_ids).
	 */
	mm_size = sizeof(struct mm_struct) + cpumask_size() + mm_cid_size();

	mm_cachep = kmem_cache_create_usercopy("mm_struct",
			mm_size, ARCH_MIN_MMSTRUCT_ALIGN,
			SLAB_HWCACHE_ALIGN|SLAB_PANIC|SLAB_ACCOUNT,
			offsetof(struct mm_struct, saved_auxv),
			sizeof_field(struct mm_struct, saved_auxv),
			NULL);
}

void __init proc_caches_init(void)
{
	sighand_cachep = kmem_cache_create("sighand_cache",
			sizeof(struct sighand_struct), 0,
			SLAB_HWCACHE_ALIGN|SLAB_PANIC|SLAB_TYPESAFE_BY_RCU|
			SLAB_ACCOUNT, sighand_ctor);
	signal_cachep = kmem_cache_create("signal_cache",
			sizeof(struct signal_struct), 0,
			SLAB_HWCACHE_ALIGN|SLAB_PANIC|SLAB_ACCOUNT,
			NULL);
	files_cachep = kmem_cache_create("files_cache",
			sizeof(struct files_struct), 0,
			SLAB_HWCACHE_ALIGN|SLAB_PANIC|SLAB_ACCOUNT,
			NULL);
	fs_cachep = kmem_cache_create("fs_cache",
			sizeof(struct fs_struct), 0,
			SLAB_HWCACHE_ALIGN|SLAB_PANIC|SLAB_ACCOUNT,
			NULL);

	vm_area_cachep = KMEM_CACHE(vm_area_struct, SLAB_PANIC|SLAB_ACCOUNT);
#ifdef CONFIG_PER_VMA_LOCK
	vma_lock_cachep = KMEM_CACHE(vma_lock, SLAB_PANIC|SLAB_ACCOUNT);
#endif
	mmap_init();
	nsproxy_cache_init();
}

/*
 * Check constraints on flags passed to the unshare system call.
 */
static int check_unshare_flags(unsigned long unshare_flags)
{
	if (unshare_flags & ~(CLONE_THREAD|CLONE_FS|CLONE_NEWNS|CLONE_SIGHAND|
				CLONE_VM|CLONE_FILES|CLONE_SYSVSEM|
				CLONE_NEWUTS|CLONE_NEWIPC|CLONE_NEWNET|
				CLONE_NEWUSER|CLONE_NEWPID|CLONE_NEWCGROUP|
				CLONE_NEWTIME))
		return -EINVAL;
	/*
	 * Not implemented, but pretend it works if there is nothing
	 * to unshare.  Note that unsharing the address space or the
	 * signal handlers also need to unshare the signal queues (aka
	 * CLONE_THREAD).
	 */
	if (unshare_flags & (CLONE_THREAD | CLONE_SIGHAND | CLONE_VM)) {
		if (!thread_group_empty(current))
			return -EINVAL;
	}
	if (unshare_flags & (CLONE_SIGHAND | CLONE_VM)) {
		if (refcount_read(&current->sighand->count) > 1)
			return -EINVAL;
	}
	if (unshare_flags & CLONE_VM) {
		if (!current_is_single_threaded())
			return -EINVAL;
	}

	return 0;
}

/*
 * Unshare the filesystem structure if it is being shared
 */
static int unshare_fs(unsigned long unshare_flags, struct fs_struct **new_fsp)
{
	struct fs_struct *fs = current->fs;

	if (!(unshare_flags & CLONE_FS) || !fs)
		return 0;

	/* don't need lock here; in the worst case we'll do useless copy */
	if (fs->users == 1)
		return 0;

	*new_fsp = copy_fs_struct(fs);
	if (!*new_fsp)
		return -ENOMEM;

	return 0;
}

/*
 * Unshare file descriptor table if it is being shared
 */
int unshare_fd(unsigned long unshare_flags, unsigned int max_fds,
	       struct files_struct **new_fdp)
{
	struct files_struct *fd = current->files;
	int error = 0;

	if ((unshare_flags & CLONE_FILES) &&
	    (fd && atomic_read(&fd->count) > 1)) {
		*new_fdp = dup_fd(fd, max_fds, &error);
		if (!*new_fdp)
			return error;
	}

	return 0;
}

/*
 * unshare allows a process to 'unshare' part of the process
 * context which was originally shared using clone.  copy_*
 * functions used by kernel_clone() cannot be used here directly
 * because they modify an inactive task_struct that is being
 * constructed. Here we are modifying the current, active,
 * task_struct.
 */
int ksys_unshare(unsigned long unshare_flags)
{
	struct fs_struct *fs, *new_fs = NULL;
	struct files_struct *new_fd = NULL;
	struct cred *new_cred = NULL;
	struct nsproxy *new_nsproxy = NULL;
	int do_sysvsem = 0;
	int err;

	/*
	 * If unsharing a user namespace must also unshare the thread group
	 * and unshare the filesystem root and working directories.
	 */
	if (unshare_flags & CLONE_NEWUSER)
		unshare_flags |= CLONE_THREAD | CLONE_FS;
	/*
	 * If unsharing vm, must also unshare signal handlers.
	 */
	if (unshare_flags & CLONE_VM)
		unshare_flags |= CLONE_SIGHAND;
	/*
	 * If unsharing a signal handlers, must also unshare the signal queues.
	 */
	if (unshare_flags & CLONE_SIGHAND)
		unshare_flags |= CLONE_THREAD;
	/*
	 * If unsharing namespace, must also unshare filesystem information.
	 */
	if (unshare_flags & CLONE_NEWNS)
		unshare_flags |= CLONE_FS;

	err = check_unshare_flags(unshare_flags);
	if (err)
		goto bad_unshare_out;
	/*
	 * CLONE_NEWIPC must also detach from the undolist: after switching
	 * to a new ipc namespace, the semaphore arrays from the old
	 * namespace are unreachable.
	 */
	if (unshare_flags & (CLONE_NEWIPC|CLONE_SYSVSEM))
		do_sysvsem = 1;
	err = unshare_fs(unshare_flags, &new_fs);
	if (err)
		goto bad_unshare_out;
	err = unshare_fd(unshare_flags, NR_OPEN_MAX, &new_fd);
	if (err)
		goto bad_unshare_cleanup_fs;
	err = unshare_userns(unshare_flags, &new_cred);
	if (err)
		goto bad_unshare_cleanup_fd;
	err = unshare_nsproxy_namespaces(unshare_flags, &new_nsproxy,
					 new_cred, new_fs);
	if (err)
		goto bad_unshare_cleanup_cred;

	if (new_cred) {
		err = set_cred_ucounts(new_cred);
		if (err)
			goto bad_unshare_cleanup_cred;
	}

	if (new_fs || new_fd || do_sysvsem || new_cred || new_nsproxy) {
		if (do_sysvsem) {
			/*
			 * CLONE_SYSVSEM is equivalent to sys_exit().
			 */
			exit_sem(current);
		}
		if (unshare_flags & CLONE_NEWIPC) {
			/* Orphan segments in old ns (see sem above). */
			exit_shm(current);
			shm_init_task(current);
		}

		if (new_nsproxy)
			switch_task_namespaces(current, new_nsproxy);

		task_lock(current);

		if (new_fs) {
			fs = current->fs;
			spin_lock(&fs->lock);
			current->fs = new_fs;
			if (--fs->users)
				new_fs = NULL;
			else
				new_fs = fs;
			spin_unlock(&fs->lock);
		}

		if (new_fd)
			swap(current->files, new_fd);

		task_unlock(current);

		if (new_cred) {
			/* Install the new user namespace */
			commit_creds(new_cred);
			new_cred = NULL;
		}
	}

	perf_event_namespaces(current);

bad_unshare_cleanup_cred:
	if (new_cred)
		put_cred(new_cred);
bad_unshare_cleanup_fd:
	if (new_fd)
		put_files_struct(new_fd);

bad_unshare_cleanup_fs:
	if (new_fs)
		free_fs_struct(new_fs);

bad_unshare_out:
	return err;
}

SYSCALL_DEFINE1(unshare, unsigned long, unshare_flags)
{
	return ksys_unshare(unshare_flags);
}

/*
 *	Helper to unshare the files of the current task.
 *	We don't want to expose copy_files internals to
 *	the exec layer of the kernel.
 */

int unshare_files(void)
{
	struct task_struct *task = current;
	struct files_struct *old, *copy = NULL;
	int error;

	error = unshare_fd(CLONE_FILES, NR_OPEN_MAX, &copy);
	if (error || !copy)
		return error;

	old = task->files;
	task_lock(task);
	task->files = copy;
	task_unlock(task);
	put_files_struct(old);
	return 0;
}

int sysctl_max_threads(struct ctl_table *table, int write,
		       void *buffer, size_t *lenp, loff_t *ppos)
{
	struct ctl_table t;
	int ret;
	int threads = max_threads;
	int min = 1;
	int max = MAX_THREADS;

	t = *table;
	t.data = &threads;
	t.extra1 = &min;
	t.extra2 = &max;

	ret = proc_dointvec_minmax(&t, write, buffer, lenp, ppos);
	if (ret || !write)
		return ret;

	max_threads = threads;

	return 0;
}<|MERGE_RESOLUTION|>--- conflicted
+++ resolved
@@ -758,35 +758,25 @@
 		}
 
 		/*
-<<<<<<< HEAD
+		 * Copy/update hugetlb private vma information.
+		 */
+		if (is_vm_hugetlb_page(tmp))
+			hugetlb_dup_vma_private(tmp);
+		/*
 		 * Link the vma into the MT. After using __mt_dup(), memory
 		 * allocation is not necessary here, so it cannot fail.
 		 */
 		vma_iter_bulk_store(&vmi, tmp);
-=======
-		 * Copy/update hugetlb private vma information.
-		 */
-		if (is_vm_hugetlb_page(tmp))
-			hugetlb_dup_vma_private(tmp);
-
-		/* Link the vma into the MT */
-		if (vma_iter_bulk_store(&vmi, tmp))
-			goto fail_nomem_vmi_store;
->>>>>>> 5f2d0708
 
 		mm->map_count++;
 		if (!(tmp->vm_flags & VM_WIPEONFORK))
 			retval = copy_page_range(tmp, mpnt);
 
-<<<<<<< HEAD
+		if (tmp->vm_ops && tmp->vm_ops->open)
+			tmp->vm_ops->open(tmp);
+
 		if (retval) {
 			mpnt = vma_next(&vmi);
-=======
-		if (tmp->vm_ops && tmp->vm_ops->open)
-			tmp->vm_ops->open(tmp);
-
-		if (retval)
->>>>>>> 5f2d0708
 			goto loop_out;
 		}
 	}
