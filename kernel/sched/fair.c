--- conflicted
+++ resolved
@@ -3860,11 +3860,7 @@
 
 static inline int task_fits_capacity(struct task_struct *p, long capacity)
 {
-<<<<<<< HEAD
 	return capacity * 1024 > uclamp_task_util(p) * capacity_margin;
-=======
-	return capacity * 1024 > task_util_est(p) * capacity_margin;
->>>>>>> 652373a6
 }
 
 static inline void update_misfit_status(struct task_struct *p, struct rq *rq)
@@ -5941,12 +5937,7 @@
 	return schedtune_margin(util, boost);
 }
 
-<<<<<<< HEAD
 long schedtune_task_margin(struct task_struct *task)
-=======
-static inline long
-schedtune_task_margin(struct task_struct *task)
->>>>>>> 652373a6
 {
 	int boost = schedtune_task_boost(task);
 	unsigned long util;
@@ -5962,16 +5953,10 @@
 }
 
 unsigned long
-<<<<<<< HEAD
 stune_util(int cpu, unsigned long other_util)
 {
 	unsigned long util = min_t(unsigned long, SCHED_CAPACITY_SCALE,
 				   cpu_util_cfs(cpu_rq(cpu)) + other_util);
-=======
-boosted_cpu_util(int cpu, unsigned long other_util)
-{
-	unsigned long util = cpu_util_cfs(cpu_rq(cpu)) + other_util;
->>>>>>> 652373a6
 	long margin = schedtune_cpu_margin(util, cpu);
 
 	trace_sched_boost_cpu(cpu, util, margin);
@@ -5987,30 +5972,8 @@
 	return 0;
 }
 
-<<<<<<< HEAD
 #endif /* CONFIG_SCHED_TUNE */
 
-=======
-static inline int
-schedtune_task_margin(struct task_struct *task)
-{
-	return 0;
-}
-
-#endif /* CONFIG_SCHED_TUNE */
-
-static inline unsigned long
-boosted_task_util(struct task_struct *task)
-{
-	unsigned long util = task_util_est(task);
-	long margin = schedtune_task_margin(task);
-
-	trace_sched_boost_task(task, util, margin);
-
-	return util + margin;
-}
-
->>>>>>> 652373a6
 static unsigned long cpu_util_without(int cpu, struct task_struct *p);
 
 static unsigned long capacity_spare_without(int cpu, struct task_struct *p)
@@ -6658,20 +6621,11 @@
 static void find_best_target(struct sched_domain *sd, cpumask_t *cpus,
 							struct task_struct *p)
 {
-<<<<<<< HEAD
 	unsigned long min_util = uclamp_task(p);
-=======
-	unsigned long min_util = boosted_task_util(p);
->>>>>>> 652373a6
 	unsigned long target_capacity = ULONG_MAX;
 	unsigned long min_wake_util = ULONG_MAX;
 	unsigned long target_max_spare_cap = 0;
 	unsigned long target_util = ULONG_MAX;
-<<<<<<< HEAD
-=======
-	bool prefer_idle = schedtune_prefer_idle(p);
-	bool boosted = schedtune_task_boost(p) > 0;
->>>>>>> 652373a6
 	/* Initialise with deepest possible cstate (INT_MAX) */
 	int shallowest_idle_cstate = INT_MAX;
 	struct sched_group *sg;
@@ -6679,11 +6633,8 @@
 	int best_idle_cpu = -1;
 	int target_cpu = -1;
 	int backup_cpu = -1;
-<<<<<<< HEAD
 	bool prefer_idle;
 	bool boosted;
-=======
->>>>>>> 652373a6
 	int i;
 
 	/*
@@ -6695,11 +6646,8 @@
 	 * performance CPU, thus requiring to maximise target_capacity. In this
 	 * case we initialise target_capacity to 0.
 	 */
-<<<<<<< HEAD
 	prefer_idle = uclamp_latency_sensitive(p);
 	boosted = uclamp_boosted(p);
-=======
->>>>>>> 652373a6
 	if (prefer_idle && boosted)
 		target_capacity = 0;
 
@@ -7050,7 +6998,6 @@
 static long
 compute_energy(struct task_struct *p, int dst_cpu, struct perf_domain *pd)
 {
-<<<<<<< HEAD
 	unsigned int max_util, util_cfs, cpu_util, cpu_cap;
 	unsigned long sum_util, energy = 0;
 	struct task_struct *tsk;
@@ -7066,13 +7013,6 @@
 		cpu_cap = arch_scale_cpu_capacity(NULL, cpumask_first(pd_mask));
 		max_util = sum_util = 0;
 
-=======
-	long util, max_util, sum_util, energy = 0;
-	int cpu;
-
-	for (; pd; pd = pd->next) {
-		max_util = sum_util = 0;
->>>>>>> 652373a6
 		/*
 		 * The capacity state of CPUs of the current rd can be driven by
 		 * CPUs of another rd if they belong to the same performance
@@ -7083,7 +7023,6 @@
 		 * it will not appear in its pd list and will not be accounted
 		 * by compute_energy().
 		 */
-<<<<<<< HEAD
 		for_each_cpu_and(cpu, pd_mask, cpu_online_mask) {
 			util_cfs = cpu_util_next(cpu, p, dst_cpu);
 
@@ -7107,14 +7046,6 @@
 			cpu_util = schedutil_cpu_util(cpu, util_cfs, cpu_cap,
 						      FREQUENCY_UTIL, tsk);
 			max_util = max(max_util, cpu_util);
-=======
-		for_each_cpu_and(cpu, perf_domain_span(pd), cpu_online_mask) {
-			util = cpu_util_next(cpu, p, dst_cpu);
-			util += cpu_util_rt(cpu_rq(cpu));
-			util = schedutil_energy_util(cpu, util);
-			max_util = max(util, max_util);
-			sum_util += util;
->>>>>>> 652373a6
 		}
 
 		energy += em_pd_energy(pd->em_pd, max_util, sum_util);
@@ -7128,13 +7059,8 @@
 {
 	int highest_spare_cap_cpu = prev_cpu, best_idle_cpu = -1;
 	unsigned long spare_cap, max_spare_cap, util, cpu_cap;
-<<<<<<< HEAD
 	bool prefer_idle = uclamp_latency_sensitive(p);
 	bool boosted = uclamp_boosted(p);
-=======
-	bool prefer_idle = schedtune_prefer_idle(p);
-	bool boosted = schedtune_task_boost(p) > 0;
->>>>>>> 652373a6
 	unsigned long target_cap = boosted ? 0 : ULONG_MAX;
 	unsigned long highest_spare_cap = 0;
 	unsigned int min_exit_lat = UINT_MAX;
@@ -7149,7 +7075,6 @@
 			if (!cpumask_test_cpu(cpu, &p->cpus_allowed))
 				continue;
 
-<<<<<<< HEAD
 			util = cpu_util_next(cpu, p, cpu);
 			cpu_cap = capacity_of(cpu);
 			spare_cap = cpu_cap - util;
@@ -7162,11 +7087,6 @@
 			 * aligned with schedutil_cpu_util().
 			 */
 			util = uclamp_rq_util_with(cpu_rq(cpu), util, p);
-=======
-			/* Skip CPUs that will be overutilized. */
-			util = cpu_util_next(cpu, p, cpu);
-			cpu_cap = capacity_of(cpu);
->>>>>>> 652373a6
 			if (cpu_cap * 1024 < util * capacity_margin)
 				continue;
 
@@ -7174,10 +7094,6 @@
 			 * Find the CPU with the maximum spare capacity in
 			 * the performance domain
 			 */
-<<<<<<< HEAD
-=======
-			spare_cap = cpu_cap - util;
->>>>>>> 652373a6
 			if (spare_cap > max_spare_cap) {
 				max_spare_cap = spare_cap;
 				max_spare_cap_cpu = cpu;
@@ -7313,11 +7229,7 @@
 
 	/* If there is only one sensible candidate, select it now. */
 	cpu = cpumask_first(candidates);
-<<<<<<< HEAD
 	if (weight == 1 && ((uclamp_latency_sensitive(p) && idle_cpu(cpu)) ||
-=======
-	if (weight == 1 && ((schedtune_prefer_idle(p) && idle_cpu(cpu)) ||
->>>>>>> 652373a6
 			    (cpu == prev_cpu))) {
 		best_energy_cpu = cpu;
 		goto unlock;
@@ -7385,11 +7297,7 @@
 		record_wakee(p);
 
 		if (static_branch_unlikely(&sched_energy_present)) {
-<<<<<<< HEAD
 			if (uclamp_latency_sensitive(p) && !sched_feat(EAS_PREFER_IDLE) && !sync)
-=======
-			if (schedtune_prefer_idle(p) && !sched_feat(EAS_PREFER_IDLE) && !sync)
->>>>>>> 652373a6
 				goto sd_loop;
 
 			new_cpu = find_energy_efficient_cpu(p, prev_cpu, sync);
@@ -8727,7 +8635,6 @@
 	capacity >>= SCHED_CAPACITY_SHIFT;
 
 	mcc = &cpu_rq(cpu)->rd->max_cpu_capacity;
-<<<<<<< HEAD
 
 	raw_spin_lock_irqsave(&mcc->lock, flags);
 	max_capacity = mcc->val;
@@ -8746,25 +8653,6 @@
 	}
 	raw_spin_unlock_irqrestore(&mcc->lock, flags);
 
-=======
-
-	raw_spin_lock_irqsave(&mcc->lock, flags);
-	max_capacity = mcc->val;
-	max_cap_cpu = mcc->cpu;
-
-	if ((max_capacity > capacity && max_cap_cpu == cpu) ||
-	    (max_capacity < capacity)) {
-		mcc->val = capacity;
-		mcc->cpu = cpu;
-#ifdef CONFIG_SCHED_DEBUG
-		raw_spin_unlock_irqrestore(&mcc->lock, flags);
-		pr_info("CPU%d: update max cpu_capacity %lu\n", cpu, capacity);
-		goto skip_unlock;
-#endif
-	}
-	raw_spin_unlock_irqrestore(&mcc->lock, flags);
-
->>>>>>> 652373a6
 skip_unlock: __attribute__ ((unused));
 	capacity = scale_rt_capacity(cpu, capacity);
 
