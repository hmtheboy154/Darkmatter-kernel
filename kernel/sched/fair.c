--- conflicted
+++ resolved
@@ -3809,8 +3809,6 @@
 	else
 		se->avg.load_sum = 1;
 
-	trace_android_rvh_attach_entity_load_avg(cfs_rq, se);
-
 	enqueue_load_avg(cfs_rq, se);
 	cfs_rq->avg.util_avg += se->avg.util_avg;
 	cfs_rq->avg.util_sum += se->avg.util_sum;
@@ -3840,8 +3838,6 @@
 	 */
 	u32 divider = get_pelt_divider(&cfs_rq->avg);
 
-	trace_android_rvh_detach_entity_load_avg(cfs_rq, se);
-
 	dequeue_load_avg(cfs_rq, se);
 	sub_positive(&cfs_rq->avg.util_avg, se->avg.util_avg);
 	cfs_rq->avg.util_sum = cfs_rq->avg.util_avg * divider;
@@ -3877,8 +3873,6 @@
 
 	decayed  = update_cfs_rq_load_avg(now, cfs_rq);
 	decayed |= propagate_entity_load_avg(se);
-
-	trace_android_rvh_update_load_avg(now, cfs_rq, se);
 
 	if (!se->avg.last_update_time && (flags & DO_ATTACH)) {
 
@@ -3950,8 +3944,6 @@
 	 */
 
 	sync_entity_load_avg(se);
-
-	trace_android_rvh_remove_entity_load_avg(cfs_rq, se);
 
 	raw_spin_lock_irqsave(&cfs_rq->removed.lock, flags);
 	++cfs_rq->removed.nr;
@@ -6694,327 +6686,6 @@
 }
 
 /*
-<<<<<<< HEAD
-=======
- * Predicts what cpu_util(@cpu) would return if @p was migrated (and enqueued)
- * to @dst_cpu.
- */
-static unsigned long cpu_util_next(int cpu, struct task_struct *p, int dst_cpu)
-{
-	struct cfs_rq *cfs_rq = &cpu_rq(cpu)->cfs;
-	unsigned long util_est, util = READ_ONCE(cfs_rq->avg.util_avg);
-
-	/*
-	 * If @p migrates from @cpu to another, remove its contribution. Or,
-	 * if @p migrates from another CPU to @cpu, add its contribution. In
-	 * the other cases, @cpu is not impacted by the migration, so the
-	 * util_avg should already be correct.
-	 */
-	if (task_cpu(p) == cpu && dst_cpu != cpu)
-		lsub_positive(&util, task_util(p));
-	else if (task_cpu(p) != cpu && dst_cpu == cpu)
-		util += task_util(p);
-
-	if (sched_feat(UTIL_EST)) {
-		util_est = READ_ONCE(cfs_rq->avg.util_est.enqueued);
-
-		/*
-		 * During wake-up, the task isn't enqueued yet and doesn't
-		 * appear in the cfs_rq->avg.util_est.enqueued of any rq,
-		 * so just add it (if needed) to "simulate" what will be
-		 * cpu_util() after the task has been enqueued.
-		 */
-		if (dst_cpu == cpu)
-			util_est += _task_util_est(p);
-
-		util = max(util, util_est);
-	}
-
-	return min(util, capacity_orig_of(cpu));
-}
-
-/*
- * compute_energy(): Estimates the energy that @pd would consume if @p was
- * migrated to @dst_cpu. compute_energy() predicts what will be the utilization
- * landscape of @pd's CPUs after the task migration, and uses the Energy Model
- * to compute what would be the energy if we decided to actually migrate that
- * task.
- */
-static long
-compute_energy(struct task_struct *p, int dst_cpu, struct perf_domain *pd)
-{
-	struct cpumask *pd_mask = perf_domain_span(pd);
-	unsigned long cpu_cap = arch_scale_cpu_capacity(cpumask_first(pd_mask));
-	unsigned long max_util = 0, sum_util = 0;
-	unsigned long _cpu_cap = cpu_cap;
-	unsigned long energy = 0;
-	int cpu;
-
-	_cpu_cap -= arch_scale_thermal_pressure(cpumask_first(pd_mask));
-
-	/*
-	 * The capacity state of CPUs of the current rd can be driven by CPUs
-	 * of another rd if they belong to the same pd. So, account for the
-	 * utilization of these CPUs too by masking pd with cpu_online_mask
-	 * instead of the rd span.
-	 *
-	 * If an entire pd is outside of the current rd, it will not appear in
-	 * its pd list and will not be accounted by compute_energy().
-	 */
-	for_each_cpu_and(cpu, pd_mask, cpu_online_mask) {
-		unsigned long util_freq = cpu_util_next(cpu, p, dst_cpu);
-		unsigned long cpu_util, util_running = util_freq;
-		struct task_struct *tsk = NULL;
-
-		/*
-		 * When @p is placed on @cpu:
-		 *
-		 * util_running = max(cpu_util, cpu_util_est) +
-		 *		  max(task_util, _task_util_est)
-		 *
-		 * while cpu_util_next is: max(cpu_util + task_util,
-		 *			       cpu_util_est + _task_util_est)
-		 */
-		if (cpu == dst_cpu) {
-			tsk = p;
-			util_running =
-				cpu_util_next(cpu, p, -1) + task_util_est(p);
-		}
-
-		/*
-		 * Busy time computation: utilization clamping is not
-		 * required since the ratio (sum_util / cpu_capacity)
-		 * is already enough to scale the EM reported power
-		 * consumption at the (eventually clamped) cpu_capacity.
-		 */
-		cpu_util = effective_cpu_util(cpu, util_running, cpu_cap,
-					      ENERGY_UTIL, NULL);
-
-		sum_util += min(cpu_util, _cpu_cap);
-
-		/*
-		 * Performance domain frequency: utilization clamping
-		 * must be considered since it affects the selection
-		 * of the performance domain frequency.
-		 * NOTE: in case RT tasks are running, by default the
-		 * FREQUENCY_UTIL's utilization can be max OPP.
-		 */
-		cpu_util = effective_cpu_util(cpu, util_freq, cpu_cap,
-					      FREQUENCY_UTIL, tsk);
-		max_util = max(max_util, min(cpu_util, _cpu_cap));
-	}
-
-	trace_android_vh_em_cpu_energy(pd->em_pd, max_util, sum_util, &energy);
-	if (!energy)
-		energy = em_cpu_energy(pd->em_pd, max_util, sum_util, _cpu_cap);
-
-	return energy;
-}
-
-/*
- * find_energy_efficient_cpu(): Find most energy-efficient target CPU for the
- * waking task. find_energy_efficient_cpu() looks for the CPU with maximum
- * spare capacity in each performance domain and uses it as a potential
- * candidate to execute the task. Then, it uses the Energy Model to figure
- * out which of the CPU candidates is the most energy-efficient.
- *
- * The rationale for this heuristic is as follows. In a performance domain,
- * all the most energy efficient CPU candidates (according to the Energy
- * Model) are those for which we'll request a low frequency. When there are
- * several CPUs for which the frequency request will be the same, we don't
- * have enough data to break the tie between them, because the Energy Model
- * only includes active power costs. With this model, if we assume that
- * frequency requests follow utilization (e.g. using schedutil), the CPU with
- * the maximum spare capacity in a performance domain is guaranteed to be among
- * the best candidates of the performance domain.
- *
- * In practice, it could be preferable from an energy standpoint to pack
- * small tasks on a CPU in order to let other CPUs go in deeper idle states,
- * but that could also hurt our chances to go cluster idle, and we have no
- * ways to tell with the current Energy Model if this is actually a good
- * idea or not. So, find_energy_efficient_cpu() basically favors
- * cluster-packing, and spreading inside a cluster. That should at least be
- * a good thing for latency, and this is consistent with the idea that most
- * of the energy savings of EAS come from the asymmetry of the system, and
- * not so much from breaking the tie between identical CPUs. That's also the
- * reason why EAS is enabled in the topology code only for systems where
- * SD_ASYM_CPUCAPACITY is set.
- *
- * NOTE: Forkees are not accepted in the energy-aware wake-up path because
- * they don't have any useful utilization data yet and it's not possible to
- * forecast their impact on energy consumption. Consequently, they will be
- * placed by find_idlest_cpu() on the least loaded CPU, which might turn out
- * to be energy-inefficient in some use-cases. The alternative would be to
- * bias new tasks towards specific types of CPUs first, or to try to infer
- * their util_avg from the parent task, but those heuristics could hurt
- * other use-cases too. So, until someone finds a better way to solve this,
- * let's keep things simple by re-using the existing slow path.
- */
-static int find_energy_efficient_cpu(struct task_struct *p, int prev_cpu, int sync)
-{
-	unsigned long prev_delta = ULONG_MAX, best_delta = ULONG_MAX;
-	struct root_domain *rd = cpu_rq(smp_processor_id())->rd;
-	int max_spare_cap_cpu_ls = prev_cpu, best_idle_cpu = -1;
-	int cpu, best_energy_cpu = prev_cpu, target = -1;
-	unsigned long max_spare_cap_ls = 0, target_cap;
-	unsigned long cpu_cap, util, base_energy = 0;
-	bool boosted, latency_sensitive = false;
-	unsigned int min_exit_lat = UINT_MAX;
-	struct cpuidle_state *idle;
-	struct sched_domain *sd;
-	struct perf_domain *pd;
-	int new_cpu = INT_MAX;
-
-	sync_entity_load_avg(&p->se);
-	trace_android_rvh_find_energy_efficient_cpu(p, prev_cpu, sync, &new_cpu);
-	if (new_cpu != INT_MAX)
-		return new_cpu;
-
-	rcu_read_lock();
-	pd = rcu_dereference(rd->pd);
-	if (!pd || READ_ONCE(rd->overutilized))
-		goto unlock;
-
-	cpu = smp_processor_id();
-	if (sync && cpu_rq(cpu)->nr_running == 1 &&
-	    cpumask_test_cpu(cpu, p->cpus_ptr) &&
-	    task_fits_capacity(p, capacity_of(cpu))) {
-		rcu_read_unlock();
-		return cpu;
-	}
-
-	/*
-	 * Energy-aware wake-up happens on the lowest sched_domain starting
-	 * from sd_asym_cpucapacity spanning over this_cpu and prev_cpu.
-	 */
-	sd = rcu_dereference(*this_cpu_ptr(&sd_asym_cpucapacity));
-	while (sd && !cpumask_test_cpu(prev_cpu, sched_domain_span(sd)))
-		sd = sd->parent;
-	if (!sd)
-		goto unlock;
-
-	target = prev_cpu;
-
-	if (!task_util_est(p))
-		goto unlock;
-
-	latency_sensitive = uclamp_latency_sensitive(p);
-	boosted = uclamp_boosted(p);
-	target_cap = boosted ? 0 : ULONG_MAX;
-
-	for (; pd; pd = pd->next) {
-		unsigned long cur_delta, spare_cap, max_spare_cap = 0;
-		bool compute_prev_delta = false;
-		unsigned long base_energy_pd;
-		int max_spare_cap_cpu = -1;
-
-		for_each_cpu_and(cpu, perf_domain_span(pd), sched_domain_span(sd)) {
-			if (!cpumask_test_cpu(cpu, p->cpus_ptr))
-				continue;
-
-			util = cpu_util_next(cpu, p, cpu);
-			cpu_cap = capacity_of(cpu);
-			spare_cap = cpu_cap;
-			lsub_positive(&spare_cap, util);
-
-			/*
-			 * Skip CPUs that cannot satisfy the capacity request.
-			 * IOW, placing the task there would make the CPU
-			 * overutilized. Take uclamp into account to see how
-			 * much capacity we can get out of the CPU; this is
-			 * aligned with sched_cpu_util().
-			 */
-			util = uclamp_rq_util_with(cpu_rq(cpu), util, p);
-			if (!fits_capacity(util, cpu_cap))
-				continue;
-
-			if (!latency_sensitive && cpu == prev_cpu) {
-				/* Always use prev_cpu as a candidate. */
-				compute_prev_delta = true;
-			} else if (spare_cap > max_spare_cap) {
-				/*
-				 * Find the CPU with the maximum spare capacity
-				 * in the performance domain.
-				 */
-				max_spare_cap = spare_cap;
-				max_spare_cap_cpu = cpu;
-			}
-
-			if (!latency_sensitive)
-				continue;
-
-			if (idle_cpu(cpu)) {
-				cpu_cap = capacity_orig_of(cpu);
-				if (boosted && cpu_cap < target_cap)
-					continue;
-				if (!boosted && cpu_cap > target_cap)
-					continue;
-				idle = idle_get_state(cpu_rq(cpu));
-				if (idle && idle->exit_latency > min_exit_lat &&
-						cpu_cap == target_cap)
-					continue;
-
-				if (idle)
-					min_exit_lat = idle->exit_latency;
-				target_cap = cpu_cap;
-				best_idle_cpu = cpu;
-			} else if (spare_cap > max_spare_cap_ls) {
-				max_spare_cap_ls = spare_cap;
-				max_spare_cap_cpu_ls = cpu;
-			}
-		}
-
-		if (!latency_sensitive && max_spare_cap_cpu < 0 && !compute_prev_delta)
-			continue;
-
-		/* Compute the 'base' energy of the pd, without @p */
-		base_energy_pd = compute_energy(p, -1, pd);
-		base_energy += base_energy_pd;
-
-		/* Evaluate the energy impact of using prev_cpu. */
-		if (compute_prev_delta) {
-			prev_delta = compute_energy(p, prev_cpu, pd);
-			if (prev_delta < base_energy_pd)
-				goto unlock;
-			prev_delta -= base_energy_pd;
-			best_delta = min(best_delta, prev_delta);
-		}
-
-		/* Evaluate the energy impact of using max_spare_cap_cpu. */
-		if (max_spare_cap_cpu >= 0) {
-			cur_delta = compute_energy(p, max_spare_cap_cpu, pd);
-			if (cur_delta < base_energy_pd)
-				goto unlock;
-			cur_delta -= base_energy_pd;
-			if (cur_delta < best_delta) {
-				best_delta = cur_delta;
-				best_energy_cpu = max_spare_cap_cpu;
-			}
-		}
-	}
-	rcu_read_unlock();
-
-	if (latency_sensitive)
-		return best_idle_cpu >= 0 ? best_idle_cpu : max_spare_cap_cpu_ls;
-
-	/*
-	 * Pick the best CPU if prev_cpu cannot be used, or if it saves at
-	 * least 6% of the energy used by prev_cpu.
-	 */
-	if ((prev_delta == ULONG_MAX) ||
-	    (prev_delta - best_delta) > ((prev_delta + base_energy) >> 4))
-		target = best_energy_cpu;
-
-	return target;
-
-unlock:
-	rcu_read_unlock();
-
-	return target;
-}
-
-/*
->>>>>>> 50e12445
  * select_task_rq_fair: Select target runqueue for the waking task in domains
  * that have the relevant SD flag set. In practice, this is SD_BALANCE_WAKE,
  * SD_BALANCE_FORK, or SD_BALANCE_EXEC.
@@ -7050,17 +6721,6 @@
 	lockdep_assert_held(&p->pi_lock);
 	if (wake_flags & WF_TTWU) {
 		record_wakee(p);
-<<<<<<< HEAD
-=======
-
-		if (sched_energy_enabled()) {
-			new_cpu = find_energy_efficient_cpu(p, prev_cpu, sync);
-			if (new_cpu >= 0)
-				return new_cpu;
-			new_cpu = prev_cpu;
-		}
-
->>>>>>> 50e12445
 		want_affine = !wake_wide(p) && cpumask_test_cpu(cpu, p->cpus_ptr);
 	}
 
@@ -8347,8 +8007,6 @@
 	struct cfs_rq *cfs_rq, *pos;
 	bool decayed = false;
 	int cpu = cpu_of(rq);
-
-	trace_android_rvh_update_blocked_fair(rq);
 
 	/*
 	 * Iterates the task_group tree in a bottom up fashion, see
