--- conflicted
+++ resolved
@@ -2534,16 +2534,9 @@
 	if (has_cluster)
 		static_branch_inc_cpuslocked(&sched_cluster_active);
 
-<<<<<<< HEAD
-	if (rq && sched_debug_verbose) {
-		pr_info("root domain span: %*pbl (max cpu_capacity = %lu)\n",
-			cpumask_pr_args(cpu_map), rq->rd->max_cpu_capacity);
-	}
-	trace_android_vh_build_sched_domains(has_asym);
-=======
 	if (rq && sched_debug_verbose)
 		pr_info("root domain span: %*pbl\n", cpumask_pr_args(cpu_map));
->>>>>>> 6e5a0c30
+	trace_android_vh_build_sched_domains(has_asym);
 
 	ret = 0;
 error:
