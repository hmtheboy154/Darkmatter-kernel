/* SPDX-License-Identifier: GPL-2.0 */
/*
 * Scheduler internal types and methods:
 */
#include <linux/sched.h>

#include <linux/sched/autogroup.h>
#include <linux/sched/clock.h>
#include <linux/sched/coredump.h>
#include <linux/sched/cpufreq.h>
#include <linux/sched/cputime.h>
#include <linux/sched/deadline.h>
#include <linux/sched/debug.h>
#include <linux/sched/hotplug.h>
#include <linux/sched/idle.h>
#include <linux/sched/init.h>
#include <linux/sched/isolation.h>
#include <linux/sched/jobctl.h>
#include <linux/sched/loadavg.h>
#include <linux/sched/mm.h>
#include <linux/sched/nohz.h>
#include <linux/sched/numa_balancing.h>
#include <linux/sched/prio.h>
#include <linux/sched/rt.h>
#include <linux/sched/signal.h>
#include <linux/sched/smt.h>
#include <linux/sched/stat.h>
#include <linux/sched/sysctl.h>
#include <linux/sched/task.h>
#include <linux/sched/task_stack.h>
#include <linux/sched/topology.h>
#include <linux/sched/user.h>
#include <linux/sched/wake_q.h>
#include <linux/sched/xacct.h>

#include <uapi/linux/sched/types.h>

#include <linux/binfmts.h>
#include <linux/bitops.h>
#include <linux/blkdev.h>
#include <linux/compat.h>
#include <linux/context_tracking.h>
#include <linux/cpufreq.h>
#include <linux/cpuidle.h>
#include <linux/cpuset.h>
#include <linux/ctype.h>
#include <linux/debugfs.h>
#include <linux/delayacct.h>
#include <linux/energy_model.h>
#include <linux/init_task.h>
#include <linux/kprobes.h>
#include <linux/kthread.h>
#include <linux/membarrier.h>
#include <linux/migrate.h>
#include <linux/mmu_context.h>
#include <linux/nmi.h>
#include <linux/proc_fs.h>
#include <linux/prefetch.h>
#include <linux/profile.h>
#include <linux/psi.h>
#include <linux/ratelimit.h>
#include <linux/rcupdate_wait.h>
#include <linux/security.h>
#include <linux/stop_machine.h>
#include <linux/suspend.h>
#include <linux/swait.h>
#include <linux/syscalls.h>
#include <linux/task_work.h>
#include <linux/tsacct_kern.h>
#include <linux/android_vendor.h>

#include <asm/tlb.h>

#ifdef CONFIG_PARAVIRT
# include <asm/paravirt.h>
#endif

#include "cpupri.h"
#include "cpudeadline.h"

#include <trace/events/sched.h>

#ifdef CONFIG_SCHED_DEBUG
# define SCHED_WARN_ON(x)	WARN_ONCE(x, #x)
#else
# define SCHED_WARN_ON(x)	({ (void)(x), 0; })
#endif

struct rq;
struct cpuidle_state;

/* task_struct::on_rq states: */
#define TASK_ON_RQ_QUEUED	1
#define TASK_ON_RQ_MIGRATING	2

extern __read_mostly int scheduler_running;

extern unsigned long calc_load_update;
extern atomic_long_t calc_load_tasks;

extern void calc_global_load_tick(struct rq *this_rq);
extern long calc_load_fold_active(struct rq *this_rq, long adjust);

extern void call_trace_sched_update_nr_running(struct rq *rq, int count);
/*
 * Helpers for converting nanosecond timing to jiffy resolution
 */
#define NS_TO_JIFFIES(TIME)	((unsigned long)(TIME) / (NSEC_PER_SEC / HZ))

/*
 * Increase resolution of nice-level calculations for 64-bit architectures.
 * The extra resolution improves shares distribution and load balancing of
 * low-weight task groups (eg. nice +19 on an autogroup), deeper taskgroup
 * hierarchies, especially on larger systems. This is not a user-visible change
 * and does not change the user-interface for setting shares/weights.
 *
 * We increase resolution only if we have enough bits to allow this increased
 * resolution (i.e. 64-bit). The costs for increasing resolution when 32-bit
 * are pretty high and the returns do not justify the increased costs.
 *
 * Really only required when CONFIG_FAIR_GROUP_SCHED=y is also set, but to
 * increase coverage and consistency always enable it on 64-bit platforms.
 */
#ifdef CONFIG_64BIT
# define NICE_0_LOAD_SHIFT	(SCHED_FIXEDPOINT_SHIFT + SCHED_FIXEDPOINT_SHIFT)
# define scale_load(w)		((w) << SCHED_FIXEDPOINT_SHIFT)
# define scale_load_down(w) \
({ \
	unsigned long __w = (w); \
	if (__w) \
		__w = max(2UL, __w >> SCHED_FIXEDPOINT_SHIFT); \
	__w; \
})
#else
# define NICE_0_LOAD_SHIFT	(SCHED_FIXEDPOINT_SHIFT)
# define scale_load(w)		(w)
# define scale_load_down(w)	(w)
#endif

/*
 * Task weight (visible to users) and its load (invisible to users) have
 * independent resolution, but they should be well calibrated. We use
 * scale_load() and scale_load_down(w) to convert between them. The
 * following must be true:
 *
 *  scale_load(sched_prio_to_weight[NICE_TO_PRIO(0)-MAX_RT_PRIO]) == NICE_0_LOAD
 *
 */
#define NICE_0_LOAD		(1L << NICE_0_LOAD_SHIFT)

/*
 * Single value that decides SCHED_DEADLINE internal math precision.
 * 10 -> just above 1us
 * 9  -> just above 0.5us
 */
#define DL_SCALE		10

/*
 * Single value that denotes runtime == period, ie unlimited time.
 */
#define RUNTIME_INF		((u64)~0ULL)

static inline int idle_policy(int policy)
{
	return policy == SCHED_IDLE;
}
static inline int fair_policy(int policy)
{
	return policy == SCHED_NORMAL || policy == SCHED_BATCH;
}

static inline int rt_policy(int policy)
{
	return policy == SCHED_FIFO || policy == SCHED_RR;
}

static inline int dl_policy(int policy)
{
	return policy == SCHED_DEADLINE;
}
static inline bool valid_policy(int policy)
{
	return idle_policy(policy) || fair_policy(policy) ||
		rt_policy(policy) || dl_policy(policy);
}

static inline int task_has_idle_policy(struct task_struct *p)
{
	return idle_policy(p->policy);
}

static inline int task_has_rt_policy(struct task_struct *p)
{
	return rt_policy(p->policy);
}

static inline int task_has_dl_policy(struct task_struct *p)
{
	return dl_policy(p->policy);
}

#define cap_scale(v, s) ((v)*(s) >> SCHED_CAPACITY_SHIFT)

static inline void update_avg(u64 *avg, u64 sample)
{
	s64 diff = sample - *avg;
	*avg += diff / 8;
}

/*
 * Shifting a value by an exponent greater *or equal* to the size of said value
 * is UB; cap at size-1.
 */
#define shr_bound(val, shift)							\
	(val >> min_t(typeof(shift), shift, BITS_PER_TYPE(typeof(val)) - 1))

/*
 * !! For sched_setattr_nocheck() (kernel) only !!
 *
 * This is actually gross. :(
 *
 * It is used to make schedutil kworker(s) higher priority than SCHED_DEADLINE
 * tasks, but still be able to sleep. We need this on platforms that cannot
 * atomically change clock frequency. Remove once fast switching will be
 * available on such platforms.
 *
 * SUGOV stands for SchedUtil GOVernor.
 */
#define SCHED_FLAG_SUGOV	0x10000000

static inline bool dl_entity_is_special(struct sched_dl_entity *dl_se)
{
#ifdef CONFIG_CPU_FREQ_GOV_SCHEDUTIL
	return unlikely(dl_se->flags & SCHED_FLAG_SUGOV);
#else
	return false;
#endif
}

/*
 * Tells if entity @a should preempt entity @b.
 */
static inline bool
dl_entity_preempt(struct sched_dl_entity *a, struct sched_dl_entity *b)
{
	return dl_entity_is_special(a) ||
	       dl_time_before(a->deadline, b->deadline);
}

/*
 * This is the priority-queue data structure of the RT scheduling class:
 */
struct rt_prio_array {
	DECLARE_BITMAP(bitmap, MAX_RT_PRIO+1); /* include 1 bit for delimiter */
	struct list_head queue[MAX_RT_PRIO];
};

struct rt_bandwidth {
	/* nests inside the rq lock: */
	raw_spinlock_t		rt_runtime_lock;
	ktime_t			rt_period;
	u64			rt_runtime;
	struct hrtimer		rt_period_timer;
	unsigned int		rt_period_active;
};

void __dl_clear_params(struct task_struct *p);

struct dl_bandwidth {
	raw_spinlock_t		dl_runtime_lock;
	u64			dl_runtime;
	u64			dl_period;
};

static inline int dl_bandwidth_enabled(void)
{
	return sysctl_sched_rt_runtime >= 0;
}

/*
 * To keep the bandwidth of -deadline tasks under control
 * we need some place where:
 *  - store the maximum -deadline bandwidth of each cpu;
 *  - cache the fraction of bandwidth that is currently allocated in
 *    each root domain;
 *
 * This is all done in the data structure below. It is similar to the
 * one used for RT-throttling (rt_bandwidth), with the main difference
 * that, since here we are only interested in admission control, we
 * do not decrease any runtime while the group "executes", neither we
 * need a timer to replenish it.
 *
 * With respect to SMP, bandwidth is given on a per root domain basis,
 * meaning that:
 *  - bw (< 100%) is the deadline bandwidth of each CPU;
 *  - total_bw is the currently allocated bandwidth in each root domain;
 */
struct dl_bw {
	raw_spinlock_t		lock;
	u64			bw;
	u64			total_bw;
};

static inline void __dl_update(struct dl_bw *dl_b, s64 bw);

static inline
void __dl_sub(struct dl_bw *dl_b, u64 tsk_bw, int cpus)
{
	dl_b->total_bw -= tsk_bw;
	__dl_update(dl_b, (s32)tsk_bw / cpus);
}

static inline
void __dl_add(struct dl_bw *dl_b, u64 tsk_bw, int cpus)
{
	dl_b->total_bw += tsk_bw;
	__dl_update(dl_b, -((s32)tsk_bw / cpus));
}

static inline bool __dl_overflow(struct dl_bw *dl_b, unsigned long cap,
				 u64 old_bw, u64 new_bw)
{
	return dl_b->bw != -1 &&
	       cap_scale(dl_b->bw, cap) < dl_b->total_bw - old_bw + new_bw;
}

/*
 * Verify the fitness of task @p to run on @cpu taking into account the
 * CPU original capacity and the runtime/deadline ratio of the task.
 *
 * The function will return true if the CPU original capacity of the
 * @cpu scaled by SCHED_CAPACITY_SCALE >= runtime/deadline ratio of the
 * task and false otherwise.
 */
static inline bool dl_task_fits_capacity(struct task_struct *p, int cpu)
{
	unsigned long cap = arch_scale_cpu_capacity(cpu);

	return cap_scale(p->dl.dl_deadline, cap) >= p->dl.dl_runtime;
}

extern void init_dl_bw(struct dl_bw *dl_b);
extern int  sched_dl_global_validate(void);
extern void sched_dl_do_global(void);
extern int  sched_dl_overflow(struct task_struct *p, int policy, const struct sched_attr *attr);
extern void __setparam_dl(struct task_struct *p, const struct sched_attr *attr);
extern void __getparam_dl(struct task_struct *p, struct sched_attr *attr);
extern bool __checkparam_dl(const struct sched_attr *attr);
extern bool dl_param_changed(struct task_struct *p, const struct sched_attr *attr);
extern int  dl_task_can_attach(struct task_struct *p, const struct cpumask *cs_cpus_allowed);
extern int  dl_cpuset_cpumask_can_shrink(const struct cpumask *cur, const struct cpumask *trial);
extern bool dl_cpu_busy(unsigned int cpu);

#ifdef CONFIG_CGROUP_SCHED

#include <linux/cgroup.h>
#include <linux/psi.h>

struct cfs_rq;
struct rt_rq;

extern struct list_head task_groups;

struct cfs_bandwidth {
#ifdef CONFIG_CFS_BANDWIDTH
	raw_spinlock_t		lock;
	ktime_t			period;
	u64			quota;
	u64			runtime;
	u64			burst;
	s64			hierarchical_quota;

	u8			idle;
	u8			period_active;
	u8			slack_started;
	struct hrtimer		period_timer;
	struct hrtimer		slack_timer;
	struct list_head	throttled_cfs_rq;

	/* Statistics: */
	int			nr_periods;
	int			nr_throttled;
	u64			throttled_time;
#endif
};

/* Task group related information */
struct task_group {
	struct cgroup_subsys_state css;

#ifdef CONFIG_FAIR_GROUP_SCHED
	/* schedulable entities of this group on each CPU */
	struct sched_entity	**se;
	/* runqueue "owned" by this group on each CPU */
	struct cfs_rq		**cfs_rq;
	unsigned long		shares;

#ifdef	CONFIG_SMP
	/*
	 * load_avg can be heavily contended at clock tick time, so put
	 * it in its own cacheline separated from the fields above which
	 * will also be accessed at each tick.
	 */
	atomic_long_t		load_avg ____cacheline_aligned;
#endif
#endif

#ifdef CONFIG_RT_GROUP_SCHED
	struct sched_rt_entity	**rt_se;
	struct rt_rq		**rt_rq;

	struct rt_bandwidth	rt_bandwidth;
#endif

	struct rcu_head		rcu;
	struct list_head	list;

	struct task_group	*parent;
	struct list_head	siblings;
	struct list_head	children;

#ifdef CONFIG_SCHED_AUTOGROUP
	struct autogroup	*autogroup;
#endif

	struct cfs_bandwidth	cfs_bandwidth;

#ifdef CONFIG_UCLAMP_TASK_GROUP
	/* The two decimal precision [%] value requested from user-space */
	unsigned int		uclamp_pct[UCLAMP_CNT];
	/* Clamp values requested for a task group */
	struct uclamp_se	uclamp_req[UCLAMP_CNT];
	/* Effective clamp values used for a task group */
	struct uclamp_se	uclamp[UCLAMP_CNT];
	/* Latency-sensitive flag used for a task group */
	unsigned int		latency_sensitive;

	ANDROID_VENDOR_DATA_ARRAY(1, 4);
#endif

};

#ifdef CONFIG_FAIR_GROUP_SCHED
#define ROOT_TASK_GROUP_LOAD	NICE_0_LOAD

/*
 * A weight of 0 or 1 can cause arithmetics problems.
 * A weight of a cfs_rq is the sum of weights of which entities
 * are queued on this cfs_rq, so a weight of a entity should not be
 * too large, so as the shares value of a task group.
 * (The default weight is 1024 - so there's no practical
 *  limitation from this.)
 */
#define MIN_SHARES		(1UL <<  1)
#define MAX_SHARES		(1UL << 18)
#endif

typedef int (*tg_visitor)(struct task_group *, void *);

extern int walk_tg_tree_from(struct task_group *from,
			     tg_visitor down, tg_visitor up, void *data);

/*
 * Iterate the full tree, calling @down when first entering a node and @up when
 * leaving it for the final time.
 *
 * Caller must hold rcu_lock or sufficient equivalent.
 */
static inline int walk_tg_tree(tg_visitor down, tg_visitor up, void *data)
{
	return walk_tg_tree_from(&root_task_group, down, up, data);
}

extern int tg_nop(struct task_group *tg, void *data);

extern void free_fair_sched_group(struct task_group *tg);
extern int alloc_fair_sched_group(struct task_group *tg, struct task_group *parent);
extern void online_fair_sched_group(struct task_group *tg);
extern void unregister_fair_sched_group(struct task_group *tg);
extern void init_tg_cfs_entry(struct task_group *tg, struct cfs_rq *cfs_rq,
			struct sched_entity *se, int cpu,
			struct sched_entity *parent);
extern void init_cfs_bandwidth(struct cfs_bandwidth *cfs_b);

extern void __refill_cfs_bandwidth_runtime(struct cfs_bandwidth *cfs_b);
extern void start_cfs_bandwidth(struct cfs_bandwidth *cfs_b);
extern void unthrottle_cfs_rq(struct cfs_rq *cfs_rq);

extern void free_rt_sched_group(struct task_group *tg);
extern int alloc_rt_sched_group(struct task_group *tg, struct task_group *parent);
extern void init_tg_rt_entry(struct task_group *tg, struct rt_rq *rt_rq,
		struct sched_rt_entity *rt_se, int cpu,
		struct sched_rt_entity *parent);
extern int sched_group_set_rt_runtime(struct task_group *tg, long rt_runtime_us);
extern int sched_group_set_rt_period(struct task_group *tg, u64 rt_period_us);
extern long sched_group_rt_runtime(struct task_group *tg);
extern long sched_group_rt_period(struct task_group *tg);
extern int sched_rt_can_attach(struct task_group *tg, struct task_struct *tsk);

extern struct task_group *sched_create_group(struct task_group *parent);
extern void sched_online_group(struct task_group *tg,
			       struct task_group *parent);
extern void sched_destroy_group(struct task_group *tg);
extern void sched_offline_group(struct task_group *tg);

extern void sched_move_task(struct task_struct *tsk);

#ifdef CONFIG_FAIR_GROUP_SCHED
extern int sched_group_set_shares(struct task_group *tg, unsigned long shares);

#ifdef CONFIG_SMP
extern void set_task_rq_fair(struct sched_entity *se,
			     struct cfs_rq *prev, struct cfs_rq *next);
#else /* !CONFIG_SMP */
static inline void set_task_rq_fair(struct sched_entity *se,
			     struct cfs_rq *prev, struct cfs_rq *next) { }
#endif /* CONFIG_SMP */
#endif /* CONFIG_FAIR_GROUP_SCHED */

#else /* CONFIG_CGROUP_SCHED */

struct cfs_bandwidth { };

#endif	/* CONFIG_CGROUP_SCHED */

/* CFS-related fields in a runqueue */
struct cfs_rq {
	struct load_weight	load;
	unsigned int		nr_running;
	unsigned int		h_nr_running;      /* SCHED_{NORMAL,BATCH,IDLE} */
	unsigned int		idle_h_nr_running; /* SCHED_IDLE */

	u64			exec_clock;
	u64			min_vruntime;
#ifdef CONFIG_SCHED_CORE
	unsigned int		forceidle_seq;
	u64			min_vruntime_fi;
#endif

#ifndef CONFIG_64BIT
	u64			min_vruntime_copy;
#endif

	struct rb_root_cached	tasks_timeline;

	/*
	 * 'curr' points to currently running entity on this cfs_rq.
	 * It is set to NULL otherwise (i.e when none are currently running).
	 */
	struct sched_entity	*curr;
	struct sched_entity	*next;
	struct sched_entity	*last;
	struct sched_entity	*skip;

#ifdef	CONFIG_SCHED_DEBUG
	unsigned int		nr_spread_over;
#endif

#ifdef CONFIG_SMP
	/*
	 * CFS load tracking
	 */
	struct sched_avg	avg;
#ifndef CONFIG_64BIT
	u64			load_last_update_time_copy;
#endif
	struct {
		raw_spinlock_t	lock ____cacheline_aligned;
		int		nr;
		unsigned long	load_avg;
		unsigned long	util_avg;
		unsigned long	runnable_avg;
	} removed;

#ifdef CONFIG_FAIR_GROUP_SCHED
	unsigned long		tg_load_avg_contrib;
	long			propagate;
	long			prop_runnable_sum;

	/*
	 *   h_load = weight * f(tg)
	 *
	 * Where f(tg) is the recursive weight fraction assigned to
	 * this group.
	 */
	unsigned long		h_load;
	u64			last_h_load_update;
	struct sched_entity	*h_load_next;
#endif /* CONFIG_FAIR_GROUP_SCHED */
#endif /* CONFIG_SMP */

#ifdef CONFIG_FAIR_GROUP_SCHED
	struct rq		*rq;	/* CPU runqueue to which this cfs_rq is attached */

	/*
	 * leaf cfs_rqs are those that hold tasks (lowest schedulable entity in
	 * a hierarchy). Non-leaf lrqs hold other higher schedulable entities
	 * (like users, containers etc.)
	 *
	 * leaf_cfs_rq_list ties together list of leaf cfs_rq's in a CPU.
	 * This list is used during load balance.
	 */
	int			on_list;
	struct list_head	leaf_cfs_rq_list;
	struct task_group	*tg;	/* group that "owns" this runqueue */

#ifdef CONFIG_CFS_BANDWIDTH
	int			runtime_enabled;
	s64			runtime_remaining;

	u64			throttled_clock;
	u64			throttled_clock_task;
	u64			throttled_clock_task_time;
	int			throttled;
	int			throttle_count;
	struct list_head	throttled_list;
#endif /* CONFIG_CFS_BANDWIDTH */
#endif /* CONFIG_FAIR_GROUP_SCHED */
};

static inline int rt_bandwidth_enabled(void)
{
	return sysctl_sched_rt_runtime >= 0;
}

/* RT IPI pull logic requires IRQ_WORK */
#if defined(CONFIG_IRQ_WORK) && defined(CONFIG_SMP)
# define HAVE_RT_PUSH_IPI
#endif

/* Real-Time classes' related field in a runqueue: */
struct rt_rq {
	struct rt_prio_array	active;
	unsigned int		rt_nr_running;
	unsigned int		rr_nr_running;
#if defined CONFIG_SMP || defined CONFIG_RT_GROUP_SCHED
	struct {
		int		curr; /* highest queued rt task prio */
#ifdef CONFIG_SMP
		int		next; /* next highest */
#endif
	} highest_prio;
#endif
#ifdef CONFIG_SMP
	unsigned int		rt_nr_migratory;
	unsigned int		rt_nr_total;
	int			overloaded;
	struct plist_head	pushable_tasks;

#endif /* CONFIG_SMP */
	int			rt_queued;

	int			rt_throttled;
	u64			rt_time;
	u64			rt_runtime;
	/* Nests inside the rq lock: */
	raw_spinlock_t		rt_runtime_lock;

#ifdef CONFIG_RT_GROUP_SCHED
	unsigned int		rt_nr_boosted;

	struct rq		*rq;
	struct task_group	*tg;
#endif
};

static inline bool rt_rq_is_runnable(struct rt_rq *rt_rq)
{
	return rt_rq->rt_queued && rt_rq->rt_nr_running;
}

/* Deadline class' related fields in a runqueue */
struct dl_rq {
	/* runqueue is an rbtree, ordered by deadline */
	struct rb_root_cached	root;

	unsigned int		dl_nr_running;

#ifdef CONFIG_SMP
	/*
	 * Deadline values of the currently executing and the
	 * earliest ready task on this rq. Caching these facilitates
	 * the decision whether or not a ready but not running task
	 * should migrate somewhere else.
	 */
	struct {
		u64		curr;
		u64		next;
	} earliest_dl;

	unsigned int		dl_nr_migratory;
	int			overloaded;

	/*
	 * Tasks on this rq that can be pushed away. They are kept in
	 * an rb-tree, ordered by tasks' deadlines, with caching
	 * of the leftmost (earliest deadline) element.
	 */
	struct rb_root_cached	pushable_dl_tasks_root;
#else
	struct dl_bw		dl_bw;
#endif
	/*
	 * "Active utilization" for this runqueue: increased when a
	 * task wakes up (becomes TASK_RUNNING) and decreased when a
	 * task blocks
	 */
	u64			running_bw;

	/*
	 * Utilization of the tasks "assigned" to this runqueue (including
	 * the tasks that are in runqueue and the tasks that executed on this
	 * CPU and blocked). Increased when a task moves to this runqueue, and
	 * decreased when the task moves away (migrates, changes scheduling
	 * policy, or terminates).
	 * This is needed to compute the "inactive utilization" for the
	 * runqueue (inactive utilization = this_bw - running_bw).
	 */
	u64			this_bw;
	u64			extra_bw;

	/*
	 * Inverse of the fraction of CPU utilization that can be reclaimed
	 * by the GRUB algorithm.
	 */
	u64			bw_ratio;
};

#ifdef CONFIG_FAIR_GROUP_SCHED
/* An entity is a task if it doesn't "own" a runqueue */
#define entity_is_task(se)	(!se->my_q)

static inline void se_update_runnable(struct sched_entity *se)
{
	if (!entity_is_task(se))
		se->runnable_weight = se->my_q->h_nr_running;
}

static inline long se_runnable(struct sched_entity *se)
{
	if (entity_is_task(se))
		return !!se->on_rq;
	else
		return se->runnable_weight;
}

#else
#define entity_is_task(se)	1

static inline void se_update_runnable(struct sched_entity *se) {}

static inline long se_runnable(struct sched_entity *se)
{
	return !!se->on_rq;
}
#endif

#ifdef CONFIG_SMP
/*
 * XXX we want to get rid of these helpers and use the full load resolution.
 */
static inline long se_weight(struct sched_entity *se)
{
	return scale_load_down(se->load.weight);
}


static inline bool sched_asym_prefer(int a, int b)
{
	return arch_asym_cpu_priority(a) > arch_asym_cpu_priority(b);
}

struct perf_domain {
	struct em_perf_domain *em_pd;
	struct perf_domain *next;
	struct rcu_head rcu;
};

/* Scheduling group status flags */
#define SG_OVERLOAD		0x1 /* More than one runnable task on a CPU. */
#define SG_OVERUTILIZED		0x2 /* One or more CPUs are over-utilized. */

/*
 * We add the notion of a root-domain which will be used to define per-domain
 * variables. Each exclusive cpuset essentially defines an island domain by
 * fully partitioning the member CPUs from any other cpuset. Whenever a new
 * exclusive cpuset is created, we also create and attach a new root-domain
 * object.
 *
 */
struct root_domain {
	atomic_t		refcount;
	atomic_t		rto_count;
	struct rcu_head		rcu;
	cpumask_var_t		span;
	cpumask_var_t		online;

	/*
	 * Indicate pullable load on at least one CPU, e.g:
	 * - More than one runnable task
	 * - Running task is misfit
	 */
	int			overload;

	/* Indicate one or more cpus over-utilized (tipping point) */
	int			overutilized;

	/*
	 * The bit corresponding to a CPU gets set here if such CPU has more
	 * than one runnable -deadline task (as it is below for RT tasks).
	 */
	cpumask_var_t		dlo_mask;
	atomic_t		dlo_count;
	struct dl_bw		dl_bw;
	struct cpudl		cpudl;

	/*
	 * Indicate whether a root_domain's dl_bw has been checked or
	 * updated. It's monotonously increasing value.
	 *
	 * Also, some corner cases, like 'wrap around' is dangerous, but given
	 * that u64 is 'big enough'. So that shouldn't be a concern.
	 */
	u64 visit_gen;

#ifdef HAVE_RT_PUSH_IPI
	/*
	 * For IPI pull requests, loop across the rto_mask.
	 */
	struct irq_work		rto_push_work;
	raw_spinlock_t		rto_lock;
	/* These are only updated and read within rto_lock */
	int			rto_loop;
	int			rto_cpu;
	/* These atomics are updated outside of a lock */
	atomic_t		rto_loop_next;
	atomic_t		rto_loop_start;
#endif
	/*
	 * The "RT overload" flag: it gets set if a CPU has more than
	 * one runnable RT task.
	 */
	cpumask_var_t		rto_mask;
	struct cpupri		cpupri;

	unsigned long		max_cpu_capacity;

	/*
	 * NULL-terminated list of performance domains intersecting with the
	 * CPUs of the rd. Protected by RCU.
	 */
	struct perf_domain __rcu *pd;

	ANDROID_VENDOR_DATA_ARRAY(1, 4);
};

extern void init_defrootdomain(void);
extern int sched_init_domains(const struct cpumask *cpu_map);
extern void rq_attach_root(struct rq *rq, struct root_domain *rd);
extern void sched_get_rd(struct root_domain *rd);
extern void sched_put_rd(struct root_domain *rd);

#ifdef HAVE_RT_PUSH_IPI
extern void rto_push_irq_work_func(struct irq_work *work);
#endif
#endif /* CONFIG_SMP */

#ifdef CONFIG_UCLAMP_TASK
/*
 * struct uclamp_bucket - Utilization clamp bucket
 * @value: utilization clamp value for tasks on this clamp bucket
 * @tasks: number of RUNNABLE tasks on this clamp bucket
 *
 * Keep track of how many tasks are RUNNABLE for a given utilization
 * clamp value.
 */
struct uclamp_bucket {
	unsigned long value : bits_per(SCHED_CAPACITY_SCALE);
	unsigned long tasks : BITS_PER_LONG - bits_per(SCHED_CAPACITY_SCALE);
};

/*
 * struct uclamp_rq - rq's utilization clamp
 * @value: currently active clamp values for a rq
 * @bucket: utilization clamp buckets affecting a rq
 *
 * Keep track of RUNNABLE tasks on a rq to aggregate their clamp values.
 * A clamp value is affecting a rq when there is at least one task RUNNABLE
 * (or actually running) with that value.
 *
 * There are up to UCLAMP_CNT possible different clamp values, currently there
 * are only two: minimum utilization and maximum utilization.
 *
 * All utilization clamping values are MAX aggregated, since:
 * - for util_min: we want to run the CPU at least at the max of the minimum
 *   utilization required by its currently RUNNABLE tasks.
 * - for util_max: we want to allow the CPU to run up to the max of the
 *   maximum utilization allowed by its currently RUNNABLE tasks.
 *
 * Since on each system we expect only a limited number of different
 * utilization clamp values (UCLAMP_BUCKETS), use a simple array to track
 * the metrics required to compute all the per-rq utilization clamp values.
 */
struct uclamp_rq {
	unsigned int value;
	struct uclamp_bucket bucket[UCLAMP_BUCKETS];
};

DECLARE_STATIC_KEY_FALSE(sched_uclamp_used);
#endif /* CONFIG_UCLAMP_TASK */

/*
 * This is the main, per-CPU runqueue data structure.
 *
 * Locking rule: those places that want to lock multiple runqueues
 * (such as the load balancing or the thread migration code), lock
 * acquire operations must be ordered by ascending &runqueue.
 */
struct rq {
	/* runqueue lock: */
	raw_spinlock_t		__lock;

	/*
	 * nr_running and cpu_load should be in the same cacheline because
	 * remote CPUs use both these fields when doing load calculation.
	 */
	unsigned int		nr_running;
#ifdef CONFIG_NUMA_BALANCING
	unsigned int		nr_numa_running;
	unsigned int		nr_preferred_running;
	unsigned int		numa_migrate_on;
#endif
#ifdef CONFIG_NO_HZ_COMMON
#ifdef CONFIG_SMP
	unsigned long		last_blocked_load_update_tick;
	unsigned int		has_blocked_load;
	call_single_data_t	nohz_csd;
#endif /* CONFIG_SMP */
	unsigned int		nohz_tick_stopped;
	atomic_t		nohz_flags;
#endif /* CONFIG_NO_HZ_COMMON */

#ifdef CONFIG_SMP
	unsigned int		ttwu_pending;
#endif
	u64			nr_switches;

#ifdef CONFIG_UCLAMP_TASK
	/* Utilization clamp values based on CPU's RUNNABLE tasks */
	struct uclamp_rq	uclamp[UCLAMP_CNT] ____cacheline_aligned;
	unsigned int		uclamp_flags;
#define UCLAMP_FLAG_IDLE 0x01
#endif

	struct cfs_rq		cfs;
	struct rt_rq		rt;
	struct dl_rq		dl;

#ifdef CONFIG_FAIR_GROUP_SCHED
	/* list of leaf cfs_rq on this CPU: */
	struct list_head	leaf_cfs_rq_list;
	struct list_head	*tmp_alone_branch;
#endif /* CONFIG_FAIR_GROUP_SCHED */

	/*
	 * This is part of a global counter where only the total sum
	 * over all CPUs matters. A task can increase this counter on
	 * one CPU and if it got migrated afterwards it may decrease
	 * it on another CPU. Always updated under the runqueue lock:
	 */
	unsigned int		nr_uninterruptible;

	struct task_struct __rcu	*curr;
	struct task_struct	*idle;
	struct task_struct	*stop;
	unsigned long		next_balance;
	struct mm_struct	*prev_mm;

	unsigned int		clock_update_flags;
	u64			clock;
	/* Ensure that all clocks are in the same cache line */
	u64			clock_task ____cacheline_aligned;
	u64			clock_pelt;
	unsigned long		lost_idle_time;

	atomic_t		nr_iowait;

#ifdef CONFIG_SCHED_DEBUG
	u64 last_seen_need_resched_ns;
	int ticks_without_resched;
#endif

#ifdef CONFIG_MEMBARRIER
	int membarrier_state;
#endif

#ifdef CONFIG_SMP
	struct root_domain		*rd;
	struct sched_domain __rcu	*sd;

	unsigned long		cpu_capacity;
	unsigned long		cpu_capacity_orig;

	struct callback_head	*balance_callback;

	unsigned char		nohz_idle_balance;
	unsigned char		idle_balance;

	unsigned long		misfit_task_load;

	/* For active balancing */
	int			active_balance;
	int			push_cpu;
	struct cpu_stop_work	active_balance_work;

	/* CPU of this runqueue: */
	int			cpu;
	int			online;

	struct list_head cfs_tasks;

	struct sched_avg	avg_rt;
	struct sched_avg	avg_dl;
#ifdef CONFIG_HAVE_SCHED_AVG_IRQ
	struct sched_avg	avg_irq;
#endif
#ifdef CONFIG_SCHED_THERMAL_PRESSURE
	struct sched_avg	avg_thermal;
#endif
	u64			idle_stamp;
	u64			avg_idle;

	unsigned long		wake_stamp;
	u64			wake_avg_idle;

	/* This is used to determine avg_idle's max value */
	u64			max_idle_balance_cost;

#ifdef CONFIG_HOTPLUG_CPU
	struct rcuwait		hotplug_wait;
#endif
#endif /* CONFIG_SMP */

#ifdef CONFIG_IRQ_TIME_ACCOUNTING
	u64			prev_irq_time;
#endif
#ifdef CONFIG_PARAVIRT
	u64			prev_steal_time;
#endif
#ifdef CONFIG_PARAVIRT_TIME_ACCOUNTING
	u64			prev_steal_time_rq;
#endif

	/* calc_load related fields */
	unsigned long		calc_load_update;
	long			calc_load_active;

#ifdef CONFIG_SCHED_HRTICK
#ifdef CONFIG_SMP
	call_single_data_t	hrtick_csd;
#endif
	struct hrtimer		hrtick_timer;
	ktime_t 		hrtick_time;
#endif

#ifdef CONFIG_SCHEDSTATS
	/* latency stats */
	struct sched_info	rq_sched_info;
	unsigned long long	rq_cpu_time;
	/* could above be rq->cfs_rq.exec_clock + rq->rt_rq.rt_runtime ? */

	/* sys_sched_yield() stats */
	unsigned int		yld_count;

	/* schedule() stats */
	unsigned int		sched_count;
	unsigned int		sched_goidle;

	/* try_to_wake_up() stats */
	unsigned int		ttwu_count;
	unsigned int		ttwu_local;
#endif

#ifdef CONFIG_CPU_IDLE
	/* Must be inspected within a rcu lock section */
	struct cpuidle_state	*idle_state;
#endif

#ifdef CONFIG_SMP
	unsigned int		nr_pinned;
#endif
	unsigned int		push_busy;
	struct cpu_stop_work	push_work;

<<<<<<< HEAD
	ANDROID_VENDOR_DATA_ARRAY(1, 96);
=======
#ifdef CONFIG_SCHED_CORE
	/* per rq */
	struct rq		*core;
	struct task_struct	*core_pick;
	unsigned int		core_enabled;
	unsigned int		core_sched_seq;
	struct rb_root		core_tree;

	/* shared state */
	unsigned int		core_task_seq;
	unsigned int		core_pick_seq;
	unsigned long		core_cookie;
	unsigned char		core_forceidle;
	unsigned int		core_forceidle_seq;
#endif
>>>>>>> 54a728dc
};

#ifdef CONFIG_FAIR_GROUP_SCHED

/* CPU runqueue to which this cfs_rq is attached */
static inline struct rq *rq_of(struct cfs_rq *cfs_rq)
{
	return cfs_rq->rq;
}

#else

static inline struct rq *rq_of(struct cfs_rq *cfs_rq)
{
	return container_of(cfs_rq, struct rq, cfs);
}
#endif

static inline int cpu_of(struct rq *rq)
{
#ifdef CONFIG_SMP
	return rq->cpu;
#else
	return 0;
#endif
}

#define MDF_PUSH	0x01

static inline bool is_migration_disabled(struct task_struct *p)
{
#ifdef CONFIG_SMP
	return p->migration_disabled;
#else
	return false;
#endif
}

struct sched_group;
#ifdef CONFIG_SCHED_CORE
static inline struct cpumask *sched_group_span(struct sched_group *sg);

DECLARE_STATIC_KEY_FALSE(__sched_core_enabled);

static inline bool sched_core_enabled(struct rq *rq)
{
	return static_branch_unlikely(&__sched_core_enabled) && rq->core_enabled;
}

static inline bool sched_core_disabled(void)
{
	return !static_branch_unlikely(&__sched_core_enabled);
}

/*
 * Be careful with this function; not for general use. The return value isn't
 * stable unless you actually hold a relevant rq->__lock.
 */
static inline raw_spinlock_t *rq_lockp(struct rq *rq)
{
	if (sched_core_enabled(rq))
		return &rq->core->__lock;

	return &rq->__lock;
}

static inline raw_spinlock_t *__rq_lockp(struct rq *rq)
{
	if (rq->core_enabled)
		return &rq->core->__lock;

	return &rq->__lock;
}

bool cfs_prio_less(struct task_struct *a, struct task_struct *b, bool fi);

/*
 * Helpers to check if the CPU's core cookie matches with the task's cookie
 * when core scheduling is enabled.
 * A special case is that the task's cookie always matches with CPU's core
 * cookie if the CPU is in an idle core.
 */
static inline bool sched_cpu_cookie_match(struct rq *rq, struct task_struct *p)
{
	/* Ignore cookie match if core scheduler is not enabled on the CPU. */
	if (!sched_core_enabled(rq))
		return true;

	return rq->core->core_cookie == p->core_cookie;
}

static inline bool sched_core_cookie_match(struct rq *rq, struct task_struct *p)
{
	bool idle_core = true;
	int cpu;

	/* Ignore cookie match if core scheduler is not enabled on the CPU. */
	if (!sched_core_enabled(rq))
		return true;

	for_each_cpu(cpu, cpu_smt_mask(cpu_of(rq))) {
		if (!available_idle_cpu(cpu)) {
			idle_core = false;
			break;
		}
	}

	/*
	 * A CPU in an idle core is always the best choice for tasks with
	 * cookies.
	 */
	return idle_core || rq->core->core_cookie == p->core_cookie;
}

static inline bool sched_group_cookie_match(struct rq *rq,
					    struct task_struct *p,
					    struct sched_group *group)
{
	int cpu;

	/* Ignore cookie match if core scheduler is not enabled on the CPU. */
	if (!sched_core_enabled(rq))
		return true;

	for_each_cpu_and(cpu, sched_group_span(group), p->cpus_ptr) {
		if (sched_core_cookie_match(rq, p))
			return true;
	}
	return false;
}

extern void queue_core_balance(struct rq *rq);

static inline bool sched_core_enqueued(struct task_struct *p)
{
	return !RB_EMPTY_NODE(&p->core_node);
}

extern void sched_core_enqueue(struct rq *rq, struct task_struct *p);
extern void sched_core_dequeue(struct rq *rq, struct task_struct *p);

extern void sched_core_get(void);
extern void sched_core_put(void);

extern unsigned long sched_core_alloc_cookie(void);
extern void sched_core_put_cookie(unsigned long cookie);
extern unsigned long sched_core_get_cookie(unsigned long cookie);
extern unsigned long sched_core_update_cookie(struct task_struct *p, unsigned long cookie);

#else /* !CONFIG_SCHED_CORE */

static inline bool sched_core_enabled(struct rq *rq)
{
	return false;
}

static inline bool sched_core_disabled(void)
{
	return true;
}

static inline raw_spinlock_t *rq_lockp(struct rq *rq)
{
	return &rq->__lock;
}

static inline raw_spinlock_t *__rq_lockp(struct rq *rq)
{
	return &rq->__lock;
}

static inline void queue_core_balance(struct rq *rq)
{
}

static inline bool sched_cpu_cookie_match(struct rq *rq, struct task_struct *p)
{
	return true;
}

static inline bool sched_core_cookie_match(struct rq *rq, struct task_struct *p)
{
	return true;
}

static inline bool sched_group_cookie_match(struct rq *rq,
					    struct task_struct *p,
					    struct sched_group *group)
{
	return true;
}
#endif /* CONFIG_SCHED_CORE */

static inline void lockdep_assert_rq_held(struct rq *rq)
{
	lockdep_assert_held(__rq_lockp(rq));
}

extern void raw_spin_rq_lock_nested(struct rq *rq, int subclass);
extern bool raw_spin_rq_trylock(struct rq *rq);
extern void raw_spin_rq_unlock(struct rq *rq);

static inline void raw_spin_rq_lock(struct rq *rq)
{
	raw_spin_rq_lock_nested(rq, 0);
}

static inline void raw_spin_rq_lock_irq(struct rq *rq)
{
	local_irq_disable();
	raw_spin_rq_lock(rq);
}

static inline void raw_spin_rq_unlock_irq(struct rq *rq)
{
	raw_spin_rq_unlock(rq);
	local_irq_enable();
}

static inline unsigned long _raw_spin_rq_lock_irqsave(struct rq *rq)
{
	unsigned long flags;
	local_irq_save(flags);
	raw_spin_rq_lock(rq);
	return flags;
}

static inline void raw_spin_rq_unlock_irqrestore(struct rq *rq, unsigned long flags)
{
	raw_spin_rq_unlock(rq);
	local_irq_restore(flags);
}

#define raw_spin_rq_lock_irqsave(rq, flags)	\
do {						\
	flags = _raw_spin_rq_lock_irqsave(rq);	\
} while (0)

#ifdef CONFIG_SCHED_SMT
extern void __update_idle_core(struct rq *rq);

static inline void update_idle_core(struct rq *rq)
{
	if (static_branch_unlikely(&sched_smt_present))
		__update_idle_core(rq);
}

#else
static inline void update_idle_core(struct rq *rq) { }
#endif

DECLARE_PER_CPU_SHARED_ALIGNED(struct rq, runqueues);

#define cpu_rq(cpu)		(&per_cpu(runqueues, (cpu)))
#define this_rq()		this_cpu_ptr(&runqueues)
#define task_rq(p)		cpu_rq(task_cpu(p))
#define cpu_curr(cpu)		(cpu_rq(cpu)->curr)
#define raw_rq()		raw_cpu_ptr(&runqueues)

#ifdef CONFIG_FAIR_GROUP_SCHED
static inline struct task_struct *task_of(struct sched_entity *se)
{
	SCHED_WARN_ON(!entity_is_task(se));
	return container_of(se, struct task_struct, se);
}

static inline struct cfs_rq *task_cfs_rq(struct task_struct *p)
{
	return p->se.cfs_rq;
}

/* runqueue on which this entity is (to be) queued */
static inline struct cfs_rq *cfs_rq_of(struct sched_entity *se)
{
	return se->cfs_rq;
}

/* runqueue "owned" by this group */
static inline struct cfs_rq *group_cfs_rq(struct sched_entity *grp)
{
	return grp->my_q;
}

#else

static inline struct task_struct *task_of(struct sched_entity *se)
{
	return container_of(se, struct task_struct, se);
}

static inline struct cfs_rq *task_cfs_rq(struct task_struct *p)
{
	return &task_rq(p)->cfs;
}

static inline struct cfs_rq *cfs_rq_of(struct sched_entity *se)
{
	struct task_struct *p = task_of(se);
	struct rq *rq = task_rq(p);

	return &rq->cfs;
}

/* runqueue "owned" by this group */
static inline struct cfs_rq *group_cfs_rq(struct sched_entity *grp)
{
	return NULL;
}
#endif

extern void update_rq_clock(struct rq *rq);

static inline u64 __rq_clock_broken(struct rq *rq)
{
	return READ_ONCE(rq->clock);
}

/*
 * rq::clock_update_flags bits
 *
 * %RQCF_REQ_SKIP - will request skipping of clock update on the next
 *  call to __schedule(). This is an optimisation to avoid
 *  neighbouring rq clock updates.
 *
 * %RQCF_ACT_SKIP - is set from inside of __schedule() when skipping is
 *  in effect and calls to update_rq_clock() are being ignored.
 *
 * %RQCF_UPDATED - is a debug flag that indicates whether a call has been
 *  made to update_rq_clock() since the last time rq::lock was pinned.
 *
 * If inside of __schedule(), clock_update_flags will have been
 * shifted left (a left shift is a cheap operation for the fast path
 * to promote %RQCF_REQ_SKIP to %RQCF_ACT_SKIP), so you must use,
 *
 *	if (rq-clock_update_flags >= RQCF_UPDATED)
 *
 * to check if %RQCF_UPDATED is set. It'll never be shifted more than
 * one position though, because the next rq_unpin_lock() will shift it
 * back.
 */
#define RQCF_REQ_SKIP		0x01
#define RQCF_ACT_SKIP		0x02
#define RQCF_UPDATED		0x04

static inline void assert_clock_updated(struct rq *rq)
{
	/*
	 * The only reason for not seeing a clock update since the
	 * last rq_pin_lock() is if we're currently skipping updates.
	 */
	SCHED_WARN_ON(rq->clock_update_flags < RQCF_ACT_SKIP);
}

static inline u64 rq_clock(struct rq *rq)
{
	lockdep_assert_rq_held(rq);
	assert_clock_updated(rq);

	return rq->clock;
}

static inline u64 rq_clock_task(struct rq *rq)
{
	lockdep_assert_rq_held(rq);
	assert_clock_updated(rq);

	return rq->clock_task;
}

/**
 * By default the decay is the default pelt decay period.
 * The decay shift can change the decay period in
 * multiples of 32.
 *  Decay shift		Decay period(ms)
 *	0			32
 *	1			64
 *	2			128
 *	3			256
 *	4			512
 */
extern int sched_thermal_decay_shift;

static inline u64 rq_clock_thermal(struct rq *rq)
{
	return rq_clock_task(rq) >> sched_thermal_decay_shift;
}

static inline void rq_clock_skip_update(struct rq *rq)
{
	lockdep_assert_rq_held(rq);
	rq->clock_update_flags |= RQCF_REQ_SKIP;
}

/*
 * See rt task throttling, which is the only time a skip
 * request is canceled.
 */
static inline void rq_clock_cancel_skipupdate(struct rq *rq)
{
	lockdep_assert_rq_held(rq);
	rq->clock_update_flags &= ~RQCF_REQ_SKIP;
}

struct rq_flags {
	unsigned long flags;
	struct pin_cookie cookie;
#ifdef CONFIG_SCHED_DEBUG
	/*
	 * A copy of (rq::clock_update_flags & RQCF_UPDATED) for the
	 * current pin context is stashed here in case it needs to be
	 * restored in rq_repin_lock().
	 */
	unsigned int clock_update_flags;
#endif
};

extern struct callback_head balance_push_callback;

/*
 * Lockdep annotation that avoids accidental unlocks; it's like a
 * sticky/continuous lockdep_assert_held().
 *
 * This avoids code that has access to 'struct rq *rq' (basically everything in
 * the scheduler) from accidentally unlocking the rq if they do not also have a
 * copy of the (on-stack) 'struct rq_flags rf'.
 *
 * Also see Documentation/locking/lockdep-design.rst.
 */
static inline void rq_pin_lock(struct rq *rq, struct rq_flags *rf)
{
	rf->cookie = lockdep_pin_lock(__rq_lockp(rq));

#ifdef CONFIG_SCHED_DEBUG
	rq->clock_update_flags &= (RQCF_REQ_SKIP|RQCF_ACT_SKIP);
	rf->clock_update_flags = 0;
#ifdef CONFIG_SMP
	SCHED_WARN_ON(rq->balance_callback && rq->balance_callback != &balance_push_callback);
#endif
#endif
}

static inline void rq_unpin_lock(struct rq *rq, struct rq_flags *rf)
{
#ifdef CONFIG_SCHED_DEBUG
	if (rq->clock_update_flags > RQCF_ACT_SKIP)
		rf->clock_update_flags = RQCF_UPDATED;
#endif

	lockdep_unpin_lock(__rq_lockp(rq), rf->cookie);
}

static inline void rq_repin_lock(struct rq *rq, struct rq_flags *rf)
{
	lockdep_repin_lock(__rq_lockp(rq), rf->cookie);

#ifdef CONFIG_SCHED_DEBUG
	/*
	 * Restore the value we stashed in @rf for this pin context.
	 */
	rq->clock_update_flags |= rf->clock_update_flags;
#endif
}

struct rq *__task_rq_lock(struct task_struct *p, struct rq_flags *rf)
	__acquires(rq->lock);

struct rq *task_rq_lock(struct task_struct *p, struct rq_flags *rf)
	__acquires(p->pi_lock)
	__acquires(rq->lock);

static inline void __task_rq_unlock(struct rq *rq, struct rq_flags *rf)
	__releases(rq->lock)
{
	rq_unpin_lock(rq, rf);
	raw_spin_rq_unlock(rq);
}

static inline void
task_rq_unlock(struct rq *rq, struct task_struct *p, struct rq_flags *rf)
	__releases(rq->lock)
	__releases(p->pi_lock)
{
	rq_unpin_lock(rq, rf);
	raw_spin_rq_unlock(rq);
	raw_spin_unlock_irqrestore(&p->pi_lock, rf->flags);
}

static inline void
rq_lock_irqsave(struct rq *rq, struct rq_flags *rf)
	__acquires(rq->lock)
{
	raw_spin_rq_lock_irqsave(rq, rf->flags);
	rq_pin_lock(rq, rf);
}

static inline void
rq_lock_irq(struct rq *rq, struct rq_flags *rf)
	__acquires(rq->lock)
{
	raw_spin_rq_lock_irq(rq);
	rq_pin_lock(rq, rf);
}

static inline void
rq_lock(struct rq *rq, struct rq_flags *rf)
	__acquires(rq->lock)
{
	raw_spin_rq_lock(rq);
	rq_pin_lock(rq, rf);
}

static inline void
rq_relock(struct rq *rq, struct rq_flags *rf)
	__acquires(rq->lock)
{
	raw_spin_rq_lock(rq);
	rq_repin_lock(rq, rf);
}

static inline void
rq_unlock_irqrestore(struct rq *rq, struct rq_flags *rf)
	__releases(rq->lock)
{
	rq_unpin_lock(rq, rf);
	raw_spin_rq_unlock_irqrestore(rq, rf->flags);
}

static inline void
rq_unlock_irq(struct rq *rq, struct rq_flags *rf)
	__releases(rq->lock)
{
	rq_unpin_lock(rq, rf);
	raw_spin_rq_unlock_irq(rq);
}

static inline void
rq_unlock(struct rq *rq, struct rq_flags *rf)
	__releases(rq->lock)
{
	rq_unpin_lock(rq, rf);
	raw_spin_rq_unlock(rq);
}

static inline struct rq *
this_rq_lock_irq(struct rq_flags *rf)
	__acquires(rq->lock)
{
	struct rq *rq;

	local_irq_disable();
	rq = this_rq();
	rq_lock(rq, rf);
	return rq;
}

#ifdef CONFIG_NUMA
enum numa_topology_type {
	NUMA_DIRECT,
	NUMA_GLUELESS_MESH,
	NUMA_BACKPLANE,
};
extern enum numa_topology_type sched_numa_topology_type;
extern int sched_max_numa_distance;
extern bool find_numa_distance(int distance);
extern void sched_init_numa(void);
extern void sched_domains_numa_masks_set(unsigned int cpu);
extern void sched_domains_numa_masks_clear(unsigned int cpu);
extern int sched_numa_find_closest(const struct cpumask *cpus, int cpu);
#else
static inline void sched_init_numa(void) { }
static inline void sched_domains_numa_masks_set(unsigned int cpu) { }
static inline void sched_domains_numa_masks_clear(unsigned int cpu) { }
static inline int sched_numa_find_closest(const struct cpumask *cpus, int cpu)
{
	return nr_cpu_ids;
}
#endif

#ifdef CONFIG_NUMA_BALANCING
/* The regions in numa_faults array from task_struct */
enum numa_faults_stats {
	NUMA_MEM = 0,
	NUMA_CPU,
	NUMA_MEMBUF,
	NUMA_CPUBUF
};
extern void sched_setnuma(struct task_struct *p, int node);
extern int migrate_task_to(struct task_struct *p, int cpu);
extern void init_numa_balancing(unsigned long clone_flags, struct task_struct *p);
#else
static inline void
init_numa_balancing(unsigned long clone_flags, struct task_struct *p)
{
}
#endif /* CONFIG_NUMA_BALANCING */

#ifdef CONFIG_SMP

extern int migrate_swap(struct task_struct *p, struct task_struct *t,
			int cpu, int scpu);

static inline void
queue_balance_callback(struct rq *rq,
		       struct callback_head *head,
		       void (*func)(struct rq *rq))
{
	lockdep_assert_rq_held(rq);

	if (unlikely(head->next || rq->balance_callback == &balance_push_callback))
		return;

	head->func = (void (*)(struct callback_head *))func;
	head->next = rq->balance_callback;
	rq->balance_callback = head;
}

#define rcu_dereference_check_sched_domain(p) \
	rcu_dereference_check((p), \
			      lockdep_is_held(&sched_domains_mutex))

/*
 * The domain tree (rq->sd) is protected by RCU's quiescent state transition.
 * See destroy_sched_domains: call_rcu for details.
 *
 * The domain tree of any CPU may only be accessed from within
 * preempt-disabled sections.
 */
#define for_each_domain(cpu, __sd) \
	for (__sd = rcu_dereference_check_sched_domain(cpu_rq(cpu)->sd); \
			__sd; __sd = __sd->parent)

/**
 * highest_flag_domain - Return highest sched_domain containing flag.
 * @cpu:	The CPU whose highest level of sched domain is to
 *		be returned.
 * @flag:	The flag to check for the highest sched_domain
 *		for the given CPU.
 *
 * Returns the highest sched_domain of a CPU which contains the given flag.
 */
static inline struct sched_domain *highest_flag_domain(int cpu, int flag)
{
	struct sched_domain *sd, *hsd = NULL;

	for_each_domain(cpu, sd) {
		if (!(sd->flags & flag))
			break;
		hsd = sd;
	}

	return hsd;
}

static inline struct sched_domain *lowest_flag_domain(int cpu, int flag)
{
	struct sched_domain *sd;

	for_each_domain(cpu, sd) {
		if (sd->flags & flag)
			break;
	}

	return sd;
}

DECLARE_PER_CPU(struct sched_domain __rcu *, sd_llc);
DECLARE_PER_CPU(int, sd_llc_size);
DECLARE_PER_CPU(int, sd_llc_id);
DECLARE_PER_CPU(struct sched_domain_shared __rcu *, sd_llc_shared);
DECLARE_PER_CPU(struct sched_domain __rcu *, sd_numa);
DECLARE_PER_CPU(struct sched_domain __rcu *, sd_asym_packing);
DECLARE_PER_CPU(struct sched_domain __rcu *, sd_asym_cpucapacity);
extern struct static_key_false sched_asym_cpucapacity;

struct sched_group_capacity {
	atomic_t		ref;
	/*
	 * CPU capacity of this group, SCHED_CAPACITY_SCALE being max capacity
	 * for a single CPU.
	 */
	unsigned long		capacity;
	unsigned long		min_capacity;		/* Min per-CPU capacity in group */
	unsigned long		max_capacity;		/* Max per-CPU capacity in group */
	unsigned long		next_update;
	int			imbalance;		/* XXX unrelated to capacity but shared group state */

#ifdef CONFIG_SCHED_DEBUG
	int			id;
#endif

	unsigned long		cpumask[];		/* Balance mask */
};

struct sched_group {
	struct sched_group	*next;			/* Must be a circular list */
	atomic_t		ref;

	unsigned int		group_weight;
	struct sched_group_capacity *sgc;
	int			asym_prefer_cpu;	/* CPU of highest priority in group */

	/*
	 * The CPUs this group covers.
	 *
	 * NOTE: this field is variable length. (Allocated dynamically
	 * by attaching extra space to the end of the structure,
	 * depending on how many CPUs the kernel has booted up with)
	 */
	unsigned long		cpumask[];
};

static inline struct cpumask *sched_group_span(struct sched_group *sg)
{
	return to_cpumask(sg->cpumask);
}

/*
 * See build_balance_mask().
 */
static inline struct cpumask *group_balance_mask(struct sched_group *sg)
{
	return to_cpumask(sg->sgc->cpumask);
}

/**
 * group_first_cpu - Returns the first CPU in the cpumask of a sched_group.
 * @group: The group whose first CPU is to be returned.
 */
static inline unsigned int group_first_cpu(struct sched_group *group)
{
	return cpumask_first(sched_group_span(group));
}

extern int group_balance_cpu(struct sched_group *sg);

#ifdef CONFIG_SCHED_DEBUG
void update_sched_domain_debugfs(void);
void dirty_sched_domain_sysctl(int cpu);
#else
static inline void update_sched_domain_debugfs(void)
{
}
static inline void dirty_sched_domain_sysctl(int cpu)
{
}
#endif

extern int sched_update_scaling(void);

extern void flush_smp_call_function_from_idle(void);

#else /* !CONFIG_SMP: */
static inline void flush_smp_call_function_from_idle(void) { }
#endif

#include "stats.h"
#include "autogroup.h"

#ifdef CONFIG_CGROUP_SCHED

/*
 * Return the group to which this tasks belongs.
 *
 * We cannot use task_css() and friends because the cgroup subsystem
 * changes that value before the cgroup_subsys::attach() method is called,
 * therefore we cannot pin it and might observe the wrong value.
 *
 * The same is true for autogroup's p->signal->autogroup->tg, the autogroup
 * core changes this before calling sched_move_task().
 *
 * Instead we use a 'copy' which is updated from sched_move_task() while
 * holding both task_struct::pi_lock and rq::lock.
 */
static inline struct task_group *task_group(struct task_struct *p)
{
	return p->sched_task_group;
}

/* Change a task's cfs_rq and parent entity if it moves across CPUs/groups */
static inline void set_task_rq(struct task_struct *p, unsigned int cpu)
{
#if defined(CONFIG_FAIR_GROUP_SCHED) || defined(CONFIG_RT_GROUP_SCHED)
	struct task_group *tg = task_group(p);
#endif

#ifdef CONFIG_FAIR_GROUP_SCHED
	set_task_rq_fair(&p->se, p->se.cfs_rq, tg->cfs_rq[cpu]);
	p->se.cfs_rq = tg->cfs_rq[cpu];
	p->se.parent = tg->se[cpu];
#endif

#ifdef CONFIG_RT_GROUP_SCHED
	p->rt.rt_rq  = tg->rt_rq[cpu];
	p->rt.parent = tg->rt_se[cpu];
#endif
}

#else /* CONFIG_CGROUP_SCHED */

static inline void set_task_rq(struct task_struct *p, unsigned int cpu) { }
static inline struct task_group *task_group(struct task_struct *p)
{
	return NULL;
}

#endif /* CONFIG_CGROUP_SCHED */

static inline void __set_task_cpu(struct task_struct *p, unsigned int cpu)
{
	set_task_rq(p, cpu);
#ifdef CONFIG_SMP
	/*
	 * After ->cpu is set up to a new value, task_rq_lock(p, ...) can be
	 * successfully executed on another CPU. We must ensure that updates of
	 * per-task data have been completed by this moment.
	 */
	smp_wmb();
#ifdef CONFIG_THREAD_INFO_IN_TASK
	WRITE_ONCE(p->cpu, cpu);
#else
	WRITE_ONCE(task_thread_info(p)->cpu, cpu);
#endif
	p->wake_cpu = cpu;
#endif
}

/*
 * Tunables that become constants when CONFIG_SCHED_DEBUG is off:
 */
#ifdef CONFIG_SCHED_DEBUG
# include <linux/static_key.h>
# define const_debug __read_mostly
#else
# define const_debug const
#endif

#define SCHED_FEAT(name, enabled)	\
	__SCHED_FEAT_##name ,

enum {
#include "features.h"
	__SCHED_FEAT_NR,
};

#undef SCHED_FEAT

#ifdef CONFIG_SCHED_DEBUG

/*
 * To support run-time toggling of sched features, all the translation units
 * (but core.c) reference the sysctl_sched_features defined in core.c.
 */
extern const_debug unsigned int sysctl_sched_features;

#ifdef CONFIG_JUMP_LABEL
#define SCHED_FEAT(name, enabled)					\
static __always_inline bool static_branch_##name(struct static_key *key) \
{									\
	return static_key_##enabled(key);				\
}

#include "features.h"
#undef SCHED_FEAT

extern struct static_key sched_feat_keys[__SCHED_FEAT_NR];
#define sched_feat(x) (static_branch_##x(&sched_feat_keys[__SCHED_FEAT_##x]))

#else /* !CONFIG_JUMP_LABEL */

#define sched_feat(x) (sysctl_sched_features & (1UL << __SCHED_FEAT_##x))

#endif /* CONFIG_JUMP_LABEL */

#else /* !SCHED_DEBUG */

/*
 * Each translation unit has its own copy of sysctl_sched_features to allow
 * constants propagation at compile time and compiler optimization based on
 * features default.
 */
#define SCHED_FEAT(name, enabled)	\
	(1UL << __SCHED_FEAT_##name) * enabled |
static const_debug __maybe_unused unsigned int sysctl_sched_features =
#include "features.h"
	0;
#undef SCHED_FEAT

#define sched_feat(x) !!(sysctl_sched_features & (1UL << __SCHED_FEAT_##x))

#endif /* SCHED_DEBUG */

extern struct static_key_false sched_numa_balancing;
extern struct static_key_false sched_schedstats;

static inline u64 global_rt_period(void)
{
	return (u64)sysctl_sched_rt_period * NSEC_PER_USEC;
}

static inline u64 global_rt_runtime(void)
{
	if (sysctl_sched_rt_runtime < 0)
		return RUNTIME_INF;

	return (u64)sysctl_sched_rt_runtime * NSEC_PER_USEC;
}

static inline int task_current(struct rq *rq, struct task_struct *p)
{
	return rq->curr == p;
}

static inline int task_running(struct rq *rq, struct task_struct *p)
{
#ifdef CONFIG_SMP
	return p->on_cpu;
#else
	return task_current(rq, p);
#endif
}

static inline int task_on_rq_queued(struct task_struct *p)
{
	return p->on_rq == TASK_ON_RQ_QUEUED;
}

static inline int task_on_rq_migrating(struct task_struct *p)
{
	return READ_ONCE(p->on_rq) == TASK_ON_RQ_MIGRATING;
}

/* Wake flags. The first three directly map to some SD flag value */
#define WF_EXEC     0x02 /* Wakeup after exec; maps to SD_BALANCE_EXEC */
#define WF_FORK     0x04 /* Wakeup after fork; maps to SD_BALANCE_FORK */
#define WF_TTWU     0x08 /* Wakeup;            maps to SD_BALANCE_WAKE */

#define WF_SYNC     0x10 /* Waker goes to sleep after wakeup */
#define WF_MIGRATED 0x20 /* Internal use, task got migrated */
#define WF_ON_CPU   0x40 /* Wakee is on_cpu */

#ifdef CONFIG_SMP
static_assert(WF_EXEC == SD_BALANCE_EXEC);
static_assert(WF_FORK == SD_BALANCE_FORK);
static_assert(WF_TTWU == SD_BALANCE_WAKE);
#endif

/*
 * To aid in avoiding the subversion of "niceness" due to uneven distribution
 * of tasks with abnormal "nice" values across CPUs the contribution that
 * each task makes to its run queue's load is weighted according to its
 * scheduling class and "nice" value. For SCHED_NORMAL tasks this is just a
 * scaled version of the new time slice allocation that they receive on time
 * slice expiry etc.
 */

#define WEIGHT_IDLEPRIO		3
#define WMULT_IDLEPRIO		1431655765

extern const int		sched_prio_to_weight[40];
extern const u32		sched_prio_to_wmult[40];

/*
 * {de,en}queue flags:
 *
 * DEQUEUE_SLEEP  - task is no longer runnable
 * ENQUEUE_WAKEUP - task just became runnable
 *
 * SAVE/RESTORE - an otherwise spurious dequeue/enqueue, done to ensure tasks
 *                are in a known state which allows modification. Such pairs
 *                should preserve as much state as possible.
 *
 * MOVE - paired with SAVE/RESTORE, explicitly does not preserve the location
 *        in the runqueue.
 *
 * ENQUEUE_HEAD      - place at front of runqueue (tail if not specified)
 * ENQUEUE_REPLENISH - CBS (replenish runtime and postpone deadline)
 * ENQUEUE_MIGRATED  - the task was migrated during wakeup
 *
 */

#define DEQUEUE_SLEEP		0x01
#define DEQUEUE_SAVE		0x02 /* Matches ENQUEUE_RESTORE */
#define DEQUEUE_MOVE		0x04 /* Matches ENQUEUE_MOVE */
#define DEQUEUE_NOCLOCK		0x08 /* Matches ENQUEUE_NOCLOCK */

#define ENQUEUE_WAKEUP		0x01
#define ENQUEUE_RESTORE		0x02
#define ENQUEUE_MOVE		0x04
#define ENQUEUE_NOCLOCK		0x08

#define ENQUEUE_HEAD		0x10
#define ENQUEUE_REPLENISH	0x20
#ifdef CONFIG_SMP
#define ENQUEUE_MIGRATED	0x40
#else
#define ENQUEUE_MIGRATED	0x00
#endif

#define RETRY_TASK		((void *)-1UL)

struct sched_class {

#ifdef CONFIG_UCLAMP_TASK
	int uclamp_enabled;
#endif

	void (*enqueue_task) (struct rq *rq, struct task_struct *p, int flags);
	void (*dequeue_task) (struct rq *rq, struct task_struct *p, int flags);
	void (*yield_task)   (struct rq *rq);
	bool (*yield_to_task)(struct rq *rq, struct task_struct *p);

	void (*check_preempt_curr)(struct rq *rq, struct task_struct *p, int flags);

	struct task_struct *(*pick_next_task)(struct rq *rq);

	void (*put_prev_task)(struct rq *rq, struct task_struct *p);
	void (*set_next_task)(struct rq *rq, struct task_struct *p, bool first);

#ifdef CONFIG_SMP
	int (*balance)(struct rq *rq, struct task_struct *prev, struct rq_flags *rf);
	int  (*select_task_rq)(struct task_struct *p, int task_cpu, int flags);

	struct task_struct * (*pick_task)(struct rq *rq);

	void (*migrate_task_rq)(struct task_struct *p, int new_cpu);

	void (*task_woken)(struct rq *this_rq, struct task_struct *task);

	void (*set_cpus_allowed)(struct task_struct *p,
				 const struct cpumask *newmask,
				 u32 flags);

	void (*rq_online)(struct rq *rq);
	void (*rq_offline)(struct rq *rq);

	struct rq *(*find_lock_rq)(struct task_struct *p, struct rq *rq);
#endif

	void (*task_tick)(struct rq *rq, struct task_struct *p, int queued);
	void (*task_fork)(struct task_struct *p);
	void (*task_dead)(struct task_struct *p);

	/*
	 * The switched_from() call is allowed to drop rq->lock, therefore we
	 * cannot assume the switched_from/switched_to pair is serialized by
	 * rq->lock. They are however serialized by p->pi_lock.
	 */
	void (*switched_from)(struct rq *this_rq, struct task_struct *task);
	void (*switched_to)  (struct rq *this_rq, struct task_struct *task);
	void (*prio_changed) (struct rq *this_rq, struct task_struct *task,
			      int oldprio);

	unsigned int (*get_rr_interval)(struct rq *rq,
					struct task_struct *task);

	void (*update_curr)(struct rq *rq);

#define TASK_SET_GROUP		0
#define TASK_MOVE_GROUP		1

#ifdef CONFIG_FAIR_GROUP_SCHED
	void (*task_change_group)(struct task_struct *p, int type);
#endif
};

static inline void put_prev_task(struct rq *rq, struct task_struct *prev)
{
	WARN_ON_ONCE(rq->curr != prev);
	prev->sched_class->put_prev_task(rq, prev);
}

static inline void set_next_task(struct rq *rq, struct task_struct *next)
{
	next->sched_class->set_next_task(rq, next, false);
}


/*
 * Helper to define a sched_class instance; each one is placed in a separate
 * section which is ordered by the linker script:
 *
 *   include/asm-generic/vmlinux.lds.h
 *
 * Also enforce alignment on the instance, not the type, to guarantee layout.
 */
#define DEFINE_SCHED_CLASS(name) \
const struct sched_class name##_sched_class \
	__aligned(__alignof__(struct sched_class)) \
	__section("__" #name "_sched_class")

/* Defined in include/asm-generic/vmlinux.lds.h */
extern struct sched_class __begin_sched_classes[];
extern struct sched_class __end_sched_classes[];

#define sched_class_highest (__end_sched_classes - 1)
#define sched_class_lowest  (__begin_sched_classes - 1)

#define for_class_range(class, _from, _to) \
	for (class = (_from); class != (_to); class--)

#define for_each_class(class) \
	for_class_range(class, sched_class_highest, sched_class_lowest)

extern const struct sched_class stop_sched_class;
extern const struct sched_class dl_sched_class;
extern const struct sched_class rt_sched_class;
extern const struct sched_class fair_sched_class;
extern const struct sched_class idle_sched_class;

static inline bool sched_stop_runnable(struct rq *rq)
{
	return rq->stop && task_on_rq_queued(rq->stop);
}

static inline bool sched_dl_runnable(struct rq *rq)
{
	return rq->dl.dl_nr_running > 0;
}

static inline bool sched_rt_runnable(struct rq *rq)
{
	return rq->rt.rt_queued > 0;
}

static inline bool sched_fair_runnable(struct rq *rq)
{
	return rq->cfs.nr_running > 0;
}

extern struct task_struct *pick_next_task_fair(struct rq *rq, struct task_struct *prev, struct rq_flags *rf);
extern struct task_struct *pick_next_task_idle(struct rq *rq);

#define SCA_CHECK		0x01
#define SCA_MIGRATE_DISABLE	0x02
#define SCA_MIGRATE_ENABLE	0x04

#ifdef CONFIG_SMP

extern void update_group_capacity(struct sched_domain *sd, int cpu);

extern void trigger_load_balance(struct rq *rq);

extern void set_cpus_allowed_common(struct task_struct *p, const struct cpumask *new_mask, u32 flags);

static inline struct task_struct *get_push_task(struct rq *rq)
{
	struct task_struct *p = rq->curr;

	lockdep_assert_rq_held(rq);

	if (rq->push_busy)
		return NULL;

	if (p->nr_cpus_allowed == 1)
		return NULL;

	rq->push_busy = true;
	return get_task_struct(p);
}

extern int push_cpu_stop(void *arg);

#endif

#ifdef CONFIG_CPU_IDLE
static inline void idle_set_state(struct rq *rq,
				  struct cpuidle_state *idle_state)
{
	rq->idle_state = idle_state;
}

static inline struct cpuidle_state *idle_get_state(struct rq *rq)
{
	SCHED_WARN_ON(!rcu_read_lock_held());

	return rq->idle_state;
}
#else
static inline void idle_set_state(struct rq *rq,
				  struct cpuidle_state *idle_state)
{
}

static inline struct cpuidle_state *idle_get_state(struct rq *rq)
{
	return NULL;
}
#endif

extern void schedule_idle(void);

extern void sysrq_sched_debug_show(void);
extern void sched_init_granularity(void);
extern void update_max_interval(void);

extern void init_sched_dl_class(void);
extern void init_sched_rt_class(void);
extern void init_sched_fair_class(void);

extern void reweight_task(struct task_struct *p, int prio);

extern void resched_curr(struct rq *rq);
extern void resched_cpu(int cpu);

extern struct rt_bandwidth def_rt_bandwidth;
extern void init_rt_bandwidth(struct rt_bandwidth *rt_b, u64 period, u64 runtime);

extern struct dl_bandwidth def_dl_bandwidth;
extern void init_dl_bandwidth(struct dl_bandwidth *dl_b, u64 period, u64 runtime);
extern void init_dl_task_timer(struct sched_dl_entity *dl_se);
extern void init_dl_inactive_task_timer(struct sched_dl_entity *dl_se);

#define BW_SHIFT		20
#define BW_UNIT			(1 << BW_SHIFT)
#define RATIO_SHIFT		8
#define MAX_BW_BITS		(64 - BW_SHIFT)
#define MAX_BW			((1ULL << MAX_BW_BITS) - 1)
unsigned long to_ratio(u64 period, u64 runtime);

extern void init_entity_runnable_average(struct sched_entity *se);
extern void post_init_entity_util_avg(struct task_struct *p);

#ifdef CONFIG_NO_HZ_FULL
extern bool sched_can_stop_tick(struct rq *rq);
extern int __init sched_tick_offload_init(void);

/*
 * Tick may be needed by tasks in the runqueue depending on their policy and
 * requirements. If tick is needed, lets send the target an IPI to kick it out of
 * nohz mode if necessary.
 */
static inline void sched_update_tick_dependency(struct rq *rq)
{
	int cpu = cpu_of(rq);

	if (!tick_nohz_full_cpu(cpu))
		return;

	if (sched_can_stop_tick(rq))
		tick_nohz_dep_clear_cpu(cpu, TICK_DEP_BIT_SCHED);
	else
		tick_nohz_dep_set_cpu(cpu, TICK_DEP_BIT_SCHED);
}
#else
static inline int sched_tick_offload_init(void) { return 0; }
static inline void sched_update_tick_dependency(struct rq *rq) { }
#endif

static inline void add_nr_running(struct rq *rq, unsigned count)
{
	unsigned prev_nr = rq->nr_running;

	rq->nr_running = prev_nr + count;
	if (trace_sched_update_nr_running_tp_enabled()) {
		call_trace_sched_update_nr_running(rq, count);
	}

#ifdef CONFIG_SMP
	if (prev_nr < 2 && rq->nr_running >= 2) {
		if (!READ_ONCE(rq->rd->overload))
			WRITE_ONCE(rq->rd->overload, 1);
	}
#endif

	sched_update_tick_dependency(rq);
}

static inline void sub_nr_running(struct rq *rq, unsigned count)
{
	rq->nr_running -= count;
	if (trace_sched_update_nr_running_tp_enabled()) {
		call_trace_sched_update_nr_running(rq, -count);
	}

	/* Check if we still need preemption */
	sched_update_tick_dependency(rq);
}

extern void activate_task(struct rq *rq, struct task_struct *p, int flags);
extern void deactivate_task(struct rq *rq, struct task_struct *p, int flags);

extern void check_preempt_curr(struct rq *rq, struct task_struct *p, int flags);

extern const_debug unsigned int sysctl_sched_nr_migrate;
extern const_debug unsigned int sysctl_sched_migration_cost;

#ifdef CONFIG_SCHED_HRTICK

/*
 * Use hrtick when:
 *  - enabled by features
 *  - hrtimer is actually high res
 */
static inline int hrtick_enabled(struct rq *rq)
{
	if (!cpu_active(cpu_of(rq)))
		return 0;
	return hrtimer_is_hres_active(&rq->hrtick_timer);
}

static inline int hrtick_enabled_fair(struct rq *rq)
{
	if (!sched_feat(HRTICK))
		return 0;
	return hrtick_enabled(rq);
}

static inline int hrtick_enabled_dl(struct rq *rq)
{
	if (!sched_feat(HRTICK_DL))
		return 0;
	return hrtick_enabled(rq);
}

void hrtick_start(struct rq *rq, u64 delay);

#else

static inline int hrtick_enabled_fair(struct rq *rq)
{
	return 0;
}

static inline int hrtick_enabled_dl(struct rq *rq)
{
	return 0;
}

static inline int hrtick_enabled(struct rq *rq)
{
	return 0;
}

#endif /* CONFIG_SCHED_HRTICK */

#ifndef arch_scale_freq_tick
static __always_inline
void arch_scale_freq_tick(void)
{
}
#endif

#ifndef arch_scale_freq_capacity
/**
 * arch_scale_freq_capacity - get the frequency scale factor of a given CPU.
 * @cpu: the CPU in question.
 *
 * Return: the frequency scale factor normalized against SCHED_CAPACITY_SCALE, i.e.
 *
 *     f_curr
 *     ------ * SCHED_CAPACITY_SCALE
 *     f_max
 */
static __always_inline
unsigned long arch_scale_freq_capacity(int cpu)
{
	return SCHED_CAPACITY_SCALE;
}
#endif


#ifdef CONFIG_SMP

static inline bool rq_order_less(struct rq *rq1, struct rq *rq2)
{
#ifdef CONFIG_SCHED_CORE
	/*
	 * In order to not have {0,2},{1,3} turn into into an AB-BA,
	 * order by core-id first and cpu-id second.
	 *
	 * Notably:
	 *
	 *	double_rq_lock(0,3); will take core-0, core-1 lock
	 *	double_rq_lock(1,2); will take core-1, core-0 lock
	 *
	 * when only cpu-id is considered.
	 */
	if (rq1->core->cpu < rq2->core->cpu)
		return true;
	if (rq1->core->cpu > rq2->core->cpu)
		return false;

	/*
	 * __sched_core_flip() relies on SMT having cpu-id lock order.
	 */
#endif
	return rq1->cpu < rq2->cpu;
}

extern void double_rq_lock(struct rq *rq1, struct rq *rq2);

#ifdef CONFIG_PREEMPTION

/*
 * fair double_lock_balance: Safely acquires both rq->locks in a fair
 * way at the expense of forcing extra atomic operations in all
 * invocations.  This assures that the double_lock is acquired using the
 * same underlying policy as the spinlock_t on this architecture, which
 * reduces latency compared to the unfair variant below.  However, it
 * also adds more overhead and therefore may reduce throughput.
 */
static inline int _double_lock_balance(struct rq *this_rq, struct rq *busiest)
	__releases(this_rq->lock)
	__acquires(busiest->lock)
	__acquires(this_rq->lock)
{
	raw_spin_rq_unlock(this_rq);
	double_rq_lock(this_rq, busiest);

	return 1;
}

#else
/*
 * Unfair double_lock_balance: Optimizes throughput at the expense of
 * latency by eliminating extra atomic operations when the locks are
 * already in proper order on entry.  This favors lower CPU-ids and will
 * grant the double lock to lower CPUs over higher ids under contention,
 * regardless of entry order into the function.
 */
static inline int _double_lock_balance(struct rq *this_rq, struct rq *busiest)
	__releases(this_rq->lock)
	__acquires(busiest->lock)
	__acquires(this_rq->lock)
{
	if (__rq_lockp(this_rq) == __rq_lockp(busiest))
		return 0;

	if (likely(raw_spin_rq_trylock(busiest)))
		return 0;

	if (rq_order_less(this_rq, busiest)) {
		raw_spin_rq_lock_nested(busiest, SINGLE_DEPTH_NESTING);
		return 0;
	}

	raw_spin_rq_unlock(this_rq);
	double_rq_lock(this_rq, busiest);

	return 1;
}

#endif /* CONFIG_PREEMPTION */

/*
 * double_lock_balance - lock the busiest runqueue, this_rq is locked already.
 */
static inline int double_lock_balance(struct rq *this_rq, struct rq *busiest)
{
	lockdep_assert_irqs_disabled();

	return _double_lock_balance(this_rq, busiest);
}

static inline void double_unlock_balance(struct rq *this_rq, struct rq *busiest)
	__releases(busiest->lock)
{
	if (__rq_lockp(this_rq) != __rq_lockp(busiest))
		raw_spin_rq_unlock(busiest);
	lock_set_subclass(&__rq_lockp(this_rq)->dep_map, 0, _RET_IP_);
}

static inline void double_lock(spinlock_t *l1, spinlock_t *l2)
{
	if (l1 > l2)
		swap(l1, l2);

	spin_lock(l1);
	spin_lock_nested(l2, SINGLE_DEPTH_NESTING);
}

static inline void double_lock_irq(spinlock_t *l1, spinlock_t *l2)
{
	if (l1 > l2)
		swap(l1, l2);

	spin_lock_irq(l1);
	spin_lock_nested(l2, SINGLE_DEPTH_NESTING);
}

static inline void double_raw_lock(raw_spinlock_t *l1, raw_spinlock_t *l2)
{
	if (l1 > l2)
		swap(l1, l2);

	raw_spin_lock(l1);
	raw_spin_lock_nested(l2, SINGLE_DEPTH_NESTING);
}

/*
 * double_rq_unlock - safely unlock two runqueues
 *
 * Note this does not restore interrupts like task_rq_unlock,
 * you need to do so manually after calling.
 */
static inline void double_rq_unlock(struct rq *rq1, struct rq *rq2)
	__releases(rq1->lock)
	__releases(rq2->lock)
{
	if (__rq_lockp(rq1) != __rq_lockp(rq2))
		raw_spin_rq_unlock(rq2);
	else
		__release(rq2->lock);
	raw_spin_rq_unlock(rq1);
}

extern void set_rq_online (struct rq *rq);
extern void set_rq_offline(struct rq *rq);
extern bool sched_smp_initialized;

#else /* CONFIG_SMP */

/*
 * double_rq_lock - safely lock two runqueues
 *
 * Note this does not disable interrupts like task_rq_lock,
 * you need to do so manually before calling.
 */
static inline void double_rq_lock(struct rq *rq1, struct rq *rq2)
	__acquires(rq1->lock)
	__acquires(rq2->lock)
{
	BUG_ON(!irqs_disabled());
	BUG_ON(rq1 != rq2);
	raw_spin_rq_lock(rq1);
	__acquire(rq2->lock);	/* Fake it out ;) */
}

/*
 * double_rq_unlock - safely unlock two runqueues
 *
 * Note this does not restore interrupts like task_rq_unlock,
 * you need to do so manually after calling.
 */
static inline void double_rq_unlock(struct rq *rq1, struct rq *rq2)
	__releases(rq1->lock)
	__releases(rq2->lock)
{
	BUG_ON(rq1 != rq2);
	raw_spin_rq_unlock(rq1);
	__release(rq2->lock);
}

#endif

extern struct sched_entity *__pick_first_entity(struct cfs_rq *cfs_rq);
extern struct sched_entity *__pick_last_entity(struct cfs_rq *cfs_rq);

#ifdef	CONFIG_SCHED_DEBUG
extern bool sched_debug_verbose;

extern void print_cfs_stats(struct seq_file *m, int cpu);
extern void print_rt_stats(struct seq_file *m, int cpu);
extern void print_dl_stats(struct seq_file *m, int cpu);
extern void print_cfs_rq(struct seq_file *m, int cpu, struct cfs_rq *cfs_rq);
extern void print_rt_rq(struct seq_file *m, int cpu, struct rt_rq *rt_rq);
extern void print_dl_rq(struct seq_file *m, int cpu, struct dl_rq *dl_rq);

extern void resched_latency_warn(int cpu, u64 latency);
#ifdef CONFIG_NUMA_BALANCING
extern void
show_numa_stats(struct task_struct *p, struct seq_file *m);
extern void
print_numa_stats(struct seq_file *m, int node, unsigned long tsf,
	unsigned long tpf, unsigned long gsf, unsigned long gpf);
#endif /* CONFIG_NUMA_BALANCING */
#else
static inline void resched_latency_warn(int cpu, u64 latency) {}
#endif /* CONFIG_SCHED_DEBUG */

extern void init_cfs_rq(struct cfs_rq *cfs_rq);
extern void init_rt_rq(struct rt_rq *rt_rq);
extern void init_dl_rq(struct dl_rq *dl_rq);

extern void cfs_bandwidth_usage_inc(void);
extern void cfs_bandwidth_usage_dec(void);

#ifdef CONFIG_NO_HZ_COMMON
#define NOHZ_BALANCE_KICK_BIT	0
#define NOHZ_STATS_KICK_BIT	1
#define NOHZ_NEWILB_KICK_BIT	2

#define NOHZ_BALANCE_KICK	BIT(NOHZ_BALANCE_KICK_BIT)
#define NOHZ_STATS_KICK		BIT(NOHZ_STATS_KICK_BIT)
#define NOHZ_NEWILB_KICK	BIT(NOHZ_NEWILB_KICK_BIT)

#define NOHZ_KICK_MASK	(NOHZ_BALANCE_KICK | NOHZ_STATS_KICK)

#define nohz_flags(cpu)	(&cpu_rq(cpu)->nohz_flags)

extern void nohz_balance_exit_idle(struct rq *rq);
#else
static inline void nohz_balance_exit_idle(struct rq *rq) { }
#endif

#if defined(CONFIG_SMP) && defined(CONFIG_NO_HZ_COMMON)
extern void nohz_run_idle_balance(int cpu);
#else
static inline void nohz_run_idle_balance(int cpu) { }
#endif

#ifdef CONFIG_SMP
static inline
void __dl_update(struct dl_bw *dl_b, s64 bw)
{
	struct root_domain *rd = container_of(dl_b, struct root_domain, dl_bw);
	int i;

	RCU_LOCKDEP_WARN(!rcu_read_lock_sched_held(),
			 "sched RCU must be held");
	for_each_cpu_and(i, rd->span, cpu_active_mask) {
		struct rq *rq = cpu_rq(i);

		rq->dl.extra_bw += bw;
	}
}
#else
static inline
void __dl_update(struct dl_bw *dl_b, s64 bw)
{
	struct dl_rq *dl = container_of(dl_b, struct dl_rq, dl_bw);

	dl->extra_bw += bw;
}
#endif


#ifdef CONFIG_IRQ_TIME_ACCOUNTING
struct irqtime {
	u64			total;
	u64			tick_delta;
	u64			irq_start_time;
	struct u64_stats_sync	sync;
};

DECLARE_PER_CPU(struct irqtime, cpu_irqtime);

/*
 * Returns the irqtime minus the softirq time computed by ksoftirqd.
 * Otherwise ksoftirqd's sum_exec_runtime is subtracted its own runtime
 * and never move forward.
 */
static inline u64 irq_time_read(int cpu)
{
	struct irqtime *irqtime = &per_cpu(cpu_irqtime, cpu);
	unsigned int seq;
	u64 total;

	do {
		seq = __u64_stats_fetch_begin(&irqtime->sync);
		total = irqtime->total;
	} while (__u64_stats_fetch_retry(&irqtime->sync, seq));

	return total;
}
#endif /* CONFIG_IRQ_TIME_ACCOUNTING */

#ifdef CONFIG_CPU_FREQ
DECLARE_PER_CPU(struct update_util_data __rcu *, cpufreq_update_util_data);

/**
 * cpufreq_update_util - Take a note about CPU utilization changes.
 * @rq: Runqueue to carry out the update for.
 * @flags: Update reason flags.
 *
 * This function is called by the scheduler on the CPU whose utilization is
 * being updated.
 *
 * It can only be called from RCU-sched read-side critical sections.
 *
 * The way cpufreq is currently arranged requires it to evaluate the CPU
 * performance state (frequency/voltage) on a regular basis to prevent it from
 * being stuck in a completely inadequate performance level for too long.
 * That is not guaranteed to happen if the updates are only triggered from CFS
 * and DL, though, because they may not be coming in if only RT tasks are
 * active all the time (or there are RT tasks only).
 *
 * As a workaround for that issue, this function is called periodically by the
 * RT sched class to trigger extra cpufreq updates to prevent it from stalling,
 * but that really is a band-aid.  Going forward it should be replaced with
 * solutions targeted more specifically at RT tasks.
 */
static inline void cpufreq_update_util(struct rq *rq, unsigned int flags)
{
	struct update_util_data *data;

	data = rcu_dereference_sched(*per_cpu_ptr(&cpufreq_update_util_data,
						  cpu_of(rq)));
	if (data)
		data->func(data, rq_clock(rq), flags);
}
#else
static inline void cpufreq_update_util(struct rq *rq, unsigned int flags) {}
#endif /* CONFIG_CPU_FREQ */

#ifdef CONFIG_UCLAMP_TASK
unsigned long uclamp_eff_value(struct task_struct *p, enum uclamp_id clamp_id);

/**
 * uclamp_rq_util_with - clamp @util with @rq and @p effective uclamp values.
 * @rq:		The rq to clamp against. Must not be NULL.
 * @util:	The util value to clamp.
 * @p:		The task to clamp against. Can be NULL if you want to clamp
 *		against @rq only.
 *
 * Clamps the passed @util to the max(@rq, @p) effective uclamp values.
 *
 * If sched_uclamp_used static key is disabled, then just return the util
 * without any clamping since uclamp aggregation at the rq level in the fast
 * path is disabled, rendering this operation a NOP.
 *
 * Use uclamp_eff_value() if you don't care about uclamp values at rq level. It
 * will return the correct effective uclamp value of the task even if the
 * static key is disabled.
 */
static __always_inline
unsigned long uclamp_rq_util_with(struct rq *rq, unsigned long util,
				  struct task_struct *p)
{
	unsigned long min_util;
	unsigned long max_util;

	if (!static_branch_likely(&sched_uclamp_used))
		return util;

	min_util = READ_ONCE(rq->uclamp[UCLAMP_MIN].value);
	max_util = READ_ONCE(rq->uclamp[UCLAMP_MAX].value);

	if (p) {
		min_util = max(min_util, uclamp_eff_value(p, UCLAMP_MIN));
		max_util = max(max_util, uclamp_eff_value(p, UCLAMP_MAX));
	}

	/*
	 * Since CPU's {min,max}_util clamps are MAX aggregated considering
	 * RUNNABLE tasks with _different_ clamps, we can end up with an
	 * inversion. Fix it now when the clamps are applied.
	 */
	if (unlikely(min_util >= max_util))
		return min_util;

	return clamp(util, min_util, max_util);
}

static inline bool uclamp_boosted(struct task_struct *p)
{
	return uclamp_eff_value(p, UCLAMP_MIN) > 0;
}

/*
 * When uclamp is compiled in, the aggregation at rq level is 'turned off'
 * by default in the fast path and only gets turned on once userspace performs
 * an operation that requires it.
 *
 * Returns true if userspace opted-in to use uclamp and aggregation at rq level
 * hence is active.
 */
static inline bool uclamp_is_used(void)
{
	return static_branch_likely(&sched_uclamp_used);
}
#else /* CONFIG_UCLAMP_TASK */
static inline
unsigned long uclamp_rq_util_with(struct rq *rq, unsigned long util,
				  struct task_struct *p)
{
	return util;
}

static inline bool uclamp_boosted(struct task_struct *p)
{
	return false;
}

static inline bool uclamp_is_used(void)
{
	return false;
}
#endif /* CONFIG_UCLAMP_TASK */

#ifdef CONFIG_UCLAMP_TASK_GROUP
static inline bool uclamp_latency_sensitive(struct task_struct *p)
{
	struct cgroup_subsys_state *css = task_css(p, cpu_cgrp_id);
	struct task_group *tg;

	if (!css)
		return false;
	tg = container_of(css, struct task_group, css);

	return tg->latency_sensitive;
}
#else
static inline bool uclamp_latency_sensitive(struct task_struct *p)
{
	return false;
}
#endif /* CONFIG_UCLAMP_TASK_GROUP */

#ifdef arch_scale_freq_capacity
# ifndef arch_scale_freq_invariant
#  define arch_scale_freq_invariant()	true
# endif
#else
# define arch_scale_freq_invariant()	false
#endif

#ifdef CONFIG_SMP
static inline unsigned long capacity_orig_of(int cpu)
{
	return cpu_rq(cpu)->cpu_capacity_orig;
}

/**
 * enum cpu_util_type - CPU utilization type
 * @FREQUENCY_UTIL:	Utilization used to select frequency
 * @ENERGY_UTIL:	Utilization used during energy calculation
 *
 * The utilization signals of all scheduling classes (CFS/RT/DL) and IRQ time
 * need to be aggregated differently depending on the usage made of them. This
 * enum is used within effective_cpu_util() to differentiate the types of
 * utilization expected by the callers, and adjust the aggregation accordingly.
 */
enum cpu_util_type {
	FREQUENCY_UTIL,
	ENERGY_UTIL,
};

unsigned long effective_cpu_util(int cpu, unsigned long util_cfs,
				 unsigned long max, enum cpu_util_type type,
				 struct task_struct *p);

static inline unsigned long cpu_bw_dl(struct rq *rq)
{
	return (rq->dl.running_bw * SCHED_CAPACITY_SCALE) >> BW_SHIFT;
}

static inline unsigned long cpu_util_dl(struct rq *rq)
{
	return READ_ONCE(rq->avg_dl.util_avg);
}

static inline unsigned long cpu_util_cfs(struct rq *rq)
{
	unsigned long util = READ_ONCE(rq->cfs.avg.util_avg);

	if (sched_feat(UTIL_EST)) {
		util = max_t(unsigned long, util,
			     READ_ONCE(rq->cfs.avg.util_est.enqueued));
	}

	return util;
}

static inline unsigned long cpu_util_rt(struct rq *rq)
{
	return READ_ONCE(rq->avg_rt.util_avg);
}
#endif

#ifdef CONFIG_HAVE_SCHED_AVG_IRQ
static inline unsigned long cpu_util_irq(struct rq *rq)
{
	return rq->avg_irq.util_avg;
}

static inline
unsigned long scale_irq_capacity(unsigned long util, unsigned long irq, unsigned long max)
{
	util *= (max - irq);
	util /= max;

	return util;

}
#else
static inline unsigned long cpu_util_irq(struct rq *rq)
{
	return 0;
}

static inline
unsigned long scale_irq_capacity(unsigned long util, unsigned long irq, unsigned long max)
{
	return util;
}
#endif

#if defined(CONFIG_ENERGY_MODEL) && defined(CONFIG_CPU_FREQ_GOV_SCHEDUTIL)

#define perf_domain_span(pd) (to_cpumask(((pd)->em_pd->cpus)))

DECLARE_STATIC_KEY_FALSE(sched_energy_present);

static inline bool sched_energy_enabled(void)
{
	return static_branch_unlikely(&sched_energy_present);
}

#else /* ! (CONFIG_ENERGY_MODEL && CONFIG_CPU_FREQ_GOV_SCHEDUTIL) */

#define perf_domain_span(pd) NULL
static inline bool sched_energy_enabled(void) { return false; }

#endif /* CONFIG_ENERGY_MODEL && CONFIG_CPU_FREQ_GOV_SCHEDUTIL */

#ifdef CONFIG_MEMBARRIER
/*
 * The scheduler provides memory barriers required by membarrier between:
 * - prior user-space memory accesses and store to rq->membarrier_state,
 * - store to rq->membarrier_state and following user-space memory accesses.
 * In the same way it provides those guarantees around store to rq->curr.
 */
static inline void membarrier_switch_mm(struct rq *rq,
					struct mm_struct *prev_mm,
					struct mm_struct *next_mm)
{
	int membarrier_state;

	if (prev_mm == next_mm)
		return;

	membarrier_state = atomic_read(&next_mm->membarrier_state);
	if (READ_ONCE(rq->membarrier_state) == membarrier_state)
		return;

	WRITE_ONCE(rq->membarrier_state, membarrier_state);
}
#else
static inline void membarrier_switch_mm(struct rq *rq,
					struct mm_struct *prev_mm,
					struct mm_struct *next_mm)
{
}
#endif

#ifdef CONFIG_SMP
static inline bool is_per_cpu_kthread(struct task_struct *p)
{
	if (!(p->flags & PF_KTHREAD))
		return false;

	if (p->nr_cpus_allowed != 1)
		return false;

	return true;
}
#endif

extern void swake_up_all_locked(struct swait_queue_head *q);
extern void __prepare_to_swait(struct swait_queue_head *q, struct swait_queue *wait);

#ifdef CONFIG_PREEMPT_DYNAMIC
extern int preempt_dynamic_mode;
extern int sched_dynamic_mode(const char *str);
extern void sched_dynamic_update(int mode);
#endif

/*
 * task_may_not_preempt - check whether a task may not be preemptible soon
 */
#ifdef CONFIG_RT_SOFTINT_OPTIMIZATION
extern bool task_may_not_preempt(struct task_struct *task, int cpu);
#else
static inline bool task_may_not_preempt(struct task_struct *task, int cpu)
{
	return false;
}
#endif /* CONFIG_RT_SOFTINT_OPTIMIZATION */<|MERGE_RESOLUTION|>--- conflicted
+++ resolved
@@ -1092,9 +1092,6 @@
 	unsigned int		push_busy;
 	struct cpu_stop_work	push_work;
 
-<<<<<<< HEAD
-	ANDROID_VENDOR_DATA_ARRAY(1, 96);
-=======
 #ifdef CONFIG_SCHED_CORE
 	/* per rq */
 	struct rq		*core;
@@ -1110,7 +1107,8 @@
 	unsigned char		core_forceidle;
 	unsigned int		core_forceidle_seq;
 #endif
->>>>>>> 54a728dc
+
+	ANDROID_VENDOR_DATA_ARRAY(1, 96);
 };
 
 #ifdef CONFIG_FAIR_GROUP_SCHED
