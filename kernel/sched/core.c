/*
 *  kernel/sched/core.c
 *
 *  Core kernel scheduler code and related syscalls
 *
 *  Copyright (C) 1991-2002  Linus Torvalds
 */
#include "sched.h"

#include <linux/nospec.h>

#include <linux/kcov.h>

#include <asm/switch_to.h>
#include <asm/tlb.h>

#include "../workqueue_internal.h"
#include "../smpboot.h"

#include "pelt.h"

#define CREATE_TRACE_POINTS
#include <trace/events/sched.h>

DEFINE_PER_CPU_SHARED_ALIGNED(struct rq, runqueues);

#if defined(CONFIG_SCHED_DEBUG) && defined(CONFIG_JUMP_LABEL)
/*
 * Debugging: various feature bits
 *
 * If SCHED_DEBUG is disabled, each compilation unit has its own copy of
 * sysctl_sched_features, defined in sched.h, to allow constants propagation
 * at compile time and compiler optimization based on features default.
 */
#define SCHED_FEAT(name, enabled)	\
	(1UL << __SCHED_FEAT_##name) * enabled |
const_debug unsigned int sysctl_sched_features =
#include "features.h"
	0;
#undef SCHED_FEAT
#endif

/*
 * Number of tasks to iterate in a single balance run.
 * Limited because this is done with IRQs disabled.
 */
const_debug unsigned int sysctl_sched_nr_migrate = 32;

/*
 * period over which we measure -rt task CPU usage in us.
 * default: 1s
 */
unsigned int sysctl_sched_rt_period = 1000000;

__read_mostly int scheduler_running;

/*
 * part of the period that we allow rt tasks to run in us.
 * default: 0.95s
 */
int sysctl_sched_rt_runtime = 950000;

/*
 * __task_rq_lock - lock the rq @p resides on.
 */
struct rq *__task_rq_lock(struct task_struct *p, struct rq_flags *rf)
	__acquires(rq->lock)
{
	struct rq *rq;

	lockdep_assert_held(&p->pi_lock);

	for (;;) {
		rq = task_rq(p);
		raw_spin_lock(&rq->lock);
		if (likely(rq == task_rq(p) && !task_on_rq_migrating(p))) {
			rq_pin_lock(rq, rf);
			return rq;
		}
		raw_spin_unlock(&rq->lock);

		while (unlikely(task_on_rq_migrating(p)))
			cpu_relax();
	}
}

/*
 * task_rq_lock - lock p->pi_lock and lock the rq @p resides on.
 */
struct rq *task_rq_lock(struct task_struct *p, struct rq_flags *rf)
	__acquires(p->pi_lock)
	__acquires(rq->lock)
{
	struct rq *rq;

	for (;;) {
		raw_spin_lock_irqsave(&p->pi_lock, rf->flags);
		rq = task_rq(p);
		raw_spin_lock(&rq->lock);
		/*
		 *	move_queued_task()		task_rq_lock()
		 *
		 *	ACQUIRE (rq->lock)
		 *	[S] ->on_rq = MIGRATING		[L] rq = task_rq()
		 *	WMB (__set_task_cpu())		ACQUIRE (rq->lock);
		 *	[S] ->cpu = new_cpu		[L] task_rq()
		 *					[L] ->on_rq
		 *	RELEASE (rq->lock)
		 *
		 * If we observe the old CPU in task_rq_lock(), the acquire of
		 * the old rq->lock will fully serialize against the stores.
		 *
		 * If we observe the new CPU in task_rq_lock(), the address
		 * dependency headed by '[L] rq = task_rq()' and the acquire
		 * will pair with the WMB to ensure we then also see migrating.
		 */
		if (likely(rq == task_rq(p) && !task_on_rq_migrating(p))) {
			rq_pin_lock(rq, rf);
			return rq;
		}
		raw_spin_unlock(&rq->lock);
		raw_spin_unlock_irqrestore(&p->pi_lock, rf->flags);

		while (unlikely(task_on_rq_migrating(p)))
			cpu_relax();
	}
}

/*
 * RQ-clock updating methods:
 */

static void update_rq_clock_task(struct rq *rq, s64 delta)
{
/*
 * In theory, the compile should just see 0 here, and optimize out the call
 * to sched_rt_avg_update. But I don't trust it...
 */
	s64 __maybe_unused steal = 0, irq_delta = 0;

#ifdef CONFIG_IRQ_TIME_ACCOUNTING
	irq_delta = irq_time_read(cpu_of(rq)) - rq->prev_irq_time;

	/*
	 * Since irq_time is only updated on {soft,}irq_exit, we might run into
	 * this case when a previous update_rq_clock() happened inside a
	 * {soft,}irq region.
	 *
	 * When this happens, we stop ->clock_task and only update the
	 * prev_irq_time stamp to account for the part that fit, so that a next
	 * update will consume the rest. This ensures ->clock_task is
	 * monotonic.
	 *
	 * It does however cause some slight miss-attribution of {soft,}irq
	 * time, a more accurate solution would be to update the irq_time using
	 * the current rq->clock timestamp, except that would require using
	 * atomic ops.
	 */
	if (irq_delta > delta)
		irq_delta = delta;

	rq->prev_irq_time += irq_delta;
	delta -= irq_delta;
#endif
#ifdef CONFIG_PARAVIRT_TIME_ACCOUNTING
	if (static_key_false((&paravirt_steal_rq_enabled))) {
		steal = paravirt_steal_clock(cpu_of(rq));
		steal -= rq->prev_steal_time_rq;

		if (unlikely(steal > delta))
			steal = delta;

		rq->prev_steal_time_rq += steal;
		delta -= steal;
	}
#endif

	rq->clock_task += delta;

#ifdef CONFIG_HAVE_SCHED_AVG_IRQ
	if ((irq_delta + steal) && sched_feat(NONTASK_CAPACITY))
		update_irq_load_avg(rq, irq_delta + steal);
#endif
	update_rq_clock_pelt(rq, delta);
}

void update_rq_clock(struct rq *rq)
{
	s64 delta;

	lockdep_assert_held(&rq->lock);

	if (rq->clock_update_flags & RQCF_ACT_SKIP)
		return;

#ifdef CONFIG_SCHED_DEBUG
	if (sched_feat(WARN_DOUBLE_CLOCK))
		SCHED_WARN_ON(rq->clock_update_flags & RQCF_UPDATED);
	rq->clock_update_flags |= RQCF_UPDATED;
#endif

	delta = sched_clock_cpu(cpu_of(rq)) - rq->clock;
	if (delta < 0)
		return;
	rq->clock += delta;
	update_rq_clock_task(rq, delta);
}


#ifdef CONFIG_SCHED_HRTICK
/*
 * Use HR-timers to deliver accurate preemption points.
 */

static void hrtick_clear(struct rq *rq)
{
	if (hrtimer_active(&rq->hrtick_timer))
		hrtimer_cancel(&rq->hrtick_timer);
}

/*
 * High-resolution timer tick.
 * Runs from hardirq context with interrupts disabled.
 */
static enum hrtimer_restart hrtick(struct hrtimer *timer)
{
	struct rq *rq = container_of(timer, struct rq, hrtick_timer);
	struct rq_flags rf;

	WARN_ON_ONCE(cpu_of(rq) != smp_processor_id());

	rq_lock(rq, &rf);
	update_rq_clock(rq);
	rq->curr->sched_class->task_tick(rq, rq->curr, 1);
	rq_unlock(rq, &rf);

	return HRTIMER_NORESTART;
}

#ifdef CONFIG_SMP

static void __hrtick_restart(struct rq *rq)
{
	struct hrtimer *timer = &rq->hrtick_timer;

	hrtimer_start_expires(timer, HRTIMER_MODE_ABS_PINNED);
}

/*
 * called from hardirq (IPI) context
 */
static void __hrtick_start(void *arg)
{
	struct rq *rq = arg;
	struct rq_flags rf;

	rq_lock(rq, &rf);
	__hrtick_restart(rq);
	rq->hrtick_csd_pending = 0;
	rq_unlock(rq, &rf);
}

/*
 * Called to set the hrtick timer state.
 *
 * called with rq->lock held and irqs disabled
 */
void hrtick_start(struct rq *rq, u64 delay)
{
	struct hrtimer *timer = &rq->hrtick_timer;
	ktime_t time;
	s64 delta;

	/*
	 * Don't schedule slices shorter than 10000ns, that just
	 * doesn't make sense and can cause timer DoS.
	 */
	delta = max_t(s64, delay, 10000LL);
	time = ktime_add_ns(timer->base->get_time(), delta);

	hrtimer_set_expires(timer, time);

	if (rq == this_rq()) {
		__hrtick_restart(rq);
	} else if (!rq->hrtick_csd_pending) {
		smp_call_function_single_async(cpu_of(rq), &rq->hrtick_csd);
		rq->hrtick_csd_pending = 1;
	}
}

#else
/*
 * Called to set the hrtick timer state.
 *
 * called with rq->lock held and irqs disabled
 */
void hrtick_start(struct rq *rq, u64 delay)
{
	/*
	 * Don't schedule slices shorter than 10000ns, that just
	 * doesn't make sense. Rely on vruntime for fairness.
	 */
	delay = max_t(u64, delay, 10000LL);
	hrtimer_start(&rq->hrtick_timer, ns_to_ktime(delay),
		      HRTIMER_MODE_REL_PINNED);
}
#endif /* CONFIG_SMP */

static void hrtick_rq_init(struct rq *rq)
{
#ifdef CONFIG_SMP
	rq->hrtick_csd_pending = 0;

	rq->hrtick_csd.flags = 0;
	rq->hrtick_csd.func = __hrtick_start;
	rq->hrtick_csd.info = rq;
#endif

	hrtimer_init(&rq->hrtick_timer, CLOCK_MONOTONIC, HRTIMER_MODE_REL);
	rq->hrtick_timer.function = hrtick;
}
#else	/* CONFIG_SCHED_HRTICK */
static inline void hrtick_clear(struct rq *rq)
{
}

static inline void hrtick_rq_init(struct rq *rq)
{
}
#endif	/* CONFIG_SCHED_HRTICK */

/*
 * cmpxchg based fetch_or, macro so it works for different integer types
 */
#define fetch_or(ptr, mask)						\
	({								\
		typeof(ptr) _ptr = (ptr);				\
		typeof(mask) _mask = (mask);				\
		typeof(*_ptr) _old, _val = *_ptr;			\
									\
		for (;;) {						\
			_old = cmpxchg(_ptr, _val, _val | _mask);	\
			if (_old == _val)				\
				break;					\
			_val = _old;					\
		}							\
	_old;								\
})

#if defined(CONFIG_SMP) && defined(TIF_POLLING_NRFLAG)
/*
 * Atomically set TIF_NEED_RESCHED and test for TIF_POLLING_NRFLAG,
 * this avoids any races wrt polling state changes and thereby avoids
 * spurious IPIs.
 */
static bool set_nr_and_not_polling(struct task_struct *p)
{
	struct thread_info *ti = task_thread_info(p);
	return !(fetch_or(&ti->flags, _TIF_NEED_RESCHED) & _TIF_POLLING_NRFLAG);
}

/*
 * Atomically set TIF_NEED_RESCHED if TIF_POLLING_NRFLAG is set.
 *
 * If this returns true, then the idle task promises to call
 * sched_ttwu_pending() and reschedule soon.
 */
static bool set_nr_if_polling(struct task_struct *p)
{
	struct thread_info *ti = task_thread_info(p);
	typeof(ti->flags) old, val = READ_ONCE(ti->flags);

	for (;;) {
		if (!(val & _TIF_POLLING_NRFLAG))
			return false;
		if (val & _TIF_NEED_RESCHED)
			return true;
		old = cmpxchg(&ti->flags, val, val | _TIF_NEED_RESCHED);
		if (old == val)
			break;
		val = old;
	}
	return true;
}

#else
static bool set_nr_and_not_polling(struct task_struct *p)
{
	set_tsk_need_resched(p);
	return true;
}

#ifdef CONFIG_SMP
static bool set_nr_if_polling(struct task_struct *p)
{
	return false;
}
#endif
#endif

void wake_q_add(struct wake_q_head *head, struct task_struct *task)
{
	struct wake_q_node *node = &task->wake_q;

	/*
	 * Atomically grab the task, if ->wake_q is !nil already it means
	 * its already queued (either by us or someone else) and will get the
	 * wakeup due to that.
	 *
	 * In order to ensure that a pending wakeup will observe our pending
	 * state, even in the failed case, an explicit smp_mb() must be used.
	 */
	smp_mb__before_atomic();
	if (cmpxchg_relaxed(&node->next, NULL, WAKE_Q_TAIL))
		return;

	head->count++;

	get_task_struct(task);

	/*
	 * The head is context local, there can be no concurrency.
	 */
	*head->lastp = node;
	head->lastp = &node->next;
}

static int
try_to_wake_up(struct task_struct *p, unsigned int state, int wake_flags,
	       int sibling_count_hint);

void wake_up_q(struct wake_q_head *head)
{
	struct wake_q_node *node = head->first;

	while (node != WAKE_Q_TAIL) {
		struct task_struct *task;

		task = container_of(node, struct task_struct, wake_q);
		BUG_ON(!task);
		/* Task can safely be re-inserted now: */
		node = node->next;
		task->wake_q.next = NULL;

		/*
		 * try_to_wake_up() executes a full barrier, which pairs with
		 * the queueing in wake_q_add() so as not to miss wakeups.
		 */
		try_to_wake_up(task, TASK_NORMAL, 0, head->count);
		put_task_struct(task);
	}
}

/*
 * resched_curr - mark rq's current task 'to be rescheduled now'.
 *
 * On UP this means the setting of the need_resched flag, on SMP it
 * might also involve a cross-CPU call to trigger the scheduler on
 * the target CPU.
 */
void resched_curr(struct rq *rq)
{
	struct task_struct *curr = rq->curr;
	int cpu;

	lockdep_assert_held(&rq->lock);

	if (test_tsk_need_resched(curr))
		return;

	cpu = cpu_of(rq);

	if (cpu == smp_processor_id()) {
		set_tsk_need_resched(curr);
		set_preempt_need_resched();
		return;
	}

	if (set_nr_and_not_polling(curr))
		smp_send_reschedule(cpu);
	else
		trace_sched_wake_idle_without_ipi(cpu);
}

void resched_cpu(int cpu)
{
	struct rq *rq = cpu_rq(cpu);
	unsigned long flags;

	raw_spin_lock_irqsave(&rq->lock, flags);
	if (cpu_online(cpu) || cpu == smp_processor_id())
		resched_curr(rq);
	raw_spin_unlock_irqrestore(&rq->lock, flags);
}

#ifdef CONFIG_SMP
#ifdef CONFIG_NO_HZ_COMMON
/*
 * In the semi idle case, use the nearest busy CPU for migrating timers
 * from an idle CPU.  This is good for power-savings.
 *
 * We don't do similar optimization for completely idle system, as
 * selecting an idle CPU will add more delays to the timers than intended
 * (as that CPU's timer base may not be uptodate wrt jiffies etc).
 */
int get_nohz_timer_target(void)
{
	int i, cpu = smp_processor_id();
	struct sched_domain *sd;

	if (!idle_cpu(cpu) && housekeeping_cpu(cpu, HK_FLAG_TIMER))
		return cpu;

	rcu_read_lock();
	for_each_domain(cpu, sd) {
		for_each_cpu(i, sched_domain_span(sd)) {
			if (cpu == i)
				continue;

			if (!idle_cpu(i) && housekeeping_cpu(i, HK_FLAG_TIMER)) {
				cpu = i;
				goto unlock;
			}
		}
	}

	if (!housekeeping_cpu(cpu, HK_FLAG_TIMER))
		cpu = housekeeping_any_cpu(HK_FLAG_TIMER);
unlock:
	rcu_read_unlock();
	return cpu;
}

/*
 * When add_timer_on() enqueues a timer into the timer wheel of an
 * idle CPU then this timer might expire before the next timer event
 * which is scheduled to wake up that CPU. In case of a completely
 * idle system the next event might even be infinite time into the
 * future. wake_up_idle_cpu() ensures that the CPU is woken up and
 * leaves the inner idle loop so the newly added timer is taken into
 * account when the CPU goes back to idle and evaluates the timer
 * wheel for the next timer event.
 */
static void wake_up_idle_cpu(int cpu)
{
	struct rq *rq = cpu_rq(cpu);

	if (cpu == smp_processor_id())
		return;

	if (set_nr_and_not_polling(rq->idle))
		smp_send_reschedule(cpu);
	else
		trace_sched_wake_idle_without_ipi(cpu);
}

static bool wake_up_full_nohz_cpu(int cpu)
{
	/*
	 * We just need the target to call irq_exit() and re-evaluate
	 * the next tick. The nohz full kick at least implies that.
	 * If needed we can still optimize that later with an
	 * empty IRQ.
	 */
	if (cpu_is_offline(cpu))
		return true;  /* Don't try to wake offline CPUs. */
	if (tick_nohz_full_cpu(cpu)) {
		if (cpu != smp_processor_id() ||
		    tick_nohz_tick_stopped())
			tick_nohz_full_kick_cpu(cpu);
		return true;
	}

	return false;
}

/*
 * Wake up the specified CPU.  If the CPU is going offline, it is the
 * caller's responsibility to deal with the lost wakeup, for example,
 * by hooking into the CPU_DEAD notifier like timers and hrtimers do.
 */
void wake_up_nohz_cpu(int cpu)
{
	if (!wake_up_full_nohz_cpu(cpu))
		wake_up_idle_cpu(cpu);
}

static inline bool got_nohz_idle_kick(void)
{
	int cpu = smp_processor_id();

	if (!(atomic_read(nohz_flags(cpu)) & NOHZ_KICK_MASK))
		return false;

	if (idle_cpu(cpu) && !need_resched())
		return true;

	/*
	 * We can't run Idle Load Balance on this CPU for this time so we
	 * cancel it and clear NOHZ_BALANCE_KICK
	 */
	atomic_andnot(NOHZ_KICK_MASK, nohz_flags(cpu));
	return false;
}

#else /* CONFIG_NO_HZ_COMMON */

static inline bool got_nohz_idle_kick(void)
{
	return false;
}

#endif /* CONFIG_NO_HZ_COMMON */

#ifdef CONFIG_NO_HZ_FULL
bool sched_can_stop_tick(struct rq *rq)
{
	int fifo_nr_running;

	/* Deadline tasks, even if single, need the tick */
	if (rq->dl.dl_nr_running)
		return false;

	/*
	 * If there are more than one RR tasks, we need the tick to effect the
	 * actual RR behaviour.
	 */
	if (rq->rt.rr_nr_running) {
		if (rq->rt.rr_nr_running == 1)
			return true;
		else
			return false;
	}

	/*
	 * If there's no RR tasks, but FIFO tasks, we can skip the tick, no
	 * forced preemption between FIFO tasks.
	 */
	fifo_nr_running = rq->rt.rt_nr_running - rq->rt.rr_nr_running;
	if (fifo_nr_running)
		return true;

	/*
	 * If there are no DL,RR/FIFO tasks, there must only be CFS tasks left;
	 * if there's more than one we need the tick for involuntary
	 * preemption.
	 */
	if (rq->nr_running > 1)
		return false;

	return true;
}
#endif /* CONFIG_NO_HZ_FULL */
#endif /* CONFIG_SMP */

#if defined(CONFIG_RT_GROUP_SCHED) || (defined(CONFIG_FAIR_GROUP_SCHED) && \
			(defined(CONFIG_SMP) || defined(CONFIG_CFS_BANDWIDTH)))
/*
 * Iterate task_group tree rooted at *from, calling @down when first entering a
 * node and @up when leaving it for the final time.
 *
 * Caller must hold rcu_lock or sufficient equivalent.
 */
int walk_tg_tree_from(struct task_group *from,
			     tg_visitor down, tg_visitor up, void *data)
{
	struct task_group *parent, *child;
	int ret;

	parent = from;

down:
	ret = (*down)(parent, data);
	if (ret)
		goto out;
	list_for_each_entry_rcu(child, &parent->children, siblings) {
		parent = child;
		goto down;

up:
		continue;
	}
	ret = (*up)(parent, data);
	if (ret || parent == from)
		goto out;

	child = parent;
	parent = parent->parent;
	if (parent)
		goto up;
out:
	return ret;
}

int tg_nop(struct task_group *tg, void *data)
{
	return 0;
}
#endif

static void set_load_weight(struct task_struct *p, bool update_load)
{
	int prio = p->static_prio - MAX_RT_PRIO;
	struct load_weight *load = &p->se.load;

	/*
	 * SCHED_IDLE tasks get minimal weight:
	 */
	if (idle_policy(p->policy)) {
		load->weight = scale_load(WEIGHT_IDLEPRIO);
		load->inv_weight = WMULT_IDLEPRIO;
		p->se.runnable_weight = load->weight;
		return;
	}

	/*
	 * SCHED_OTHER tasks have to update their load when changing their
	 * weight
	 */
	if (update_load && p->sched_class == &fair_sched_class) {
		reweight_task(p, prio);
	} else {
		load->weight = scale_load(sched_prio_to_weight[prio]);
		load->inv_weight = sched_prio_to_wmult[prio];
		p->se.runnable_weight = load->weight;
	}
}

static inline void enqueue_task(struct rq *rq, struct task_struct *p, int flags)
{
	if (!(flags & ENQUEUE_NOCLOCK))
		update_rq_clock(rq);

	if (!(flags & ENQUEUE_RESTORE)) {
		sched_info_queued(rq, p);
		psi_enqueue(p, flags & ENQUEUE_WAKEUP);
	}

	p->sched_class->enqueue_task(rq, p, flags);
}

static inline void dequeue_task(struct rq *rq, struct task_struct *p, int flags)
{
	if (!(flags & DEQUEUE_NOCLOCK))
		update_rq_clock(rq);

	if (!(flags & DEQUEUE_SAVE)) {
		sched_info_dequeued(rq, p);
		psi_dequeue(p, flags & DEQUEUE_SLEEP);
	}

	p->sched_class->dequeue_task(rq, p, flags);
}

void activate_task(struct rq *rq, struct task_struct *p, int flags)
{
	if (task_contributes_to_load(p))
		rq->nr_uninterruptible--;

	enqueue_task(rq, p, flags);
}

void deactivate_task(struct rq *rq, struct task_struct *p, int flags)
{
	if (task_contributes_to_load(p))
		rq->nr_uninterruptible++;

	dequeue_task(rq, p, flags);
}

/*
 * __normal_prio - return the priority that is based on the static prio
 */
static inline int __normal_prio(struct task_struct *p)
{
	return p->static_prio;
}

/*
 * Calculate the expected normal priority: i.e. priority
 * without taking RT-inheritance into account. Might be
 * boosted by interactivity modifiers. Changes upon fork,
 * setprio syscalls, and whenever the interactivity
 * estimator recalculates.
 */
static inline int normal_prio(struct task_struct *p)
{
	int prio;

	if (task_has_dl_policy(p))
		prio = MAX_DL_PRIO-1;
	else if (task_has_rt_policy(p))
		prio = MAX_RT_PRIO-1 - p->rt_priority;
	else
		prio = __normal_prio(p);
	return prio;
}

/*
 * Calculate the current priority, i.e. the priority
 * taken into account by the scheduler. This value might
 * be boosted by RT tasks, or might be boosted by
 * interactivity modifiers. Will be RT if the task got
 * RT-boosted. If not then it returns p->normal_prio.
 */
static int effective_prio(struct task_struct *p)
{
	p->normal_prio = normal_prio(p);
	/*
	 * If we are RT tasks or we were boosted to RT priority,
	 * keep the priority unchanged. Otherwise, update priority
	 * to the normal priority:
	 */
	if (!rt_prio(p->prio))
		return p->normal_prio;
	return p->prio;
}

/**
 * task_curr - is this task currently executing on a CPU?
 * @p: the task in question.
 *
 * Return: 1 if the task is currently executing. 0 otherwise.
 */
inline int task_curr(const struct task_struct *p)
{
	return cpu_curr(task_cpu(p)) == p;
}

/*
 * switched_from, switched_to and prio_changed must _NOT_ drop rq->lock,
 * use the balance_callback list if you want balancing.
 *
 * this means any call to check_class_changed() must be followed by a call to
 * balance_callback().
 */
static inline void check_class_changed(struct rq *rq, struct task_struct *p,
				       const struct sched_class *prev_class,
				       int oldprio)
{
	if (prev_class != p->sched_class) {
		if (prev_class->switched_from)
			prev_class->switched_from(rq, p);

		p->sched_class->switched_to(rq, p);
	} else if (oldprio != p->prio || dl_task(p))
		p->sched_class->prio_changed(rq, p, oldprio);
}

void check_preempt_curr(struct rq *rq, struct task_struct *p, int flags)
{
	const struct sched_class *class;

	if (p->sched_class == rq->curr->sched_class) {
		rq->curr->sched_class->check_preempt_curr(rq, p, flags);
	} else {
		for_each_class(class) {
			if (class == rq->curr->sched_class)
				break;
			if (class == p->sched_class) {
				resched_curr(rq);
				break;
			}
		}
	}

	/*
	 * A queue event has occurred, and we're going to schedule.  In
	 * this case, we can save a useless back to back clock update.
	 */
	if (task_on_rq_queued(rq->curr) && test_tsk_need_resched(rq->curr))
		rq_clock_skip_update(rq);
}

#ifdef CONFIG_SMP

static inline bool is_per_cpu_kthread(struct task_struct *p)
{
	if (!(p->flags & PF_KTHREAD))
		return false;

	if (p->nr_cpus_allowed != 1)
		return false;

	return true;
}

/*
 * Per-CPU kthreads are allowed to run on !actie && online CPUs, see
 * __set_cpus_allowed_ptr() and select_fallback_rq().
 */
static inline bool is_cpu_allowed(struct task_struct *p, int cpu)
{
	if (!cpumask_test_cpu(cpu, &p->cpus_allowed))
		return false;

	if (is_per_cpu_kthread(p))
		return cpu_online(cpu);

	return cpu_active(cpu);
}

/*
 * This is how migration works:
 *
 * 1) we invoke migration_cpu_stop() on the target CPU using
 *    stop_one_cpu().
 * 2) stopper starts to run (implicitly forcing the migrated thread
 *    off the CPU)
 * 3) it checks whether the migrated task is still in the wrong runqueue.
 * 4) if it's in the wrong runqueue then the migration thread removes
 *    it and puts it into the right queue.
 * 5) stopper completes and stop_one_cpu() returns and the migration
 *    is done.
 */

/*
 * move_queued_task - move a queued task to new rq.
 *
 * Returns (locked) new rq. Old rq's lock is released.
 */
static struct rq *move_queued_task(struct rq *rq, struct rq_flags *rf,
				   struct task_struct *p, int new_cpu)
{
	lockdep_assert_held(&rq->lock);

	WRITE_ONCE(p->on_rq, TASK_ON_RQ_MIGRATING);
	dequeue_task(rq, p, DEQUEUE_NOCLOCK);
	set_task_cpu(p, new_cpu);
	rq_unlock(rq, rf);

	rq = cpu_rq(new_cpu);

	rq_lock(rq, rf);
	BUG_ON(task_cpu(p) != new_cpu);
	enqueue_task(rq, p, 0);
	p->on_rq = TASK_ON_RQ_QUEUED;
	check_preempt_curr(rq, p, 0);

	return rq;
}

struct migration_arg {
	struct task_struct *task;
	int dest_cpu;
};

/*
 * Move (not current) task off this CPU, onto the destination CPU. We're doing
 * this because either it can't run here any more (set_cpus_allowed()
 * away from this CPU, or CPU going down), or because we're
 * attempting to rebalance this task on exec (sched_exec).
 *
 * So we race with normal scheduler movements, but that's OK, as long
 * as the task is no longer on this CPU.
 */
static struct rq *__migrate_task(struct rq *rq, struct rq_flags *rf,
				 struct task_struct *p, int dest_cpu)
{
	/* Affinity changed (again). */
	if (!is_cpu_allowed(p, dest_cpu))
		return rq;

	update_rq_clock(rq);
	rq = move_queued_task(rq, rf, p, dest_cpu);

	return rq;
}

/*
 * migration_cpu_stop - this will be executed by a highprio stopper thread
 * and performs thread migration by bumping thread off CPU then
 * 'pushing' onto another runqueue.
 */
static int migration_cpu_stop(void *data)
{
	struct migration_arg *arg = data;
	struct task_struct *p = arg->task;
	struct rq *rq = this_rq();
	struct rq_flags rf;

	/*
	 * The original target CPU might have gone down and we might
	 * be on another CPU but it doesn't matter.
	 */
	local_irq_disable();
	/*
	 * We need to explicitly wake pending tasks before running
	 * __migrate_task() such that we will not miss enforcing cpus_allowed
	 * during wakeups, see set_cpus_allowed_ptr()'s TASK_WAKING test.
	 */
	sched_ttwu_pending();

	raw_spin_lock(&p->pi_lock);
	rq_lock(rq, &rf);
	/*
	 * If task_rq(p) != rq, it cannot be migrated here, because we're
	 * holding rq->lock, if p->on_rq == 0 it cannot get enqueued because
	 * we're holding p->pi_lock.
	 */
	if (task_rq(p) == rq) {
		if (task_on_rq_queued(p))
			rq = __migrate_task(rq, &rf, p, arg->dest_cpu);
		else
			p->wake_cpu = arg->dest_cpu;
	}
	rq_unlock(rq, &rf);
	raw_spin_unlock(&p->pi_lock);

	local_irq_enable();
	return 0;
}

/*
 * sched_class::set_cpus_allowed must do the below, but is not required to
 * actually call this function.
 */
void set_cpus_allowed_common(struct task_struct *p, const struct cpumask *new_mask)
{
	cpumask_copy(&p->cpus_allowed, new_mask);
	p->nr_cpus_allowed = cpumask_weight(new_mask);
}

void do_set_cpus_allowed(struct task_struct *p, const struct cpumask *new_mask)
{
	struct rq *rq = task_rq(p);
	bool queued, running;

	lockdep_assert_held(&p->pi_lock);

	queued = task_on_rq_queued(p);
	running = task_current(rq, p);

	if (queued) {
		/*
		 * Because __kthread_bind() calls this on blocked tasks without
		 * holding rq->lock.
		 */
		lockdep_assert_held(&rq->lock);
		dequeue_task(rq, p, DEQUEUE_SAVE | DEQUEUE_NOCLOCK);
	}
	if (running)
		put_prev_task(rq, p);

	p->sched_class->set_cpus_allowed(p, new_mask);

	if (queued)
		enqueue_task(rq, p, ENQUEUE_RESTORE | ENQUEUE_NOCLOCK);
	if (running)
		set_curr_task(rq, p);
}

/*
 * Change a given task's CPU affinity. Migrate the thread to a
 * proper CPU and schedule it away if the CPU it's executing on
 * is removed from the allowed bitmask.
 *
 * NOTE: the caller must have a valid reference to the task, the
 * task must not exit() & deallocate itself prematurely. The
 * call is not atomic; no spinlocks may be held.
 */
static int __set_cpus_allowed_ptr(struct task_struct *p,
				  const struct cpumask *new_mask, bool check)
{
	const struct cpumask *cpu_valid_mask = cpu_active_mask;
	unsigned int dest_cpu;
	struct rq_flags rf;
	struct rq *rq;
	int ret = 0;

	rq = task_rq_lock(p, &rf);
	update_rq_clock(rq);

	if (p->flags & PF_KTHREAD) {
		/*
		 * Kernel threads are allowed on online && !active CPUs
		 */
		cpu_valid_mask = cpu_online_mask;
	}

	/*
	 * Must re-check here, to close a race against __kthread_bind(),
	 * sched_setaffinity() is not guaranteed to observe the flag.
	 */
	if (check && (p->flags & PF_NO_SETAFFINITY)) {
		ret = -EINVAL;
		goto out;
	}

	if (cpumask_equal(&p->cpus_allowed, new_mask))
		goto out;

	dest_cpu = cpumask_any_and(cpu_valid_mask, new_mask);
	if (dest_cpu >= nr_cpu_ids) {
		ret = -EINVAL;
		goto out;
	}

	do_set_cpus_allowed(p, new_mask);

	if (p->flags & PF_KTHREAD) {
		/*
		 * For kernel threads that do indeed end up on online &&
		 * !active we want to ensure they are strict per-CPU threads.
		 */
		WARN_ON(cpumask_intersects(new_mask, cpu_online_mask) &&
			!cpumask_intersects(new_mask, cpu_active_mask) &&
			p->nr_cpus_allowed != 1);
	}

	/* Can the task run on the task's current CPU? If so, we're done */
	if (cpumask_test_cpu(task_cpu(p), new_mask))
		goto out;

	if (task_running(rq, p) || p->state == TASK_WAKING) {
		struct migration_arg arg = { p, dest_cpu };
		/* Need help from migration thread: drop lock and wait. */
		task_rq_unlock(rq, p, &rf);
		stop_one_cpu(cpu_of(rq), migration_cpu_stop, &arg);
		tlb_migrate_finish(p->mm);
		return 0;
	} else if (task_on_rq_queued(p)) {
		/*
		 * OK, since we're going to drop the lock immediately
		 * afterwards anyway.
		 */
		rq = move_queued_task(rq, &rf, p, dest_cpu);
	}
out:
	task_rq_unlock(rq, p, &rf);

	return ret;
}

int set_cpus_allowed_ptr(struct task_struct *p, const struct cpumask *new_mask)
{
	return __set_cpus_allowed_ptr(p, new_mask, false);
}
EXPORT_SYMBOL_GPL(set_cpus_allowed_ptr);

void set_task_cpu(struct task_struct *p, unsigned int new_cpu)
{
#ifdef CONFIG_SCHED_DEBUG
	/*
	 * We should never call set_task_cpu() on a blocked task,
	 * ttwu() will sort out the placement.
	 */
	WARN_ON_ONCE(p->state != TASK_RUNNING && p->state != TASK_WAKING &&
			!p->on_rq);

	/*
	 * Migrating fair class task must have p->on_rq = TASK_ON_RQ_MIGRATING,
	 * because schedstat_wait_{start,end} rebase migrating task's wait_start
	 * time relying on p->on_rq.
	 */
	WARN_ON_ONCE(p->state == TASK_RUNNING &&
		     p->sched_class == &fair_sched_class &&
		     (p->on_rq && !task_on_rq_migrating(p)));

#ifdef CONFIG_LOCKDEP
	/*
	 * The caller should hold either p->pi_lock or rq->lock, when changing
	 * a task's CPU. ->pi_lock for waking tasks, rq->lock for runnable tasks.
	 *
	 * sched_move_task() holds both and thus holding either pins the cgroup,
	 * see task_group().
	 *
	 * Furthermore, all task_rq users should acquire both locks, see
	 * task_rq_lock().
	 */
	WARN_ON_ONCE(debug_locks && !(lockdep_is_held(&p->pi_lock) ||
				      lockdep_is_held(&task_rq(p)->lock)));
#endif
	/*
	 * Clearly, migrating tasks to offline CPUs is a fairly daft thing.
	 */
	WARN_ON_ONCE(!cpu_online(new_cpu));
#endif

	trace_sched_migrate_task(p, new_cpu);

	if (task_cpu(p) != new_cpu) {
		if (p->sched_class->migrate_task_rq)
			p->sched_class->migrate_task_rq(p, new_cpu);
		p->se.nr_migrations++;
		rseq_migrate(p);
		perf_event_task_migrate(p);
	}

	__set_task_cpu(p, new_cpu);
}

#ifdef CONFIG_NUMA_BALANCING
static void __migrate_swap_task(struct task_struct *p, int cpu)
{
	if (task_on_rq_queued(p)) {
		struct rq *src_rq, *dst_rq;
		struct rq_flags srf, drf;

		src_rq = task_rq(p);
		dst_rq = cpu_rq(cpu);

		rq_pin_lock(src_rq, &srf);
		rq_pin_lock(dst_rq, &drf);

		p->on_rq = TASK_ON_RQ_MIGRATING;
		deactivate_task(src_rq, p, 0);
		set_task_cpu(p, cpu);
		activate_task(dst_rq, p, 0);
		p->on_rq = TASK_ON_RQ_QUEUED;
		check_preempt_curr(dst_rq, p, 0);

		rq_unpin_lock(dst_rq, &drf);
		rq_unpin_lock(src_rq, &srf);

	} else {
		/*
		 * Task isn't running anymore; make it appear like we migrated
		 * it before it went to sleep. This means on wakeup we make the
		 * previous CPU our target instead of where it really is.
		 */
		p->wake_cpu = cpu;
	}
}

struct migration_swap_arg {
	struct task_struct *src_task, *dst_task;
	int src_cpu, dst_cpu;
};

static int migrate_swap_stop(void *data)
{
	struct migration_swap_arg *arg = data;
	struct rq *src_rq, *dst_rq;
	int ret = -EAGAIN;

	if (!cpu_active(arg->src_cpu) || !cpu_active(arg->dst_cpu))
		return -EAGAIN;

	src_rq = cpu_rq(arg->src_cpu);
	dst_rq = cpu_rq(arg->dst_cpu);

	double_raw_lock(&arg->src_task->pi_lock,
			&arg->dst_task->pi_lock);
	double_rq_lock(src_rq, dst_rq);

	if (task_cpu(arg->dst_task) != arg->dst_cpu)
		goto unlock;

	if (task_cpu(arg->src_task) != arg->src_cpu)
		goto unlock;

	if (!cpumask_test_cpu(arg->dst_cpu, &arg->src_task->cpus_allowed))
		goto unlock;

	if (!cpumask_test_cpu(arg->src_cpu, &arg->dst_task->cpus_allowed))
		goto unlock;

	__migrate_swap_task(arg->src_task, arg->dst_cpu);
	__migrate_swap_task(arg->dst_task, arg->src_cpu);

	ret = 0;

unlock:
	double_rq_unlock(src_rq, dst_rq);
	raw_spin_unlock(&arg->dst_task->pi_lock);
	raw_spin_unlock(&arg->src_task->pi_lock);

	return ret;
}

/*
 * Cross migrate two tasks
 */
int migrate_swap(struct task_struct *cur, struct task_struct *p,
		int target_cpu, int curr_cpu)
{
	struct migration_swap_arg arg;
	int ret = -EINVAL;

	arg = (struct migration_swap_arg){
		.src_task = cur,
		.src_cpu = curr_cpu,
		.dst_task = p,
		.dst_cpu = target_cpu,
	};

	if (arg.src_cpu == arg.dst_cpu)
		goto out;

	/*
	 * These three tests are all lockless; this is OK since all of them
	 * will be re-checked with proper locks held further down the line.
	 */
	if (!cpu_active(arg.src_cpu) || !cpu_active(arg.dst_cpu))
		goto out;

	if (!cpumask_test_cpu(arg.dst_cpu, &arg.src_task->cpus_allowed))
		goto out;

	if (!cpumask_test_cpu(arg.src_cpu, &arg.dst_task->cpus_allowed))
		goto out;

	trace_sched_swap_numa(cur, arg.src_cpu, p, arg.dst_cpu);
	ret = stop_two_cpus(arg.dst_cpu, arg.src_cpu, migrate_swap_stop, &arg);

out:
	return ret;
}
#endif /* CONFIG_NUMA_BALANCING */

/*
 * wait_task_inactive - wait for a thread to unschedule.
 *
 * If @match_state is nonzero, it's the @p->state value just checked and
 * not expected to change.  If it changes, i.e. @p might have woken up,
 * then return zero.  When we succeed in waiting for @p to be off its CPU,
 * we return a positive number (its total switch count).  If a second call
 * a short while later returns the same number, the caller can be sure that
 * @p has remained unscheduled the whole time.
 *
 * The caller must ensure that the task *will* unschedule sometime soon,
 * else this function might spin for a *long* time. This function can't
 * be called with interrupts off, or it may introduce deadlock with
 * smp_call_function() if an IPI is sent by the same process we are
 * waiting to become inactive.
 */
unsigned long wait_task_inactive(struct task_struct *p, long match_state)
{
	int running, queued;
	struct rq_flags rf;
	unsigned long ncsw;
	struct rq *rq;

	for (;;) {
		/*
		 * We do the initial early heuristics without holding
		 * any task-queue locks at all. We'll only try to get
		 * the runqueue lock when things look like they will
		 * work out!
		 */
		rq = task_rq(p);

		/*
		 * If the task is actively running on another CPU
		 * still, just relax and busy-wait without holding
		 * any locks.
		 *
		 * NOTE! Since we don't hold any locks, it's not
		 * even sure that "rq" stays as the right runqueue!
		 * But we don't care, since "task_running()" will
		 * return false if the runqueue has changed and p
		 * is actually now running somewhere else!
		 */
		while (task_running(rq, p)) {
			if (match_state && unlikely(p->state != match_state))
				return 0;
			cpu_relax();
		}

		/*
		 * Ok, time to look more closely! We need the rq
		 * lock now, to be *sure*. If we're wrong, we'll
		 * just go back and repeat.
		 */
		rq = task_rq_lock(p, &rf);
		trace_sched_wait_task(p);
		running = task_running(rq, p);
		queued = task_on_rq_queued(p);
		ncsw = 0;
		if (!match_state || p->state == match_state)
			ncsw = p->nvcsw | LONG_MIN; /* sets MSB */
		task_rq_unlock(rq, p, &rf);

		/*
		 * If it changed from the expected state, bail out now.
		 */
		if (unlikely(!ncsw))
			break;

		/*
		 * Was it really running after all now that we
		 * checked with the proper locks actually held?
		 *
		 * Oops. Go back and try again..
		 */
		if (unlikely(running)) {
			cpu_relax();
			continue;
		}

		/*
		 * It's not enough that it's not actively running,
		 * it must be off the runqueue _entirely_, and not
		 * preempted!
		 *
		 * So if it was still runnable (but just not actively
		 * running right now), it's preempted, and we should
		 * yield - it could be a while.
		 */
		if (unlikely(queued)) {
			ktime_t to = NSEC_PER_SEC / HZ;

			set_current_state(TASK_UNINTERRUPTIBLE);
			schedule_hrtimeout(&to, HRTIMER_MODE_REL);
			continue;
		}

		/*
		 * Ahh, all good. It wasn't running, and it wasn't
		 * runnable, which means that it will never become
		 * running in the future either. We're all done!
		 */
		break;
	}

	return ncsw;
}

/***
 * kick_process - kick a running thread to enter/exit the kernel
 * @p: the to-be-kicked thread
 *
 * Cause a process which is running on another CPU to enter
 * kernel-mode, without any delay. (to get signals handled.)
 *
 * NOTE: this function doesn't have to take the runqueue lock,
 * because all it wants to ensure is that the remote task enters
 * the kernel. If the IPI races and the task has been migrated
 * to another CPU then no harm is done and the purpose has been
 * achieved as well.
 */
void kick_process(struct task_struct *p)
{
	int cpu;

	preempt_disable();
	cpu = task_cpu(p);
	if ((cpu != smp_processor_id()) && task_curr(p))
		smp_send_reschedule(cpu);
	preempt_enable();
}
EXPORT_SYMBOL_GPL(kick_process);

/*
 * ->cpus_allowed is protected by both rq->lock and p->pi_lock
 *
 * A few notes on cpu_active vs cpu_online:
 *
 *  - cpu_active must be a subset of cpu_online
 *
 *  - on CPU-up we allow per-CPU kthreads on the online && !active CPU,
 *    see __set_cpus_allowed_ptr(). At this point the newly online
 *    CPU isn't yet part of the sched domains, and balancing will not
 *    see it.
 *
 *  - on CPU-down we clear cpu_active() to mask the sched domains and
 *    avoid the load balancer to place new tasks on the to be removed
 *    CPU. Existing tasks will remain running there and will be taken
 *    off.
 *
 * This means that fallback selection must not select !active CPUs.
 * And can assume that any active CPU must be online. Conversely
 * select_task_rq() below may allow selection of !active CPUs in order
 * to satisfy the above rules.
 */
static int select_fallback_rq(int cpu, struct task_struct *p)
{
	int nid = cpu_to_node(cpu);
	const struct cpumask *nodemask = NULL;
	enum { cpuset, possible, fail } state = cpuset;
	int dest_cpu;

	/*
	 * If the node that the CPU is on has been offlined, cpu_to_node()
	 * will return -1. There is no CPU on the node, and we should
	 * select the CPU on the other node.
	 */
	if (nid != -1) {
		nodemask = cpumask_of_node(nid);

		/* Look for allowed, online CPU in same node. */
		for_each_cpu(dest_cpu, nodemask) {
			if (!cpu_active(dest_cpu))
				continue;
			if (cpumask_test_cpu(dest_cpu, &p->cpus_allowed))
				return dest_cpu;
		}
	}

	for (;;) {
		/* Any allowed, online CPU? */
		for_each_cpu(dest_cpu, &p->cpus_allowed) {
			if (!is_cpu_allowed(p, dest_cpu))
				continue;

			goto out;
		}

		/* No more Mr. Nice Guy. */
		switch (state) {
		case cpuset:
			if (IS_ENABLED(CONFIG_CPUSETS)) {
				cpuset_cpus_allowed_fallback(p);
				state = possible;
				break;
			}
			/* Fall-through */
		case possible:
			do_set_cpus_allowed(p, cpu_possible_mask);
			state = fail;
			break;

		case fail:
			BUG();
			break;
		}
	}

out:
	if (state != cpuset) {
		/*
		 * Don't tell them about moving exiting tasks or
		 * kernel threads (both mm NULL), since they never
		 * leave kernel.
		 */
		if (p->mm && printk_ratelimit()) {
			printk_deferred("process %d (%s) no longer affine to cpu%d\n",
					task_pid_nr(p), p->comm, cpu);
		}
	}

	return dest_cpu;
}

/*
 * The caller (fork, wakeup) owns p->pi_lock, ->cpus_allowed is stable.
 */
static inline
int select_task_rq(struct task_struct *p, int cpu, int sd_flags, int wake_flags,
		   int sibling_count_hint)
{
	lockdep_assert_held(&p->pi_lock);

	if (p->nr_cpus_allowed > 1)
		cpu = p->sched_class->select_task_rq(p, cpu, sd_flags, wake_flags,
						     sibling_count_hint);
	else
		cpu = cpumask_any(&p->cpus_allowed);

	/*
	 * In order not to call set_task_cpu() on a blocking task we need
	 * to rely on ttwu() to place the task on a valid ->cpus_allowed
	 * CPU.
	 *
	 * Since this is common to all placement strategies, this lives here.
	 *
	 * [ this allows ->select_task() to simply return task_cpu(p) and
	 *   not worry about this generic constraint ]
	 */
	if (unlikely(!is_cpu_allowed(p, cpu)))
		cpu = select_fallback_rq(task_cpu(p), p);

	return cpu;
}

static void update_avg(u64 *avg, u64 sample)
{
	s64 diff = sample - *avg;
	*avg += diff >> 3;
}

void sched_set_stop_task(int cpu, struct task_struct *stop)
{
	struct sched_param param = { .sched_priority = MAX_RT_PRIO - 1 };
	struct task_struct *old_stop = cpu_rq(cpu)->stop;

	if (stop) {
		/*
		 * Make it appear like a SCHED_FIFO task, its something
		 * userspace knows about and won't get confused about.
		 *
		 * Also, it will make PI more or less work without too
		 * much confusion -- but then, stop work should not
		 * rely on PI working anyway.
		 */
		sched_setscheduler_nocheck(stop, SCHED_FIFO, &param);

		stop->sched_class = &stop_sched_class;
	}

	cpu_rq(cpu)->stop = stop;

	if (old_stop) {
		/*
		 * Reset it back to a normal scheduling class so that
		 * it can die in pieces.
		 */
		old_stop->sched_class = &rt_sched_class;
	}
}

#else

static inline int __set_cpus_allowed_ptr(struct task_struct *p,
					 const struct cpumask *new_mask, bool check)
{
	return set_cpus_allowed_ptr(p, new_mask);
}

#endif /* CONFIG_SMP */

static void
ttwu_stat(struct task_struct *p, int cpu, int wake_flags)
{
	struct rq *rq;

	if (!schedstat_enabled())
		return;

	rq = this_rq();

#ifdef CONFIG_SMP
	if (cpu == rq->cpu) {
		__schedstat_inc(rq->ttwu_local);
		__schedstat_inc(p->se.statistics.nr_wakeups_local);
	} else {
		struct sched_domain *sd;

		__schedstat_inc(p->se.statistics.nr_wakeups_remote);
		rcu_read_lock();
		for_each_domain(rq->cpu, sd) {
			if (cpumask_test_cpu(cpu, sched_domain_span(sd))) {
				__schedstat_inc(sd->ttwu_wake_remote);
				break;
			}
		}
		rcu_read_unlock();
	}

	if (wake_flags & WF_MIGRATED)
		__schedstat_inc(p->se.statistics.nr_wakeups_migrate);
#endif /* CONFIG_SMP */

	__schedstat_inc(rq->ttwu_count);
	__schedstat_inc(p->se.statistics.nr_wakeups);

	if (wake_flags & WF_SYNC)
		__schedstat_inc(p->se.statistics.nr_wakeups_sync);
}

static inline void ttwu_activate(struct rq *rq, struct task_struct *p, int en_flags)
{
	activate_task(rq, p, en_flags);
	p->on_rq = TASK_ON_RQ_QUEUED;

	/* If a worker is waking up, notify the workqueue: */
	if (p->flags & PF_WQ_WORKER)
		wq_worker_waking_up(p, cpu_of(rq));
}

/*
 * Mark the task runnable and perform wakeup-preemption.
 */
static void ttwu_do_wakeup(struct rq *rq, struct task_struct *p, int wake_flags,
			   struct rq_flags *rf)
{
	check_preempt_curr(rq, p, wake_flags);
	p->state = TASK_RUNNING;
	trace_sched_wakeup(p);

#ifdef CONFIG_SMP
	if (p->sched_class->task_woken) {
		/*
		 * Our task @p is fully woken up and running; so its safe to
		 * drop the rq->lock, hereafter rq is only used for statistics.
		 */
		rq_unpin_lock(rq, rf);
		p->sched_class->task_woken(rq, p);
		rq_repin_lock(rq, rf);
	}

	if (rq->idle_stamp) {
		u64 delta = rq_clock(rq) - rq->idle_stamp;
		u64 max = 2*rq->max_idle_balance_cost;

		update_avg(&rq->avg_idle, delta);

		if (rq->avg_idle > max)
			rq->avg_idle = max;

		rq->idle_stamp = 0;
	}
#endif
}

static void
ttwu_do_activate(struct rq *rq, struct task_struct *p, int wake_flags,
		 struct rq_flags *rf)
{
	int en_flags = ENQUEUE_WAKEUP | ENQUEUE_NOCLOCK;

	lockdep_assert_held(&rq->lock);

#ifdef CONFIG_SMP
	if (p->sched_contributes_to_load)
		rq->nr_uninterruptible--;

	if (wake_flags & WF_MIGRATED)
		en_flags |= ENQUEUE_MIGRATED;
#endif

	ttwu_activate(rq, p, en_flags);
	ttwu_do_wakeup(rq, p, wake_flags, rf);
}

/*
 * Called in case the task @p isn't fully descheduled from its runqueue,
 * in this case we must do a remote wakeup. Its a 'light' wakeup though,
 * since all we need to do is flip p->state to TASK_RUNNING, since
 * the task is still ->on_rq.
 */
static int ttwu_remote(struct task_struct *p, int wake_flags)
{
	struct rq_flags rf;
	struct rq *rq;
	int ret = 0;

	rq = __task_rq_lock(p, &rf);
	if (task_on_rq_queued(p)) {
		/* check_preempt_curr() may use rq clock */
		update_rq_clock(rq);
		ttwu_do_wakeup(rq, p, wake_flags, &rf);
		ret = 1;
	}
	__task_rq_unlock(rq, &rf);

	return ret;
}

#ifdef CONFIG_SMP
void sched_ttwu_pending(void)
{
	struct rq *rq = this_rq();
	struct llist_node *llist = llist_del_all(&rq->wake_list);
	struct task_struct *p, *t;
	struct rq_flags rf;

	if (!llist)
		return;

	rq_lock_irqsave(rq, &rf);
	update_rq_clock(rq);

	llist_for_each_entry_safe(p, t, llist, wake_entry)
		ttwu_do_activate(rq, p, p->sched_remote_wakeup ? WF_MIGRATED : 0, &rf);

	rq_unlock_irqrestore(rq, &rf);
}

void scheduler_ipi(void)
{
	/*
	 * Fold TIF_NEED_RESCHED into the preempt_count; anybody setting
	 * TIF_NEED_RESCHED remotely (for the first time) will also send
	 * this IPI.
	 */
	preempt_fold_need_resched();

	if (llist_empty(&this_rq()->wake_list) && !got_nohz_idle_kick())
		return;

	/*
	 * Not all reschedule IPI handlers call irq_enter/irq_exit, since
	 * traditionally all their work was done from the interrupt return
	 * path. Now that we actually do some work, we need to make sure
	 * we do call them.
	 *
	 * Some archs already do call them, luckily irq_enter/exit nest
	 * properly.
	 *
	 * Arguably we should visit all archs and update all handlers,
	 * however a fair share of IPIs are still resched only so this would
	 * somewhat pessimize the simple resched case.
	 */
	irq_enter();
	sched_ttwu_pending();

	/*
	 * Check if someone kicked us for doing the nohz idle load balance.
	 */
	if (unlikely(got_nohz_idle_kick())) {
		this_rq()->idle_balance = 1;
		raise_softirq_irqoff(SCHED_SOFTIRQ);
	}
	irq_exit();
}

static void ttwu_queue_remote(struct task_struct *p, int cpu, int wake_flags)
{
	struct rq *rq = cpu_rq(cpu);

	p->sched_remote_wakeup = !!(wake_flags & WF_MIGRATED);

	if (llist_add(&p->wake_entry, &cpu_rq(cpu)->wake_list)) {
		if (!set_nr_if_polling(rq->idle))
			smp_send_reschedule(cpu);
		else
			trace_sched_wake_idle_without_ipi(cpu);
	}
}

void wake_up_if_idle(int cpu)
{
	struct rq *rq = cpu_rq(cpu);
	struct rq_flags rf;

	rcu_read_lock();

	if (!is_idle_task(rcu_dereference(rq->curr)))
		goto out;

	if (set_nr_if_polling(rq->idle)) {
		trace_sched_wake_idle_without_ipi(cpu);
	} else {
		rq_lock_irqsave(rq, &rf);
		if (is_idle_task(rq->curr))
			smp_send_reschedule(cpu);
		/* Else CPU is not idle, do nothing here: */
		rq_unlock_irqrestore(rq, &rf);
	}

out:
	rcu_read_unlock();
}

bool cpus_share_cache(int this_cpu, int that_cpu)
{
	return per_cpu(sd_llc_id, this_cpu) == per_cpu(sd_llc_id, that_cpu);
}
#endif /* CONFIG_SMP */

static void ttwu_queue(struct task_struct *p, int cpu, int wake_flags)
{
	struct rq *rq = cpu_rq(cpu);
	struct rq_flags rf;

#if defined(CONFIG_SMP)
	if (sched_feat(TTWU_QUEUE) && !cpus_share_cache(smp_processor_id(), cpu)) {
		sched_clock_cpu(cpu); /* Sync clocks across CPUs */
		ttwu_queue_remote(p, cpu, wake_flags);
		return;
	}
#endif

	rq_lock(rq, &rf);
	update_rq_clock(rq);
	ttwu_do_activate(rq, p, wake_flags, &rf);
	rq_unlock(rq, &rf);
}

/*
 * Notes on Program-Order guarantees on SMP systems.
 *
 *  MIGRATION
 *
 * The basic program-order guarantee on SMP systems is that when a task [t]
 * migrates, all its activity on its old CPU [c0] happens-before any subsequent
 * execution on its new CPU [c1].
 *
 * For migration (of runnable tasks) this is provided by the following means:
 *
 *  A) UNLOCK of the rq(c0)->lock scheduling out task t
 *  B) migration for t is required to synchronize *both* rq(c0)->lock and
 *     rq(c1)->lock (if not at the same time, then in that order).
 *  C) LOCK of the rq(c1)->lock scheduling in task
 *
 * Release/acquire chaining guarantees that B happens after A and C after B.
 * Note: the CPU doing B need not be c0 or c1
 *
 * Example:
 *
 *   CPU0            CPU1            CPU2
 *
 *   LOCK rq(0)->lock
 *   sched-out X
 *   sched-in Y
 *   UNLOCK rq(0)->lock
 *
 *                                   LOCK rq(0)->lock // orders against CPU0
 *                                   dequeue X
 *                                   UNLOCK rq(0)->lock
 *
 *                                   LOCK rq(1)->lock
 *                                   enqueue X
 *                                   UNLOCK rq(1)->lock
 *
 *                   LOCK rq(1)->lock // orders against CPU2
 *                   sched-out Z
 *                   sched-in X
 *                   UNLOCK rq(1)->lock
 *
 *
 *  BLOCKING -- aka. SLEEP + WAKEUP
 *
 * For blocking we (obviously) need to provide the same guarantee as for
 * migration. However the means are completely different as there is no lock
 * chain to provide order. Instead we do:
 *
 *   1) smp_store_release(X->on_cpu, 0)
 *   2) smp_cond_load_acquire(!X->on_cpu)
 *
 * Example:
 *
 *   CPU0 (schedule)  CPU1 (try_to_wake_up) CPU2 (schedule)
 *
 *   LOCK rq(0)->lock LOCK X->pi_lock
 *   dequeue X
 *   sched-out X
 *   smp_store_release(X->on_cpu, 0);
 *
 *                    smp_cond_load_acquire(&X->on_cpu, !VAL);
 *                    X->state = WAKING
 *                    set_task_cpu(X,2)
 *
 *                    LOCK rq(2)->lock
 *                    enqueue X
 *                    X->state = RUNNING
 *                    UNLOCK rq(2)->lock
 *
 *                                          LOCK rq(2)->lock // orders against CPU1
 *                                          sched-out Z
 *                                          sched-in X
 *                                          UNLOCK rq(2)->lock
 *
 *                    UNLOCK X->pi_lock
 *   UNLOCK rq(0)->lock
 *
 *
 * However, for wakeups there is a second guarantee we must provide, namely we
 * must ensure that CONDITION=1 done by the caller can not be reordered with
 * accesses to the task state; see try_to_wake_up() and set_current_state().
 */

/**
 * try_to_wake_up - wake up a thread
 * @p: the thread to be awakened
 * @state: the mask of task states that can be woken
 * @wake_flags: wake modifier flags (WF_*)
 * @sibling_count_hint: A hint at the number of threads that are being woken up
 *                      in this event.
 *
 * If (@state & @p->state) @p->state = TASK_RUNNING.
 *
 * If the task was not queued/runnable, also place it back on a runqueue.
 *
 * Atomic against schedule() which would dequeue a task, also see
 * set_current_state().
 *
 * This function executes a full memory barrier before accessing the task
 * state; see set_current_state().
 *
 * Return: %true if @p->state changes (an actual wakeup was done),
 *	   %false otherwise.
 */
static int
try_to_wake_up(struct task_struct *p, unsigned int state, int wake_flags,
	       int sibling_count_hint)
{
	unsigned long flags;
	int cpu, success = 0;

	/*
	 * If we are going to wake up a thread waiting for CONDITION we
	 * need to ensure that CONDITION=1 done by the caller can not be
	 * reordered with p->state check below. This pairs with mb() in
	 * set_current_state() the waiting thread does.
	 */
	raw_spin_lock_irqsave(&p->pi_lock, flags);
	smp_mb__after_spinlock();
	if (!(p->state & state))
		goto out;

	trace_sched_waking(p);

	/* We're going to change ->state: */
	success = 1;
	cpu = task_cpu(p);

	/*
	 * Ensure we load p->on_rq _after_ p->state, otherwise it would
	 * be possible to, falsely, observe p->on_rq == 0 and get stuck
	 * in smp_cond_load_acquire() below.
	 *
	 * sched_ttwu_pending()			try_to_wake_up()
	 *   STORE p->on_rq = 1			  LOAD p->state
	 *   UNLOCK rq->lock
	 *
	 * __schedule() (switch to task 'p')
	 *   LOCK rq->lock			  smp_rmb();
	 *   smp_mb__after_spinlock();
	 *   UNLOCK rq->lock
	 *
	 * [task p]
	 *   STORE p->state = UNINTERRUPTIBLE	  LOAD p->on_rq
	 *
	 * Pairs with the LOCK+smp_mb__after_spinlock() on rq->lock in
	 * __schedule().  See the comment for smp_mb__after_spinlock().
	 */
	smp_rmb();
	if (p->on_rq && ttwu_remote(p, wake_flags))
		goto stat;

#ifdef CONFIG_SMP
	/*
	 * Ensure we load p->on_cpu _after_ p->on_rq, otherwise it would be
	 * possible to, falsely, observe p->on_cpu == 0.
	 *
	 * One must be running (->on_cpu == 1) in order to remove oneself
	 * from the runqueue.
	 *
	 * __schedule() (switch to task 'p')	try_to_wake_up()
	 *   STORE p->on_cpu = 1		  LOAD p->on_rq
	 *   UNLOCK rq->lock
	 *
	 * __schedule() (put 'p' to sleep)
	 *   LOCK rq->lock			  smp_rmb();
	 *   smp_mb__after_spinlock();
	 *   STORE p->on_rq = 0			  LOAD p->on_cpu
	 *
	 * Pairs with the LOCK+smp_mb__after_spinlock() on rq->lock in
	 * __schedule().  See the comment for smp_mb__after_spinlock().
	 */
	smp_rmb();

	/*
	 * If the owning (remote) CPU is still in the middle of schedule() with
	 * this task as prev, wait until its done referencing the task.
	 *
	 * Pairs with the smp_store_release() in finish_task().
	 *
	 * This ensures that tasks getting woken will be fully ordered against
	 * their previous state and preserve Program Order.
	 */
	smp_cond_load_acquire(&p->on_cpu, !VAL);

	p->sched_contributes_to_load = !!task_contributes_to_load(p);
	p->state = TASK_WAKING;

	if (p->in_iowait) {
		delayacct_blkio_end(p);
		atomic_dec(&task_rq(p)->nr_iowait);
	}

	cpu = select_task_rq(p, p->wake_cpu, SD_BALANCE_WAKE, wake_flags,
			     sibling_count_hint);
	if (task_cpu(p) != cpu) {
		wake_flags |= WF_MIGRATED;
		psi_ttwu_dequeue(p);
		set_task_cpu(p, cpu);
	}

#else /* CONFIG_SMP */

	if (p->in_iowait) {
		delayacct_blkio_end(p);
		atomic_dec(&task_rq(p)->nr_iowait);
	}

#endif /* CONFIG_SMP */

	ttwu_queue(p, cpu, wake_flags);
stat:
	ttwu_stat(p, cpu, wake_flags);
out:
	raw_spin_unlock_irqrestore(&p->pi_lock, flags);

	return success;
}

/**
 * try_to_wake_up_local - try to wake up a local task with rq lock held
 * @p: the thread to be awakened
 * @rf: request-queue flags for pinning
 *
 * Put @p on the run-queue if it's not already there. The caller must
 * ensure that this_rq() is locked, @p is bound to this_rq() and not
 * the current task.
 */
static void try_to_wake_up_local(struct task_struct *p, struct rq_flags *rf)
{
	struct rq *rq = task_rq(p);

	if (WARN_ON_ONCE(rq != this_rq()) ||
	    WARN_ON_ONCE(p == current))
		return;

	lockdep_assert_held(&rq->lock);

	if (!raw_spin_trylock(&p->pi_lock)) {
		/*
		 * This is OK, because current is on_cpu, which avoids it being
		 * picked for load-balance and preemption/IRQs are still
		 * disabled avoiding further scheduler activity on it and we've
		 * not yet picked a replacement task.
		 */
		rq_unlock(rq, rf);
		raw_spin_lock(&p->pi_lock);
		rq_relock(rq, rf);
	}

	if (!(p->state & TASK_NORMAL))
		goto out;

	trace_sched_waking(p);

	if (!task_on_rq_queued(p)) {
		if (p->in_iowait) {
			delayacct_blkio_end(p);
			atomic_dec(&rq->nr_iowait);
		}
		ttwu_activate(rq, p, ENQUEUE_WAKEUP | ENQUEUE_NOCLOCK);
	}

	ttwu_do_wakeup(rq, p, 0, rf);
	ttwu_stat(p, smp_processor_id(), 0);
out:
	raw_spin_unlock(&p->pi_lock);
}

/**
 * wake_up_process - Wake up a specific process
 * @p: The process to be woken up.
 *
 * Attempt to wake up the nominated process and move it to the set of runnable
 * processes.
 *
 * Return: 1 if the process was woken up, 0 if it was already running.
 *
 * This function executes a full memory barrier before accessing the task state.
 */
int wake_up_process(struct task_struct *p)
{
	return try_to_wake_up(p, TASK_NORMAL, 0, 1);
}
EXPORT_SYMBOL(wake_up_process);

int wake_up_state(struct task_struct *p, unsigned int state)
{
	return try_to_wake_up(p, state, 0, 1);
}

/*
 * Perform scheduler related setup for a newly forked process p.
 * p is forked by current.
 *
 * __sched_fork() is basic setup used by init_idle() too:
 */
static void __sched_fork(unsigned long clone_flags, struct task_struct *p)
{
	p->on_rq			= 0;

	p->se.on_rq			= 0;
	p->se.exec_start		= 0;
	p->se.sum_exec_runtime		= 0;
	p->se.prev_sum_exec_runtime	= 0;
	p->se.nr_migrations		= 0;
	p->se.vruntime			= 0;
	INIT_LIST_HEAD(&p->se.group_node);

#ifdef CONFIG_FAIR_GROUP_SCHED
	p->se.cfs_rq			= NULL;
#endif

#ifdef CONFIG_SCHEDSTATS
	/* Even if schedstat is disabled, there should not be garbage */
	memset(&p->se.statistics, 0, sizeof(p->se.statistics));
#endif

	RB_CLEAR_NODE(&p->dl.rb_node);
	init_dl_task_timer(&p->dl);
	init_dl_inactive_task_timer(&p->dl);
	__dl_clear_params(p);

	INIT_LIST_HEAD(&p->rt.run_list);
	p->rt.timeout		= 0;
	p->rt.time_slice	= sched_rr_timeslice;
	p->rt.on_rq		= 0;
	p->rt.on_list		= 0;

#ifdef CONFIG_PREEMPT_NOTIFIERS
	INIT_HLIST_HEAD(&p->preempt_notifiers);
#endif

	init_numa_balancing(clone_flags, p);
}

DEFINE_STATIC_KEY_FALSE(sched_numa_balancing);

#ifdef CONFIG_NUMA_BALANCING

void set_numabalancing_state(bool enabled)
{
	if (enabled)
		static_branch_enable(&sched_numa_balancing);
	else
		static_branch_disable(&sched_numa_balancing);
}

#ifdef CONFIG_PROC_SYSCTL
int sysctl_numa_balancing(struct ctl_table *table, int write,
			 void __user *buffer, size_t *lenp, loff_t *ppos)
{
	struct ctl_table t;
	int err;
	int state = static_branch_likely(&sched_numa_balancing);

	if (write && !capable(CAP_SYS_ADMIN))
		return -EPERM;

	t = *table;
	t.data = &state;
	err = proc_dointvec_minmax(&t, write, buffer, lenp, ppos);
	if (err < 0)
		return err;
	if (write)
		set_numabalancing_state(state);
	return err;
}
#endif
#endif

#ifdef CONFIG_SCHEDSTATS

DEFINE_STATIC_KEY_FALSE(sched_schedstats);
static bool __initdata __sched_schedstats = false;

static void set_schedstats(bool enabled)
{
	if (enabled)
		static_branch_enable(&sched_schedstats);
	else
		static_branch_disable(&sched_schedstats);
}

void force_schedstat_enabled(void)
{
	if (!schedstat_enabled()) {
		pr_info("kernel profiling enabled schedstats, disable via kernel.sched_schedstats.\n");
		static_branch_enable(&sched_schedstats);
	}
}

static int __init setup_schedstats(char *str)
{
	int ret = 0;
	if (!str)
		goto out;

	/*
	 * This code is called before jump labels have been set up, so we can't
	 * change the static branch directly just yet.  Instead set a temporary
	 * variable so init_schedstats() can do it later.
	 */
	if (!strcmp(str, "enable")) {
		__sched_schedstats = true;
		ret = 1;
	} else if (!strcmp(str, "disable")) {
		__sched_schedstats = false;
		ret = 1;
	}
out:
	if (!ret)
		pr_warn("Unable to parse schedstats=\n");

	return ret;
}
__setup("schedstats=", setup_schedstats);

static void __init init_schedstats(void)
{
	set_schedstats(__sched_schedstats);
}

#ifdef CONFIG_PROC_SYSCTL
int sysctl_schedstats(struct ctl_table *table, int write,
			 void __user *buffer, size_t *lenp, loff_t *ppos)
{
	struct ctl_table t;
	int err;
	int state = static_branch_likely(&sched_schedstats);

	if (write && !capable(CAP_SYS_ADMIN))
		return -EPERM;

	t = *table;
	t.data = &state;
	err = proc_dointvec_minmax(&t, write, buffer, lenp, ppos);
	if (err < 0)
		return err;
	if (write)
		set_schedstats(state);
	return err;
}
#endif /* CONFIG_PROC_SYSCTL */
#else  /* !CONFIG_SCHEDSTATS */
static inline void init_schedstats(void) {}
#endif /* CONFIG_SCHEDSTATS */

/*
 * fork()/clone()-time setup:
 */
int sched_fork(unsigned long clone_flags, struct task_struct *p)
{
	unsigned long flags;

	__sched_fork(clone_flags, p);
	/*
	 * We mark the process as NEW here. This guarantees that
	 * nobody will actually run it, and a signal or other external
	 * event cannot wake it up and insert it on the runqueue either.
	 */
	p->state = TASK_NEW;

	/*
	 * Make sure we do not leak PI boosting priority to the child.
	 */
	p->prio = current->normal_prio;

	/*
	 * Revert to default priority/policy on fork if requested.
	 */
	if (unlikely(p->sched_reset_on_fork)) {
		if (task_has_dl_policy(p) || task_has_rt_policy(p)) {
			p->policy = SCHED_NORMAL;
			p->static_prio = NICE_TO_PRIO(0);
			p->rt_priority = 0;
		} else if (PRIO_TO_NICE(p->static_prio) < 0)
			p->static_prio = NICE_TO_PRIO(0);

		p->prio = p->normal_prio = __normal_prio(p);
		set_load_weight(p, false);

		/*
		 * We don't need the reset flag anymore after the fork. It has
		 * fulfilled its duty:
		 */
		p->sched_reset_on_fork = 0;
	}

	if (dl_prio(p->prio))
		return -EAGAIN;
	else if (rt_prio(p->prio))
		p->sched_class = &rt_sched_class;
	else
		p->sched_class = &fair_sched_class;

	init_entity_runnable_average(&p->se);

	/*
	 * The child is not yet in the pid-hash so no cgroup attach races,
	 * and the cgroup is pinned to this child due to cgroup_fork()
	 * is ran before sched_fork().
	 *
	 * Silence PROVE_RCU.
	 */
	raw_spin_lock_irqsave(&p->pi_lock, flags);
	rseq_migrate(p);
	/*
	 * We're setting the CPU for the first time, we don't migrate,
	 * so use __set_task_cpu().
	 */
	__set_task_cpu(p, smp_processor_id());
	if (p->sched_class->task_fork)
		p->sched_class->task_fork(p);
	raw_spin_unlock_irqrestore(&p->pi_lock, flags);

#ifdef CONFIG_SCHED_INFO
	if (likely(sched_info_on()))
		memset(&p->sched_info, 0, sizeof(p->sched_info));
#endif
#if defined(CONFIG_SMP)
	p->on_cpu = 0;
#endif
	init_task_preempt_count(p);
#ifdef CONFIG_SMP
	plist_node_init(&p->pushable_tasks, MAX_PRIO);
	RB_CLEAR_NODE(&p->pushable_dl_tasks);
#endif
	return 0;
}

unsigned long to_ratio(u64 period, u64 runtime)
{
	if (runtime == RUNTIME_INF)
		return BW_UNIT;

	/*
	 * Doing this here saves a lot of checks in all
	 * the calling paths, and returning zero seems
	 * safe for them anyway.
	 */
	if (period == 0)
		return 0;

	return div64_u64(runtime << BW_SHIFT, period);
}

/*
 * wake_up_new_task - wake up a newly created task for the first time.
 *
 * This function will do some initial scheduler statistics housekeeping
 * that must be done for every newly created context, then puts the task
 * on the runqueue and wakes it.
 */
void wake_up_new_task(struct task_struct *p)
{
	struct rq_flags rf;
	struct rq *rq;

	raw_spin_lock_irqsave(&p->pi_lock, rf.flags);
	p->state = TASK_RUNNING;
#ifdef CONFIG_SMP
	/*
	 * Fork balancing, do it here and not earlier because:
	 *  - cpus_allowed can change in the fork path
	 *  - any previously selected CPU might disappear through hotplug
	 *
	 * Use __set_task_cpu() to avoid calling sched_class::migrate_task_rq,
	 * as we're not fully set-up yet.
	 */
	p->recent_used_cpu = task_cpu(p);
<<<<<<< HEAD
	__set_task_cpu(p, select_task_rq(p, task_cpu(p), SD_BALANCE_FORK, 0, 1));
=======
	rseq_migrate(p);
	__set_task_cpu(p, select_task_rq(p, task_cpu(p), SD_BALANCE_FORK, 0));
>>>>>>> 20b3a3df
#endif
	rq = __task_rq_lock(p, &rf);
	update_rq_clock(rq);
	post_init_entity_util_avg(&p->se);

	activate_task(rq, p, ENQUEUE_NOCLOCK);
	p->on_rq = TASK_ON_RQ_QUEUED;
	trace_sched_wakeup_new(p);
	check_preempt_curr(rq, p, WF_FORK);
#ifdef CONFIG_SMP
	if (p->sched_class->task_woken) {
		/*
		 * Nothing relies on rq->lock after this, so its fine to
		 * drop it.
		 */
		rq_unpin_lock(rq, &rf);
		p->sched_class->task_woken(rq, p);
		rq_repin_lock(rq, &rf);
	}
#endif
	task_rq_unlock(rq, p, &rf);
}

#ifdef CONFIG_PREEMPT_NOTIFIERS

static DEFINE_STATIC_KEY_FALSE(preempt_notifier_key);

void preempt_notifier_inc(void)
{
	static_branch_inc(&preempt_notifier_key);
}
EXPORT_SYMBOL_GPL(preempt_notifier_inc);

void preempt_notifier_dec(void)
{
	static_branch_dec(&preempt_notifier_key);
}
EXPORT_SYMBOL_GPL(preempt_notifier_dec);

/**
 * preempt_notifier_register - tell me when current is being preempted & rescheduled
 * @notifier: notifier struct to register
 */
void preempt_notifier_register(struct preempt_notifier *notifier)
{
	if (!static_branch_unlikely(&preempt_notifier_key))
		WARN(1, "registering preempt_notifier while notifiers disabled\n");

	hlist_add_head(&notifier->link, &current->preempt_notifiers);
}
EXPORT_SYMBOL_GPL(preempt_notifier_register);

/**
 * preempt_notifier_unregister - no longer interested in preemption notifications
 * @notifier: notifier struct to unregister
 *
 * This is *not* safe to call from within a preemption notifier.
 */
void preempt_notifier_unregister(struct preempt_notifier *notifier)
{
	hlist_del(&notifier->link);
}
EXPORT_SYMBOL_GPL(preempt_notifier_unregister);

static void __fire_sched_in_preempt_notifiers(struct task_struct *curr)
{
	struct preempt_notifier *notifier;

	hlist_for_each_entry(notifier, &curr->preempt_notifiers, link)
		notifier->ops->sched_in(notifier, raw_smp_processor_id());
}

static __always_inline void fire_sched_in_preempt_notifiers(struct task_struct *curr)
{
	if (static_branch_unlikely(&preempt_notifier_key))
		__fire_sched_in_preempt_notifiers(curr);
}

static void
__fire_sched_out_preempt_notifiers(struct task_struct *curr,
				   struct task_struct *next)
{
	struct preempt_notifier *notifier;

	hlist_for_each_entry(notifier, &curr->preempt_notifiers, link)
		notifier->ops->sched_out(notifier, next);
}

static __always_inline void
fire_sched_out_preempt_notifiers(struct task_struct *curr,
				 struct task_struct *next)
{
	if (static_branch_unlikely(&preempt_notifier_key))
		__fire_sched_out_preempt_notifiers(curr, next);
}

#else /* !CONFIG_PREEMPT_NOTIFIERS */

static inline void fire_sched_in_preempt_notifiers(struct task_struct *curr)
{
}

static inline void
fire_sched_out_preempt_notifiers(struct task_struct *curr,
				 struct task_struct *next)
{
}

#endif /* CONFIG_PREEMPT_NOTIFIERS */

static inline void prepare_task(struct task_struct *next)
{
#ifdef CONFIG_SMP
	/*
	 * Claim the task as running, we do this before switching to it
	 * such that any running task will have this set.
	 */
	next->on_cpu = 1;
#endif
}

static inline void finish_task(struct task_struct *prev)
{
#ifdef CONFIG_SMP
	/*
	 * After ->on_cpu is cleared, the task can be moved to a different CPU.
	 * We must ensure this doesn't happen until the switch is completely
	 * finished.
	 *
	 * In particular, the load of prev->state in finish_task_switch() must
	 * happen before this.
	 *
	 * Pairs with the smp_cond_load_acquire() in try_to_wake_up().
	 */
	smp_store_release(&prev->on_cpu, 0);
#endif
}

static inline void
prepare_lock_switch(struct rq *rq, struct task_struct *next, struct rq_flags *rf)
{
	/*
	 * Since the runqueue lock will be released by the next
	 * task (which is an invalid locking op but in the case
	 * of the scheduler it's an obvious special-case), so we
	 * do an early lockdep release here:
	 */
	rq_unpin_lock(rq, rf);
	spin_release(&rq->lock.dep_map, 1, _THIS_IP_);
#ifdef CONFIG_DEBUG_SPINLOCK
	/* this is a valid case when another task releases the spinlock */
	rq->lock.owner = next;
#endif
}

static inline void finish_lock_switch(struct rq *rq)
{
	/*
	 * If we are tracking spinlock dependencies then we have to
	 * fix up the runqueue lock - which gets 'carried over' from
	 * prev into current:
	 */
	spin_acquire(&rq->lock.dep_map, 0, 0, _THIS_IP_);
	raw_spin_unlock_irq(&rq->lock);
}

/*
 * NOP if the arch has not defined these:
 */

#ifndef prepare_arch_switch
# define prepare_arch_switch(next)	do { } while (0)
#endif

#ifndef finish_arch_post_lock_switch
# define finish_arch_post_lock_switch()	do { } while (0)
#endif

/**
 * prepare_task_switch - prepare to switch tasks
 * @rq: the runqueue preparing to switch
 * @prev: the current task that is being switched out
 * @next: the task we are going to switch to.
 *
 * This is called with the rq lock held and interrupts off. It must
 * be paired with a subsequent finish_task_switch after the context
 * switch.
 *
 * prepare_task_switch sets up locking and calls architecture specific
 * hooks.
 */
static inline void
prepare_task_switch(struct rq *rq, struct task_struct *prev,
		    struct task_struct *next)
{
	kcov_prepare_switch(prev);
	sched_info_switch(rq, prev, next);
	perf_event_task_sched_out(prev, next);
	rseq_preempt(prev);
	fire_sched_out_preempt_notifiers(prev, next);
	prepare_task(next);
	prepare_arch_switch(next);
}

/**
 * finish_task_switch - clean up after a task-switch
 * @prev: the thread we just switched away from.
 *
 * finish_task_switch must be called after the context switch, paired
 * with a prepare_task_switch call before the context switch.
 * finish_task_switch will reconcile locking set up by prepare_task_switch,
 * and do any other architecture-specific cleanup actions.
 *
 * Note that we may have delayed dropping an mm in context_switch(). If
 * so, we finish that here outside of the runqueue lock. (Doing it
 * with the lock held can cause deadlocks; see schedule() for
 * details.)
 *
 * The context switch have flipped the stack from under us and restored the
 * local variables which were saved when this task called schedule() in the
 * past. prev == current is still correct but we need to recalculate this_rq
 * because prev may have moved to another CPU.
 */
static struct rq *finish_task_switch(struct task_struct *prev)
	__releases(rq->lock)
{
	struct rq *rq = this_rq();
	struct mm_struct *mm = rq->prev_mm;
	long prev_state;

	/*
	 * The previous task will have left us with a preempt_count of 2
	 * because it left us after:
	 *
	 *	schedule()
	 *	  preempt_disable();			// 1
	 *	  __schedule()
	 *	    raw_spin_lock_irq(&rq->lock)	// 2
	 *
	 * Also, see FORK_PREEMPT_COUNT.
	 */
	if (WARN_ONCE(preempt_count() != 2*PREEMPT_DISABLE_OFFSET,
		      "corrupted preempt_count: %s/%d/0x%x\n",
		      current->comm, current->pid, preempt_count()))
		preempt_count_set(FORK_PREEMPT_COUNT);

	rq->prev_mm = NULL;

	/*
	 * A task struct has one reference for the use as "current".
	 * If a task dies, then it sets TASK_DEAD in tsk->state and calls
	 * schedule one last time. The schedule call will never return, and
	 * the scheduled task must drop that reference.
	 *
	 * We must observe prev->state before clearing prev->on_cpu (in
	 * finish_task), otherwise a concurrent wakeup can get prev
	 * running on another CPU and we could rave with its RUNNING -> DEAD
	 * transition, resulting in a double drop.
	 */
	prev_state = prev->state;
	vtime_task_switch(prev);
	perf_event_task_sched_in(prev, current);
	finish_task(prev);
	finish_lock_switch(rq);
	finish_arch_post_lock_switch();
	kcov_finish_switch(current);

	fire_sched_in_preempt_notifiers(current);
	/*
	 * When switching through a kernel thread, the loop in
	 * membarrier_{private,global}_expedited() may have observed that
	 * kernel thread and not issued an IPI. It is therefore possible to
	 * schedule between user->kernel->user threads without passing though
	 * switch_mm(). Membarrier requires a barrier after storing to
	 * rq->curr, before returning to userspace, so provide them here:
	 *
	 * - a full memory barrier for {PRIVATE,GLOBAL}_EXPEDITED, implicitly
	 *   provided by mmdrop(),
	 * - a sync_core for SYNC_CORE.
	 */
	if (mm) {
		membarrier_mm_sync_core_before_usermode(mm);
		mmdrop(mm);
	}
	if (unlikely(prev_state == TASK_DEAD)) {
		if (prev->sched_class->task_dead)
			prev->sched_class->task_dead(prev);

		/*
		 * Remove function-return probe instances associated with this
		 * task and put them back on the free list.
		 */
		kprobe_flush_task(prev);

		/* Task is done with its stack. */
		put_task_stack(prev);

		put_task_struct(prev);
	}

	tick_nohz_task_switch();
	return rq;
}

#ifdef CONFIG_SMP

/* rq->lock is NOT held, but preemption is disabled */
static void __balance_callback(struct rq *rq)
{
	struct callback_head *head, *next;
	void (*func)(struct rq *rq);
	unsigned long flags;

	raw_spin_lock_irqsave(&rq->lock, flags);
	head = rq->balance_callback;
	rq->balance_callback = NULL;
	while (head) {
		func = (void (*)(struct rq *))head->func;
		next = head->next;
		head->next = NULL;
		head = next;

		func(rq);
	}
	raw_spin_unlock_irqrestore(&rq->lock, flags);
}

static inline void balance_callback(struct rq *rq)
{
	if (unlikely(rq->balance_callback))
		__balance_callback(rq);
}

#else

static inline void balance_callback(struct rq *rq)
{
}

#endif

/**
 * schedule_tail - first thing a freshly forked thread must call.
 * @prev: the thread we just switched away from.
 */
asmlinkage __visible void schedule_tail(struct task_struct *prev)
	__releases(rq->lock)
{
	struct rq *rq;

	/*
	 * New tasks start with FORK_PREEMPT_COUNT, see there and
	 * finish_task_switch() for details.
	 *
	 * finish_task_switch() will drop rq->lock() and lower preempt_count
	 * and the preempt_enable() will end up enabling preemption (on
	 * PREEMPT_COUNT kernels).
	 */

	rq = finish_task_switch(prev);
	balance_callback(rq);
	preempt_enable();

	if (current->set_child_tid)
		put_user(task_pid_vnr(current), current->set_child_tid);

	calculate_sigpending();
}

/*
 * context_switch - switch to the new MM and the new thread's register state.
 */
static __always_inline struct rq *
context_switch(struct rq *rq, struct task_struct *prev,
	       struct task_struct *next, struct rq_flags *rf)
{
	struct mm_struct *mm, *oldmm;

	prepare_task_switch(rq, prev, next);

	mm = next->mm;
	oldmm = prev->active_mm;
	/*
	 * For paravirt, this is coupled with an exit in switch_to to
	 * combine the page table reload and the switch backend into
	 * one hypercall.
	 */
	arch_start_context_switch(prev);

	/*
	 * If mm is non-NULL, we pass through switch_mm(). If mm is
	 * NULL, we will pass through mmdrop() in finish_task_switch().
	 * Both of these contain the full memory barrier required by
	 * membarrier after storing to rq->curr, before returning to
	 * user-space.
	 */
	if (!mm) {
		next->active_mm = oldmm;
		mmgrab(oldmm);
		enter_lazy_tlb(oldmm, next);
	} else
		switch_mm_irqs_off(oldmm, mm, next);

	if (!prev->mm) {
		prev->active_mm = NULL;
		rq->prev_mm = oldmm;
	}

	rq->clock_update_flags &= ~(RQCF_ACT_SKIP|RQCF_REQ_SKIP);

	prepare_lock_switch(rq, next, rf);

	/* Here we just switch the register state and the stack. */
	switch_to(prev, next, prev);
	barrier();

	return finish_task_switch(prev);
}

/*
 * nr_running and nr_context_switches:
 *
 * externally visible scheduler statistics: current number of runnable
 * threads, total number of context switches performed since bootup.
 */
unsigned long nr_running(void)
{
	unsigned long i, sum = 0;

	for_each_online_cpu(i)
		sum += cpu_rq(i)->nr_running;

	return sum;
}

/*
 * Check if only the current task is running on the CPU.
 *
 * Caution: this function does not check that the caller has disabled
 * preemption, thus the result might have a time-of-check-to-time-of-use
 * race.  The caller is responsible to use it correctly, for example:
 *
 * - from a non-preemptable section (of course)
 *
 * - from a thread that is bound to a single CPU
 *
 * - in a loop with very short iterations (e.g. a polling loop)
 */
bool single_task_running(void)
{
	return raw_rq()->nr_running == 1;
}
EXPORT_SYMBOL(single_task_running);

unsigned long long nr_context_switches(void)
{
	int i;
	unsigned long long sum = 0;

	for_each_possible_cpu(i)
		sum += cpu_rq(i)->nr_switches;

	return sum;
}

/*
 * IO-wait accounting, and how its mostly bollocks (on SMP).
 *
 * The idea behind IO-wait account is to account the idle time that we could
 * have spend running if it were not for IO. That is, if we were to improve the
 * storage performance, we'd have a proportional reduction in IO-wait time.
 *
 * This all works nicely on UP, where, when a task blocks on IO, we account
 * idle time as IO-wait, because if the storage were faster, it could've been
 * running and we'd not be idle.
 *
 * This has been extended to SMP, by doing the same for each CPU. This however
 * is broken.
 *
 * Imagine for instance the case where two tasks block on one CPU, only the one
 * CPU will have IO-wait accounted, while the other has regular idle. Even
 * though, if the storage were faster, both could've ran at the same time,
 * utilising both CPUs.
 *
 * This means, that when looking globally, the current IO-wait accounting on
 * SMP is a lower bound, by reason of under accounting.
 *
 * Worse, since the numbers are provided per CPU, they are sometimes
 * interpreted per CPU, and that is nonsensical. A blocked task isn't strictly
 * associated with any one particular CPU, it can wake to another CPU than it
 * blocked on. This means the per CPU IO-wait number is meaningless.
 *
 * Task CPU affinities can make all that even more 'interesting'.
 */

unsigned long nr_iowait(void)
{
	unsigned long i, sum = 0;

	for_each_possible_cpu(i)
		sum += atomic_read(&cpu_rq(i)->nr_iowait);

	return sum;
}

/*
 * Consumers of these two interfaces, like for example the cpufreq menu
 * governor are using nonsensical data. Boosting frequency for a CPU that has
 * IO-wait which might not even end up running the task when it does become
 * runnable.
 */

unsigned long nr_iowait_cpu(int cpu)
{
	struct rq *this = cpu_rq(cpu);
	return atomic_read(&this->nr_iowait);
}

void get_iowait_load(unsigned long *nr_waiters, unsigned long *load)
{
	struct rq *rq = this_rq();
	*nr_waiters = atomic_read(&rq->nr_iowait);
	*load = rq->load.weight;
}

#ifdef CONFIG_SMP

/*
 * sched_exec - execve() is a valuable balancing opportunity, because at
 * this point the task has the smallest effective memory and cache footprint.
 */
void sched_exec(void)
{
	struct task_struct *p = current;
	unsigned long flags;
	int dest_cpu;

	raw_spin_lock_irqsave(&p->pi_lock, flags);
	dest_cpu = p->sched_class->select_task_rq(p, task_cpu(p), SD_BALANCE_EXEC, 0, 1);
	if (dest_cpu == smp_processor_id())
		goto unlock;

	if (likely(cpu_active(dest_cpu))) {
		struct migration_arg arg = { p, dest_cpu };

		raw_spin_unlock_irqrestore(&p->pi_lock, flags);
		stop_one_cpu(task_cpu(p), migration_cpu_stop, &arg);
		return;
	}
unlock:
	raw_spin_unlock_irqrestore(&p->pi_lock, flags);
}

#endif

DEFINE_PER_CPU(struct kernel_stat, kstat);
DEFINE_PER_CPU(struct kernel_cpustat, kernel_cpustat);

EXPORT_PER_CPU_SYMBOL(kstat);
EXPORT_PER_CPU_SYMBOL(kernel_cpustat);

/*
 * The function fair_sched_class.update_curr accesses the struct curr
 * and its field curr->exec_start; when called from task_sched_runtime(),
 * we observe a high rate of cache misses in practice.
 * Prefetching this data results in improved performance.
 */
static inline void prefetch_curr_exec_start(struct task_struct *p)
{
#ifdef CONFIG_FAIR_GROUP_SCHED
	struct sched_entity *curr = (&p->se)->cfs_rq->curr;
#else
	struct sched_entity *curr = (&task_rq(p)->cfs)->curr;
#endif
	prefetch(curr);
	prefetch(&curr->exec_start);
}

/*
 * Return accounted runtime for the task.
 * In case the task is currently running, return the runtime plus current's
 * pending runtime that have not been accounted yet.
 */
unsigned long long task_sched_runtime(struct task_struct *p)
{
	struct rq_flags rf;
	struct rq *rq;
	u64 ns;

#if defined(CONFIG_64BIT) && defined(CONFIG_SMP)
	/*
	 * 64-bit doesn't need locks to atomically read a 64-bit value.
	 * So we have a optimization chance when the task's delta_exec is 0.
	 * Reading ->on_cpu is racy, but this is ok.
	 *
	 * If we race with it leaving CPU, we'll take a lock. So we're correct.
	 * If we race with it entering CPU, unaccounted time is 0. This is
	 * indistinguishable from the read occurring a few cycles earlier.
	 * If we see ->on_cpu without ->on_rq, the task is leaving, and has
	 * been accounted, so we're correct here as well.
	 */
	if (!p->on_cpu || !task_on_rq_queued(p))
		return p->se.sum_exec_runtime;
#endif

	rq = task_rq_lock(p, &rf);
	/*
	 * Must be ->curr _and_ ->on_rq.  If dequeued, we would
	 * project cycles that may never be accounted to this
	 * thread, breaking clock_gettime().
	 */
	if (task_current(rq, p) && task_on_rq_queued(p)) {
		prefetch_curr_exec_start(p);
		update_rq_clock(rq);
		p->sched_class->update_curr(rq);
	}
	ns = p->se.sum_exec_runtime;
	task_rq_unlock(rq, p, &rf);

	return ns;
}

/*
 * This function gets called by the timer code, with HZ frequency.
 * We call it with interrupts disabled.
 */
void scheduler_tick(void)
{
	int cpu = smp_processor_id();
	struct rq *rq = cpu_rq(cpu);
	struct task_struct *curr = rq->curr;
	struct rq_flags rf;

	sched_clock_tick();

	rq_lock(rq, &rf);

	update_rq_clock(rq);
	curr->sched_class->task_tick(rq, curr, 0);
	cpu_load_update_active(rq);
	calc_global_load_tick(rq);
	psi_task_tick(rq);

	rq_unlock(rq, &rf);

	perf_event_task_tick();

#ifdef CONFIG_SMP
	rq->idle_balance = idle_cpu(cpu);
	trigger_load_balance(rq);
#endif
}

#ifdef CONFIG_NO_HZ_FULL

struct tick_work {
	int			cpu;
	atomic_t		state;
	struct delayed_work	work;
};
/* Values for ->state, see diagram below. */
#define TICK_SCHED_REMOTE_OFFLINE	0
#define TICK_SCHED_REMOTE_OFFLINING	1
#define TICK_SCHED_REMOTE_RUNNING	2

/*
 * State diagram for ->state:
 *
 *
 *          TICK_SCHED_REMOTE_OFFLINE
 *                    |   ^
 *                    |   |
 *                    |   | sched_tick_remote()
 *                    |   |
 *                    |   |
 *                    +--TICK_SCHED_REMOTE_OFFLINING
 *                    |   ^
 *                    |   |
 * sched_tick_start() |   | sched_tick_stop()
 *                    |   |
 *                    V   |
 *          TICK_SCHED_REMOTE_RUNNING
 *
 *
 * Other transitions get WARN_ON_ONCE(), except that sched_tick_remote()
 * and sched_tick_start() are happy to leave the state in RUNNING.
 */

static struct tick_work __percpu *tick_work_cpu;

static void sched_tick_remote(struct work_struct *work)
{
	struct delayed_work *dwork = to_delayed_work(work);
	struct tick_work *twork = container_of(dwork, struct tick_work, work);
	int cpu = twork->cpu;
	struct rq *rq = cpu_rq(cpu);
	struct task_struct *curr;
	struct rq_flags rf;
	u64 delta;
	int os;

	/*
	 * Handle the tick only if it appears the remote CPU is running in full
	 * dynticks mode. The check is racy by nature, but missing a tick or
	 * having one too much is no big deal because the scheduler tick updates
	 * statistics and checks timeslices in a time-independent way, regardless
	 * of when exactly it is running.
	 */
	if (idle_cpu(cpu) || !tick_nohz_tick_stopped_cpu(cpu))
		goto out_requeue;

	rq_lock_irq(rq, &rf);
	curr = rq->curr;
	if (is_idle_task(curr) || cpu_is_offline(cpu))
		goto out_unlock;

	update_rq_clock(rq);
	delta = rq_clock_task(rq) - curr->se.exec_start;

	/*
	 * Make sure the next tick runs within a reasonable
	 * amount of time.
	 */
	WARN_ON_ONCE(delta > (u64)NSEC_PER_SEC * 3);
	curr->sched_class->task_tick(rq, curr, 0);

out_unlock:
	rq_unlock_irq(rq, &rf);

out_requeue:
	/*
	 * Run the remote tick once per second (1Hz). This arbitrary
	 * frequency is large enough to avoid overload but short enough
	 * to keep scheduler internal stats reasonably up to date.  But
	 * first update state to reflect hotplug activity if required.
	 */
	os = atomic_fetch_add_unless(&twork->state, -1, TICK_SCHED_REMOTE_RUNNING);
	WARN_ON_ONCE(os == TICK_SCHED_REMOTE_OFFLINE);
	if (os == TICK_SCHED_REMOTE_RUNNING)
		queue_delayed_work(system_unbound_wq, dwork, HZ);
}

static void sched_tick_start(int cpu)
{
	int os;
	struct tick_work *twork;

	if (housekeeping_cpu(cpu, HK_FLAG_TICK))
		return;

	WARN_ON_ONCE(!tick_work_cpu);

	twork = per_cpu_ptr(tick_work_cpu, cpu);
	os = atomic_xchg(&twork->state, TICK_SCHED_REMOTE_RUNNING);
	WARN_ON_ONCE(os == TICK_SCHED_REMOTE_RUNNING);
	if (os == TICK_SCHED_REMOTE_OFFLINE) {
		twork->cpu = cpu;
		INIT_DELAYED_WORK(&twork->work, sched_tick_remote);
		queue_delayed_work(system_unbound_wq, &twork->work, HZ);
	}
}

#ifdef CONFIG_HOTPLUG_CPU
static void sched_tick_stop(int cpu)
{
	struct tick_work *twork;
	int os;

	if (housekeeping_cpu(cpu, HK_FLAG_TICK))
		return;

	WARN_ON_ONCE(!tick_work_cpu);

	twork = per_cpu_ptr(tick_work_cpu, cpu);
	/* There cannot be competing actions, but don't rely on stop-machine. */
	os = atomic_xchg(&twork->state, TICK_SCHED_REMOTE_OFFLINING);
	WARN_ON_ONCE(os != TICK_SCHED_REMOTE_RUNNING);
	/* Don't cancel, as this would mess up the state machine. */
}
#endif /* CONFIG_HOTPLUG_CPU */

int __init sched_tick_offload_init(void)
{
	tick_work_cpu = alloc_percpu(struct tick_work);
	BUG_ON(!tick_work_cpu);
	return 0;
}

#else /* !CONFIG_NO_HZ_FULL */
static inline void sched_tick_start(int cpu) { }
static inline void sched_tick_stop(int cpu) { }
#endif

#if defined(CONFIG_PREEMPT) && (defined(CONFIG_DEBUG_PREEMPT) || \
				defined(CONFIG_TRACE_PREEMPT_TOGGLE))
/*
 * If the value passed in is equal to the current preempt count
 * then we just disabled preemption. Start timing the latency.
 */
static inline void preempt_latency_start(int val)
{
	if (preempt_count() == val) {
		unsigned long ip = get_lock_parent_ip();
#ifdef CONFIG_DEBUG_PREEMPT
		current->preempt_disable_ip = ip;
#endif
		trace_preempt_off(CALLER_ADDR0, ip);
	}
}

void preempt_count_add(int val)
{
#ifdef CONFIG_DEBUG_PREEMPT
	/*
	 * Underflow?
	 */
	if (DEBUG_LOCKS_WARN_ON((preempt_count() < 0)))
		return;
#endif
	__preempt_count_add(val);
#ifdef CONFIG_DEBUG_PREEMPT
	/*
	 * Spinlock count overflowing soon?
	 */
	DEBUG_LOCKS_WARN_ON((preempt_count() & PREEMPT_MASK) >=
				PREEMPT_MASK - 10);
#endif
	preempt_latency_start(val);
}
EXPORT_SYMBOL(preempt_count_add);
NOKPROBE_SYMBOL(preempt_count_add);

/*
 * If the value passed in equals to the current preempt count
 * then we just enabled preemption. Stop timing the latency.
 */
static inline void preempt_latency_stop(int val)
{
	if (preempt_count() == val)
		trace_preempt_on(CALLER_ADDR0, get_lock_parent_ip());
}

void preempt_count_sub(int val)
{
#ifdef CONFIG_DEBUG_PREEMPT
	/*
	 * Underflow?
	 */
	if (DEBUG_LOCKS_WARN_ON(val > preempt_count()))
		return;
	/*
	 * Is the spinlock portion underflowing?
	 */
	if (DEBUG_LOCKS_WARN_ON((val < PREEMPT_MASK) &&
			!(preempt_count() & PREEMPT_MASK)))
		return;
#endif

	preempt_latency_stop(val);
	__preempt_count_sub(val);
}
EXPORT_SYMBOL(preempt_count_sub);
NOKPROBE_SYMBOL(preempt_count_sub);

#else
static inline void preempt_latency_start(int val) { }
static inline void preempt_latency_stop(int val) { }
#endif

static inline unsigned long get_preempt_disable_ip(struct task_struct *p)
{
#ifdef CONFIG_DEBUG_PREEMPT
	return p->preempt_disable_ip;
#else
	return 0;
#endif
}

/*
 * Print scheduling while atomic bug:
 */
static noinline void __schedule_bug(struct task_struct *prev)
{
	/* Save this before calling printk(), since that will clobber it */
	unsigned long preempt_disable_ip = get_preempt_disable_ip(current);

	if (oops_in_progress)
		return;

	printk(KERN_ERR "BUG: scheduling while atomic: %s/%d/0x%08x\n",
		prev->comm, prev->pid, preempt_count());

	debug_show_held_locks(prev);
	print_modules();
	if (irqs_disabled())
		print_irqtrace_events(prev);
	if (IS_ENABLED(CONFIG_DEBUG_PREEMPT)
	    && in_atomic_preempt_off()) {
		pr_err("Preemption disabled at:");
		print_ip_sym(preempt_disable_ip);
		pr_cont("\n");
	}
	if (panic_on_warn)
		panic("scheduling while atomic\n");

	dump_stack();
	add_taint(TAINT_WARN, LOCKDEP_STILL_OK);
}

/*
 * Various schedule()-time debugging checks and statistics:
 */
static inline void schedule_debug(struct task_struct *prev)
{
#ifdef CONFIG_SCHED_STACK_END_CHECK
	if (task_stack_end_corrupted(prev))
		panic("corrupted stack end detected inside scheduler\n");
#endif

	if (unlikely(in_atomic_preempt_off())) {
		__schedule_bug(prev);
		preempt_count_set(PREEMPT_DISABLED);
	}
	rcu_sleep_check();

	profile_hit(SCHED_PROFILING, __builtin_return_address(0));

	schedstat_inc(this_rq()->sched_count);
}

/*
 * Pick up the highest-prio task:
 */
static inline struct task_struct *
pick_next_task(struct rq *rq, struct task_struct *prev, struct rq_flags *rf)
{
	const struct sched_class *class;
	struct task_struct *p;

	/*
	 * Optimization: we know that if all tasks are in the fair class we can
	 * call that function directly, but only if the @prev task wasn't of a
	 * higher scheduling class, because otherwise those loose the
	 * opportunity to pull in more work from other CPUs.
	 */
	if (likely((prev->sched_class == &idle_sched_class ||
		    prev->sched_class == &fair_sched_class) &&
		   rq->nr_running == rq->cfs.h_nr_running)) {

		p = fair_sched_class.pick_next_task(rq, prev, rf);
		if (unlikely(p == RETRY_TASK))
			goto again;

		/* Assumes fair_sched_class->next == idle_sched_class */
		if (unlikely(!p))
			p = idle_sched_class.pick_next_task(rq, prev, rf);

		return p;
	}

again:
	for_each_class(class) {
		p = class->pick_next_task(rq, prev, rf);
		if (p) {
			if (unlikely(p == RETRY_TASK))
				goto again;
			return p;
		}
	}

	/* The idle class should always have a runnable task: */
	BUG();
}

/*
 * __schedule() is the main scheduler function.
 *
 * The main means of driving the scheduler and thus entering this function are:
 *
 *   1. Explicit blocking: mutex, semaphore, waitqueue, etc.
 *
 *   2. TIF_NEED_RESCHED flag is checked on interrupt and userspace return
 *      paths. For example, see arch/x86/entry_64.S.
 *
 *      To drive preemption between tasks, the scheduler sets the flag in timer
 *      interrupt handler scheduler_tick().
 *
 *   3. Wakeups don't really cause entry into schedule(). They add a
 *      task to the run-queue and that's it.
 *
 *      Now, if the new task added to the run-queue preempts the current
 *      task, then the wakeup sets TIF_NEED_RESCHED and schedule() gets
 *      called on the nearest possible occasion:
 *
 *       - If the kernel is preemptible (CONFIG_PREEMPT=y):
 *
 *         - in syscall or exception context, at the next outmost
 *           preempt_enable(). (this might be as soon as the wake_up()'s
 *           spin_unlock()!)
 *
 *         - in IRQ context, return from interrupt-handler to
 *           preemptible context
 *
 *       - If the kernel is not preemptible (CONFIG_PREEMPT is not set)
 *         then at the next:
 *
 *          - cond_resched() call
 *          - explicit schedule() call
 *          - return from syscall or exception to user-space
 *          - return from interrupt-handler to user-space
 *
 * WARNING: must be called with preemption disabled!
 */
static void __sched notrace __schedule(bool preempt)
{
	struct task_struct *prev, *next;
	unsigned long *switch_count;
	struct rq_flags rf;
	struct rq *rq;
	int cpu;

	cpu = smp_processor_id();
	rq = cpu_rq(cpu);
	prev = rq->curr;

	schedule_debug(prev);

	if (sched_feat(HRTICK))
		hrtick_clear(rq);

	local_irq_disable();
	rcu_note_context_switch(preempt);

	/*
	 * Make sure that signal_pending_state()->signal_pending() below
	 * can't be reordered with __set_current_state(TASK_INTERRUPTIBLE)
	 * done by the caller to avoid the race with signal_wake_up().
	 *
	 * The membarrier system call requires a full memory barrier
	 * after coming from user-space, before storing to rq->curr.
	 */
	rq_lock(rq, &rf);
	smp_mb__after_spinlock();

	/* Promote REQ to ACT */
	rq->clock_update_flags <<= 1;
	update_rq_clock(rq);

	switch_count = &prev->nivcsw;
	if (!preempt && prev->state) {
		if (unlikely(signal_pending_state(prev->state, prev))) {
			prev->state = TASK_RUNNING;
		} else {
			deactivate_task(rq, prev, DEQUEUE_SLEEP | DEQUEUE_NOCLOCK);
			prev->on_rq = 0;

			if (prev->in_iowait) {
				atomic_inc(&rq->nr_iowait);
				delayacct_blkio_start();
			}

			/*
			 * If a worker went to sleep, notify and ask workqueue
			 * whether it wants to wake up a task to maintain
			 * concurrency.
			 */
			if (prev->flags & PF_WQ_WORKER) {
				struct task_struct *to_wakeup;

				to_wakeup = wq_worker_sleeping(prev);
				if (to_wakeup)
					try_to_wake_up_local(to_wakeup, &rf);
			}
		}
		switch_count = &prev->nvcsw;
	}

	next = pick_next_task(rq, prev, &rf);
	clear_tsk_need_resched(prev);
	clear_preempt_need_resched();

	if (likely(prev != next)) {
		rq->nr_switches++;
		rq->curr = next;
		/*
		 * The membarrier system call requires each architecture
		 * to have a full memory barrier after updating
		 * rq->curr, before returning to user-space.
		 *
		 * Here are the schemes providing that barrier on the
		 * various architectures:
		 * - mm ? switch_mm() : mmdrop() for x86, s390, sparc, PowerPC.
		 *   switch_mm() rely on membarrier_arch_switch_mm() on PowerPC.
		 * - finish_lock_switch() for weakly-ordered
		 *   architectures where spin_unlock is a full barrier,
		 * - switch_to() for arm64 (weakly-ordered, spin_unlock
		 *   is a RELEASE barrier),
		 */
		++*switch_count;

		trace_sched_switch(preempt, prev, next);

		/* Also unlocks the rq: */
		rq = context_switch(rq, prev, next, &rf);
	} else {
		rq->clock_update_flags &= ~(RQCF_ACT_SKIP|RQCF_REQ_SKIP);
		rq_unlock_irq(rq, &rf);
	}

	balance_callback(rq);
}

void __noreturn do_task_dead(void)
{
	/* Causes final put_task_struct in finish_task_switch(): */
	set_special_state(TASK_DEAD);

	/* Tell freezer to ignore us: */
	current->flags |= PF_NOFREEZE;

	__schedule(false);
	BUG();

	/* Avoid "noreturn function does return" - but don't continue if BUG() is a NOP: */
	for (;;)
		cpu_relax();
}

static inline void sched_submit_work(struct task_struct *tsk)
{
	if (!tsk->state || tsk_is_pi_blocked(tsk))
		return;
	/*
	 * If we are going to sleep and we have plugged IO queued,
	 * make sure to submit it to avoid deadlocks.
	 */
	if (blk_needs_flush_plug(tsk))
		blk_schedule_flush_plug(tsk);
}

asmlinkage __visible void __sched schedule(void)
{
	struct task_struct *tsk = current;

	sched_submit_work(tsk);
	do {
		preempt_disable();
		__schedule(false);
		sched_preempt_enable_no_resched();
	} while (need_resched());
}
EXPORT_SYMBOL(schedule);

/*
 * synchronize_rcu_tasks() makes sure that no task is stuck in preempted
 * state (have scheduled out non-voluntarily) by making sure that all
 * tasks have either left the run queue or have gone into user space.
 * As idle tasks do not do either, they must not ever be preempted
 * (schedule out non-voluntarily).
 *
 * schedule_idle() is similar to schedule_preempt_disable() except that it
 * never enables preemption because it does not call sched_submit_work().
 */
void __sched schedule_idle(void)
{
	/*
	 * As this skips calling sched_submit_work(), which the idle task does
	 * regardless because that function is a nop when the task is in a
	 * TASK_RUNNING state, make sure this isn't used someplace that the
	 * current task can be in any other state. Note, idle is always in the
	 * TASK_RUNNING state.
	 */
	WARN_ON_ONCE(current->state);
	do {
		__schedule(false);
	} while (need_resched());
}

#ifdef CONFIG_CONTEXT_TRACKING
asmlinkage __visible void __sched schedule_user(void)
{
	/*
	 * If we come here after a random call to set_need_resched(),
	 * or we have been woken up remotely but the IPI has not yet arrived,
	 * we haven't yet exited the RCU idle mode. Do it here manually until
	 * we find a better solution.
	 *
	 * NB: There are buggy callers of this function.  Ideally we
	 * should warn if prev_state != CONTEXT_USER, but that will trigger
	 * too frequently to make sense yet.
	 */
	enum ctx_state prev_state = exception_enter();
	schedule();
	exception_exit(prev_state);
}
#endif

/**
 * schedule_preempt_disabled - called with preemption disabled
 *
 * Returns with preemption disabled. Note: preempt_count must be 1
 */
void __sched schedule_preempt_disabled(void)
{
	sched_preempt_enable_no_resched();
	schedule();
	preempt_disable();
}

static void __sched notrace preempt_schedule_common(void)
{
	do {
		/*
		 * Because the function tracer can trace preempt_count_sub()
		 * and it also uses preempt_enable/disable_notrace(), if
		 * NEED_RESCHED is set, the preempt_enable_notrace() called
		 * by the function tracer will call this function again and
		 * cause infinite recursion.
		 *
		 * Preemption must be disabled here before the function
		 * tracer can trace. Break up preempt_disable() into two
		 * calls. One to disable preemption without fear of being
		 * traced. The other to still record the preemption latency,
		 * which can also be traced by the function tracer.
		 */
		preempt_disable_notrace();
		preempt_latency_start(1);
		__schedule(true);
		preempt_latency_stop(1);
		preempt_enable_no_resched_notrace();

		/*
		 * Check again in case we missed a preemption opportunity
		 * between schedule and now.
		 */
	} while (need_resched());
}

#ifdef CONFIG_PREEMPT
/*
 * this is the entry point to schedule() from in-kernel preemption
 * off of preempt_enable. Kernel preemptions off return from interrupt
 * occur there and call schedule directly.
 */
asmlinkage __visible void __sched notrace preempt_schedule(void)
{
	/*
	 * If there is a non-zero preempt_count or interrupts are disabled,
	 * we do not want to preempt the current task. Just return..
	 */
	if (likely(!preemptible()))
		return;

	preempt_schedule_common();
}
NOKPROBE_SYMBOL(preempt_schedule);
EXPORT_SYMBOL(preempt_schedule);

/**
 * preempt_schedule_notrace - preempt_schedule called by tracing
 *
 * The tracing infrastructure uses preempt_enable_notrace to prevent
 * recursion and tracing preempt enabling caused by the tracing
 * infrastructure itself. But as tracing can happen in areas coming
 * from userspace or just about to enter userspace, a preempt enable
 * can occur before user_exit() is called. This will cause the scheduler
 * to be called when the system is still in usermode.
 *
 * To prevent this, the preempt_enable_notrace will use this function
 * instead of preempt_schedule() to exit user context if needed before
 * calling the scheduler.
 */
asmlinkage __visible void __sched notrace preempt_schedule_notrace(void)
{
	enum ctx_state prev_ctx;

	if (likely(!preemptible()))
		return;

	do {
		/*
		 * Because the function tracer can trace preempt_count_sub()
		 * and it also uses preempt_enable/disable_notrace(), if
		 * NEED_RESCHED is set, the preempt_enable_notrace() called
		 * by the function tracer will call this function again and
		 * cause infinite recursion.
		 *
		 * Preemption must be disabled here before the function
		 * tracer can trace. Break up preempt_disable() into two
		 * calls. One to disable preemption without fear of being
		 * traced. The other to still record the preemption latency,
		 * which can also be traced by the function tracer.
		 */
		preempt_disable_notrace();
		preempt_latency_start(1);
		/*
		 * Needs preempt disabled in case user_exit() is traced
		 * and the tracer calls preempt_enable_notrace() causing
		 * an infinite recursion.
		 */
		prev_ctx = exception_enter();
		__schedule(true);
		exception_exit(prev_ctx);

		preempt_latency_stop(1);
		preempt_enable_no_resched_notrace();
	} while (need_resched());
}
EXPORT_SYMBOL_GPL(preempt_schedule_notrace);

#endif /* CONFIG_PREEMPT */

/*
 * this is the entry point to schedule() from kernel preemption
 * off of irq context.
 * Note, that this is called and return with irqs disabled. This will
 * protect us against recursive calling from irq.
 */
asmlinkage __visible void __sched preempt_schedule_irq(void)
{
	enum ctx_state prev_state;

	/* Catch callers which need to be fixed */
	BUG_ON(preempt_count() || !irqs_disabled());

	prev_state = exception_enter();

	do {
		preempt_disable();
		local_irq_enable();
		__schedule(true);
		local_irq_disable();
		sched_preempt_enable_no_resched();
	} while (need_resched());

	exception_exit(prev_state);
}

int default_wake_function(wait_queue_entry_t *curr, unsigned mode, int wake_flags,
			  void *key)
{
	return try_to_wake_up(curr->private, mode, wake_flags, 1);
}
EXPORT_SYMBOL(default_wake_function);

#ifdef CONFIG_RT_MUTEXES

static inline int __rt_effective_prio(struct task_struct *pi_task, int prio)
{
	if (pi_task)
		prio = min(prio, pi_task->prio);

	return prio;
}

static inline int rt_effective_prio(struct task_struct *p, int prio)
{
	struct task_struct *pi_task = rt_mutex_get_top_task(p);

	return __rt_effective_prio(pi_task, prio);
}

/*
 * rt_mutex_setprio - set the current priority of a task
 * @p: task to boost
 * @pi_task: donor task
 *
 * This function changes the 'effective' priority of a task. It does
 * not touch ->normal_prio like __setscheduler().
 *
 * Used by the rt_mutex code to implement priority inheritance
 * logic. Call site only calls if the priority of the task changed.
 */
void rt_mutex_setprio(struct task_struct *p, struct task_struct *pi_task)
{
	int prio, oldprio, queued, running, queue_flag =
		DEQUEUE_SAVE | DEQUEUE_MOVE | DEQUEUE_NOCLOCK;
	const struct sched_class *prev_class;
	struct rq_flags rf;
	struct rq *rq;

	/* XXX used to be waiter->prio, not waiter->task->prio */
	prio = __rt_effective_prio(pi_task, p->normal_prio);

	/*
	 * If nothing changed; bail early.
	 */
	if (p->pi_top_task == pi_task && prio == p->prio && !dl_prio(prio))
		return;

	rq = __task_rq_lock(p, &rf);
	update_rq_clock(rq);
	/*
	 * Set under pi_lock && rq->lock, such that the value can be used under
	 * either lock.
	 *
	 * Note that there is loads of tricky to make this pointer cache work
	 * right. rt_mutex_slowunlock()+rt_mutex_postunlock() work together to
	 * ensure a task is de-boosted (pi_task is set to NULL) before the
	 * task is allowed to run again (and can exit). This ensures the pointer
	 * points to a blocked task -- which guaratees the task is present.
	 */
	p->pi_top_task = pi_task;

	/*
	 * For FIFO/RR we only need to set prio, if that matches we're done.
	 */
	if (prio == p->prio && !dl_prio(prio))
		goto out_unlock;

	/*
	 * Idle task boosting is a nono in general. There is one
	 * exception, when PREEMPT_RT and NOHZ is active:
	 *
	 * The idle task calls get_next_timer_interrupt() and holds
	 * the timer wheel base->lock on the CPU and another CPU wants
	 * to access the timer (probably to cancel it). We can safely
	 * ignore the boosting request, as the idle CPU runs this code
	 * with interrupts disabled and will complete the lock
	 * protected section without being interrupted. So there is no
	 * real need to boost.
	 */
	if (unlikely(p == rq->idle)) {
		WARN_ON(p != rq->curr);
		WARN_ON(p->pi_blocked_on);
		goto out_unlock;
	}

	trace_sched_pi_setprio(p, pi_task);
	oldprio = p->prio;

	if (oldprio == prio)
		queue_flag &= ~DEQUEUE_MOVE;

	prev_class = p->sched_class;
	queued = task_on_rq_queued(p);
	running = task_current(rq, p);
	if (queued)
		dequeue_task(rq, p, queue_flag);
	if (running)
		put_prev_task(rq, p);

	/*
	 * Boosting condition are:
	 * 1. -rt task is running and holds mutex A
	 *      --> -dl task blocks on mutex A
	 *
	 * 2. -dl task is running and holds mutex A
	 *      --> -dl task blocks on mutex A and could preempt the
	 *          running task
	 */
	if (dl_prio(prio)) {
		if (!dl_prio(p->normal_prio) ||
		    (pi_task && dl_prio(pi_task->prio) &&
		     dl_entity_preempt(&pi_task->dl, &p->dl))) {
			p->dl.dl_boosted = 1;
			queue_flag |= ENQUEUE_REPLENISH;
		} else
			p->dl.dl_boosted = 0;
		p->sched_class = &dl_sched_class;
	} else if (rt_prio(prio)) {
		if (dl_prio(oldprio))
			p->dl.dl_boosted = 0;
		if (oldprio < prio)
			queue_flag |= ENQUEUE_HEAD;
		p->sched_class = &rt_sched_class;
	} else {
		if (dl_prio(oldprio))
			p->dl.dl_boosted = 0;
		if (rt_prio(oldprio))
			p->rt.timeout = 0;
		p->sched_class = &fair_sched_class;
	}

	p->prio = prio;

	if (queued)
		enqueue_task(rq, p, queue_flag);
	if (running)
		set_curr_task(rq, p);

	check_class_changed(rq, p, prev_class, oldprio);
out_unlock:
	/* Avoid rq from going away on us: */
	preempt_disable();
	__task_rq_unlock(rq, &rf);

	balance_callback(rq);
	preempt_enable();
}
#else
static inline int rt_effective_prio(struct task_struct *p, int prio)
{
	return prio;
}
#endif

void set_user_nice(struct task_struct *p, long nice)
{
	bool queued, running;
	int old_prio, delta;
	struct rq_flags rf;
	struct rq *rq;

	if (task_nice(p) == nice || nice < MIN_NICE || nice > MAX_NICE)
		return;
	/*
	 * We have to be careful, if called from sys_setpriority(),
	 * the task might be in the middle of scheduling on another CPU.
	 */
	rq = task_rq_lock(p, &rf);
	update_rq_clock(rq);

	/*
	 * The RT priorities are set via sched_setscheduler(), but we still
	 * allow the 'normal' nice value to be set - but as expected
	 * it wont have any effect on scheduling until the task is
	 * SCHED_DEADLINE, SCHED_FIFO or SCHED_RR:
	 */
	if (task_has_dl_policy(p) || task_has_rt_policy(p)) {
		p->static_prio = NICE_TO_PRIO(nice);
		goto out_unlock;
	}
	queued = task_on_rq_queued(p);
	running = task_current(rq, p);
	if (queued)
		dequeue_task(rq, p, DEQUEUE_SAVE | DEQUEUE_NOCLOCK);
	if (running)
		put_prev_task(rq, p);

	p->static_prio = NICE_TO_PRIO(nice);
	set_load_weight(p, true);
	old_prio = p->prio;
	p->prio = effective_prio(p);
	delta = p->prio - old_prio;

	if (queued) {
		enqueue_task(rq, p, ENQUEUE_RESTORE | ENQUEUE_NOCLOCK);
		/*
		 * If the task increased its priority or is running and
		 * lowered its priority, then reschedule its CPU:
		 */
		if (delta < 0 || (delta > 0 && task_running(rq, p)))
			resched_curr(rq);
	}
	if (running)
		set_curr_task(rq, p);
out_unlock:
	task_rq_unlock(rq, p, &rf);
}
EXPORT_SYMBOL(set_user_nice);

/*
 * can_nice - check if a task can reduce its nice value
 * @p: task
 * @nice: nice value
 */
int can_nice(const struct task_struct *p, const int nice)
{
	/* Convert nice value [19,-20] to rlimit style value [1,40]: */
	int nice_rlim = nice_to_rlimit(nice);

	return (nice_rlim <= task_rlimit(p, RLIMIT_NICE) ||
		capable(CAP_SYS_NICE));
}

#ifdef __ARCH_WANT_SYS_NICE

/*
 * sys_nice - change the priority of the current process.
 * @increment: priority increment
 *
 * sys_setpriority is a more generic, but much slower function that
 * does similar things.
 */
SYSCALL_DEFINE1(nice, int, increment)
{
	long nice, retval;

	/*
	 * Setpriority might change our priority at the same moment.
	 * We don't have to worry. Conceptually one call occurs first
	 * and we have a single winner.
	 */
	increment = clamp(increment, -NICE_WIDTH, NICE_WIDTH);
	nice = task_nice(current) + increment;

	nice = clamp_val(nice, MIN_NICE, MAX_NICE);
	if (increment < 0 && !can_nice(current, nice))
		return -EPERM;

	retval = security_task_setnice(current, nice);
	if (retval)
		return retval;

	set_user_nice(current, nice);
	return 0;
}

#endif

/**
 * task_prio - return the priority value of a given task.
 * @p: the task in question.
 *
 * Return: The priority value as seen by users in /proc.
 * RT tasks are offset by -200. Normal tasks are centered
 * around 0, value goes from -16 to +15.
 */
int task_prio(const struct task_struct *p)
{
	return p->prio - MAX_RT_PRIO;
}

/**
 * idle_cpu - is a given CPU idle currently?
 * @cpu: the processor in question.
 *
 * Return: 1 if the CPU is currently idle. 0 otherwise.
 */
int idle_cpu(int cpu)
{
	struct rq *rq = cpu_rq(cpu);

	if (rq->curr != rq->idle)
		return 0;

	if (rq->nr_running)
		return 0;

#ifdef CONFIG_SMP
	if (!llist_empty(&rq->wake_list))
		return 0;
#endif

	return 1;
}

/**
 * available_idle_cpu - is a given CPU idle for enqueuing work.
 * @cpu: the CPU in question.
 *
 * Return: 1 if the CPU is currently idle. 0 otherwise.
 */
int available_idle_cpu(int cpu)
{
	if (!idle_cpu(cpu))
		return 0;

	if (vcpu_is_preempted(cpu))
		return 0;

	return 1;
}

/**
 * idle_task - return the idle task for a given CPU.
 * @cpu: the processor in question.
 *
 * Return: The idle task for the CPU @cpu.
 */
struct task_struct *idle_task(int cpu)
{
	return cpu_rq(cpu)->idle;
}

/**
 * find_process_by_pid - find a process with a matching PID value.
 * @pid: the pid in question.
 *
 * The task of @pid, if found. %NULL otherwise.
 */
static struct task_struct *find_process_by_pid(pid_t pid)
{
	return pid ? find_task_by_vpid(pid) : current;
}

/*
 * sched_setparam() passes in -1 for its policy, to let the functions
 * it calls know not to change it.
 */
#define SETPARAM_POLICY	-1

static void __setscheduler_params(struct task_struct *p,
		const struct sched_attr *attr)
{
	int policy = attr->sched_policy;

	if (policy == SETPARAM_POLICY)
		policy = p->policy;

	p->policy = policy;

	if (dl_policy(policy))
		__setparam_dl(p, attr);
	else if (fair_policy(policy))
		p->static_prio = NICE_TO_PRIO(attr->sched_nice);

	/*
	 * __sched_setscheduler() ensures attr->sched_priority == 0 when
	 * !rt_policy. Always setting this ensures that things like
	 * getparam()/getattr() don't report silly values for !rt tasks.
	 */
	p->rt_priority = attr->sched_priority;
	p->normal_prio = normal_prio(p);
	set_load_weight(p, true);
}

/* Actually do priority change: must hold pi & rq lock. */
static void __setscheduler(struct rq *rq, struct task_struct *p,
			   const struct sched_attr *attr, bool keep_boost)
{
	__setscheduler_params(p, attr);

	/*
	 * Keep a potential priority boosting if called from
	 * sched_setscheduler().
	 */
	p->prio = normal_prio(p);
	if (keep_boost)
		p->prio = rt_effective_prio(p, p->prio);

	if (dl_prio(p->prio))
		p->sched_class = &dl_sched_class;
	else if (rt_prio(p->prio))
		p->sched_class = &rt_sched_class;
	else
		p->sched_class = &fair_sched_class;
}

/*
 * Check the target process has a UID that matches the current process's:
 */
static bool check_same_owner(struct task_struct *p)
{
	const struct cred *cred = current_cred(), *pcred;
	bool match;

	rcu_read_lock();
	pcred = __task_cred(p);
	match = (uid_eq(cred->euid, pcred->euid) ||
		 uid_eq(cred->euid, pcred->uid));
	rcu_read_unlock();
	return match;
}

static int __sched_setscheduler(struct task_struct *p,
				const struct sched_attr *attr,
				bool user, bool pi)
{
	int newprio = dl_policy(attr->sched_policy) ? MAX_DL_PRIO - 1 :
		      MAX_RT_PRIO - 1 - attr->sched_priority;
	int retval, oldprio, oldpolicy = -1, queued, running;
	int new_effective_prio, policy = attr->sched_policy;
	const struct sched_class *prev_class;
	struct rq_flags rf;
	int reset_on_fork;
	int queue_flags = DEQUEUE_SAVE | DEQUEUE_MOVE | DEQUEUE_NOCLOCK;
	struct rq *rq;

	/* The pi code expects interrupts enabled */
	BUG_ON(pi && in_interrupt());
recheck:
	/* Double check policy once rq lock held: */
	if (policy < 0) {
		reset_on_fork = p->sched_reset_on_fork;
		policy = oldpolicy = p->policy;
	} else {
		reset_on_fork = !!(attr->sched_flags & SCHED_FLAG_RESET_ON_FORK);

		if (!valid_policy(policy))
			return -EINVAL;
	}

	if (attr->sched_flags & ~(SCHED_FLAG_ALL | SCHED_FLAG_SUGOV))
		return -EINVAL;

	/*
	 * Valid priorities for SCHED_FIFO and SCHED_RR are
	 * 1..MAX_USER_RT_PRIO-1, valid priority for SCHED_NORMAL,
	 * SCHED_BATCH and SCHED_IDLE is 0.
	 */
	if ((p->mm && attr->sched_priority > MAX_USER_RT_PRIO-1) ||
	    (!p->mm && attr->sched_priority > MAX_RT_PRIO-1))
		return -EINVAL;
	if ((dl_policy(policy) && !__checkparam_dl(attr)) ||
	    (rt_policy(policy) != (attr->sched_priority != 0)))
		return -EINVAL;

	/*
	 * Allow unprivileged RT tasks to decrease priority:
	 */
	if (user && !capable(CAP_SYS_NICE)) {
		if (fair_policy(policy)) {
			if (attr->sched_nice < task_nice(p) &&
			    !can_nice(p, attr->sched_nice))
				return -EPERM;
		}

		if (rt_policy(policy)) {
			unsigned long rlim_rtprio =
					task_rlimit(p, RLIMIT_RTPRIO);

			/* Can't set/change the rt policy: */
			if (policy != p->policy && !rlim_rtprio)
				return -EPERM;

			/* Can't increase priority: */
			if (attr->sched_priority > p->rt_priority &&
			    attr->sched_priority > rlim_rtprio)
				return -EPERM;
		}

		 /*
		  * Can't set/change SCHED_DEADLINE policy at all for now
		  * (safest behavior); in the future we would like to allow
		  * unprivileged DL tasks to increase their relative deadline
		  * or reduce their runtime (both ways reducing utilization)
		  */
		if (dl_policy(policy))
			return -EPERM;

		/*
		 * Treat SCHED_IDLE as nice 20. Only allow a switch to
		 * SCHED_NORMAL if the RLIMIT_NICE would normally permit it.
		 */
		if (idle_policy(p->policy) && !idle_policy(policy)) {
			if (!can_nice(p, task_nice(p)))
				return -EPERM;
		}

		/* Can't change other user's priorities: */
		if (!check_same_owner(p))
			return -EPERM;

		/* Normal users shall not reset the sched_reset_on_fork flag: */
		if (p->sched_reset_on_fork && !reset_on_fork)
			return -EPERM;
	}

	if (user) {
		if (attr->sched_flags & SCHED_FLAG_SUGOV)
			return -EINVAL;

		retval = security_task_setscheduler(p);
		if (retval)
			return retval;
	}

	/*
	 * Make sure no PI-waiters arrive (or leave) while we are
	 * changing the priority of the task:
	 *
	 * To be able to change p->policy safely, the appropriate
	 * runqueue lock must be held.
	 */
	rq = task_rq_lock(p, &rf);
	update_rq_clock(rq);

	/*
	 * Changing the policy of the stop threads its a very bad idea:
	 */
	if (p == rq->stop) {
		task_rq_unlock(rq, p, &rf);
		return -EINVAL;
	}

	/*
	 * If not changing anything there's no need to proceed further,
	 * but store a possible modification of reset_on_fork.
	 */
	if (unlikely(policy == p->policy)) {
		if (fair_policy(policy) && attr->sched_nice != task_nice(p))
			goto change;
		if (rt_policy(policy) && attr->sched_priority != p->rt_priority)
			goto change;
		if (dl_policy(policy) && dl_param_changed(p, attr))
			goto change;

		p->sched_reset_on_fork = reset_on_fork;
		task_rq_unlock(rq, p, &rf);
		return 0;
	}
change:

	if (user) {
#ifdef CONFIG_RT_GROUP_SCHED
		/*
		 * Do not allow realtime tasks into groups that have no runtime
		 * assigned.
		 */
		if (rt_bandwidth_enabled() && rt_policy(policy) &&
				task_group(p)->rt_bandwidth.rt_runtime == 0 &&
				!task_group_is_autogroup(task_group(p))) {
			task_rq_unlock(rq, p, &rf);
			return -EPERM;
		}
#endif
#ifdef CONFIG_SMP
		if (dl_bandwidth_enabled() && dl_policy(policy) &&
				!(attr->sched_flags & SCHED_FLAG_SUGOV)) {
			cpumask_t *span = rq->rd->span;

			/*
			 * Don't allow tasks with an affinity mask smaller than
			 * the entire root_domain to become SCHED_DEADLINE. We
			 * will also fail if there's no bandwidth available.
			 */
			if (!cpumask_subset(span, &p->cpus_allowed) ||
			    rq->rd->dl_bw.bw == 0) {
				task_rq_unlock(rq, p, &rf);
				return -EPERM;
			}
		}
#endif
	}

	/* Re-check policy now with rq lock held: */
	if (unlikely(oldpolicy != -1 && oldpolicy != p->policy)) {
		policy = oldpolicy = -1;
		task_rq_unlock(rq, p, &rf);
		goto recheck;
	}

	/*
	 * If setscheduling to SCHED_DEADLINE (or changing the parameters
	 * of a SCHED_DEADLINE task) we need to check if enough bandwidth
	 * is available.
	 */
	if ((dl_policy(policy) || dl_task(p)) && sched_dl_overflow(p, policy, attr)) {
		task_rq_unlock(rq, p, &rf);
		return -EBUSY;
	}

	p->sched_reset_on_fork = reset_on_fork;
	oldprio = p->prio;

	if (pi) {
		/*
		 * Take priority boosted tasks into account. If the new
		 * effective priority is unchanged, we just store the new
		 * normal parameters and do not touch the scheduler class and
		 * the runqueue. This will be done when the task deboost
		 * itself.
		 */
		new_effective_prio = rt_effective_prio(p, newprio);
		if (new_effective_prio == oldprio)
			queue_flags &= ~DEQUEUE_MOVE;
	}

	queued = task_on_rq_queued(p);
	running = task_current(rq, p);
	if (queued)
		dequeue_task(rq, p, queue_flags);
	if (running)
		put_prev_task(rq, p);

	prev_class = p->sched_class;
	__setscheduler(rq, p, attr, pi);

	if (queued) {
		/*
		 * We enqueue to tail when the priority of a task is
		 * increased (user space view).
		 */
		if (oldprio < p->prio)
			queue_flags |= ENQUEUE_HEAD;

		enqueue_task(rq, p, queue_flags);
	}
	if (running)
		set_curr_task(rq, p);

	check_class_changed(rq, p, prev_class, oldprio);

	/* Avoid rq from going away on us: */
	preempt_disable();
	task_rq_unlock(rq, p, &rf);

	if (pi)
		rt_mutex_adjust_pi(p);

	/* Run balance callbacks after we've adjusted the PI chain: */
	balance_callback(rq);
	preempt_enable();

	return 0;
}

static int _sched_setscheduler(struct task_struct *p, int policy,
			       const struct sched_param *param, bool check)
{
	struct sched_attr attr = {
		.sched_policy   = policy,
		.sched_priority = param->sched_priority,
		.sched_nice	= PRIO_TO_NICE(p->static_prio),
	};

	/* Fixup the legacy SCHED_RESET_ON_FORK hack. */
	if ((policy != SETPARAM_POLICY) && (policy & SCHED_RESET_ON_FORK)) {
		attr.sched_flags |= SCHED_FLAG_RESET_ON_FORK;
		policy &= ~SCHED_RESET_ON_FORK;
		attr.sched_policy = policy;
	}

	return __sched_setscheduler(p, &attr, check, true);
}
/**
 * sched_setscheduler - change the scheduling policy and/or RT priority of a thread.
 * @p: the task in question.
 * @policy: new policy.
 * @param: structure containing the new RT priority.
 *
 * Return: 0 on success. An error code otherwise.
 *
 * NOTE that the task may be already dead.
 */
int sched_setscheduler(struct task_struct *p, int policy,
		       const struct sched_param *param)
{
	return _sched_setscheduler(p, policy, param, true);
}
EXPORT_SYMBOL_GPL(sched_setscheduler);

int sched_setattr(struct task_struct *p, const struct sched_attr *attr)
{
	return __sched_setscheduler(p, attr, true, true);
}
EXPORT_SYMBOL_GPL(sched_setattr);

int sched_setattr_nocheck(struct task_struct *p, const struct sched_attr *attr)
{
	return __sched_setscheduler(p, attr, false, true);
}

/**
 * sched_setscheduler_nocheck - change the scheduling policy and/or RT priority of a thread from kernelspace.
 * @p: the task in question.
 * @policy: new policy.
 * @param: structure containing the new RT priority.
 *
 * Just like sched_setscheduler, only don't bother checking if the
 * current context has permission.  For example, this is needed in
 * stop_machine(): we create temporary high priority worker threads,
 * but our caller might not have that capability.
 *
 * Return: 0 on success. An error code otherwise.
 */
int sched_setscheduler_nocheck(struct task_struct *p, int policy,
			       const struct sched_param *param)
{
	return _sched_setscheduler(p, policy, param, false);
}
EXPORT_SYMBOL_GPL(sched_setscheduler_nocheck);

static int
do_sched_setscheduler(pid_t pid, int policy, struct sched_param __user *param)
{
	struct sched_param lparam;
	struct task_struct *p;
	int retval;

	if (!param || pid < 0)
		return -EINVAL;
	if (copy_from_user(&lparam, param, sizeof(struct sched_param)))
		return -EFAULT;

	rcu_read_lock();
	retval = -ESRCH;
	p = find_process_by_pid(pid);
	if (p != NULL)
		retval = sched_setscheduler(p, policy, &lparam);
	rcu_read_unlock();

	return retval;
}

/*
 * Mimics kernel/events/core.c perf_copy_attr().
 */
static int sched_copy_attr(struct sched_attr __user *uattr, struct sched_attr *attr)
{
	u32 size;
	int ret;

	if (!access_ok(VERIFY_WRITE, uattr, SCHED_ATTR_SIZE_VER0))
		return -EFAULT;

	/* Zero the full structure, so that a short copy will be nice: */
	memset(attr, 0, sizeof(*attr));

	ret = get_user(size, &uattr->size);
	if (ret)
		return ret;

	/* Bail out on silly large: */
	if (size > PAGE_SIZE)
		goto err_size;

	/* ABI compatibility quirk: */
	if (!size)
		size = SCHED_ATTR_SIZE_VER0;

	if (size < SCHED_ATTR_SIZE_VER0)
		goto err_size;

	/*
	 * If we're handed a bigger struct than we know of,
	 * ensure all the unknown bits are 0 - i.e. new
	 * user-space does not rely on any kernel feature
	 * extensions we dont know about yet.
	 */
	if (size > sizeof(*attr)) {
		unsigned char __user *addr;
		unsigned char __user *end;
		unsigned char val;

		addr = (void __user *)uattr + sizeof(*attr);
		end  = (void __user *)uattr + size;

		for (; addr < end; addr++) {
			ret = get_user(val, addr);
			if (ret)
				return ret;
			if (val)
				goto err_size;
		}
		size = sizeof(*attr);
	}

	ret = copy_from_user(attr, uattr, size);
	if (ret)
		return -EFAULT;

	/*
	 * XXX: Do we want to be lenient like existing syscalls; or do we want
	 * to be strict and return an error on out-of-bounds values?
	 */
	attr->sched_nice = clamp(attr->sched_nice, MIN_NICE, MAX_NICE);

	return 0;

err_size:
	put_user(sizeof(*attr), &uattr->size);
	return -E2BIG;
}

/**
 * sys_sched_setscheduler - set/change the scheduler policy and RT priority
 * @pid: the pid in question.
 * @policy: new policy.
 * @param: structure containing the new RT priority.
 *
 * Return: 0 on success. An error code otherwise.
 */
SYSCALL_DEFINE3(sched_setscheduler, pid_t, pid, int, policy, struct sched_param __user *, param)
{
	if (policy < 0)
		return -EINVAL;

	return do_sched_setscheduler(pid, policy, param);
}

/**
 * sys_sched_setparam - set/change the RT priority of a thread
 * @pid: the pid in question.
 * @param: structure containing the new RT priority.
 *
 * Return: 0 on success. An error code otherwise.
 */
SYSCALL_DEFINE2(sched_setparam, pid_t, pid, struct sched_param __user *, param)
{
	return do_sched_setscheduler(pid, SETPARAM_POLICY, param);
}

/**
 * sys_sched_setattr - same as above, but with extended sched_attr
 * @pid: the pid in question.
 * @uattr: structure containing the extended parameters.
 * @flags: for future extension.
 */
SYSCALL_DEFINE3(sched_setattr, pid_t, pid, struct sched_attr __user *, uattr,
			       unsigned int, flags)
{
	struct sched_attr attr;
	struct task_struct *p;
	int retval;

	if (!uattr || pid < 0 || flags)
		return -EINVAL;

	retval = sched_copy_attr(uattr, &attr);
	if (retval)
		return retval;

	if ((int)attr.sched_policy < 0)
		return -EINVAL;

	rcu_read_lock();
	retval = -ESRCH;
	p = find_process_by_pid(pid);
	if (p != NULL)
		retval = sched_setattr(p, &attr);
	rcu_read_unlock();

	return retval;
}

/**
 * sys_sched_getscheduler - get the policy (scheduling class) of a thread
 * @pid: the pid in question.
 *
 * Return: On success, the policy of the thread. Otherwise, a negative error
 * code.
 */
SYSCALL_DEFINE1(sched_getscheduler, pid_t, pid)
{
	struct task_struct *p;
	int retval;

	if (pid < 0)
		return -EINVAL;

	retval = -ESRCH;
	rcu_read_lock();
	p = find_process_by_pid(pid);
	if (p) {
		retval = security_task_getscheduler(p);
		if (!retval)
			retval = p->policy
				| (p->sched_reset_on_fork ? SCHED_RESET_ON_FORK : 0);
	}
	rcu_read_unlock();
	return retval;
}

/**
 * sys_sched_getparam - get the RT priority of a thread
 * @pid: the pid in question.
 * @param: structure containing the RT priority.
 *
 * Return: On success, 0 and the RT priority is in @param. Otherwise, an error
 * code.
 */
SYSCALL_DEFINE2(sched_getparam, pid_t, pid, struct sched_param __user *, param)
{
	struct sched_param lp = { .sched_priority = 0 };
	struct task_struct *p;
	int retval;

	if (!param || pid < 0)
		return -EINVAL;

	rcu_read_lock();
	p = find_process_by_pid(pid);
	retval = -ESRCH;
	if (!p)
		goto out_unlock;

	retval = security_task_getscheduler(p);
	if (retval)
		goto out_unlock;

	if (task_has_rt_policy(p))
		lp.sched_priority = p->rt_priority;
	rcu_read_unlock();

	/*
	 * This one might sleep, we cannot do it with a spinlock held ...
	 */
	retval = copy_to_user(param, &lp, sizeof(*param)) ? -EFAULT : 0;

	return retval;

out_unlock:
	rcu_read_unlock();
	return retval;
}

static int sched_read_attr(struct sched_attr __user *uattr,
			   struct sched_attr *attr,
			   unsigned int usize)
{
	int ret;

	if (!access_ok(VERIFY_WRITE, uattr, usize))
		return -EFAULT;

	/*
	 * If we're handed a smaller struct than we know of,
	 * ensure all the unknown bits are 0 - i.e. old
	 * user-space does not get uncomplete information.
	 */
	if (usize < sizeof(*attr)) {
		unsigned char *addr;
		unsigned char *end;

		addr = (void *)attr + usize;
		end  = (void *)attr + sizeof(*attr);

		for (; addr < end; addr++) {
			if (*addr)
				return -EFBIG;
		}

		attr->size = usize;
	}

	ret = copy_to_user(uattr, attr, attr->size);
	if (ret)
		return -EFAULT;

	return 0;
}

/**
 * sys_sched_getattr - similar to sched_getparam, but with sched_attr
 * @pid: the pid in question.
 * @uattr: structure containing the extended parameters.
 * @size: sizeof(attr) for fwd/bwd comp.
 * @flags: for future extension.
 */
SYSCALL_DEFINE4(sched_getattr, pid_t, pid, struct sched_attr __user *, uattr,
		unsigned int, size, unsigned int, flags)
{
	struct sched_attr attr = {
		.size = sizeof(struct sched_attr),
	};
	struct task_struct *p;
	int retval;

	if (!uattr || pid < 0 || size > PAGE_SIZE ||
	    size < SCHED_ATTR_SIZE_VER0 || flags)
		return -EINVAL;

	rcu_read_lock();
	p = find_process_by_pid(pid);
	retval = -ESRCH;
	if (!p)
		goto out_unlock;

	retval = security_task_getscheduler(p);
	if (retval)
		goto out_unlock;

	attr.sched_policy = p->policy;
	if (p->sched_reset_on_fork)
		attr.sched_flags |= SCHED_FLAG_RESET_ON_FORK;
	if (task_has_dl_policy(p))
		__getparam_dl(p, &attr);
	else if (task_has_rt_policy(p))
		attr.sched_priority = p->rt_priority;
	else
		attr.sched_nice = task_nice(p);

	rcu_read_unlock();

	retval = sched_read_attr(uattr, &attr, size);
	return retval;

out_unlock:
	rcu_read_unlock();
	return retval;
}

long sched_setaffinity(pid_t pid, const struct cpumask *in_mask)
{
	cpumask_var_t cpus_allowed, new_mask;
	struct task_struct *p;
	int retval;

	rcu_read_lock();

	p = find_process_by_pid(pid);
	if (!p) {
		rcu_read_unlock();
		return -ESRCH;
	}

	/* Prevent p going away */
	get_task_struct(p);
	rcu_read_unlock();

	if (p->flags & PF_NO_SETAFFINITY) {
		retval = -EINVAL;
		goto out_put_task;
	}
	if (!alloc_cpumask_var(&cpus_allowed, GFP_KERNEL)) {
		retval = -ENOMEM;
		goto out_put_task;
	}
	if (!alloc_cpumask_var(&new_mask, GFP_KERNEL)) {
		retval = -ENOMEM;
		goto out_free_cpus_allowed;
	}
	retval = -EPERM;
	if (!check_same_owner(p)) {
		rcu_read_lock();
		if (!ns_capable(__task_cred(p)->user_ns, CAP_SYS_NICE)) {
			rcu_read_unlock();
			goto out_free_new_mask;
		}
		rcu_read_unlock();
	}

	retval = security_task_setscheduler(p);
	if (retval)
		goto out_free_new_mask;


	cpuset_cpus_allowed(p, cpus_allowed);
	cpumask_and(new_mask, in_mask, cpus_allowed);

	/*
	 * Since bandwidth control happens on root_domain basis,
	 * if admission test is enabled, we only admit -deadline
	 * tasks allowed to run on all the CPUs in the task's
	 * root_domain.
	 */
#ifdef CONFIG_SMP
	if (task_has_dl_policy(p) && dl_bandwidth_enabled()) {
		rcu_read_lock();
		if (!cpumask_subset(task_rq(p)->rd->span, new_mask)) {
			retval = -EBUSY;
			rcu_read_unlock();
			goto out_free_new_mask;
		}
		rcu_read_unlock();
	}
#endif
again:
	retval = __set_cpus_allowed_ptr(p, new_mask, true);

	if (!retval) {
		cpuset_cpus_allowed(p, cpus_allowed);
		if (!cpumask_subset(new_mask, cpus_allowed)) {
			/*
			 * We must have raced with a concurrent cpuset
			 * update. Just reset the cpus_allowed to the
			 * cpuset's cpus_allowed
			 */
			cpumask_copy(new_mask, cpus_allowed);
			goto again;
		}
	}
out_free_new_mask:
	free_cpumask_var(new_mask);
out_free_cpus_allowed:
	free_cpumask_var(cpus_allowed);
out_put_task:
	put_task_struct(p);
	return retval;
}

static int get_user_cpu_mask(unsigned long __user *user_mask_ptr, unsigned len,
			     struct cpumask *new_mask)
{
	if (len < cpumask_size())
		cpumask_clear(new_mask);
	else if (len > cpumask_size())
		len = cpumask_size();

	return copy_from_user(new_mask, user_mask_ptr, len) ? -EFAULT : 0;
}

/**
 * sys_sched_setaffinity - set the CPU affinity of a process
 * @pid: pid of the process
 * @len: length in bytes of the bitmask pointed to by user_mask_ptr
 * @user_mask_ptr: user-space pointer to the new CPU mask
 *
 * Return: 0 on success. An error code otherwise.
 */
SYSCALL_DEFINE3(sched_setaffinity, pid_t, pid, unsigned int, len,
		unsigned long __user *, user_mask_ptr)
{
	cpumask_var_t new_mask;
	int retval;

	if (!alloc_cpumask_var(&new_mask, GFP_KERNEL))
		return -ENOMEM;

	retval = get_user_cpu_mask(user_mask_ptr, len, new_mask);
	if (retval == 0)
		retval = sched_setaffinity(pid, new_mask);
	free_cpumask_var(new_mask);
	return retval;
}

long sched_getaffinity(pid_t pid, struct cpumask *mask)
{
	struct task_struct *p;
	unsigned long flags;
	int retval;

	rcu_read_lock();

	retval = -ESRCH;
	p = find_process_by_pid(pid);
	if (!p)
		goto out_unlock;

	retval = security_task_getscheduler(p);
	if (retval)
		goto out_unlock;

	raw_spin_lock_irqsave(&p->pi_lock, flags);
	cpumask_and(mask, &p->cpus_allowed, cpu_active_mask);
	raw_spin_unlock_irqrestore(&p->pi_lock, flags);

out_unlock:
	rcu_read_unlock();

	return retval;
}

/**
 * sys_sched_getaffinity - get the CPU affinity of a process
 * @pid: pid of the process
 * @len: length in bytes of the bitmask pointed to by user_mask_ptr
 * @user_mask_ptr: user-space pointer to hold the current CPU mask
 *
 * Return: size of CPU mask copied to user_mask_ptr on success. An
 * error code otherwise.
 */
SYSCALL_DEFINE3(sched_getaffinity, pid_t, pid, unsigned int, len,
		unsigned long __user *, user_mask_ptr)
{
	int ret;
	cpumask_var_t mask;

	if ((len * BITS_PER_BYTE) < nr_cpu_ids)
		return -EINVAL;
	if (len & (sizeof(unsigned long)-1))
		return -EINVAL;

	if (!alloc_cpumask_var(&mask, GFP_KERNEL))
		return -ENOMEM;

	ret = sched_getaffinity(pid, mask);
	if (ret == 0) {
		unsigned int retlen = min(len, cpumask_size());

		if (copy_to_user(user_mask_ptr, mask, retlen))
			ret = -EFAULT;
		else
			ret = retlen;
	}
	free_cpumask_var(mask);

	return ret;
}

/**
 * sys_sched_yield - yield the current processor to other threads.
 *
 * This function yields the current CPU to other tasks. If there are no
 * other threads running on this CPU then this function will return.
 *
 * Return: 0.
 */
static void do_sched_yield(void)
{
	struct rq_flags rf;
	struct rq *rq;

	rq = this_rq_lock_irq(&rf);

	schedstat_inc(rq->yld_count);
	current->sched_class->yield_task(rq);

	/*
	 * Since we are going to call schedule() anyway, there's
	 * no need to preempt or enable interrupts:
	 */
	preempt_disable();
	rq_unlock(rq, &rf);
	sched_preempt_enable_no_resched();

	schedule();
}

SYSCALL_DEFINE0(sched_yield)
{
	do_sched_yield();
	return 0;
}

#ifndef CONFIG_PREEMPT
int __sched _cond_resched(void)
{
	if (should_resched(0)) {
		preempt_schedule_common();
		return 1;
	}
	rcu_all_qs();
	return 0;
}
EXPORT_SYMBOL(_cond_resched);
#endif

/*
 * __cond_resched_lock() - if a reschedule is pending, drop the given lock,
 * call schedule, and on return reacquire the lock.
 *
 * This works OK both with and without CONFIG_PREEMPT. We do strange low-level
 * operations here to prevent schedule() from being called twice (once via
 * spin_unlock(), once by hand).
 */
int __cond_resched_lock(spinlock_t *lock)
{
	int resched = should_resched(PREEMPT_LOCK_OFFSET);
	int ret = 0;

	lockdep_assert_held(lock);

	if (spin_needbreak(lock) || resched) {
		spin_unlock(lock);
		if (resched)
			preempt_schedule_common();
		else
			cpu_relax();
		ret = 1;
		spin_lock(lock);
	}
	return ret;
}
EXPORT_SYMBOL(__cond_resched_lock);

/**
 * yield - yield the current processor to other threads.
 *
 * Do not ever use this function, there's a 99% chance you're doing it wrong.
 *
 * The scheduler is at all times free to pick the calling task as the most
 * eligible task to run, if removing the yield() call from your code breaks
 * it, its already broken.
 *
 * Typical broken usage is:
 *
 * while (!event)
 *	yield();
 *
 * where one assumes that yield() will let 'the other' process run that will
 * make event true. If the current task is a SCHED_FIFO task that will never
 * happen. Never use yield() as a progress guarantee!!
 *
 * If you want to use yield() to wait for something, use wait_event().
 * If you want to use yield() to be 'nice' for others, use cond_resched().
 * If you still want to use yield(), do not!
 */
void __sched yield(void)
{
	set_current_state(TASK_RUNNING);
	do_sched_yield();
}
EXPORT_SYMBOL(yield);

/**
 * yield_to - yield the current processor to another thread in
 * your thread group, or accelerate that thread toward the
 * processor it's on.
 * @p: target task
 * @preempt: whether task preemption is allowed or not
 *
 * It's the caller's job to ensure that the target task struct
 * can't go away on us before we can do any checks.
 *
 * Return:
 *	true (>0) if we indeed boosted the target task.
 *	false (0) if we failed to boost the target.
 *	-ESRCH if there's no task to yield to.
 */
int __sched yield_to(struct task_struct *p, bool preempt)
{
	struct task_struct *curr = current;
	struct rq *rq, *p_rq;
	unsigned long flags;
	int yielded = 0;

	local_irq_save(flags);
	rq = this_rq();

again:
	p_rq = task_rq(p);
	/*
	 * If we're the only runnable task on the rq and target rq also
	 * has only one task, there's absolutely no point in yielding.
	 */
	if (rq->nr_running == 1 && p_rq->nr_running == 1) {
		yielded = -ESRCH;
		goto out_irq;
	}

	double_rq_lock(rq, p_rq);
	if (task_rq(p) != p_rq) {
		double_rq_unlock(rq, p_rq);
		goto again;
	}

	if (!curr->sched_class->yield_to_task)
		goto out_unlock;

	if (curr->sched_class != p->sched_class)
		goto out_unlock;

	if (task_running(p_rq, p) || p->state)
		goto out_unlock;

	yielded = curr->sched_class->yield_to_task(rq, p, preempt);
	if (yielded) {
		schedstat_inc(rq->yld_count);
		/*
		 * Make p's CPU reschedule; pick_next_entity takes care of
		 * fairness.
		 */
		if (preempt && rq != p_rq)
			resched_curr(p_rq);
	}

out_unlock:
	double_rq_unlock(rq, p_rq);
out_irq:
	local_irq_restore(flags);

	if (yielded > 0)
		schedule();

	return yielded;
}
EXPORT_SYMBOL_GPL(yield_to);

int io_schedule_prepare(void)
{
	int old_iowait = current->in_iowait;

	current->in_iowait = 1;
	blk_schedule_flush_plug(current);

	return old_iowait;
}

void io_schedule_finish(int token)
{
	current->in_iowait = token;
}

/*
 * This task is about to go to sleep on IO. Increment rq->nr_iowait so
 * that process accounting knows that this is a task in IO wait state.
 */
long __sched io_schedule_timeout(long timeout)
{
	int token;
	long ret;

	token = io_schedule_prepare();
	ret = schedule_timeout(timeout);
	io_schedule_finish(token);

	return ret;
}
EXPORT_SYMBOL(io_schedule_timeout);

void __sched io_schedule(void)
{
	int token;

	token = io_schedule_prepare();
	schedule();
	io_schedule_finish(token);
}
EXPORT_SYMBOL(io_schedule);

/**
 * sys_sched_get_priority_max - return maximum RT priority.
 * @policy: scheduling class.
 *
 * Return: On success, this syscall returns the maximum
 * rt_priority that can be used by a given scheduling class.
 * On failure, a negative error code is returned.
 */
SYSCALL_DEFINE1(sched_get_priority_max, int, policy)
{
	int ret = -EINVAL;

	switch (policy) {
	case SCHED_FIFO:
	case SCHED_RR:
		ret = MAX_USER_RT_PRIO-1;
		break;
	case SCHED_DEADLINE:
	case SCHED_NORMAL:
	case SCHED_BATCH:
	case SCHED_IDLE:
		ret = 0;
		break;
	}
	return ret;
}

/**
 * sys_sched_get_priority_min - return minimum RT priority.
 * @policy: scheduling class.
 *
 * Return: On success, this syscall returns the minimum
 * rt_priority that can be used by a given scheduling class.
 * On failure, a negative error code is returned.
 */
SYSCALL_DEFINE1(sched_get_priority_min, int, policy)
{
	int ret = -EINVAL;

	switch (policy) {
	case SCHED_FIFO:
	case SCHED_RR:
		ret = 1;
		break;
	case SCHED_DEADLINE:
	case SCHED_NORMAL:
	case SCHED_BATCH:
	case SCHED_IDLE:
		ret = 0;
	}
	return ret;
}

static int sched_rr_get_interval(pid_t pid, struct timespec64 *t)
{
	struct task_struct *p;
	unsigned int time_slice;
	struct rq_flags rf;
	struct rq *rq;
	int retval;

	if (pid < 0)
		return -EINVAL;

	retval = -ESRCH;
	rcu_read_lock();
	p = find_process_by_pid(pid);
	if (!p)
		goto out_unlock;

	retval = security_task_getscheduler(p);
	if (retval)
		goto out_unlock;

	rq = task_rq_lock(p, &rf);
	time_slice = 0;
	if (p->sched_class->get_rr_interval)
		time_slice = p->sched_class->get_rr_interval(rq, p);
	task_rq_unlock(rq, p, &rf);

	rcu_read_unlock();
	jiffies_to_timespec64(time_slice, t);
	return 0;

out_unlock:
	rcu_read_unlock();
	return retval;
}

/**
 * sys_sched_rr_get_interval - return the default timeslice of a process.
 * @pid: pid of the process.
 * @interval: userspace pointer to the timeslice value.
 *
 * this syscall writes the default timeslice value of a given process
 * into the user-space timespec buffer. A value of '0' means infinity.
 *
 * Return: On success, 0 and the timeslice is in @interval. Otherwise,
 * an error code.
 */
SYSCALL_DEFINE2(sched_rr_get_interval, pid_t, pid,
		struct timespec __user *, interval)
{
	struct timespec64 t;
	int retval = sched_rr_get_interval(pid, &t);

	if (retval == 0)
		retval = put_timespec64(&t, interval);

	return retval;
}

#ifdef CONFIG_COMPAT
COMPAT_SYSCALL_DEFINE2(sched_rr_get_interval,
		       compat_pid_t, pid,
		       struct compat_timespec __user *, interval)
{
	struct timespec64 t;
	int retval = sched_rr_get_interval(pid, &t);

	if (retval == 0)
		retval = compat_put_timespec64(&t, interval);
	return retval;
}
#endif

void sched_show_task(struct task_struct *p)
{
	unsigned long free = 0;
	int ppid;

	if (!try_get_task_stack(p))
		return;

	printk(KERN_INFO "%-15.15s %c", p->comm, task_state_to_char(p));

	if (p->state == TASK_RUNNING)
		printk(KERN_CONT "  running task    ");
#ifdef CONFIG_DEBUG_STACK_USAGE
	free = stack_not_used(p);
#endif
	ppid = 0;
	rcu_read_lock();
	if (pid_alive(p))
		ppid = task_pid_nr(rcu_dereference(p->real_parent));
	rcu_read_unlock();
	printk(KERN_CONT "%5lu %5d %6d 0x%08lx\n", free,
		task_pid_nr(p), ppid,
		(unsigned long)task_thread_info(p)->flags);

	print_worker_info(KERN_INFO, p);
	show_stack(p, NULL);
	put_task_stack(p);
}
EXPORT_SYMBOL_GPL(sched_show_task);

static inline bool
state_filter_match(unsigned long state_filter, struct task_struct *p)
{
	/* no filter, everything matches */
	if (!state_filter)
		return true;

	/* filter, but doesn't match */
	if (!(p->state & state_filter))
		return false;

	/*
	 * When looking for TASK_UNINTERRUPTIBLE skip TASK_IDLE (allows
	 * TASK_KILLABLE).
	 */
	if (state_filter == TASK_UNINTERRUPTIBLE && p->state == TASK_IDLE)
		return false;

	return true;
}


void show_state_filter(unsigned long state_filter)
{
	struct task_struct *g, *p;

#if BITS_PER_LONG == 32
	printk(KERN_INFO
		"  task                PC stack   pid father\n");
#else
	printk(KERN_INFO
		"  task                        PC stack   pid father\n");
#endif
	rcu_read_lock();
	for_each_process_thread(g, p) {
		/*
		 * reset the NMI-timeout, listing all files on a slow
		 * console might take a lot of time:
		 * Also, reset softlockup watchdogs on all CPUs, because
		 * another CPU might be blocked waiting for us to process
		 * an IPI.
		 */
		touch_nmi_watchdog();
		touch_all_softlockup_watchdogs();
		if (state_filter_match(state_filter, p))
			sched_show_task(p);
	}

#ifdef CONFIG_SCHED_DEBUG
	if (!state_filter)
		sysrq_sched_debug_show();
#endif
	rcu_read_unlock();
	/*
	 * Only show locks if all tasks are dumped:
	 */
	if (!state_filter)
		debug_show_all_locks();
}

/**
 * init_idle - set up an idle thread for a given CPU
 * @idle: task in question
 * @cpu: CPU the idle task belongs to
 *
 * NOTE: this function does not set the idle thread's NEED_RESCHED
 * flag, to make booting more robust.
 */
void init_idle(struct task_struct *idle, int cpu)
{
	struct rq *rq = cpu_rq(cpu);
	unsigned long flags;

	__sched_fork(0, idle);

	raw_spin_lock_irqsave(&idle->pi_lock, flags);
	raw_spin_lock(&rq->lock);

	idle->state = TASK_RUNNING;
	idle->se.exec_start = sched_clock();
	idle->flags |= PF_IDLE;

	kasan_unpoison_task_stack(idle);

#ifdef CONFIG_SMP
	/*
	 * Its possible that init_idle() gets called multiple times on a task,
	 * in that case do_set_cpus_allowed() will not do the right thing.
	 *
	 * And since this is boot we can forgo the serialization.
	 */
	set_cpus_allowed_common(idle, cpumask_of(cpu));
#endif
	/*
	 * We're having a chicken and egg problem, even though we are
	 * holding rq->lock, the CPU isn't yet set to this CPU so the
	 * lockdep check in task_group() will fail.
	 *
	 * Similar case to sched_fork(). / Alternatively we could
	 * use task_rq_lock() here and obtain the other rq->lock.
	 *
	 * Silence PROVE_RCU
	 */
	rcu_read_lock();
	__set_task_cpu(idle, cpu);
	rcu_read_unlock();

	rq->curr = rq->idle = idle;
	idle->on_rq = TASK_ON_RQ_QUEUED;
#ifdef CONFIG_SMP
	idle->on_cpu = 1;
#endif
	raw_spin_unlock(&rq->lock);
	raw_spin_unlock_irqrestore(&idle->pi_lock, flags);

	/* Set the preempt count _outside_ the spinlocks! */
	init_idle_preempt_count(idle, cpu);

	/*
	 * The idle tasks have their own, simple scheduling class:
	 */
	idle->sched_class = &idle_sched_class;
	ftrace_graph_init_idle_task(idle, cpu);
	vtime_init_idle(idle, cpu);
#ifdef CONFIG_SMP
	sprintf(idle->comm, "%s/%d", INIT_TASK_COMM, cpu);
#endif
}

#ifdef CONFIG_SMP

int cpuset_cpumask_can_shrink(const struct cpumask *cur,
			      const struct cpumask *trial)
{
	int ret = 1;

	if (!cpumask_weight(cur))
		return ret;

	ret = dl_cpuset_cpumask_can_shrink(cur, trial);

	return ret;
}

int task_can_attach(struct task_struct *p,
		    const struct cpumask *cs_cpus_allowed)
{
	int ret = 0;

	/*
	 * Kthreads which disallow setaffinity shouldn't be moved
	 * to a new cpuset; we don't want to change their CPU
	 * affinity and isolating such threads by their set of
	 * allowed nodes is unnecessary.  Thus, cpusets are not
	 * applicable for such threads.  This prevents checking for
	 * success of set_cpus_allowed_ptr() on all attached tasks
	 * before cpus_allowed may be changed.
	 */
	if (p->flags & PF_NO_SETAFFINITY) {
		ret = -EINVAL;
		goto out;
	}

	if (dl_task(p) && !cpumask_intersects(task_rq(p)->rd->span,
					      cs_cpus_allowed))
		ret = dl_task_can_attach(p, cs_cpus_allowed);

out:
	return ret;
}

bool sched_smp_initialized __read_mostly;

#ifdef CONFIG_NUMA_BALANCING
/* Migrate current task p to target_cpu */
int migrate_task_to(struct task_struct *p, int target_cpu)
{
	struct migration_arg arg = { p, target_cpu };
	int curr_cpu = task_cpu(p);

	if (curr_cpu == target_cpu)
		return 0;

	if (!cpumask_test_cpu(target_cpu, &p->cpus_allowed))
		return -EINVAL;

	/* TODO: This is not properly updating schedstats */

	trace_sched_move_numa(p, curr_cpu, target_cpu);
	return stop_one_cpu(curr_cpu, migration_cpu_stop, &arg);
}

/*
 * Requeue a task on a given node and accurately track the number of NUMA
 * tasks on the runqueues
 */
void sched_setnuma(struct task_struct *p, int nid)
{
	bool queued, running;
	struct rq_flags rf;
	struct rq *rq;

	rq = task_rq_lock(p, &rf);
	queued = task_on_rq_queued(p);
	running = task_current(rq, p);

	if (queued)
		dequeue_task(rq, p, DEQUEUE_SAVE);
	if (running)
		put_prev_task(rq, p);

	p->numa_preferred_nid = nid;

	if (queued)
		enqueue_task(rq, p, ENQUEUE_RESTORE | ENQUEUE_NOCLOCK);
	if (running)
		set_curr_task(rq, p);
	task_rq_unlock(rq, p, &rf);
}
#endif /* CONFIG_NUMA_BALANCING */

#ifdef CONFIG_HOTPLUG_CPU
/*
 * Ensure that the idle task is using init_mm right before its CPU goes
 * offline.
 */
void idle_task_exit(void)
{
	struct mm_struct *mm = current->active_mm;

	BUG_ON(cpu_online(smp_processor_id()));
	BUG_ON(current != this_rq()->idle);

	if (mm != &init_mm) {
		switch_mm(mm, &init_mm, current);
		finish_arch_post_lock_switch();
	}

	/* finish_cpu(), as ran on the BP, will clean up the active_mm state */
}

/*
 * Since this CPU is going 'away' for a while, fold any nr_active delta
 * we might have. Assumes we're called after migrate_tasks() so that the
 * nr_active count is stable. We need to take the teardown thread which
 * is calling this into account, so we hand in adjust = 1 to the load
 * calculation.
 *
 * Also see the comment "Global load-average calculations".
 */
static void calc_load_migrate(struct rq *rq)
{
	long delta = calc_load_fold_active(rq, 1);
	if (delta)
		atomic_long_add(delta, &calc_load_tasks);
}

static void put_prev_task_fake(struct rq *rq, struct task_struct *prev)
{
}

static const struct sched_class fake_sched_class = {
	.put_prev_task = put_prev_task_fake,
};

static struct task_struct fake_task = {
	/*
	 * Avoid pull_{rt,dl}_task()
	 */
	.prio = MAX_PRIO + 1,
	.sched_class = &fake_sched_class,
};

/*
 * Migrate all tasks from the rq, sleeping tasks will be migrated by
 * try_to_wake_up()->select_task_rq().
 *
 * Called with rq->lock held even though we'er in stop_machine() and
 * there's no concurrency possible, we hold the required locks anyway
 * because of lock validation efforts.
 */
static void migrate_tasks(struct rq *dead_rq, struct rq_flags *rf)
{
	struct rq *rq = dead_rq;
	struct task_struct *next, *stop = rq->stop;
	struct rq_flags orf = *rf;
	int dest_cpu;

	/*
	 * Fudge the rq selection such that the below task selection loop
	 * doesn't get stuck on the currently eligible stop task.
	 *
	 * We're currently inside stop_machine() and the rq is either stuck
	 * in the stop_machine_cpu_stop() loop, or we're executing this code,
	 * either way we should never end up calling schedule() until we're
	 * done here.
	 */
	rq->stop = NULL;

	/*
	 * put_prev_task() and pick_next_task() sched
	 * class method both need to have an up-to-date
	 * value of rq->clock[_task]
	 */
	update_rq_clock(rq);

	for (;;) {
		/*
		 * There's this thread running, bail when that's the only
		 * remaining thread:
		 */
		if (rq->nr_running == 1)
			break;

		/*
		 * pick_next_task() assumes pinned rq->lock:
		 */
		next = pick_next_task(rq, &fake_task, rf);
		BUG_ON(!next);
		put_prev_task(rq, next);

		/*
		 * Rules for changing task_struct::cpus_allowed are holding
		 * both pi_lock and rq->lock, such that holding either
		 * stabilizes the mask.
		 *
		 * Drop rq->lock is not quite as disastrous as it usually is
		 * because !cpu_active at this point, which means load-balance
		 * will not interfere. Also, stop-machine.
		 */
		rq_unlock(rq, rf);
		raw_spin_lock(&next->pi_lock);
		rq_relock(rq, rf);

		/*
		 * Since we're inside stop-machine, _nothing_ should have
		 * changed the task, WARN if weird stuff happened, because in
		 * that case the above rq->lock drop is a fail too.
		 */
		if (WARN_ON(task_rq(next) != rq || !task_on_rq_queued(next))) {
			raw_spin_unlock(&next->pi_lock);
			continue;
		}

		/* Find suitable destination for @next, with force if needed. */
		dest_cpu = select_fallback_rq(dead_rq->cpu, next);
		rq = __migrate_task(rq, rf, next, dest_cpu);
		if (rq != dead_rq) {
			rq_unlock(rq, rf);
			rq = dead_rq;
			*rf = orf;
			rq_relock(rq, rf);
		}
		raw_spin_unlock(&next->pi_lock);
	}

	rq->stop = stop;
}
#endif /* CONFIG_HOTPLUG_CPU */

void set_rq_online(struct rq *rq)
{
	if (!rq->online) {
		const struct sched_class *class;

		cpumask_set_cpu(rq->cpu, rq->rd->online);
		rq->online = 1;

		for_each_class(class) {
			if (class->rq_online)
				class->rq_online(rq);
		}
	}
}

void set_rq_offline(struct rq *rq)
{
	if (rq->online) {
		const struct sched_class *class;

		for_each_class(class) {
			if (class->rq_offline)
				class->rq_offline(rq);
		}

		cpumask_clear_cpu(rq->cpu, rq->rd->online);
		rq->online = 0;
	}
}

/*
 * used to mark begin/end of suspend/resume:
 */
static int num_cpus_frozen;

/*
 * Update cpusets according to cpu_active mask.  If cpusets are
 * disabled, cpuset_update_active_cpus() becomes a simple wrapper
 * around partition_sched_domains().
 *
 * If we come here as part of a suspend/resume, don't touch cpusets because we
 * want to restore it back to its original state upon resume anyway.
 */
static void cpuset_cpu_active(void)
{
	if (cpuhp_tasks_frozen) {
		/*
		 * num_cpus_frozen tracks how many CPUs are involved in suspend
		 * resume sequence. As long as this is not the last online
		 * operation in the resume sequence, just build a single sched
		 * domain, ignoring cpusets.
		 */
		partition_sched_domains(1, NULL, NULL);
		if (--num_cpus_frozen)
			return;
		/*
		 * This is the last CPU online operation. So fall through and
		 * restore the original sched domains by considering the
		 * cpuset configurations.
		 */
		cpuset_force_rebuild();
	}
	cpuset_update_active_cpus();
}

static int cpuset_cpu_inactive(unsigned int cpu)
{
	if (!cpuhp_tasks_frozen) {
		if (dl_cpu_busy(cpu))
			return -EBUSY;
		cpuset_update_active_cpus();
	} else {
		num_cpus_frozen++;
		partition_sched_domains(1, NULL, NULL);
	}
	return 0;
}

int sched_cpu_activate(unsigned int cpu)
{
	struct rq *rq = cpu_rq(cpu);
	struct rq_flags rf;

#ifdef CONFIG_SCHED_SMT
	/*
	 * When going up, increment the number of cores with SMT present.
	 */
	if (cpumask_weight(cpu_smt_mask(cpu)) == 2)
		static_branch_inc_cpuslocked(&sched_smt_present);
#endif
	set_cpu_active(cpu, true);

	if (sched_smp_initialized) {
		sched_domains_numa_masks_set(cpu);
		cpuset_cpu_active();
	}

	/*
	 * Put the rq online, if not already. This happens:
	 *
	 * 1) In the early boot process, because we build the real domains
	 *    after all CPUs have been brought up.
	 *
	 * 2) At runtime, if cpuset_cpu_active() fails to rebuild the
	 *    domains.
	 */
	rq_lock_irqsave(rq, &rf);
	if (rq->rd) {
		BUG_ON(!cpumask_test_cpu(cpu, rq->rd->span));
		set_rq_online(rq);
	}
	rq_unlock_irqrestore(rq, &rf);

	update_max_interval();

	return 0;
}

int sched_cpu_deactivate(unsigned int cpu)
{
	int ret;

	set_cpu_active(cpu, false);
	/*
	 * We've cleared cpu_active_mask, wait for all preempt-disabled and RCU
	 * users of this state to go away such that all new such users will
	 * observe it.
	 *
	 * Do sync before park smpboot threads to take care the rcu boost case.
	 */
	synchronize_rcu_mult(call_rcu, call_rcu_sched);

#ifdef CONFIG_SCHED_SMT
	/*
	 * When going down, decrement the number of cores with SMT present.
	 */
	if (cpumask_weight(cpu_smt_mask(cpu)) == 2)
		static_branch_dec_cpuslocked(&sched_smt_present);
#endif

	if (!sched_smp_initialized)
		return 0;

	ret = cpuset_cpu_inactive(cpu);
	if (ret) {
		set_cpu_active(cpu, true);
		return ret;
	}
	sched_domains_numa_masks_clear(cpu);
	return 0;
}

static void sched_rq_cpu_starting(unsigned int cpu)
{
	struct rq *rq = cpu_rq(cpu);

	rq->calc_load_update = calc_load_update;
	update_max_interval();
}

int sched_cpu_starting(unsigned int cpu)
{
	sched_rq_cpu_starting(cpu);
	sched_tick_start(cpu);
	return 0;
}

#ifdef CONFIG_HOTPLUG_CPU
int sched_cpu_dying(unsigned int cpu)
{
	struct rq *rq = cpu_rq(cpu);
	struct rq_flags rf;

	/* Handle pending wakeups and then migrate everything off */
	sched_ttwu_pending();
	sched_tick_stop(cpu);

	rq_lock_irqsave(rq, &rf);
	if (rq->rd) {
		BUG_ON(!cpumask_test_cpu(cpu, rq->rd->span));
		set_rq_offline(rq);
	}
	migrate_tasks(rq, &rf);
	BUG_ON(rq->nr_running != 1);
	rq_unlock_irqrestore(rq, &rf);

	calc_load_migrate(rq);
	update_max_interval();
	nohz_balance_exit_idle(rq);
	hrtick_clear(rq);
	return 0;
}
#endif

void __init sched_init_smp(void)
{
	sched_init_numa();

	/*
	 * There's no userspace yet to cause hotplug operations; hence all the
	 * CPU masks are stable and all blatant races in the below code cannot
	 * happen. The hotplug lock is nevertheless taken to satisfy lockdep,
	 * but there won't be any contention on it.
	 */
	cpus_read_lock();
	mutex_lock(&sched_domains_mutex);
	sched_init_domains(cpu_active_mask);
	mutex_unlock(&sched_domains_mutex);
	cpus_read_unlock();

	/* Move init over to a non-isolated CPU */
	if (set_cpus_allowed_ptr(current, housekeeping_cpumask(HK_FLAG_DOMAIN)) < 0)
		BUG();
	sched_init_granularity();

	init_sched_rt_class();
	init_sched_dl_class();

	sched_smp_initialized = true;
}

static int __init migration_init(void)
{
	sched_rq_cpu_starting(smp_processor_id());
	return 0;
}
early_initcall(migration_init);

#else
void __init sched_init_smp(void)
{
	sched_init_granularity();
}
#endif /* CONFIG_SMP */

int in_sched_functions(unsigned long addr)
{
	return in_lock_functions(addr) ||
		(addr >= (unsigned long)__sched_text_start
		&& addr < (unsigned long)__sched_text_end);
}

#ifdef CONFIG_CGROUP_SCHED
/*
 * Default task group.
 * Every task in system belongs to this group at bootup.
 */
struct task_group root_task_group;
LIST_HEAD(task_groups);

/* Cacheline aligned slab cache for task_group */
static struct kmem_cache *task_group_cache __read_mostly;
#endif

DECLARE_PER_CPU(cpumask_var_t, load_balance_mask);
DECLARE_PER_CPU(cpumask_var_t, select_idle_mask);

void __init sched_init(void)
{
	int i, j;
	unsigned long alloc_size = 0, ptr;

	wait_bit_init();

#ifdef CONFIG_FAIR_GROUP_SCHED
	alloc_size += 2 * nr_cpu_ids * sizeof(void **);
#endif
#ifdef CONFIG_RT_GROUP_SCHED
	alloc_size += 2 * nr_cpu_ids * sizeof(void **);
#endif
	if (alloc_size) {
		ptr = (unsigned long)kzalloc(alloc_size, GFP_NOWAIT);

#ifdef CONFIG_FAIR_GROUP_SCHED
		root_task_group.se = (struct sched_entity **)ptr;
		ptr += nr_cpu_ids * sizeof(void **);

		root_task_group.cfs_rq = (struct cfs_rq **)ptr;
		ptr += nr_cpu_ids * sizeof(void **);

#endif /* CONFIG_FAIR_GROUP_SCHED */
#ifdef CONFIG_RT_GROUP_SCHED
		root_task_group.rt_se = (struct sched_rt_entity **)ptr;
		ptr += nr_cpu_ids * sizeof(void **);

		root_task_group.rt_rq = (struct rt_rq **)ptr;
		ptr += nr_cpu_ids * sizeof(void **);

#endif /* CONFIG_RT_GROUP_SCHED */
	}
#ifdef CONFIG_CPUMASK_OFFSTACK
	for_each_possible_cpu(i) {
		per_cpu(load_balance_mask, i) = (cpumask_var_t)kzalloc_node(
			cpumask_size(), GFP_KERNEL, cpu_to_node(i));
		per_cpu(select_idle_mask, i) = (cpumask_var_t)kzalloc_node(
			cpumask_size(), GFP_KERNEL, cpu_to_node(i));
	}
#endif /* CONFIG_CPUMASK_OFFSTACK */

	init_rt_bandwidth(&def_rt_bandwidth, global_rt_period(), global_rt_runtime());
	init_dl_bandwidth(&def_dl_bandwidth, global_rt_period(), global_rt_runtime());

#ifdef CONFIG_SMP
	init_defrootdomain();
#endif

#ifdef CONFIG_RT_GROUP_SCHED
	init_rt_bandwidth(&root_task_group.rt_bandwidth,
			global_rt_period(), global_rt_runtime());
#endif /* CONFIG_RT_GROUP_SCHED */

#ifdef CONFIG_CGROUP_SCHED
	task_group_cache = KMEM_CACHE(task_group, 0);

	list_add(&root_task_group.list, &task_groups);
	INIT_LIST_HEAD(&root_task_group.children);
	INIT_LIST_HEAD(&root_task_group.siblings);
	autogroup_init(&init_task);
#endif /* CONFIG_CGROUP_SCHED */

	for_each_possible_cpu(i) {
		struct rq *rq;

		rq = cpu_rq(i);
		raw_spin_lock_init(&rq->lock);
		rq->nr_running = 0;
		rq->calc_load_active = 0;
		rq->calc_load_update = jiffies + LOAD_FREQ;
		init_cfs_rq(&rq->cfs);
		init_rt_rq(&rq->rt);
		init_dl_rq(&rq->dl);
#ifdef CONFIG_FAIR_GROUP_SCHED
		root_task_group.shares = ROOT_TASK_GROUP_LOAD;
		INIT_LIST_HEAD(&rq->leaf_cfs_rq_list);
		rq->tmp_alone_branch = &rq->leaf_cfs_rq_list;
		/*
		 * How much CPU bandwidth does root_task_group get?
		 *
		 * In case of task-groups formed thr' the cgroup filesystem, it
		 * gets 100% of the CPU resources in the system. This overall
		 * system CPU resource is divided among the tasks of
		 * root_task_group and its child task-groups in a fair manner,
		 * based on each entity's (task or task-group's) weight
		 * (se->load.weight).
		 *
		 * In other words, if root_task_group has 10 tasks of weight
		 * 1024) and two child groups A0 and A1 (of weight 1024 each),
		 * then A0's share of the CPU resource is:
		 *
		 *	A0's bandwidth = 1024 / (10*1024 + 1024 + 1024) = 8.33%
		 *
		 * We achieve this by letting root_task_group's tasks sit
		 * directly in rq->cfs (i.e root_task_group->se[] = NULL).
		 */
		init_cfs_bandwidth(&root_task_group.cfs_bandwidth);
		init_tg_cfs_entry(&root_task_group, &rq->cfs, NULL, i, NULL);
#endif /* CONFIG_FAIR_GROUP_SCHED */

		rq->rt.rt_runtime = def_rt_bandwidth.rt_runtime;
#ifdef CONFIG_RT_GROUP_SCHED
		init_tg_rt_entry(&root_task_group, &rq->rt, NULL, i, NULL);
#endif

		for (j = 0; j < CPU_LOAD_IDX_MAX; j++)
			rq->cpu_load[j] = 0;

#ifdef CONFIG_SMP
		rq->sd = NULL;
		rq->rd = NULL;
		rq->cpu_capacity = rq->cpu_capacity_orig = SCHED_CAPACITY_SCALE;
		rq->balance_callback = NULL;
		rq->active_balance = 0;
		rq->next_balance = jiffies;
		rq->push_cpu = 0;
		rq->cpu = i;
		rq->online = 0;
		rq->idle_stamp = 0;
		rq->avg_idle = 2*sysctl_sched_migration_cost;
		rq->max_idle_balance_cost = sysctl_sched_migration_cost;

		INIT_LIST_HEAD(&rq->cfs_tasks);

		rq_attach_root(rq, &def_root_domain);
#ifdef CONFIG_NO_HZ_COMMON
		rq->last_load_update_tick = jiffies;
		rq->last_blocked_load_update_tick = jiffies;
		atomic_set(&rq->nohz_flags, 0);
#endif
#endif /* CONFIG_SMP */
		hrtick_rq_init(rq);
		atomic_set(&rq->nr_iowait, 0);
	}

	set_load_weight(&init_task, false);

	/*
	 * The boot idle thread does lazy MMU switching as well:
	 */
	mmgrab(&init_mm);
	enter_lazy_tlb(&init_mm, current);

	/*
	 * Make us the idle thread. Technically, schedule() should not be
	 * called from this thread, however somewhere below it might be,
	 * but because we are the idle thread, we just pick up running again
	 * when this runqueue becomes "idle".
	 */
	init_idle(current, smp_processor_id());

	calc_load_update = jiffies + LOAD_FREQ;

#ifdef CONFIG_SMP
	idle_thread_set_boot_cpu();
#endif
	init_sched_fair_class();

	init_schedstats();

	psi_init();

	scheduler_running = 1;
}

#ifdef CONFIG_DEBUG_ATOMIC_SLEEP
static inline int preempt_count_equals(int preempt_offset)
{
	int nested = preempt_count() + rcu_preempt_depth();

	return (nested == preempt_offset);
}

void __might_sleep(const char *file, int line, int preempt_offset)
{
	/*
	 * Blocking primitives will set (and therefore destroy) current->state,
	 * since we will exit with TASK_RUNNING make sure we enter with it,
	 * otherwise we will destroy state.
	 */
	WARN_ONCE(current->state != TASK_RUNNING && current->task_state_change,
			"do not call blocking ops when !TASK_RUNNING; "
			"state=%lx set at [<%p>] %pS\n",
			current->state,
			(void *)current->task_state_change,
			(void *)current->task_state_change);

	___might_sleep(file, line, preempt_offset);
}
EXPORT_SYMBOL(__might_sleep);

void ___might_sleep(const char *file, int line, int preempt_offset)
{
	/* Ratelimiting timestamp: */
	static unsigned long prev_jiffy;

	unsigned long preempt_disable_ip;

	/* WARN_ON_ONCE() by default, no rate limit required: */
	rcu_sleep_check();

	if ((preempt_count_equals(preempt_offset) && !irqs_disabled() &&
	     !is_idle_task(current)) ||
	    system_state == SYSTEM_BOOTING || system_state > SYSTEM_RUNNING ||
	    oops_in_progress)
		return;

	if (time_before(jiffies, prev_jiffy + HZ) && prev_jiffy)
		return;
	prev_jiffy = jiffies;

	/* Save this before calling printk(), since that will clobber it: */
	preempt_disable_ip = get_preempt_disable_ip(current);

	printk(KERN_ERR
		"BUG: sleeping function called from invalid context at %s:%d\n",
			file, line);
	printk(KERN_ERR
		"in_atomic(): %d, irqs_disabled(): %d, pid: %d, name: %s\n",
			in_atomic(), irqs_disabled(),
			current->pid, current->comm);

	if (task_stack_end_corrupted(current))
		printk(KERN_EMERG "Thread overran stack, or stack corrupted\n");

	debug_show_held_locks(current);
	if (irqs_disabled())
		print_irqtrace_events(current);
	if (IS_ENABLED(CONFIG_DEBUG_PREEMPT)
	    && !preempt_count_equals(preempt_offset)) {
		pr_err("Preemption disabled at:");
		print_ip_sym(preempt_disable_ip);
		pr_cont("\n");
	}
	dump_stack();
	add_taint(TAINT_WARN, LOCKDEP_STILL_OK);
}
EXPORT_SYMBOL(___might_sleep);
#endif

#ifdef CONFIG_MAGIC_SYSRQ
void normalize_rt_tasks(void)
{
	struct task_struct *g, *p;
	struct sched_attr attr = {
		.sched_policy = SCHED_NORMAL,
	};

	read_lock(&tasklist_lock);
	for_each_process_thread(g, p) {
		/*
		 * Only normalize user tasks:
		 */
		if (p->flags & PF_KTHREAD)
			continue;

		p->se.exec_start = 0;
		schedstat_set(p->se.statistics.wait_start,  0);
		schedstat_set(p->se.statistics.sleep_start, 0);
		schedstat_set(p->se.statistics.block_start, 0);

		if (!dl_task(p) && !rt_task(p)) {
			/*
			 * Renice negative nice level userspace
			 * tasks back to 0:
			 */
			if (task_nice(p) < 0)
				set_user_nice(p, 0);
			continue;
		}

		__sched_setscheduler(p, &attr, false, false);
	}
	read_unlock(&tasklist_lock);
}

#endif /* CONFIG_MAGIC_SYSRQ */

#if defined(CONFIG_IA64) || defined(CONFIG_KGDB_KDB)
/*
 * These functions are only useful for the IA64 MCA handling, or kdb.
 *
 * They can only be called when the whole system has been
 * stopped - every CPU needs to be quiescent, and no scheduling
 * activity can take place. Using them for anything else would
 * be a serious bug, and as a result, they aren't even visible
 * under any other configuration.
 */

/**
 * curr_task - return the current task for a given CPU.
 * @cpu: the processor in question.
 *
 * ONLY VALID WHEN THE WHOLE SYSTEM IS STOPPED!
 *
 * Return: The current task for @cpu.
 */
struct task_struct *curr_task(int cpu)
{
	return cpu_curr(cpu);
}

#endif /* defined(CONFIG_IA64) || defined(CONFIG_KGDB_KDB) */

#ifdef CONFIG_IA64
/**
 * set_curr_task - set the current task for a given CPU.
 * @cpu: the processor in question.
 * @p: the task pointer to set.
 *
 * Description: This function must only be used when non-maskable interrupts
 * are serviced on a separate stack. It allows the architecture to switch the
 * notion of the current task on a CPU in a non-blocking manner. This function
 * must be called with all CPU's synchronized, and interrupts disabled, the
 * and caller must save the original value of the current task (see
 * curr_task() above) and restore that value before reenabling interrupts and
 * re-starting the system.
 *
 * ONLY VALID WHEN THE WHOLE SYSTEM IS STOPPED!
 */
void ia64_set_curr_task(int cpu, struct task_struct *p)
{
	cpu_curr(cpu) = p;
}

#endif

#ifdef CONFIG_CGROUP_SCHED
/* task_group_lock serializes the addition/removal of task groups */
static DEFINE_SPINLOCK(task_group_lock);

static void sched_free_group(struct task_group *tg)
{
	free_fair_sched_group(tg);
	free_rt_sched_group(tg);
	autogroup_free(tg);
	kmem_cache_free(task_group_cache, tg);
}

/* allocate runqueue etc for a new task group */
struct task_group *sched_create_group(struct task_group *parent)
{
	struct task_group *tg;

	tg = kmem_cache_alloc(task_group_cache, GFP_KERNEL | __GFP_ZERO);
	if (!tg)
		return ERR_PTR(-ENOMEM);

	if (!alloc_fair_sched_group(tg, parent))
		goto err;

	if (!alloc_rt_sched_group(tg, parent))
		goto err;

	return tg;

err:
	sched_free_group(tg);
	return ERR_PTR(-ENOMEM);
}

void sched_online_group(struct task_group *tg, struct task_group *parent)
{
	unsigned long flags;

	spin_lock_irqsave(&task_group_lock, flags);
	list_add_rcu(&tg->list, &task_groups);

	/* Root should already exist: */
	WARN_ON(!parent);

	tg->parent = parent;
	INIT_LIST_HEAD(&tg->children);
	list_add_rcu(&tg->siblings, &parent->children);
	spin_unlock_irqrestore(&task_group_lock, flags);

	online_fair_sched_group(tg);
}

/* rcu callback to free various structures associated with a task group */
static void sched_free_group_rcu(struct rcu_head *rhp)
{
	/* Now it should be safe to free those cfs_rqs: */
	sched_free_group(container_of(rhp, struct task_group, rcu));
}

void sched_destroy_group(struct task_group *tg)
{
	/* Wait for possible concurrent references to cfs_rqs complete: */
	call_rcu(&tg->rcu, sched_free_group_rcu);
}

void sched_offline_group(struct task_group *tg)
{
	unsigned long flags;

	/* End participation in shares distribution: */
	unregister_fair_sched_group(tg);

	spin_lock_irqsave(&task_group_lock, flags);
	list_del_rcu(&tg->list);
	list_del_rcu(&tg->siblings);
	spin_unlock_irqrestore(&task_group_lock, flags);
}

static void sched_change_group(struct task_struct *tsk, int type)
{
	struct task_group *tg;

	/*
	 * All callers are synchronized by task_rq_lock(); we do not use RCU
	 * which is pointless here. Thus, we pass "true" to task_css_check()
	 * to prevent lockdep warnings.
	 */
	tg = container_of(task_css_check(tsk, cpu_cgrp_id, true),
			  struct task_group, css);
	tg = autogroup_task_group(tsk, tg);
	tsk->sched_task_group = tg;

#ifdef CONFIG_FAIR_GROUP_SCHED
	if (tsk->sched_class->task_change_group)
		tsk->sched_class->task_change_group(tsk, type);
	else
#endif
		set_task_rq(tsk, task_cpu(tsk));
}

/*
 * Change task's runqueue when it moves between groups.
 *
 * The caller of this function should have put the task in its new group by
 * now. This function just updates tsk->se.cfs_rq and tsk->se.parent to reflect
 * its new group.
 */
void sched_move_task(struct task_struct *tsk)
{
	int queued, running, queue_flags =
		DEQUEUE_SAVE | DEQUEUE_MOVE | DEQUEUE_NOCLOCK;
	struct rq_flags rf;
	struct rq *rq;

	rq = task_rq_lock(tsk, &rf);
	update_rq_clock(rq);

	running = task_current(rq, tsk);
	queued = task_on_rq_queued(tsk);

	if (queued)
		dequeue_task(rq, tsk, queue_flags);
	if (running)
		put_prev_task(rq, tsk);

	sched_change_group(tsk, TASK_MOVE_GROUP);

	if (queued)
		enqueue_task(rq, tsk, queue_flags);
	if (running)
		set_curr_task(rq, tsk);

	task_rq_unlock(rq, tsk, &rf);
}

static inline struct task_group *css_tg(struct cgroup_subsys_state *css)
{
	return css ? container_of(css, struct task_group, css) : NULL;
}

static struct cgroup_subsys_state *
cpu_cgroup_css_alloc(struct cgroup_subsys_state *parent_css)
{
	struct task_group *parent = css_tg(parent_css);
	struct task_group *tg;

	if (!parent) {
		/* This is early initialization for the top cgroup */
		return &root_task_group.css;
	}

	tg = sched_create_group(parent);
	if (IS_ERR(tg))
		return ERR_PTR(-ENOMEM);

	return &tg->css;
}

/* Expose task group only after completing cgroup initialization */
static int cpu_cgroup_css_online(struct cgroup_subsys_state *css)
{
	struct task_group *tg = css_tg(css);
	struct task_group *parent = css_tg(css->parent);

	if (parent)
		sched_online_group(tg, parent);
	return 0;
}

static void cpu_cgroup_css_released(struct cgroup_subsys_state *css)
{
	struct task_group *tg = css_tg(css);

	sched_offline_group(tg);
}

static void cpu_cgroup_css_free(struct cgroup_subsys_state *css)
{
	struct task_group *tg = css_tg(css);

	/*
	 * Relies on the RCU grace period between css_released() and this.
	 */
	sched_free_group(tg);
}

/*
 * This is called before wake_up_new_task(), therefore we really only
 * have to set its group bits, all the other stuff does not apply.
 */
static void cpu_cgroup_fork(struct task_struct *task)
{
	struct rq_flags rf;
	struct rq *rq;

	rq = task_rq_lock(task, &rf);

	update_rq_clock(rq);
	sched_change_group(task, TASK_SET_GROUP);

	task_rq_unlock(rq, task, &rf);
}

static int cpu_cgroup_can_attach(struct cgroup_taskset *tset)
{
	struct task_struct *task;
	struct cgroup_subsys_state *css;
	int ret = 0;

	cgroup_taskset_for_each(task, css, tset) {
#ifdef CONFIG_RT_GROUP_SCHED
		if (!sched_rt_can_attach(css_tg(css), task))
			return -EINVAL;
#endif
		/*
		 * Serialize against wake_up_new_task() such that if its
		 * running, we're sure to observe its full state.
		 */
		raw_spin_lock_irq(&task->pi_lock);
		/*
		 * Avoid calling sched_move_task() before wake_up_new_task()
		 * has happened. This would lead to problems with PELT, due to
		 * move wanting to detach+attach while we're not attached yet.
		 */
		if (task->state == TASK_NEW)
			ret = -EINVAL;
		raw_spin_unlock_irq(&task->pi_lock);

		if (ret)
			break;
	}
	return ret;
}

static void cpu_cgroup_attach(struct cgroup_taskset *tset)
{
	struct task_struct *task;
	struct cgroup_subsys_state *css;

	cgroup_taskset_for_each(task, css, tset)
		sched_move_task(task);
}

#ifdef CONFIG_FAIR_GROUP_SCHED
static int cpu_shares_write_u64(struct cgroup_subsys_state *css,
				struct cftype *cftype, u64 shareval)
{
	if (shareval > scale_load_down(ULONG_MAX))
		shareval = MAX_SHARES;
	return sched_group_set_shares(css_tg(css), scale_load(shareval));
}

static u64 cpu_shares_read_u64(struct cgroup_subsys_state *css,
			       struct cftype *cft)
{
	struct task_group *tg = css_tg(css);

	return (u64) scale_load_down(tg->shares);
}

#ifdef CONFIG_CFS_BANDWIDTH
static DEFINE_MUTEX(cfs_constraints_mutex);

const u64 max_cfs_quota_period = 1 * NSEC_PER_SEC; /* 1s */
const u64 min_cfs_quota_period = 1 * NSEC_PER_MSEC; /* 1ms */

static int __cfs_schedulable(struct task_group *tg, u64 period, u64 runtime);

static int tg_set_cfs_bandwidth(struct task_group *tg, u64 period, u64 quota)
{
	int i, ret = 0, runtime_enabled, runtime_was_enabled;
	struct cfs_bandwidth *cfs_b = &tg->cfs_bandwidth;

	if (tg == &root_task_group)
		return -EINVAL;

	/*
	 * Ensure we have at some amount of bandwidth every period.  This is
	 * to prevent reaching a state of large arrears when throttled via
	 * entity_tick() resulting in prolonged exit starvation.
	 */
	if (quota < min_cfs_quota_period || period < min_cfs_quota_period)
		return -EINVAL;

	/*
	 * Likewise, bound things on the otherside by preventing insane quota
	 * periods.  This also allows us to normalize in computing quota
	 * feasibility.
	 */
	if (period > max_cfs_quota_period)
		return -EINVAL;

	/*
	 * Prevent race between setting of cfs_rq->runtime_enabled and
	 * unthrottle_offline_cfs_rqs().
	 */
	get_online_cpus();
	mutex_lock(&cfs_constraints_mutex);
	ret = __cfs_schedulable(tg, period, quota);
	if (ret)
		goto out_unlock;

	runtime_enabled = quota != RUNTIME_INF;
	runtime_was_enabled = cfs_b->quota != RUNTIME_INF;
	/*
	 * If we need to toggle cfs_bandwidth_used, off->on must occur
	 * before making related changes, and on->off must occur afterwards
	 */
	if (runtime_enabled && !runtime_was_enabled)
		cfs_bandwidth_usage_inc();
	raw_spin_lock_irq(&cfs_b->lock);
	cfs_b->period = ns_to_ktime(period);
	cfs_b->quota = quota;

	__refill_cfs_bandwidth_runtime(cfs_b);

	/* Restart the period timer (if active) to handle new period expiry: */
	if (runtime_enabled)
		start_cfs_bandwidth(cfs_b);

	raw_spin_unlock_irq(&cfs_b->lock);

	for_each_online_cpu(i) {
		struct cfs_rq *cfs_rq = tg->cfs_rq[i];
		struct rq *rq = cfs_rq->rq;
		struct rq_flags rf;

		rq_lock_irq(rq, &rf);
		cfs_rq->runtime_enabled = runtime_enabled;
		cfs_rq->runtime_remaining = 0;

		if (cfs_rq->throttled)
			unthrottle_cfs_rq(cfs_rq);
		rq_unlock_irq(rq, &rf);
	}
	if (runtime_was_enabled && !runtime_enabled)
		cfs_bandwidth_usage_dec();
out_unlock:
	mutex_unlock(&cfs_constraints_mutex);
	put_online_cpus();

	return ret;
}

int tg_set_cfs_quota(struct task_group *tg, long cfs_quota_us)
{
	u64 quota, period;

	period = ktime_to_ns(tg->cfs_bandwidth.period);
	if (cfs_quota_us < 0)
		quota = RUNTIME_INF;
	else if ((u64)cfs_quota_us <= U64_MAX / NSEC_PER_USEC)
		quota = (u64)cfs_quota_us * NSEC_PER_USEC;
	else
		return -EINVAL;

	return tg_set_cfs_bandwidth(tg, period, quota);
}

long tg_get_cfs_quota(struct task_group *tg)
{
	u64 quota_us;

	if (tg->cfs_bandwidth.quota == RUNTIME_INF)
		return -1;

	quota_us = tg->cfs_bandwidth.quota;
	do_div(quota_us, NSEC_PER_USEC);

	return quota_us;
}

int tg_set_cfs_period(struct task_group *tg, long cfs_period_us)
{
	u64 quota, period;

	if ((u64)cfs_period_us > U64_MAX / NSEC_PER_USEC)
		return -EINVAL;

	period = (u64)cfs_period_us * NSEC_PER_USEC;
	quota = tg->cfs_bandwidth.quota;

	return tg_set_cfs_bandwidth(tg, period, quota);
}

long tg_get_cfs_period(struct task_group *tg)
{
	u64 cfs_period_us;

	cfs_period_us = ktime_to_ns(tg->cfs_bandwidth.period);
	do_div(cfs_period_us, NSEC_PER_USEC);

	return cfs_period_us;
}

static s64 cpu_cfs_quota_read_s64(struct cgroup_subsys_state *css,
				  struct cftype *cft)
{
	return tg_get_cfs_quota(css_tg(css));
}

static int cpu_cfs_quota_write_s64(struct cgroup_subsys_state *css,
				   struct cftype *cftype, s64 cfs_quota_us)
{
	return tg_set_cfs_quota(css_tg(css), cfs_quota_us);
}

static u64 cpu_cfs_period_read_u64(struct cgroup_subsys_state *css,
				   struct cftype *cft)
{
	return tg_get_cfs_period(css_tg(css));
}

static int cpu_cfs_period_write_u64(struct cgroup_subsys_state *css,
				    struct cftype *cftype, u64 cfs_period_us)
{
	return tg_set_cfs_period(css_tg(css), cfs_period_us);
}

struct cfs_schedulable_data {
	struct task_group *tg;
	u64 period, quota;
};

/*
 * normalize group quota/period to be quota/max_period
 * note: units are usecs
 */
static u64 normalize_cfs_quota(struct task_group *tg,
			       struct cfs_schedulable_data *d)
{
	u64 quota, period;

	if (tg == d->tg) {
		period = d->period;
		quota = d->quota;
	} else {
		period = tg_get_cfs_period(tg);
		quota = tg_get_cfs_quota(tg);
	}

	/* note: these should typically be equivalent */
	if (quota == RUNTIME_INF || quota == -1)
		return RUNTIME_INF;

	return to_ratio(period, quota);
}

static int tg_cfs_schedulable_down(struct task_group *tg, void *data)
{
	struct cfs_schedulable_data *d = data;
	struct cfs_bandwidth *cfs_b = &tg->cfs_bandwidth;
	s64 quota = 0, parent_quota = -1;

	if (!tg->parent) {
		quota = RUNTIME_INF;
	} else {
		struct cfs_bandwidth *parent_b = &tg->parent->cfs_bandwidth;

		quota = normalize_cfs_quota(tg, d);
		parent_quota = parent_b->hierarchical_quota;

		/*
		 * Ensure max(child_quota) <= parent_quota.  On cgroup2,
		 * always take the min.  On cgroup1, only inherit when no
		 * limit is set:
		 */
		if (cgroup_subsys_on_dfl(cpu_cgrp_subsys)) {
			quota = min(quota, parent_quota);
		} else {
			if (quota == RUNTIME_INF)
				quota = parent_quota;
			else if (parent_quota != RUNTIME_INF && quota > parent_quota)
				return -EINVAL;
		}
	}
	cfs_b->hierarchical_quota = quota;

	return 0;
}

static int __cfs_schedulable(struct task_group *tg, u64 period, u64 quota)
{
	int ret;
	struct cfs_schedulable_data data = {
		.tg = tg,
		.period = period,
		.quota = quota,
	};

	if (quota != RUNTIME_INF) {
		do_div(data.period, NSEC_PER_USEC);
		do_div(data.quota, NSEC_PER_USEC);
	}

	rcu_read_lock();
	ret = walk_tg_tree(tg_cfs_schedulable_down, tg_nop, &data);
	rcu_read_unlock();

	return ret;
}

static int cpu_cfs_stat_show(struct seq_file *sf, void *v)
{
	struct task_group *tg = css_tg(seq_css(sf));
	struct cfs_bandwidth *cfs_b = &tg->cfs_bandwidth;

	seq_printf(sf, "nr_periods %d\n", cfs_b->nr_periods);
	seq_printf(sf, "nr_throttled %d\n", cfs_b->nr_throttled);
	seq_printf(sf, "throttled_time %llu\n", cfs_b->throttled_time);

	if (schedstat_enabled() && tg != &root_task_group) {
		u64 ws = 0;
		int i;

		for_each_possible_cpu(i)
			ws += schedstat_val(tg->se[i]->statistics.wait_sum);

		seq_printf(sf, "wait_sum %llu\n", ws);
	}

	return 0;
}
#endif /* CONFIG_CFS_BANDWIDTH */
#endif /* CONFIG_FAIR_GROUP_SCHED */

#ifdef CONFIG_RT_GROUP_SCHED
static int cpu_rt_runtime_write(struct cgroup_subsys_state *css,
				struct cftype *cft, s64 val)
{
	return sched_group_set_rt_runtime(css_tg(css), val);
}

static s64 cpu_rt_runtime_read(struct cgroup_subsys_state *css,
			       struct cftype *cft)
{
	return sched_group_rt_runtime(css_tg(css));
}

static int cpu_rt_period_write_uint(struct cgroup_subsys_state *css,
				    struct cftype *cftype, u64 rt_period_us)
{
	return sched_group_set_rt_period(css_tg(css), rt_period_us);
}

static u64 cpu_rt_period_read_uint(struct cgroup_subsys_state *css,
				   struct cftype *cft)
{
	return sched_group_rt_period(css_tg(css));
}
#endif /* CONFIG_RT_GROUP_SCHED */

static struct cftype cpu_legacy_files[] = {
#ifdef CONFIG_FAIR_GROUP_SCHED
	{
		.name = "shares",
		.read_u64 = cpu_shares_read_u64,
		.write_u64 = cpu_shares_write_u64,
	},
#endif
#ifdef CONFIG_CFS_BANDWIDTH
	{
		.name = "cfs_quota_us",
		.read_s64 = cpu_cfs_quota_read_s64,
		.write_s64 = cpu_cfs_quota_write_s64,
	},
	{
		.name = "cfs_period_us",
		.read_u64 = cpu_cfs_period_read_u64,
		.write_u64 = cpu_cfs_period_write_u64,
	},
	{
		.name = "stat",
		.seq_show = cpu_cfs_stat_show,
	},
#endif
#ifdef CONFIG_RT_GROUP_SCHED
	{
		.name = "rt_runtime_us",
		.read_s64 = cpu_rt_runtime_read,
		.write_s64 = cpu_rt_runtime_write,
	},
	{
		.name = "rt_period_us",
		.read_u64 = cpu_rt_period_read_uint,
		.write_u64 = cpu_rt_period_write_uint,
	},
#endif
	{ }	/* Terminate */
};

static int cpu_extra_stat_show(struct seq_file *sf,
			       struct cgroup_subsys_state *css)
{
#ifdef CONFIG_CFS_BANDWIDTH
	{
		struct task_group *tg = css_tg(css);
		struct cfs_bandwidth *cfs_b = &tg->cfs_bandwidth;
		u64 throttled_usec;

		throttled_usec = cfs_b->throttled_time;
		do_div(throttled_usec, NSEC_PER_USEC);

		seq_printf(sf, "nr_periods %d\n"
			   "nr_throttled %d\n"
			   "throttled_usec %llu\n",
			   cfs_b->nr_periods, cfs_b->nr_throttled,
			   throttled_usec);
	}
#endif
	return 0;
}

#ifdef CONFIG_FAIR_GROUP_SCHED
static u64 cpu_weight_read_u64(struct cgroup_subsys_state *css,
			       struct cftype *cft)
{
	struct task_group *tg = css_tg(css);
	u64 weight = scale_load_down(tg->shares);

	return DIV_ROUND_CLOSEST_ULL(weight * CGROUP_WEIGHT_DFL, 1024);
}

static int cpu_weight_write_u64(struct cgroup_subsys_state *css,
				struct cftype *cft, u64 weight)
{
	/*
	 * cgroup weight knobs should use the common MIN, DFL and MAX
	 * values which are 1, 100 and 10000 respectively.  While it loses
	 * a bit of range on both ends, it maps pretty well onto the shares
	 * value used by scheduler and the round-trip conversions preserve
	 * the original value over the entire range.
	 */
	if (weight < CGROUP_WEIGHT_MIN || weight > CGROUP_WEIGHT_MAX)
		return -ERANGE;

	weight = DIV_ROUND_CLOSEST_ULL(weight * 1024, CGROUP_WEIGHT_DFL);

	return sched_group_set_shares(css_tg(css), scale_load(weight));
}

static s64 cpu_weight_nice_read_s64(struct cgroup_subsys_state *css,
				    struct cftype *cft)
{
	unsigned long weight = scale_load_down(css_tg(css)->shares);
	int last_delta = INT_MAX;
	int prio, delta;

	/* find the closest nice value to the current weight */
	for (prio = 0; prio < ARRAY_SIZE(sched_prio_to_weight); prio++) {
		delta = abs(sched_prio_to_weight[prio] - weight);
		if (delta >= last_delta)
			break;
		last_delta = delta;
	}

	return PRIO_TO_NICE(prio - 1 + MAX_RT_PRIO);
}

static int cpu_weight_nice_write_s64(struct cgroup_subsys_state *css,
				     struct cftype *cft, s64 nice)
{
	unsigned long weight;
	int idx;

	if (nice < MIN_NICE || nice > MAX_NICE)
		return -ERANGE;

	idx = NICE_TO_PRIO(nice) - MAX_RT_PRIO;
	idx = array_index_nospec(idx, 40);
	weight = sched_prio_to_weight[idx];

	return sched_group_set_shares(css_tg(css), scale_load(weight));
}
#endif

static void __maybe_unused cpu_period_quota_print(struct seq_file *sf,
						  long period, long quota)
{
	if (quota < 0)
		seq_puts(sf, "max");
	else
		seq_printf(sf, "%ld", quota);

	seq_printf(sf, " %ld\n", period);
}

/* caller should put the current value in *@periodp before calling */
static int __maybe_unused cpu_period_quota_parse(char *buf,
						 u64 *periodp, u64 *quotap)
{
	char tok[21];	/* U64_MAX */

	if (sscanf(buf, "%20s %llu", tok, periodp) < 1)
		return -EINVAL;

	*periodp *= NSEC_PER_USEC;

	if (sscanf(tok, "%llu", quotap))
		*quotap *= NSEC_PER_USEC;
	else if (!strcmp(tok, "max"))
		*quotap = RUNTIME_INF;
	else
		return -EINVAL;

	return 0;
}

#ifdef CONFIG_CFS_BANDWIDTH
static int cpu_max_show(struct seq_file *sf, void *v)
{
	struct task_group *tg = css_tg(seq_css(sf));

	cpu_period_quota_print(sf, tg_get_cfs_period(tg), tg_get_cfs_quota(tg));
	return 0;
}

static ssize_t cpu_max_write(struct kernfs_open_file *of,
			     char *buf, size_t nbytes, loff_t off)
{
	struct task_group *tg = css_tg(of_css(of));
	u64 period = tg_get_cfs_period(tg);
	u64 quota;
	int ret;

	ret = cpu_period_quota_parse(buf, &period, &quota);
	if (!ret)
		ret = tg_set_cfs_bandwidth(tg, period, quota);
	return ret ?: nbytes;
}
#endif

static struct cftype cpu_files[] = {
#ifdef CONFIG_FAIR_GROUP_SCHED
	{
		.name = "weight",
		.flags = CFTYPE_NOT_ON_ROOT,
		.read_u64 = cpu_weight_read_u64,
		.write_u64 = cpu_weight_write_u64,
	},
	{
		.name = "weight.nice",
		.flags = CFTYPE_NOT_ON_ROOT,
		.read_s64 = cpu_weight_nice_read_s64,
		.write_s64 = cpu_weight_nice_write_s64,
	},
#endif
#ifdef CONFIG_CFS_BANDWIDTH
	{
		.name = "max",
		.flags = CFTYPE_NOT_ON_ROOT,
		.seq_show = cpu_max_show,
		.write = cpu_max_write,
	},
#endif
	{ }	/* terminate */
};

struct cgroup_subsys cpu_cgrp_subsys = {
	.css_alloc	= cpu_cgroup_css_alloc,
	.css_online	= cpu_cgroup_css_online,
	.css_released	= cpu_cgroup_css_released,
	.css_free	= cpu_cgroup_css_free,
	.css_extra_stat_show = cpu_extra_stat_show,
	.fork		= cpu_cgroup_fork,
	.can_attach	= cpu_cgroup_can_attach,
	.attach		= cpu_cgroup_attach,
	.legacy_cftypes	= cpu_legacy_files,
	.dfl_cftypes	= cpu_files,
	.early_init	= true,
	.threaded	= true,
};

#endif	/* CONFIG_CGROUP_SCHED */

void dump_cpu_task(int cpu)
{
	pr_info("Task dump for CPU %d:\n", cpu);
	sched_show_task(cpu_curr(cpu));
}

/*
 * Nice levels are multiplicative, with a gentle 10% change for every
 * nice level changed. I.e. when a CPU-bound task goes from nice 0 to
 * nice 1, it will get ~10% less CPU time than another CPU-bound task
 * that remained on nice 0.
 *
 * The "10% effect" is relative and cumulative: from _any_ nice level,
 * if you go up 1 level, it's -10% CPU usage, if you go down 1 level
 * it's +10% CPU usage. (to achieve that we use a multiplier of 1.25.
 * If a task goes up by ~10% and another task goes down by ~10% then
 * the relative distance between them is ~25%.)
 */
const int sched_prio_to_weight[40] = {
 /* -20 */     88761,     71755,     56483,     46273,     36291,
 /* -15 */     29154,     23254,     18705,     14949,     11916,
 /* -10 */      9548,      7620,      6100,      4904,      3906,
 /*  -5 */      3121,      2501,      1991,      1586,      1277,
 /*   0 */      1024,       820,       655,       526,       423,
 /*   5 */       335,       272,       215,       172,       137,
 /*  10 */       110,        87,        70,        56,        45,
 /*  15 */        36,        29,        23,        18,        15,
};

/*
 * Inverse (2^32/x) values of the sched_prio_to_weight[] array, precalculated.
 *
 * In cases where the weight does not change often, we can use the
 * precalculated inverse to speed up arithmetics by turning divisions
 * into multiplications:
 */
const u32 sched_prio_to_wmult[40] = {
 /* -20 */     48388,     59856,     76040,     92818,    118348,
 /* -15 */    147320,    184698,    229616,    287308,    360437,
 /* -10 */    449829,    563644,    704093,    875809,   1099582,
 /*  -5 */   1376151,   1717300,   2157191,   2708050,   3363326,
 /*   0 */   4194304,   5237765,   6557202,   8165337,  10153587,
 /*   5 */  12820798,  15790321,  19976592,  24970740,  31350126,
 /*  10 */  39045157,  49367440,  61356676,  76695844,  95443717,
 /*  15 */ 119304647, 148102320, 186737708, 238609294, 286331153,
};

#undef CREATE_TRACE_POINTS<|MERGE_RESOLUTION|>--- conflicted
+++ resolved
@@ -2430,12 +2430,8 @@
 	 * as we're not fully set-up yet.
 	 */
 	p->recent_used_cpu = task_cpu(p);
-<<<<<<< HEAD
+	rseq_migrate(p);
 	__set_task_cpu(p, select_task_rq(p, task_cpu(p), SD_BALANCE_FORK, 0, 1));
-=======
-	rseq_migrate(p);
-	__set_task_cpu(p, select_task_rq(p, task_cpu(p), SD_BALANCE_FORK, 0));
->>>>>>> 20b3a3df
 #endif
 	rq = __task_rq_lock(p, &rf);
 	update_rq_clock(rq);
