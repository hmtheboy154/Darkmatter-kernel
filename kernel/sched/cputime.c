#include <linux/export.h>
#include <linux/sched.h>
#include <linux/tsacct_kern.h>
#include <linux/kernel_stat.h>
#include <linux/static_key.h>
#include <linux/context_tracking.h>
#include <linux/cpufreq_times.h>
#include "sched.h"
#ifdef CONFIG_PARAVIRT
#include <asm/paravirt.h>
#endif
#include "walt.h"

#ifdef CONFIG_IRQ_TIME_ACCOUNTING

/*
 * There are no locks covering percpu hardirq/softirq time.
 * They are only modified in vtime_account, on corresponding CPU
 * with interrupts disabled. So, writes are safe.
 * They are read and saved off onto struct rq in update_rq_clock().
 * This may result in other CPU reading this CPU's irq time and can
 * race with irq/vtime_account on this CPU. We would either get old
 * or new value with a side effect of accounting a slice of irq time to wrong
 * task when irq is in progress while we read rq->clock. That is a worthy
 * compromise in place of having locks on each irq in account_system_time.
 */
DEFINE_PER_CPU(struct irqtime, cpu_irqtime);

static int sched_clock_irqtime;

void enable_sched_clock_irqtime(void)
{
	sched_clock_irqtime = 1;
}

void disable_sched_clock_irqtime(void)
{
	sched_clock_irqtime = 0;
}

static void irqtime_account_delta(struct irqtime *irqtime, u64 delta,
				  enum cpu_usage_stat idx)
{
	u64 *cpustat = kcpustat_this_cpu->cpustat;

	u64_stats_update_begin(&irqtime->sync);
	cpustat[idx] += delta;
	irqtime->total += delta;
	irqtime->tick_delta += delta;
	u64_stats_update_end(&irqtime->sync);
}

/*
 * Called before incrementing preempt_count on {soft,}irq_enter
 * and before decrementing preempt_count on {soft,}irq_exit.
 */
void irqtime_account_irq(struct task_struct *curr)
{
	struct irqtime *irqtime = this_cpu_ptr(&cpu_irqtime);
	s64 delta;
	int cpu;
#ifdef CONFIG_SCHED_WALT
	u64 wallclock;
	bool account = true;
#endif

	if (!sched_clock_irqtime)
		return;

	cpu = smp_processor_id();
#ifdef CONFIG_SCHED_WALT
	wallclock = sched_clock_cpu(cpu);
#endif
	delta = sched_clock_cpu(cpu) - irqtime->irq_start_time;
	irqtime->irq_start_time += delta;

	/*
	 * We do not account for softirq time from ksoftirqd here.
	 * We want to continue accounting softirq time to ksoftirqd thread
	 * in that case, so as not to confuse scheduler with a special task
	 * that do not consume any time, but still wants to run.
	 */
	if (hardirq_count())
		irqtime_account_delta(irqtime, delta, CPUTIME_IRQ);
	else if (in_serving_softirq() && curr != this_cpu_ksoftirqd())
<<<<<<< HEAD
		irqtime->softirq_time += delta;
#ifdef CONFIG_SCHED_WALT
	else
		account = false;
#endif

	u64_stats_update_end(&irqtime->sync);
#ifdef CONFIG_SCHED_WALT
	if (account)
		walt_account_irqtime(cpu, curr, delta, wallclock);
#endif
=======
		irqtime_account_delta(irqtime, delta, CPUTIME_SOFTIRQ);
>>>>>>> b24c9962
}
EXPORT_SYMBOL_GPL(irqtime_account_irq);

static cputime_t irqtime_tick_accounted(cputime_t maxtime)
{
	struct irqtime *irqtime = this_cpu_ptr(&cpu_irqtime);
	cputime_t delta;

	delta = nsecs_to_cputime(irqtime->tick_delta);
	delta = min(delta, maxtime);
	irqtime->tick_delta -= cputime_to_nsecs(delta);

	return delta;
}

#else /* CONFIG_IRQ_TIME_ACCOUNTING */

#define sched_clock_irqtime	(0)

static cputime_t irqtime_tick_accounted(cputime_t dummy)
{
	return 0;
}

#endif /* !CONFIG_IRQ_TIME_ACCOUNTING */

static inline void task_group_account_field(struct task_struct *p, int index,
					    u64 tmp)
{
	/*
	 * Since all updates are sure to touch the root cgroup, we
	 * get ourselves ahead and touch it first. If the root cgroup
	 * is the only cgroup, then nothing else should be necessary.
	 *
	 */
	__this_cpu_add(kernel_cpustat.cpustat[index], tmp);

	cpuacct_account_field(p, index, tmp);
}

/*
 * Account user cpu time to a process.
 * @p: the process that the cpu time gets accounted to
 * @cputime: the cpu time spent in user space since the last update
 * @cputime_scaled: cputime scaled by cpu frequency
 */
void account_user_time(struct task_struct *p, cputime_t cputime,
		       cputime_t cputime_scaled)
{
	int index;

	/* Add user time to process. */
	p->utime += cputime;
	p->utimescaled += cputime_scaled;
	account_group_user_time(p, cputime);

	index = (task_nice(p) > 0) ? CPUTIME_NICE : CPUTIME_USER;

	/* Add user time to cpustat. */
	task_group_account_field(p, index, cputime_to_nsecs(cputime));

	/* Account for user time used */
	acct_account_cputime(p);

	/* Account power usage for user time */
	cpufreq_acct_update_power(p, cputime);
}

/*
 * Account guest cpu time to a process.
 * @p: the process that the cpu time gets accounted to
 * @cputime: the cpu time spent in virtual machine since the last update
 * @cputime_scaled: cputime scaled by cpu frequency
 */
static void account_guest_time(struct task_struct *p, cputime_t cputime,
			       cputime_t cputime_scaled)
{
	u64 *cpustat = kcpustat_this_cpu->cpustat;

	/* Add guest time to process. */
	p->utime += cputime;
	p->utimescaled += cputime_scaled;
	account_group_user_time(p, cputime);
	p->gtime += cputime;

	/* Add guest time to cpustat. */
	if (task_nice(p) > 0) {
		cpustat[CPUTIME_NICE] += cputime_to_nsecs(cputime);
		cpustat[CPUTIME_GUEST_NICE] += cputime_to_nsecs(cputime);
	} else {
		cpustat[CPUTIME_USER] += cputime_to_nsecs(cputime);
		cpustat[CPUTIME_GUEST] += cputime_to_nsecs(cputime);
	}
}

/*
 * Account system cpu time to a process and desired cpustat field
 * @p: the process that the cpu time gets accounted to
 * @cputime: the cpu time spent in kernel space since the last update
 * @cputime_scaled: cputime scaled by cpu frequency
 * @target_cputime64: pointer to cpustat field that has to be updated
 */
static inline
void __account_system_time(struct task_struct *p, cputime_t cputime,
			cputime_t cputime_scaled, int index)
{
	/* Add system time to process. */
	p->stime += cputime;
	p->stimescaled += cputime_scaled;
	account_group_system_time(p, cputime);

	/* Add system time to cpustat. */
	task_group_account_field(p, index, cputime_to_nsecs(cputime));

	/* Account for system time used */
	acct_account_cputime(p);

	/* Account power usage for system time */
	cpufreq_acct_update_power(p, cputime);
}

/*
 * Account system cpu time to a process.
 * @p: the process that the cpu time gets accounted to
 * @hardirq_offset: the offset to subtract from hardirq_count()
 * @cputime: the cpu time spent in kernel space since the last update
 * @cputime_scaled: cputime scaled by cpu frequency
 */
void account_system_time(struct task_struct *p, int hardirq_offset,
			 cputime_t cputime, cputime_t cputime_scaled)
{
	int index;

	if ((p->flags & PF_VCPU) && (irq_count() - hardirq_offset == 0)) {
		account_guest_time(p, cputime, cputime_scaled);
		return;
	}

	if (hardirq_count() - hardirq_offset)
		index = CPUTIME_IRQ;
	else if (in_serving_softirq())
		index = CPUTIME_SOFTIRQ;
	else
		index = CPUTIME_SYSTEM;

	__account_system_time(p, cputime, cputime_scaled, index);
}

/*
 * Account for involuntary wait time.
 * @cputime: the cpu time spent in involuntary wait
 */
void account_steal_time(cputime_t cputime)
{
	u64 *cpustat = kcpustat_this_cpu->cpustat;

	cpustat[CPUTIME_STEAL] += cputime_to_nsecs(cputime);
}

/*
 * Account for idle time.
 * @cputime: the cpu time spent in idle wait
 */
void account_idle_time(cputime_t cputime)
{
	u64 *cpustat = kcpustat_this_cpu->cpustat;
	struct rq *rq = this_rq();

	if (atomic_read(&rq->nr_iowait) > 0)
		cpustat[CPUTIME_IOWAIT] += cputime_to_nsecs(cputime);
	else
		cpustat[CPUTIME_IDLE] += cputime_to_nsecs(cputime);
}

/*
 * When a guest is interrupted for a longer amount of time, missed clock
 * ticks are not redelivered later. Due to that, this function may on
 * occasion account more time than the calling functions think elapsed.
 */
static __always_inline cputime_t steal_account_process_time(cputime_t maxtime)
{
#ifdef CONFIG_PARAVIRT
	if (static_key_false(&paravirt_steal_enabled)) {
		cputime_t steal_cputime;
		u64 steal;

		steal = paravirt_steal_clock(smp_processor_id());
		steal -= this_rq()->prev_steal_time;

		steal_cputime = min(nsecs_to_cputime(steal), maxtime);
		account_steal_time(steal_cputime);
		this_rq()->prev_steal_time += cputime_to_nsecs(steal_cputime);

		return steal_cputime;
	}
#endif
	return 0;
}

/*
 * Account how much elapsed time was spent in steal, irq, or softirq time.
 */
static inline cputime_t account_other_time(cputime_t max)
{
	cputime_t accounted;

	/* Shall be converted to a lockdep-enabled lightweight check */
	WARN_ON_ONCE(!irqs_disabled());

	accounted = steal_account_process_time(max);

	if (accounted < max)
		accounted += irqtime_tick_accounted(max - accounted);

	return accounted;
}

#ifdef CONFIG_64BIT
static inline u64 read_sum_exec_runtime(struct task_struct *t)
{
	return t->se.sum_exec_runtime;
}
#else
static u64 read_sum_exec_runtime(struct task_struct *t)
{
	u64 ns;
	struct rq_flags rf;
	struct rq *rq;

	rq = task_rq_lock(t, &rf);
	ns = t->se.sum_exec_runtime;
	task_rq_unlock(rq, t, &rf);

	return ns;
}
#endif

/*
 * Accumulate raw cputime values of dead tasks (sig->[us]time) and live
 * tasks (sum on group iteration) belonging to @tsk's group.
 */
void thread_group_cputime(struct task_struct *tsk, struct task_cputime *times)
{
	struct signal_struct *sig = tsk->signal;
	cputime_t utime, stime;
	struct task_struct *t;
	unsigned int seq, nextseq;
	unsigned long flags;

	/*
	 * Update current task runtime to account pending time since last
	 * scheduler action or thread_group_cputime() call. This thread group
	 * might have other running tasks on different CPUs, but updating
	 * their runtime can affect syscall performance, so we skip account
	 * those pending times and rely only on values updated on tick or
	 * other scheduler action.
	 */
	if (same_thread_group(current, tsk))
		(void) task_sched_runtime(current);

	rcu_read_lock();
	/* Attempt a lockless read on the first round. */
	nextseq = 0;
	do {
		seq = nextseq;
		flags = read_seqbegin_or_lock_irqsave(&sig->stats_lock, &seq);
		times->utime = sig->utime;
		times->stime = sig->stime;
		times->sum_exec_runtime = sig->sum_sched_runtime;

		for_each_thread(tsk, t) {
			task_cputime(t, &utime, &stime);
			times->utime += utime;
			times->stime += stime;
			times->sum_exec_runtime += read_sum_exec_runtime(t);
		}
		/* If lockless access failed, take the lock. */
		nextseq = 1;
	} while (need_seqretry(&sig->stats_lock, seq));
	done_seqretry_irqrestore(&sig->stats_lock, seq, flags);
	rcu_read_unlock();
}

#ifdef CONFIG_IRQ_TIME_ACCOUNTING
/*
 * Account a tick to a process and cpustat
 * @p: the process that the cpu time gets accounted to
 * @user_tick: is the tick from userspace
 * @rq: the pointer to rq
 *
 * Tick demultiplexing follows the order
 * - pending hardirq update
 * - pending softirq update
 * - user_time
 * - idle_time
 * - system time
 *   - check for guest_time
 *   - else account as system_time
 *
 * Check for hardirq is done both for system and user time as there is
 * no timer going off while we are on hardirq and hence we may never get an
 * opportunity to update it solely in system time.
 * p->stime and friends are only updated on system time and not on irq
 * softirq as those do not count in task exec_runtime any more.
 */
static void irqtime_account_process_tick(struct task_struct *p, int user_tick,
					 struct rq *rq, int ticks)
{
	u64 cputime = (__force u64) cputime_one_jiffy * ticks;
	cputime_t scaled, other;

	/*
	 * When returning from idle, many ticks can get accounted at
	 * once, including some ticks of steal, irq, and softirq time.
	 * Subtract those ticks from the amount of time accounted to
	 * idle, or potentially user or system time. Due to rounding,
	 * other time can exceed ticks occasionally.
	 */
	other = account_other_time(ULONG_MAX);
	if (other >= cputime)
		return;
	cputime -= other;
	scaled = cputime_to_scaled(cputime);

	if (this_cpu_ksoftirqd() == p) {
		/*
		 * ksoftirqd time do not get accounted in cpu_softirq_time.
		 * So, we have to handle it separately here.
		 * Also, p->stime needs to be updated for ksoftirqd.
		 */
		__account_system_time(p, cputime, scaled, CPUTIME_SOFTIRQ);
	} else if (user_tick) {
		account_user_time(p, cputime, scaled);
	} else if (p == rq->idle) {
		account_idle_time(cputime);
	} else if (p->flags & PF_VCPU) { /* System time or guest time */
		account_guest_time(p, cputime, scaled);
	} else {
		__account_system_time(p, cputime, scaled,	CPUTIME_SYSTEM);
	}
}

static void irqtime_account_idle_ticks(int ticks)
{
	struct rq *rq = this_rq();

	irqtime_account_process_tick(current, 0, rq, ticks);
}
#else /* CONFIG_IRQ_TIME_ACCOUNTING */
static inline void irqtime_account_idle_ticks(int ticks) {}
static inline void irqtime_account_process_tick(struct task_struct *p, int user_tick,
						struct rq *rq, int nr_ticks) {}
#endif /* CONFIG_IRQ_TIME_ACCOUNTING */

/*
 * Use precise platform statistics if available:
 */
#ifdef CONFIG_VIRT_CPU_ACCOUNTING

#ifndef __ARCH_HAS_VTIME_TASK_SWITCH
void vtime_common_task_switch(struct task_struct *prev)
{
	if (is_idle_task(prev))
		vtime_account_idle(prev);
	else
		vtime_account_system(prev);

#ifdef CONFIG_VIRT_CPU_ACCOUNTING_NATIVE
	vtime_account_user(prev);
#endif
	arch_vtime_task_switch(prev);
}
#endif

#endif /* CONFIG_VIRT_CPU_ACCOUNTING */


#ifdef CONFIG_VIRT_CPU_ACCOUNTING_NATIVE
/*
 * Archs that account the whole time spent in the idle task
 * (outside irq) as idle time can rely on this and just implement
 * vtime_account_system() and vtime_account_idle(). Archs that
 * have other meaning of the idle time (s390 only includes the
 * time spent by the CPU when it's in low power mode) must override
 * vtime_account().
 */
#ifndef __ARCH_HAS_VTIME_ACCOUNT
void vtime_account_irq_enter(struct task_struct *tsk)
{
	if (!in_interrupt() && is_idle_task(tsk))
		vtime_account_idle(tsk);
	else
		vtime_account_system(tsk);
}
EXPORT_SYMBOL_GPL(vtime_account_irq_enter);
#endif /* __ARCH_HAS_VTIME_ACCOUNT */

void task_cputime_adjusted(struct task_struct *p, cputime_t *ut, cputime_t *st)
{
	*ut = p->utime;
	*st = p->stime;
}
EXPORT_SYMBOL_GPL(task_cputime_adjusted);

void thread_group_cputime_adjusted(struct task_struct *p, cputime_t *ut, cputime_t *st)
{
	struct task_cputime cputime;

	thread_group_cputime(p, &cputime);

	*ut = cputime.utime;
	*st = cputime.stime;
}
#else /* !CONFIG_VIRT_CPU_ACCOUNTING_NATIVE */
/*
 * Account a single tick of cpu time.
 * @p: the process that the cpu time gets accounted to
 * @user_tick: indicates if the tick is a user or a system tick
 */
void account_process_tick(struct task_struct *p, int user_tick)
{
	cputime_t cputime, scaled, steal;
	struct rq *rq = this_rq();

	if (vtime_accounting_cpu_enabled())
		return;

	if (sched_clock_irqtime) {
		irqtime_account_process_tick(p, user_tick, rq, 1);
		return;
	}

	cputime = cputime_one_jiffy;
	steal = steal_account_process_time(ULONG_MAX);

	if (steal >= cputime)
		return;

	cputime -= steal;
	scaled = cputime_to_scaled(cputime);

	if (user_tick)
		account_user_time(p, cputime, scaled);
	else if ((p != rq->idle) || (irq_count() != HARDIRQ_OFFSET))
		account_system_time(p, HARDIRQ_OFFSET, cputime, scaled);
	else
		account_idle_time(cputime);
}

/*
 * Account multiple ticks of idle time.
 * @ticks: number of stolen ticks
 */
void account_idle_ticks(unsigned long ticks)
{
	cputime_t cputime, steal;

	if (sched_clock_irqtime) {
		irqtime_account_idle_ticks(ticks);
		return;
	}

	cputime = jiffies_to_cputime(ticks);
	steal = steal_account_process_time(ULONG_MAX);

	if (steal >= cputime)
		return;

	cputime -= steal;
	account_idle_time(cputime);
}

/*
 * Perform (stime * rtime) / total, but avoid multiplication overflow by
 * loosing precision when the numbers are big.
 */
static cputime_t scale_stime(u64 stime, u64 rtime, u64 total)
{
	u64 scaled;

	for (;;) {
		/* Make sure "rtime" is the bigger of stime/rtime */
		if (stime > rtime)
			swap(rtime, stime);

		/* Make sure 'total' fits in 32 bits */
		if (total >> 32)
			goto drop_precision;

		/* Does rtime (and thus stime) fit in 32 bits? */
		if (!(rtime >> 32))
			break;

		/* Can we just balance rtime/stime rather than dropping bits? */
		if (stime >> 31)
			goto drop_precision;

		/* We can grow stime and shrink rtime and try to make them both fit */
		stime <<= 1;
		rtime >>= 1;
		continue;

drop_precision:
		/* We drop from rtime, it has more bits than stime */
		rtime >>= 1;
		total >>= 1;
	}

	/*
	 * Make sure gcc understands that this is a 32x32->64 multiply,
	 * followed by a 64/32->64 divide.
	 */
	scaled = div_u64((u64) (u32) stime * (u64) (u32) rtime, (u32)total);
	return (__force cputime_t) scaled;
}

/*
 * Adjust tick based cputime random precision against scheduler runtime
 * accounting.
 *
 * Tick based cputime accounting depend on random scheduling timeslices of a
 * task to be interrupted or not by the timer.  Depending on these
 * circumstances, the number of these interrupts may be over or
 * under-optimistic, matching the real user and system cputime with a variable
 * precision.
 *
 * Fix this by scaling these tick based values against the total runtime
 * accounted by the CFS scheduler.
 *
 * This code provides the following guarantees:
 *
 *   stime + utime == rtime
 *   stime_i+1 >= stime_i, utime_i+1 >= utime_i
 *
 * Assuming that rtime_i+1 >= rtime_i.
 */
static void cputime_adjust(struct task_cputime *curr,
			   struct prev_cputime *prev,
			   cputime_t *ut, cputime_t *st)
{
	cputime_t rtime, stime, utime;
	unsigned long flags;

	/* Serialize concurrent callers such that we can honour our guarantees */
	raw_spin_lock_irqsave(&prev->lock, flags);
	rtime = nsecs_to_cputime(curr->sum_exec_runtime);

	/*
	 * This is possible under two circumstances:
	 *  - rtime isn't monotonic after all (a bug);
	 *  - we got reordered by the lock.
	 *
	 * In both cases this acts as a filter such that the rest of the code
	 * can assume it is monotonic regardless of anything else.
	 */
	if (prev->stime + prev->utime >= rtime)
		goto out;

	stime = curr->stime;
	utime = curr->utime;

	/*
	 * If either stime or both stime and utime are 0, assume all runtime is
	 * userspace. Once a task gets some ticks, the monotonicy code at
	 * 'update' will ensure things converge to the observed ratio.
	 */
	if (stime == 0) {
		utime = rtime;
		goto update;
	}

	if (utime == 0) {
		stime = rtime;
		goto update;
	}

	stime = scale_stime((__force u64)stime, (__force u64)rtime,
			    (__force u64)(stime + utime));

update:
	/*
	 * Make sure stime doesn't go backwards; this preserves monotonicity
	 * for utime because rtime is monotonic.
	 *
	 *  utime_i+1 = rtime_i+1 - stime_i
	 *            = rtime_i+1 - (rtime_i - utime_i)
	 *            = (rtime_i+1 - rtime_i) + utime_i
	 *            >= utime_i
	 */
	if (stime < prev->stime)
		stime = prev->stime;
	utime = rtime - stime;

	/*
	 * Make sure utime doesn't go backwards; this still preserves
	 * monotonicity for stime, analogous argument to above.
	 */
	if (utime < prev->utime) {
		utime = prev->utime;
		stime = rtime - utime;
	}

	prev->stime = stime;
	prev->utime = utime;
out:
	*ut = prev->utime;
	*st = prev->stime;
	raw_spin_unlock_irqrestore(&prev->lock, flags);
}

void task_cputime_adjusted(struct task_struct *p, cputime_t *ut, cputime_t *st)
{
	struct task_cputime cputime = {
		.sum_exec_runtime = p->se.sum_exec_runtime,
	};

	task_cputime(p, &cputime.utime, &cputime.stime);
	cputime_adjust(&cputime, &p->prev_cputime, ut, st);
}
EXPORT_SYMBOL_GPL(task_cputime_adjusted);

void thread_group_cputime_adjusted(struct task_struct *p, cputime_t *ut, cputime_t *st)
{
	struct task_cputime cputime;

	thread_group_cputime(p, &cputime);
	cputime_adjust(&cputime, &p->signal->prev_cputime, ut, st);
}
#endif /* !CONFIG_VIRT_CPU_ACCOUNTING_NATIVE */

#ifdef CONFIG_VIRT_CPU_ACCOUNTING_GEN
static cputime_t vtime_delta(struct task_struct *tsk)
{
	unsigned long now = READ_ONCE(jiffies);

	if (time_before(now, (unsigned long)tsk->vtime_snap))
		return 0;

	return jiffies_to_cputime(now - tsk->vtime_snap);
}

static cputime_t get_vtime_delta(struct task_struct *tsk)
{
	unsigned long now = READ_ONCE(jiffies);
	cputime_t delta, other;

	/*
	 * Unlike tick based timing, vtime based timing never has lost
	 * ticks, and no need for steal time accounting to make up for
	 * lost ticks. Vtime accounts a rounded version of actual
	 * elapsed time. Limit account_other_time to prevent rounding
	 * errors from causing elapsed vtime to go negative.
	 */
	delta = jiffies_to_cputime(now - tsk->vtime_snap);
	other = account_other_time(delta);
	WARN_ON_ONCE(tsk->vtime_snap_whence == VTIME_INACTIVE);
	tsk->vtime_snap = now;

	return delta - other;
}

static void __vtime_account_system(struct task_struct *tsk)
{
	cputime_t delta_cpu = get_vtime_delta(tsk);

	account_system_time(tsk, irq_count(), delta_cpu, cputime_to_scaled(delta_cpu));
}

void vtime_account_system(struct task_struct *tsk)
{
	if (!vtime_delta(tsk))
		return;

	write_seqcount_begin(&tsk->vtime_seqcount);
	__vtime_account_system(tsk);
	write_seqcount_end(&tsk->vtime_seqcount);
}

void vtime_account_user(struct task_struct *tsk)
{
	cputime_t delta_cpu;

	write_seqcount_begin(&tsk->vtime_seqcount);
	tsk->vtime_snap_whence = VTIME_SYS;
	if (vtime_delta(tsk)) {
		delta_cpu = get_vtime_delta(tsk);
		account_user_time(tsk, delta_cpu, cputime_to_scaled(delta_cpu));
	}
	write_seqcount_end(&tsk->vtime_seqcount);
}

void vtime_user_enter(struct task_struct *tsk)
{
	write_seqcount_begin(&tsk->vtime_seqcount);
	if (vtime_delta(tsk))
		__vtime_account_system(tsk);
	tsk->vtime_snap_whence = VTIME_USER;
	write_seqcount_end(&tsk->vtime_seqcount);
}

void vtime_guest_enter(struct task_struct *tsk)
{
	/*
	 * The flags must be updated under the lock with
	 * the vtime_snap flush and update.
	 * That enforces a right ordering and update sequence
	 * synchronization against the reader (task_gtime())
	 * that can thus safely catch up with a tickless delta.
	 */
	write_seqcount_begin(&tsk->vtime_seqcount);
	if (vtime_delta(tsk))
		__vtime_account_system(tsk);
	current->flags |= PF_VCPU;
	write_seqcount_end(&tsk->vtime_seqcount);
}
EXPORT_SYMBOL_GPL(vtime_guest_enter);

void vtime_guest_exit(struct task_struct *tsk)
{
	write_seqcount_begin(&tsk->vtime_seqcount);
	__vtime_account_system(tsk);
	current->flags &= ~PF_VCPU;
	write_seqcount_end(&tsk->vtime_seqcount);
}
EXPORT_SYMBOL_GPL(vtime_guest_exit);

void vtime_account_idle(struct task_struct *tsk)
{
	cputime_t delta_cpu = get_vtime_delta(tsk);

	account_idle_time(delta_cpu);
}

void arch_vtime_task_switch(struct task_struct *prev)
{
	write_seqcount_begin(&prev->vtime_seqcount);
	prev->vtime_snap_whence = VTIME_INACTIVE;
	write_seqcount_end(&prev->vtime_seqcount);

	write_seqcount_begin(&current->vtime_seqcount);
	current->vtime_snap_whence = VTIME_SYS;
	current->vtime_snap = jiffies;
	write_seqcount_end(&current->vtime_seqcount);
}

void vtime_init_idle(struct task_struct *t, int cpu)
{
	unsigned long flags;

	local_irq_save(flags);
	write_seqcount_begin(&t->vtime_seqcount);
	t->vtime_snap_whence = VTIME_SYS;
	t->vtime_snap = jiffies;
	write_seqcount_end(&t->vtime_seqcount);
	local_irq_restore(flags);
}

cputime_t task_gtime(struct task_struct *t)
{
	unsigned int seq;
	cputime_t gtime;

	if (!vtime_accounting_enabled())
		return t->gtime;

	do {
		seq = read_seqcount_begin(&t->vtime_seqcount);

		gtime = t->gtime;
		if (t->vtime_snap_whence == VTIME_SYS && t->flags & PF_VCPU)
			gtime += vtime_delta(t);

	} while (read_seqcount_retry(&t->vtime_seqcount, seq));

	return gtime;
}

/*
 * Fetch cputime raw values from fields of task_struct and
 * add up the pending nohz execution time since the last
 * cputime snapshot.
 */
static void
fetch_task_cputime(struct task_struct *t,
		   cputime_t *u_dst, cputime_t *s_dst,
		   cputime_t *u_src, cputime_t *s_src,
		   cputime_t *udelta, cputime_t *sdelta)
{
	unsigned int seq;
	unsigned long long delta;

	do {
		*udelta = 0;
		*sdelta = 0;

		seq = read_seqcount_begin(&t->vtime_seqcount);

		if (u_dst)
			*u_dst = *u_src;
		if (s_dst)
			*s_dst = *s_src;

		/* Task is sleeping, nothing to add */
		if (t->vtime_snap_whence == VTIME_INACTIVE ||
		    is_idle_task(t))
			continue;

		delta = vtime_delta(t);

		/*
		 * Task runs either in user or kernel space, add pending nohz time to
		 * the right place.
		 */
		if (t->vtime_snap_whence == VTIME_USER || t->flags & PF_VCPU) {
			*udelta = delta;
		} else {
			if (t->vtime_snap_whence == VTIME_SYS)
				*sdelta = delta;
		}
	} while (read_seqcount_retry(&t->vtime_seqcount, seq));
}


void task_cputime(struct task_struct *t, cputime_t *utime, cputime_t *stime)
{
	cputime_t udelta, sdelta;

	if (!vtime_accounting_enabled()) {
		if (utime)
			*utime = t->utime;
		if (stime)
			*stime = t->stime;
		return;
	}

	fetch_task_cputime(t, utime, stime, &t->utime,
			   &t->stime, &udelta, &sdelta);
	if (utime)
		*utime += udelta;
	if (stime)
		*stime += sdelta;
}

void task_cputime_scaled(struct task_struct *t,
			 cputime_t *utimescaled, cputime_t *stimescaled)
{
	cputime_t udelta, sdelta;

	if (!vtime_accounting_enabled()) {
		if (utimescaled)
			*utimescaled = t->utimescaled;
		if (stimescaled)
			*stimescaled = t->stimescaled;
		return;
	}

	fetch_task_cputime(t, utimescaled, stimescaled,
			   &t->utimescaled, &t->stimescaled, &udelta, &sdelta);
	if (utimescaled)
		*utimescaled += cputime_to_scaled(udelta);
	if (stimescaled)
		*stimescaled += cputime_to_scaled(sdelta);
}
#endif /* CONFIG_VIRT_CPU_ACCOUNTING_GEN */<|MERGE_RESOLUTION|>--- conflicted
+++ resolved
@@ -83,8 +83,7 @@
 	if (hardirq_count())
 		irqtime_account_delta(irqtime, delta, CPUTIME_IRQ);
 	else if (in_serving_softirq() && curr != this_cpu_ksoftirqd())
-<<<<<<< HEAD
-		irqtime->softirq_time += delta;
+		irqtime_account_delta(irqtime, delta, CPUTIME_SOFTIRQ);
 #ifdef CONFIG_SCHED_WALT
 	else
 		account = false;
@@ -95,9 +94,6 @@
 	if (account)
 		walt_account_irqtime(cpu, curr, delta, wallclock);
 #endif
-=======
-		irqtime_account_delta(irqtime, delta, CPUTIME_SOFTIRQ);
->>>>>>> b24c9962
 }
 EXPORT_SYMBOL_GPL(irqtime_account_irq);
 
