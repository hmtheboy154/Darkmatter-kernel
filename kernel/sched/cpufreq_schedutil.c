/*
 * CPUFreq governor based on scheduler-provided CPU utilization data.
 *
 * Copyright (C) 2016, Intel Corporation
 * Author: Rafael J. Wysocki <rafael.j.wysocki@intel.com>
 *
 * This program is free software; you can redistribute it and/or modify
 * it under the terms of the GNU General Public License version 2 as
 * published by the Free Software Foundation.
 */

#define pr_fmt(fmt) KBUILD_MODNAME ": " fmt

#include "sched.h"

#include <linux/sched/cpufreq.h>
#include <trace/events/power.h>

struct sugov_tunables {
	struct gov_attr_set	attr_set;
	unsigned int		up_rate_limit_us;
	unsigned int		down_rate_limit_us;
};

struct sugov_policy {
	struct cpufreq_policy	*policy;

	struct sugov_tunables	*tunables;
	struct list_head	tunables_hook;

	raw_spinlock_t		update_lock;	/* For shared policies */
	u64			last_freq_update_time;
	s64			min_rate_limit_ns;
	s64			up_rate_delay_ns;
	s64			down_rate_delay_ns;
	unsigned int		next_freq;
	unsigned int		cached_raw_freq;
	unsigned int		prev_cached_raw_freq;

	/* The next fields are only needed if fast switch cannot be used: */
	struct			irq_work irq_work;
	struct			kthread_work work;
	struct			mutex work_lock;
	struct			kthread_worker worker;
	struct task_struct	*thread;
	bool			work_in_progress;

	bool			limits_changed;
	bool			need_freq_update;
};

struct sugov_cpu {
	struct update_util_data	update_util;
	struct sugov_policy	*sg_policy;
	unsigned int		cpu;

	bool			iowait_boost_pending;
	unsigned int		iowait_boost;
	u64			last_update;

	unsigned long		bw_dl;
	unsigned long		min;
	unsigned long		max;

	/* The field below is for single-CPU policies only: */
#ifdef CONFIG_NO_HZ_COMMON
	unsigned long		saved_idle_calls;
#endif
};

static DEFINE_PER_CPU(struct sugov_cpu, sugov_cpu);

/************************ Governor internals ***********************/

static bool sugov_should_update_freq(struct sugov_policy *sg_policy, u64 time)
{
	s64 delta_ns;

	/*
	 * Since cpufreq_update_util() is called with rq->lock held for
	 * the @target_cpu, our per-CPU data is fully serialized.
	 *
	 * However, drivers cannot in general deal with cross-CPU
	 * requests, so while get_next_freq() will work, our
	 * sugov_update_commit() call may not for the fast switching platforms.
	 *
	 * Hence stop here for remote requests if they aren't supported
	 * by the hardware, as calculating the frequency is pointless if
	 * we cannot in fact act on it.
	 *
	 * This is needed on the slow switching platforms too to prevent CPUs
	 * going offline from leaving stale IRQ work items behind.
	 */
	if (!cpufreq_this_cpu_can_update(sg_policy->policy))
		return false;

	if (unlikely(sg_policy->limits_changed)) {
		sg_policy->limits_changed = false;
		sg_policy->need_freq_update = true;
		return true;
	}

	/* No need to recalculate next freq for min_rate_limit_us
	 * at least. However we might still decide to further rate
	 * limit once frequency change direction is decided, according
	 * to the separate rate limits.
	 */

<<<<<<< HEAD
=======
	delta_ns = time - sg_policy->last_freq_update_time;
	return delta_ns >= sg_policy->min_rate_limit_ns;
}

static bool sugov_up_down_rate_limit(struct sugov_policy *sg_policy, u64 time,
				     unsigned int next_freq)
{
	s64 delta_ns;

>>>>>>> 7520793d
	delta_ns = time - sg_policy->last_freq_update_time;
	return delta_ns >= sg_policy->min_rate_limit_ns;
}

static bool sugov_up_down_rate_limit(struct sugov_policy *sg_policy, u64 time,
				     unsigned int next_freq)
{
	s64 delta_ns;

	delta_ns = time - sg_policy->last_freq_update_time;

	if (next_freq > sg_policy->next_freq &&
	    delta_ns < sg_policy->up_rate_delay_ns)
			return true;

<<<<<<< HEAD
=======
	if (next_freq > sg_policy->next_freq &&
	    delta_ns < sg_policy->up_rate_delay_ns)
			return true;

>>>>>>> 7520793d
	if (next_freq < sg_policy->next_freq &&
	    delta_ns < sg_policy->down_rate_delay_ns)
			return true;

	return false;
}

static bool sugov_update_next_freq(struct sugov_policy *sg_policy, u64 time,
				   unsigned int next_freq)
{
	if (sg_policy->next_freq == next_freq)
		return false;

<<<<<<< HEAD
	if (sugov_up_down_rate_limit(sg_policy, time, next_freq))
		return false;
=======
	if (sugov_up_down_rate_limit(sg_policy, time, next_freq)) {
		/* Restore cached freq as next_freq is not changed */
		sg_policy->cached_raw_freq = sg_policy->prev_cached_raw_freq;
		return false;
	}
>>>>>>> 7520793d

	sg_policy->next_freq = next_freq;
	sg_policy->last_freq_update_time = time;

	return true;
}

static void sugov_fast_switch(struct sugov_policy *sg_policy, u64 time,
			      unsigned int next_freq)
{
	struct cpufreq_policy *policy = sg_policy->policy;
	int cpu;

	if (!sugov_update_next_freq(sg_policy, time, next_freq))
		return;

	next_freq = cpufreq_driver_fast_switch(policy, next_freq);
	if (!next_freq)
		return;

	policy->cur = next_freq;

	if (trace_cpu_frequency_enabled()) {
		for_each_cpu(cpu, policy->cpus)
			trace_cpu_frequency(next_freq, cpu);
	}
}

static void sugov_deferred_update(struct sugov_policy *sg_policy, u64 time,
				  unsigned int next_freq)
{
	if (!sugov_update_next_freq(sg_policy, time, next_freq))
		return;

	if (!sg_policy->work_in_progress) {
		sg_policy->work_in_progress = true;
		irq_work_queue(&sg_policy->irq_work);
	}
}

/**
 * get_next_freq - Compute a new frequency for a given cpufreq policy.
 * @sg_policy: schedutil policy object to compute the new frequency for.
 * @util: Current CPU utilization.
 * @max: CPU capacity.
 *
 * If the utilization is frequency-invariant, choose the new frequency to be
 * proportional to it, that is
 *
 * next_freq = C * max_freq * util / max
 *
 * Otherwise, approximate the would-be frequency-invariant utilization by
 * util_raw * (curr_freq / max_freq) which leads to
 *
 * next_freq = C * curr_freq * util_raw / max
 *
 * Take C = 1.25 for the frequency tipping point at (util / max) = 0.8.
 *
 * The lowest driver-supported frequency which is equal or greater than the raw
 * next_freq (as calculated above) is returned, subject to policy min/max and
 * cpufreq driver limitations.
 */
static unsigned int get_next_freq(struct sugov_policy *sg_policy,
				  unsigned long util, unsigned long max)
{
	struct cpufreq_policy *policy = sg_policy->policy;
	unsigned int freq = arch_scale_freq_invariant() ?
				policy->cpuinfo.max_freq : policy->cur;

	freq = map_util_freq(util, freq, max);

	if (freq == sg_policy->cached_raw_freq && !sg_policy->need_freq_update)
		return sg_policy->next_freq;

	sg_policy->need_freq_update = false;
	sg_policy->prev_cached_raw_freq = sg_policy->cached_raw_freq;
	sg_policy->cached_raw_freq = freq;
	return cpufreq_driver_resolve_freq(policy, freq);
}

extern long
schedtune_cpu_margin_with(unsigned long util, int cpu, struct task_struct *p);

/*
 * This function computes an effective utilization for the given CPU, to be
 * used for frequency selection given the linear relation: f = u * f_max.
 *
 * The scheduler tracks the following metrics:
 *
 *   cpu_util_{cfs,rt,dl,irq}()
 *   cpu_bw_dl()
 *
 * Where the cfs,rt and dl util numbers are tracked with the same metric and
 * synchronized windows and are thus directly comparable.
 *
 * The @util parameter passed to this function is assumed to be the aggregation
 * of RT and CFS util numbers. The cases of DL and IRQ are managed here.
 *
 * The cfs,rt,dl utilization are the running times measured with rq->clock_task
 * which excludes things like IRQ and steal-time. These latter are then accrued
 * in the irq utilization.
 *
 * The DL bandwidth number otoh is not a measured metric but a value computed
 * based on the task model parameters and gives the minimal utilization
 * required to meet deadlines.
 */
unsigned long schedutil_cpu_util(int cpu, unsigned long util_cfs,
				 unsigned long max, enum schedutil_type type,
				 struct task_struct *p)
{
	unsigned long dl_util, util, irq;
	struct rq *rq = cpu_rq(cpu);

	if (sched_feat(SUGOV_RT_MAX_FREQ) && !IS_BUILTIN(CONFIG_UCLAMP_TASK) &&
	    type == FREQUENCY_UTIL && rt_rq_is_runnable(&rq->rt)) {
		return max;
	}

	/*
	 * Early check to see if IRQ/steal time saturates the CPU, can be
	 * because of inaccuracies in how we track these -- see
	 * update_irq_load_avg().
	 */
	irq = cpu_util_irq(rq);
	if (unlikely(irq >= max))
		return max;

	/*
	 * Because the time spend on RT/DL tasks is visible as 'lost' time to
	 * CFS tasks and we use the same metric to track the effective
	 * utilization (PELT windows are synchronized) we can directly add them
	 * to obtain the CPU's actual utilization.
	 *
	 * CFS and RT utilization can be boosted or capped, depending on
	 * utilization clamp constraints requested by currently RUNNABLE
	 * tasks.
	 * When there are no CFS RUNNABLE tasks, clamps are released and
	 * frequency will be gracefully reduced with the utilization decay.
	 */
	util = util_cfs + cpu_util_rt(rq);
	if (type == FREQUENCY_UTIL)
<<<<<<< HEAD
		util = uclamp_rq_util_with(rq, util, p);
=======
#ifdef CONFIG_SCHED_TUNE
		util += schedtune_cpu_margin_with(util, cpu, p);
#else
		util = uclamp_rq_util_with(rq, util, p);
#endif
>>>>>>> 7520793d

	dl_util = cpu_util_dl(rq);

	/*
	 * For frequency selection we do not make cpu_util_dl() a permanent part
	 * of this sum because we want to use cpu_bw_dl() later on, but we need
	 * to check if the CFS+RT+DL sum is saturated (ie. no idle time) such
	 * that we select f_max when there is no idle time.
	 *
	 * NOTE: numerical errors or stop class might cause us to not quite hit
	 * saturation when we should -- something for later.
	 */
	if (util + dl_util >= max)
		return max;

	/*
	 * OTOH, for energy computation we need the estimated running time, so
	 * include util_dl and ignore dl_bw.
	 */
	if (type == ENERGY_UTIL)
		util += dl_util;

	/*
	 * There is still idle time; further improve the number by using the
	 * irq metric. Because IRQ/steal time is hidden from the task clock we
	 * need to scale the task numbers:
	 *
	 *              1 - irq
	 *   U' = irq + ------- * U
	 *                max
	 */
	util = scale_irq_capacity(util, irq, max);
	util += irq;

	/*
	 * Bandwidth required by DEADLINE must always be granted while, for
	 * FAIR and RT, we use blocked utilization of IDLE CPUs as a mechanism
	 * to gracefully reduce the frequency when no tasks show up for longer
	 * periods of time.
	 *
	 * Ideally we would like to set bw_dl as min/guaranteed freq and util +
	 * bw_dl as requested freq. However, cpufreq is not yet ready for such
	 * an interface. So, we only do the latter for now.
	 */
	if (type == FREQUENCY_UTIL)
		util += cpu_bw_dl(rq);

	return min(max, util);
}

static unsigned long sugov_get_util(struct sugov_cpu *sg_cpu)
{
	struct rq *rq = cpu_rq(sg_cpu->cpu);
<<<<<<< HEAD
#ifdef CONFIG_SCHED_TUNE
	unsigned long util = stune_util(sg_cpu->cpu, cpu_util_rt(rq));
#else
	unsigned long util = cpu_util_freq(sg_cpu->cpu);
#endif
	unsigned long util_cfs = util - cpu_util_rt(rq);
=======
	unsigned long util_cfs = cpu_util_cfs(rq);
>>>>>>> 7520793d
	unsigned long max = arch_scale_cpu_capacity(NULL, sg_cpu->cpu);

	sg_cpu->max = max;
	sg_cpu->bw_dl = cpu_bw_dl(rq);

	return schedutil_cpu_util(sg_cpu->cpu, util_cfs, max,
				  FREQUENCY_UTIL, NULL);
}

/**
 * sugov_iowait_reset() - Reset the IO boost status of a CPU.
 * @sg_cpu: the sugov data for the CPU to boost
 * @time: the update time from the caller
 * @set_iowait_boost: true if an IO boost has been requested
 *
 * The IO wait boost of a task is disabled after a tick since the last update
 * of a CPU. If a new IO wait boost is requested after more then a tick, then
 * we enable the boost starting from the minimum frequency, which improves
 * energy efficiency by ignoring sporadic wakeups from IO.
 */
static bool sugov_iowait_reset(struct sugov_cpu *sg_cpu, u64 time,
			       bool set_iowait_boost)
{
	s64 delta_ns = time - sg_cpu->last_update;

	/* Reset boost only if a tick has elapsed since last request */
	if (delta_ns <= TICK_NSEC)
		return false;

	sg_cpu->iowait_boost = set_iowait_boost ? sg_cpu->min : 0;
	sg_cpu->iowait_boost_pending = set_iowait_boost;

	return true;
}

/**
 * sugov_iowait_boost() - Updates the IO boost status of a CPU.
 * @sg_cpu: the sugov data for the CPU to boost
 * @time: the update time from the caller
 * @flags: SCHED_CPUFREQ_IOWAIT if the task is waking up after an IO wait
 *
 * Each time a task wakes up after an IO operation, the CPU utilization can be
 * boosted to a certain utilization which doubles at each "frequent and
 * successive" wakeup from IO, ranging from the utilization of the minimum
 * OPP to the utilization of the maximum OPP.
 * To keep doubling, an IO boost has to be requested at least once per tick,
 * otherwise we restart from the utilization of the minimum OPP.
 */
static void sugov_iowait_boost(struct sugov_cpu *sg_cpu, u64 time,
			       unsigned int flags)
{
	bool set_iowait_boost = flags & SCHED_CPUFREQ_IOWAIT;

	/* Reset boost if the CPU appears to have been idle enough */
	if (sg_cpu->iowait_boost &&
	    sugov_iowait_reset(sg_cpu, time, set_iowait_boost))
		return;

	/* Boost only tasks waking up after IO */
	if (!set_iowait_boost)
		return;

	/* Ensure boost doubles only one time at each request */
	if (sg_cpu->iowait_boost_pending)
		return;
	sg_cpu->iowait_boost_pending = true;

	/* Double the boost at each request */
	if (sg_cpu->iowait_boost) {
		sg_cpu->iowait_boost =
			min_t(unsigned int, sg_cpu->iowait_boost << 1, SCHED_CAPACITY_SCALE);
		return;
	}

	/* First wakeup after IO: start with minimum boost */
	sg_cpu->iowait_boost = sg_cpu->min;
}

/**
 * sugov_iowait_apply() - Apply the IO boost to a CPU.
 * @sg_cpu: the sugov data for the cpu to boost
 * @time: the update time from the caller
 * @util: the utilization to (eventually) boost
 * @max: the maximum value the utilization can be boosted to
 *
 * A CPU running a task which woken up after an IO operation can have its
 * utilization boosted to speed up the completion of those IO operations.
 * The IO boost value is increased each time a task wakes up from IO, in
 * sugov_iowait_apply(), and it's instead decreased by this function,
 * each time an increase has not been requested (!iowait_boost_pending).
 *
 * A CPU which also appears to have been idle for at least one tick has also
 * its IO boost utilization reset.
 *
 * This mechanism is designed to boost high frequently IO waiting tasks, while
 * being more conservative on tasks which does sporadic IO operations.
 */
static unsigned long sugov_iowait_apply(struct sugov_cpu *sg_cpu, u64 time,
					unsigned long util, unsigned long max)
{
	unsigned long boost;

	/* No boost currently required */
	if (!sg_cpu->iowait_boost)
		return util;

	/* Reset boost if the CPU appears to have been idle enough */
	if (sugov_iowait_reset(sg_cpu, time, false))
		return util;

	if (!sg_cpu->iowait_boost_pending) {
		/*
		 * No boost pending; reduce the boost value.
		 */
		sg_cpu->iowait_boost >>= 1;
		if (sg_cpu->iowait_boost < sg_cpu->min) {
			sg_cpu->iowait_boost = 0;
			return util;
		}
	}

	sg_cpu->iowait_boost_pending = false;

	/*
	 * @util is already in capacity scale; convert iowait_boost
	 * into the same scale so we can compare.
	 */
	boost = (sg_cpu->iowait_boost * max) >> SCHED_CAPACITY_SHIFT;
	return max(boost, util);
}

#ifdef CONFIG_NO_HZ_COMMON
static bool sugov_cpu_is_busy(struct sugov_cpu *sg_cpu)
{
	unsigned long idle_calls = tick_nohz_get_idle_calls_cpu(sg_cpu->cpu);
	bool ret = idle_calls == sg_cpu->saved_idle_calls;

	sg_cpu->saved_idle_calls = idle_calls;
	return ret;
}
#else
static inline bool sugov_cpu_is_busy(struct sugov_cpu *sg_cpu) { return false; }
#endif /* CONFIG_NO_HZ_COMMON */

/*
 * Make sugov_should_update_freq() ignore the rate limit when DL
 * has increased the utilization.
 */
static inline void ignore_dl_rate_limit(struct sugov_cpu *sg_cpu, struct sugov_policy *sg_policy)
{
	if (cpu_bw_dl(cpu_rq(sg_cpu->cpu)) > sg_cpu->bw_dl)
		sg_policy->limits_changed = true;
}

static void sugov_update_single(struct update_util_data *hook, u64 time,
				unsigned int flags)
{
	struct sugov_cpu *sg_cpu = container_of(hook, struct sugov_cpu, update_util);
	struct sugov_policy *sg_policy = sg_cpu->sg_policy;
	unsigned long util, max;
	unsigned int next_f;
	bool busy;

	sugov_iowait_boost(sg_cpu, time, flags);
	sg_cpu->last_update = time;

	ignore_dl_rate_limit(sg_cpu, sg_policy);

	if (!sugov_should_update_freq(sg_policy, time))
		return;

	/* Limits may have changed, don't skip frequency update */
	busy = !sg_policy->need_freq_update && sugov_cpu_is_busy(sg_cpu);

	util = sugov_get_util(sg_cpu);
	max = sg_cpu->max;
	util = sugov_iowait_apply(sg_cpu, time, util, max);
	next_f = get_next_freq(sg_policy, util, max);
	/*
	 * Do not reduce the frequency if the CPU has not been idle
	 * recently, as the reduction is likely to be premature then.
	 */
	if (busy && next_f < sg_policy->next_freq) {
		next_f = sg_policy->next_freq;

		/* Restore cached freq as next_freq has changed */
		sg_policy->cached_raw_freq = sg_policy->prev_cached_raw_freq;
	}

	/*
	 * This code runs under rq->lock for the target CPU, so it won't run
	 * concurrently on two different CPUs for the same target and it is not
	 * necessary to acquire the lock in the fast switch case.
	 */
	if (sg_policy->policy->fast_switch_enabled) {
		sugov_fast_switch(sg_policy, time, next_f);
	} else {
		raw_spin_lock(&sg_policy->update_lock);
		sugov_deferred_update(sg_policy, time, next_f);
		raw_spin_unlock(&sg_policy->update_lock);
	}
}

static unsigned int sugov_next_freq_shared(struct sugov_cpu *sg_cpu, u64 time)
{
	struct sugov_policy *sg_policy = sg_cpu->sg_policy;
	struct cpufreq_policy *policy = sg_policy->policy;
	unsigned long util = 0, max = 1;
	unsigned int j;

	for_each_cpu(j, policy->cpus) {
		struct sugov_cpu *j_sg_cpu = &per_cpu(sugov_cpu, j);
		unsigned long j_util, j_max;

		j_util = sugov_get_util(j_sg_cpu);
		j_max = j_sg_cpu->max;
		j_util = sugov_iowait_apply(j_sg_cpu, time, j_util, j_max);

		if (j_util * max > j_max * util) {
			util = j_util;
			max = j_max;
		}
	}

	return get_next_freq(sg_policy, util, max);
}

static void
sugov_update_shared(struct update_util_data *hook, u64 time, unsigned int flags)
{
	struct sugov_cpu *sg_cpu = container_of(hook, struct sugov_cpu, update_util);
	struct sugov_policy *sg_policy = sg_cpu->sg_policy;
	unsigned int next_f;

	raw_spin_lock(&sg_policy->update_lock);

	sugov_iowait_boost(sg_cpu, time, flags);
	sg_cpu->last_update = time;

	ignore_dl_rate_limit(sg_cpu, sg_policy);

	if (sugov_should_update_freq(sg_policy, time)) {
		next_f = sugov_next_freq_shared(sg_cpu, time);

		if (sg_policy->policy->fast_switch_enabled)
			sugov_fast_switch(sg_policy, time, next_f);
		else
			sugov_deferred_update(sg_policy, time, next_f);
	}

	raw_spin_unlock(&sg_policy->update_lock);
}

static void sugov_work(struct kthread_work *work)
{
	struct sugov_policy *sg_policy = container_of(work, struct sugov_policy, work);
	unsigned int freq;
	unsigned long flags;

	/*
	 * Hold sg_policy->update_lock shortly to handle the case where:
	 * incase sg_policy->next_freq is read here, and then updated by
	 * sugov_deferred_update() just before work_in_progress is set to false
	 * here, we may miss queueing the new update.
	 *
	 * Note: If a work was queued after the update_lock is released,
	 * sugov_work() will just be called again by kthread_work code; and the
	 * request will be proceed before the sugov thread sleeps.
	 */
	raw_spin_lock_irqsave(&sg_policy->update_lock, flags);
	freq = sg_policy->next_freq;
	sg_policy->work_in_progress = false;
	raw_spin_unlock_irqrestore(&sg_policy->update_lock, flags);

	mutex_lock(&sg_policy->work_lock);
	__cpufreq_driver_target(sg_policy->policy, freq, CPUFREQ_RELATION_L);
	mutex_unlock(&sg_policy->work_lock);
}

static void sugov_irq_work(struct irq_work *irq_work)
{
	struct sugov_policy *sg_policy;

	sg_policy = container_of(irq_work, struct sugov_policy, irq_work);

	kthread_queue_work(&sg_policy->worker, &sg_policy->work);
}

/************************** sysfs interface ************************/

static struct sugov_tunables *global_tunables;
static DEFINE_MUTEX(global_tunables_lock);

static inline struct sugov_tunables *to_sugov_tunables(struct gov_attr_set *attr_set)
{
	return container_of(attr_set, struct sugov_tunables, attr_set);
}

static DEFINE_MUTEX(min_rate_lock);

static void update_min_rate_limit_ns(struct sugov_policy *sg_policy)
{
	mutex_lock(&min_rate_lock);
	sg_policy->min_rate_limit_ns = min(sg_policy->up_rate_delay_ns,
					   sg_policy->down_rate_delay_ns);
	mutex_unlock(&min_rate_lock);
}

static ssize_t up_rate_limit_us_show(struct gov_attr_set *attr_set, char *buf)
<<<<<<< HEAD
=======
{
	struct sugov_tunables *tunables = to_sugov_tunables(attr_set);

	return sprintf(buf, "%u\n", tunables->up_rate_limit_us);
}

static ssize_t down_rate_limit_us_show(struct gov_attr_set *attr_set, char *buf)
{
	struct sugov_tunables *tunables = to_sugov_tunables(attr_set);

	return sprintf(buf, "%u\n", tunables->down_rate_limit_us);
}

static ssize_t up_rate_limit_us_store(struct gov_attr_set *attr_set,
				      const char *buf, size_t count)
>>>>>>> 7520793d
{
	struct sugov_tunables *tunables = to_sugov_tunables(attr_set);
	struct sugov_policy *sg_policy;
	unsigned int rate_limit_us;

	if (kstrtouint(buf, 10, &rate_limit_us))
		return -EINVAL;

<<<<<<< HEAD
	return sprintf(buf, "%u\n", tunables->up_rate_limit_us);
}

static ssize_t down_rate_limit_us_show(struct gov_attr_set *attr_set, char *buf)
{
	struct sugov_tunables *tunables = to_sugov_tunables(attr_set);

	return sprintf(buf, "%u\n", tunables->down_rate_limit_us);
}

static ssize_t up_rate_limit_us_store(struct gov_attr_set *attr_set,
				      const char *buf, size_t count)
=======
	tunables->up_rate_limit_us = rate_limit_us;

	list_for_each_entry(sg_policy, &attr_set->policy_list, tunables_hook) {
		sg_policy->up_rate_delay_ns = rate_limit_us * NSEC_PER_USEC;
		update_min_rate_limit_ns(sg_policy);
	}

	return count;
}

static ssize_t down_rate_limit_us_store(struct gov_attr_set *attr_set,
					const char *buf, size_t count)
>>>>>>> 7520793d
{
	struct sugov_tunables *tunables = to_sugov_tunables(attr_set);
	struct sugov_policy *sg_policy;
	unsigned int rate_limit_us;

	if (kstrtouint(buf, 10, &rate_limit_us))
		return -EINVAL;

<<<<<<< HEAD
	tunables->up_rate_limit_us = rate_limit_us;

	list_for_each_entry(sg_policy, &attr_set->policy_list, tunables_hook) {
		sg_policy->up_rate_delay_ns = rate_limit_us * NSEC_PER_USEC;
=======
	tunables->down_rate_limit_us = rate_limit_us;

	list_for_each_entry(sg_policy, &attr_set->policy_list, tunables_hook) {
		sg_policy->down_rate_delay_ns = rate_limit_us * NSEC_PER_USEC;
>>>>>>> 7520793d
		update_min_rate_limit_ns(sg_policy);
	}

	return count;
}

<<<<<<< HEAD
static ssize_t down_rate_limit_us_store(struct gov_attr_set *attr_set,
					const char *buf, size_t count)
{
	struct sugov_tunables *tunables = to_sugov_tunables(attr_set);
	struct sugov_policy *sg_policy;
	unsigned int rate_limit_us;

	if (kstrtouint(buf, 10, &rate_limit_us))
		return -EINVAL;

	tunables->down_rate_limit_us = rate_limit_us;

	list_for_each_entry(sg_policy, &attr_set->policy_list, tunables_hook) {
		sg_policy->down_rate_delay_ns = rate_limit_us * NSEC_PER_USEC;
		update_min_rate_limit_ns(sg_policy);
	}

	return count;
}

=======
>>>>>>> 7520793d
static struct governor_attr up_rate_limit_us = __ATTR_RW(up_rate_limit_us);
static struct governor_attr down_rate_limit_us = __ATTR_RW(down_rate_limit_us);

static struct attribute *sugov_attributes[] = {
	&up_rate_limit_us.attr,
	&down_rate_limit_us.attr,
	NULL
};

static struct kobj_type sugov_tunables_ktype = {
	.default_attrs = sugov_attributes,
	.sysfs_ops = &governor_sysfs_ops,
};

/********************** cpufreq governor interface *********************/

struct cpufreq_governor schedutil_gov;

static struct sugov_policy *sugov_policy_alloc(struct cpufreq_policy *policy)
{
	struct sugov_policy *sg_policy;

	sg_policy = kzalloc(sizeof(*sg_policy), GFP_KERNEL);
	if (!sg_policy)
		return NULL;

	sg_policy->policy = policy;
	raw_spin_lock_init(&sg_policy->update_lock);
	return sg_policy;
}

static void sugov_policy_free(struct sugov_policy *sg_policy)
{
	kfree(sg_policy);
}

static int sugov_kthread_create(struct sugov_policy *sg_policy)
{
	struct task_struct *thread;
	struct sched_attr attr = {
		.size		= sizeof(struct sched_attr),
		.sched_policy	= SCHED_DEADLINE,
		.sched_flags	= SCHED_FLAG_SUGOV,
		.sched_nice	= 0,
		.sched_priority	= 0,
		/*
		 * Fake (unused) bandwidth; workaround to "fix"
		 * priority inheritance.
		 */
		.sched_runtime	=  1000000,
		.sched_deadline = 10000000,
		.sched_period	= 10000000,
	};
	struct cpufreq_policy *policy = sg_policy->policy;
	int ret;

	/* kthread only required for slow path */
	if (policy->fast_switch_enabled)
		return 0;

	kthread_init_work(&sg_policy->work, sugov_work);
	kthread_init_worker(&sg_policy->worker);
	thread = kthread_create(kthread_worker_fn, &sg_policy->worker,
				"sugov:%d",
				cpumask_first(policy->related_cpus));
	if (IS_ERR(thread)) {
		pr_err("failed to create sugov thread: %ld\n", PTR_ERR(thread));
		return PTR_ERR(thread);
	}

	ret = sched_setattr_nocheck(thread, &attr);
	if (ret) {
		kthread_stop(thread);
		pr_warn("%s: failed to set SCHED_DEADLINE\n", __func__);
		return ret;
	}

	sg_policy->thread = thread;
	kthread_bind_mask(thread, policy->related_cpus);
	init_irq_work(&sg_policy->irq_work, sugov_irq_work);
	mutex_init(&sg_policy->work_lock);

	wake_up_process(thread);

	return 0;
}

static void sugov_kthread_stop(struct sugov_policy *sg_policy)
{
	/* kthread only required for slow path */
	if (sg_policy->policy->fast_switch_enabled)
		return;

	kthread_flush_worker(&sg_policy->worker);
	kthread_stop(sg_policy->thread);
	mutex_destroy(&sg_policy->work_lock);
}

static struct sugov_tunables *sugov_tunables_alloc(struct sugov_policy *sg_policy)
{
	struct sugov_tunables *tunables;

	tunables = kzalloc(sizeof(*tunables), GFP_KERNEL);
	if (tunables) {
		gov_attr_set_init(&tunables->attr_set, &sg_policy->tunables_hook);
		if (!have_governor_per_policy())
			global_tunables = tunables;
	}
	return tunables;
}

static void sugov_tunables_free(struct sugov_tunables *tunables)
{
	if (!have_governor_per_policy())
		global_tunables = NULL;

	kfree(tunables);
}

static int sugov_init(struct cpufreq_policy *policy)
{
	struct sugov_policy *sg_policy;
	struct sugov_tunables *tunables;
	int ret = 0;

	/* State should be equivalent to EXIT */
	if (policy->governor_data)
		return -EBUSY;

	cpufreq_enable_fast_switch(policy);

	sg_policy = sugov_policy_alloc(policy);
	if (!sg_policy) {
		ret = -ENOMEM;
		goto disable_fast_switch;
	}

	ret = sugov_kthread_create(sg_policy);
	if (ret)
		goto free_sg_policy;

	mutex_lock(&global_tunables_lock);

	if (global_tunables) {
		if (WARN_ON(have_governor_per_policy())) {
			ret = -EINVAL;
			goto stop_kthread;
		}
		policy->governor_data = sg_policy;
		sg_policy->tunables = global_tunables;

		gov_attr_set_get(&global_tunables->attr_set, &sg_policy->tunables_hook);
		goto out;
	}

	tunables = sugov_tunables_alloc(sg_policy);
	if (!tunables) {
		ret = -ENOMEM;
		goto stop_kthread;
	}

	tunables->up_rate_limit_us = cpufreq_policy_transition_delay_us(policy);
	tunables->down_rate_limit_us = cpufreq_policy_transition_delay_us(policy);

	policy->governor_data = sg_policy;
	sg_policy->tunables = tunables;

	ret = kobject_init_and_add(&tunables->attr_set.kobj, &sugov_tunables_ktype,
				   get_governor_parent_kobj(policy), "%s",
				   schedutil_gov.name);
	if (ret)
		goto fail;

out:
	mutex_unlock(&global_tunables_lock);
	return 0;

fail:
	kobject_put(&tunables->attr_set.kobj);
	policy->governor_data = NULL;
	sugov_tunables_free(tunables);

stop_kthread:
	sugov_kthread_stop(sg_policy);
	mutex_unlock(&global_tunables_lock);

free_sg_policy:
	sugov_policy_free(sg_policy);

disable_fast_switch:
	cpufreq_disable_fast_switch(policy);

	pr_err("initialization failed (error %d)\n", ret);
	return ret;
}

static void sugov_exit(struct cpufreq_policy *policy)
{
	struct sugov_policy *sg_policy = policy->governor_data;
	struct sugov_tunables *tunables = sg_policy->tunables;
	unsigned int count;

	mutex_lock(&global_tunables_lock);

	count = gov_attr_set_put(&tunables->attr_set, &sg_policy->tunables_hook);
	policy->governor_data = NULL;
	if (!count)
		sugov_tunables_free(tunables);

	mutex_unlock(&global_tunables_lock);

	sugov_kthread_stop(sg_policy);
	sugov_policy_free(sg_policy);
	cpufreq_disable_fast_switch(policy);
}

static int sugov_start(struct cpufreq_policy *policy)
{
	struct sugov_policy *sg_policy = policy->governor_data;
	unsigned int cpu;

	sg_policy->up_rate_delay_ns =
		sg_policy->tunables->up_rate_limit_us * NSEC_PER_USEC;
	sg_policy->down_rate_delay_ns =
		sg_policy->tunables->down_rate_limit_us * NSEC_PER_USEC;
	update_min_rate_limit_ns(sg_policy);
	sg_policy->last_freq_update_time	= 0;
	sg_policy->next_freq			= 0;
	sg_policy->work_in_progress		= false;
	sg_policy->limits_changed		= false;
	sg_policy->need_freq_update		= false;
	sg_policy->cached_raw_freq		= 0;
	sg_policy->prev_cached_raw_freq		= 0;

	for_each_cpu(cpu, policy->cpus) {
		struct sugov_cpu *sg_cpu = &per_cpu(sugov_cpu, cpu);

		memset(sg_cpu, 0, sizeof(*sg_cpu));
		sg_cpu->cpu			= cpu;
		sg_cpu->sg_policy		= sg_policy;
		sg_cpu->min			=
			(SCHED_CAPACITY_SCALE * policy->cpuinfo.min_freq) /
			policy->cpuinfo.max_freq;
	}

	for_each_cpu(cpu, policy->cpus) {
		struct sugov_cpu *sg_cpu = &per_cpu(sugov_cpu, cpu);

		cpufreq_add_update_util_hook(cpu, &sg_cpu->update_util,
					     policy_is_shared(policy) ?
							sugov_update_shared :
							sugov_update_single);
	}
	return 0;
}

static void sugov_stop(struct cpufreq_policy *policy)
{
	struct sugov_policy *sg_policy = policy->governor_data;
	unsigned int cpu;

	for_each_cpu(cpu, policy->cpus)
		cpufreq_remove_update_util_hook(cpu);

	synchronize_sched();

	if (!policy->fast_switch_enabled) {
		irq_work_sync(&sg_policy->irq_work);
		kthread_cancel_work_sync(&sg_policy->work);
	}
}

static void sugov_limits(struct cpufreq_policy *policy)
{
	struct sugov_policy *sg_policy = policy->governor_data;

	if (!policy->fast_switch_enabled) {
		mutex_lock(&sg_policy->work_lock);
		cpufreq_policy_apply_limits(policy);
		mutex_unlock(&sg_policy->work_lock);
	}

	sg_policy->limits_changed = true;
}

struct cpufreq_governor schedutil_gov = {
	.name			= "schedutil",
	.owner			= THIS_MODULE,
	.dynamic_switching	= true,
	.init			= sugov_init,
	.exit			= sugov_exit,
	.start			= sugov_start,
	.stop			= sugov_stop,
	.limits			= sugov_limits,
};

#ifdef CONFIG_CPU_FREQ_DEFAULT_GOV_SCHEDUTIL
struct cpufreq_governor *cpufreq_default_governor(void)
{
	return &schedutil_gov;
}
#endif

static int __init sugov_register(void)
{
	return cpufreq_register_governor(&schedutil_gov);
}
fs_initcall(sugov_register);

#ifdef CONFIG_ENERGY_MODEL
extern bool sched_energy_update;
extern struct mutex sched_energy_mutex;

static void rebuild_sd_workfn(struct work_struct *work)
{
	mutex_lock(&sched_energy_mutex);
	sched_energy_update = true;
	rebuild_sched_domains();
	sched_energy_update = false;
	mutex_unlock(&sched_energy_mutex);
}
static DECLARE_WORK(rebuild_sd_work, rebuild_sd_workfn);

/*
 * EAS shouldn't be attempted without sugov, so rebuild the sched_domains
 * on governor changes to make sure the scheduler knows about it.
 */
void sched_cpufreq_governor_change(struct cpufreq_policy *policy,
				  struct cpufreq_governor *old_gov)
{
	if (old_gov == &schedutil_gov || policy->governor == &schedutil_gov) {
		/*
		 * When called from the cpufreq_register_driver() path, the
		 * cpu_hotplug_lock is already held, so use a work item to
		 * avoid nested locking in rebuild_sched_domains().
		 */
		schedule_work(&rebuild_sd_work);
	}

}
#endif<|MERGE_RESOLUTION|>--- conflicted
+++ resolved
@@ -106,18 +106,6 @@
 	 * to the separate rate limits.
 	 */
 
-<<<<<<< HEAD
-=======
-	delta_ns = time - sg_policy->last_freq_update_time;
-	return delta_ns >= sg_policy->min_rate_limit_ns;
-}
-
-static bool sugov_up_down_rate_limit(struct sugov_policy *sg_policy, u64 time,
-				     unsigned int next_freq)
-{
-	s64 delta_ns;
-
->>>>>>> 7520793d
 	delta_ns = time - sg_policy->last_freq_update_time;
 	return delta_ns >= sg_policy->min_rate_limit_ns;
 }
@@ -133,13 +121,6 @@
 	    delta_ns < sg_policy->up_rate_delay_ns)
 			return true;
 
-<<<<<<< HEAD
-=======
-	if (next_freq > sg_policy->next_freq &&
-	    delta_ns < sg_policy->up_rate_delay_ns)
-			return true;
-
->>>>>>> 7520793d
 	if (next_freq < sg_policy->next_freq &&
 	    delta_ns < sg_policy->down_rate_delay_ns)
 			return true;
@@ -153,16 +134,11 @@
 	if (sg_policy->next_freq == next_freq)
 		return false;
 
-<<<<<<< HEAD
-	if (sugov_up_down_rate_limit(sg_policy, time, next_freq))
-		return false;
-=======
 	if (sugov_up_down_rate_limit(sg_policy, time, next_freq)) {
 		/* Restore cached freq as next_freq is not changed */
 		sg_policy->cached_raw_freq = sg_policy->prev_cached_raw_freq;
 		return false;
 	}
->>>>>>> 7520793d
 
 	sg_policy->next_freq = next_freq;
 	sg_policy->last_freq_update_time = time;
@@ -304,15 +280,11 @@
 	 */
 	util = util_cfs + cpu_util_rt(rq);
 	if (type == FREQUENCY_UTIL)
-<<<<<<< HEAD
-		util = uclamp_rq_util_with(rq, util, p);
-=======
 #ifdef CONFIG_SCHED_TUNE
 		util += schedtune_cpu_margin_with(util, cpu, p);
 #else
 		util = uclamp_rq_util_with(rq, util, p);
 #endif
->>>>>>> 7520793d
 
 	dl_util = cpu_util_dl(rq);
 
@@ -366,16 +338,7 @@
 static unsigned long sugov_get_util(struct sugov_cpu *sg_cpu)
 {
 	struct rq *rq = cpu_rq(sg_cpu->cpu);
-<<<<<<< HEAD
-#ifdef CONFIG_SCHED_TUNE
-	unsigned long util = stune_util(sg_cpu->cpu, cpu_util_rt(rq));
-#else
-	unsigned long util = cpu_util_freq(sg_cpu->cpu);
-#endif
-	unsigned long util_cfs = util - cpu_util_rt(rq);
-=======
 	unsigned long util_cfs = cpu_util_cfs(rq);
->>>>>>> 7520793d
 	unsigned long max = arch_scale_cpu_capacity(NULL, sg_cpu->cpu);
 
 	sg_cpu->max = max;
@@ -685,8 +648,6 @@
 }
 
 static ssize_t up_rate_limit_us_show(struct gov_attr_set *attr_set, char *buf)
-<<<<<<< HEAD
-=======
 {
 	struct sugov_tunables *tunables = to_sugov_tunables(attr_set);
 
@@ -702,7 +663,6 @@
 
 static ssize_t up_rate_limit_us_store(struct gov_attr_set *attr_set,
 				      const char *buf, size_t count)
->>>>>>> 7520793d
 {
 	struct sugov_tunables *tunables = to_sugov_tunables(attr_set);
 	struct sugov_policy *sg_policy;
@@ -711,20 +671,6 @@
 	if (kstrtouint(buf, 10, &rate_limit_us))
 		return -EINVAL;
 
-<<<<<<< HEAD
-	return sprintf(buf, "%u\n", tunables->up_rate_limit_us);
-}
-
-static ssize_t down_rate_limit_us_show(struct gov_attr_set *attr_set, char *buf)
-{
-	struct sugov_tunables *tunables = to_sugov_tunables(attr_set);
-
-	return sprintf(buf, "%u\n", tunables->down_rate_limit_us);
-}
-
-static ssize_t up_rate_limit_us_store(struct gov_attr_set *attr_set,
-				      const char *buf, size_t count)
-=======
 	tunables->up_rate_limit_us = rate_limit_us;
 
 	list_for_each_entry(sg_policy, &attr_set->policy_list, tunables_hook) {
@@ -737,7 +683,6 @@
 
 static ssize_t down_rate_limit_us_store(struct gov_attr_set *attr_set,
 					const char *buf, size_t count)
->>>>>>> 7520793d
 {
 	struct sugov_tunables *tunables = to_sugov_tunables(attr_set);
 	struct sugov_policy *sg_policy;
@@ -746,34 +691,6 @@
 	if (kstrtouint(buf, 10, &rate_limit_us))
 		return -EINVAL;
 
-<<<<<<< HEAD
-	tunables->up_rate_limit_us = rate_limit_us;
-
-	list_for_each_entry(sg_policy, &attr_set->policy_list, tunables_hook) {
-		sg_policy->up_rate_delay_ns = rate_limit_us * NSEC_PER_USEC;
-=======
-	tunables->down_rate_limit_us = rate_limit_us;
-
-	list_for_each_entry(sg_policy, &attr_set->policy_list, tunables_hook) {
-		sg_policy->down_rate_delay_ns = rate_limit_us * NSEC_PER_USEC;
->>>>>>> 7520793d
-		update_min_rate_limit_ns(sg_policy);
-	}
-
-	return count;
-}
-
-<<<<<<< HEAD
-static ssize_t down_rate_limit_us_store(struct gov_attr_set *attr_set,
-					const char *buf, size_t count)
-{
-	struct sugov_tunables *tunables = to_sugov_tunables(attr_set);
-	struct sugov_policy *sg_policy;
-	unsigned int rate_limit_us;
-
-	if (kstrtouint(buf, 10, &rate_limit_us))
-		return -EINVAL;
-
 	tunables->down_rate_limit_us = rate_limit_us;
 
 	list_for_each_entry(sg_policy, &attr_set->policy_list, tunables_hook) {
@@ -784,8 +701,6 @@
 	return count;
 }
 
-=======
->>>>>>> 7520793d
 static struct governor_attr up_rate_limit_us = __ATTR_RW(up_rate_limit_us);
 static struct governor_attr down_rate_limit_us = __ATTR_RW(down_rate_limit_us);
 
