--- conflicted
+++ resolved
@@ -250,12 +250,8 @@
 	unsigned long dl_util, util, irq;
 	struct rq *rq = cpu_rq(cpu);
 
-<<<<<<< HEAD
-	if (rt_rq_runnable(rq))
-=======
 	if (sched_feat(SUGOV_RT_MAX_FREQ) && !IS_BUILTIN(CONFIG_UCLAMP_TASK) &&
-	    type == FREQUENCY_UTIL && rt_rq_is_runnable(&rq->rt)) {
->>>>>>> c3b7fa75
+	    type == FREQUENCY_UTIL && rt_rq_runnable(rq)) {
 		return max;
 	}
 
