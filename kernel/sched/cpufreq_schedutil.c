--- conflicted
+++ resolved
@@ -251,12 +251,7 @@
 	unsigned long dl_util, irq;
 	struct rq *rq = cpu_rq(cpu);
 
-<<<<<<< HEAD
-	if (sched_feat(SUGOV_RT_MAX_FREQ) && type == FREQUENCY_UTIL &&
-						rt_rq_is_runnable(&rq->rt))
-=======
 	if (rt_rq_runnable(rq))
->>>>>>> 5bdd43db
 		return max;
 
 	/*
