--- conflicted
+++ resolved
@@ -1614,12 +1614,9 @@
 
 	rcu_read_lock();
 	curr = READ_ONCE(rq->curr); /* unlocked access */
-<<<<<<< HEAD
 	donor = READ_ONCE(rq->donor);
-=======
 	this_cpu = smp_processor_id();
 	this_cpu_rq = cpu_rq(this_cpu);
->>>>>>> 6e7e0492
 
 	/*
 	 * If the current task on @p's runqueue is an RT task, then
