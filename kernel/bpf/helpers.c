--- conflicted
+++ resolved
@@ -149,8 +149,6 @@
 const struct bpf_func_proto bpf_ktime_get_ns_proto = {
 	.func		= bpf_ktime_get_ns,
 	.gpl_only	= false,
-<<<<<<< HEAD
-=======
 	.ret_type	= RET_INTEGER,
 };
 
@@ -163,7 +161,6 @@
 const struct bpf_func_proto bpf_ktime_get_boot_ns_proto = {
 	.func		= bpf_ktime_get_boot_ns,
 	.gpl_only	= false,
->>>>>>> a513cda5
 	.ret_type	= RET_INTEGER,
 };
 
