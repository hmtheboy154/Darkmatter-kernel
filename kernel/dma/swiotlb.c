--- conflicted
+++ resolved
@@ -771,7 +771,6 @@
  * address, if any.
  *
  * Return: Memory pool which contains @paddr, or %NULL if none.
-<<<<<<< HEAD
  */
 struct io_tlb_pool *swiotlb_find_pool(struct device *dev, phys_addr_t paddr)
 {
@@ -848,84 +847,6 @@
 static unsigned int swiotlb_align_offset(struct device *dev,
 					 unsigned int align_mask, u64 addr)
 {
-=======
- */
-struct io_tlb_pool *swiotlb_find_pool(struct device *dev, phys_addr_t paddr)
-{
-	struct io_tlb_mem *mem = dev->dma_io_tlb_mem;
-	struct io_tlb_pool *pool;
-
-	rcu_read_lock();
-	list_for_each_entry_rcu(pool, &mem->pools, node) {
-		if (paddr >= pool->start && paddr < pool->end)
-			goto out;
-	}
-
-	list_for_each_entry_rcu(pool, &dev->dma_io_tlb_pools, node) {
-		if (paddr >= pool->start && paddr < pool->end)
-			goto out;
-	}
-	pool = NULL;
-out:
-	rcu_read_unlock();
-	return pool;
-}
-
-/**
- * swiotlb_del_pool() - remove an IO TLB pool from a device
- * @dev:	Owning device.
- * @pool:	Memory pool to be removed.
- */
-static void swiotlb_del_pool(struct device *dev, struct io_tlb_pool *pool)
-{
-	unsigned long flags;
-
-	spin_lock_irqsave(&dev->dma_io_tlb_lock, flags);
-	list_del_rcu(&pool->node);
-	spin_unlock_irqrestore(&dev->dma_io_tlb_lock, flags);
-
-	call_rcu(&pool->rcu, swiotlb_dyn_free);
-}
-
-#endif	/* CONFIG_SWIOTLB_DYNAMIC */
-
-/**
- * swiotlb_dev_init() - initialize swiotlb fields in &struct device
- * @dev:	Device to be initialized.
- */
-void swiotlb_dev_init(struct device *dev)
-{
-	dev->dma_io_tlb_mem = &io_tlb_default_mem;
-#ifdef CONFIG_SWIOTLB_DYNAMIC
-	INIT_LIST_HEAD(&dev->dma_io_tlb_pools);
-	spin_lock_init(&dev->dma_io_tlb_lock);
-	dev->dma_uses_io_tlb = false;
-#endif
-}
-
-/**
- * swiotlb_align_offset() - Get required offset into an IO TLB allocation.
- * @dev:         Owning device.
- * @align_mask:  Allocation alignment mask.
- * @addr:        DMA address.
- *
- * Return the minimum offset from the start of an IO TLB allocation which is
- * required for a given buffer address and allocation alignment to keep the
- * device happy.
- *
- * First, the address bits covered by min_align_mask must be identical in the
- * original address and the bounce buffer address. High bits are preserved by
- * choosing a suitable IO TLB slot, but bits below IO_TLB_SHIFT require extra
- * padding bytes before the bounce buffer.
- *
- * Second, @align_mask specifies which bits of the first allocated slot must
- * be zero. This may require allocating additional padding slots, and then the
- * offset (in bytes) from the first such padding slot is returned.
- */
-static unsigned int swiotlb_align_offset(struct device *dev,
-					 unsigned int align_mask, u64 addr)
-{
->>>>>>> 0c383648
 	return addr & dma_get_min_align_mask(dev) &
 		(align_mask | (IO_TLB_SIZE - 1));
 }
@@ -1110,7 +1031,6 @@
 
 	BUG_ON(!nslots);
 	BUG_ON(area_index >= pool->nareas);
-<<<<<<< HEAD
 
 	/*
 	 * Historically, swiotlb allocations >= PAGE_SIZE were guaranteed to be
@@ -1128,25 +1048,6 @@
 	 * 'iotlb_align_mask' to ignore bits that will be preserved when
 	 * offsetting into the allocation.
 	 */
-=======
-
-	/*
-	 * Historically, swiotlb allocations >= PAGE_SIZE were guaranteed to be
-	 * page-aligned in the absence of any other alignment requirements.
-	 * 'alloc_align_mask' was later introduced to specify the alignment
-	 * explicitly, however this is passed as zero for streaming mappings
-	 * and so we preserve the old behaviour there in case any drivers are
-	 * relying on it.
-	 */
-	if (!alloc_align_mask && !iotlb_align_mask && alloc_size >= PAGE_SIZE)
-		alloc_align_mask = PAGE_SIZE - 1;
-
-	/*
-	 * Ensure that the allocation is at least slot-aligned and update
-	 * 'iotlb_align_mask' to ignore bits that will be preserved when
-	 * offsetting into the allocation.
-	 */
->>>>>>> 0c383648
 	alloc_align_mask |= (IO_TLB_SIZE - 1);
 	iotlb_align_mask &= ~alloc_align_mask;
 
@@ -1287,7 +1188,6 @@
 	u64 phys_limit;
 	int cpu, i;
 	int index;
-<<<<<<< HEAD
 
 	if (alloc_size > IO_TLB_SEGSIZE * IO_TLB_SIZE)
 		return -1;
@@ -1328,48 +1228,6 @@
 found:
 	WRITE_ONCE(dev->dma_uses_io_tlb, true);
 
-=======
-
-	if (alloc_size > IO_TLB_SEGSIZE * IO_TLB_SIZE)
-		return -1;
-
-	cpu = raw_smp_processor_id();
-	for (i = 0; i < default_nareas; ++i) {
-		index = swiotlb_search_area(dev, cpu, i, orig_addr, alloc_size,
-					    alloc_align_mask, &pool);
-		if (index >= 0)
-			goto found;
-	}
-
-	if (!mem->can_grow)
-		return -1;
-
-	schedule_work(&mem->dyn_alloc);
-
-	nslabs = nr_slots(alloc_size);
-	phys_limit = min_not_zero(*dev->dma_mask, dev->bus_dma_limit);
-	pool = swiotlb_alloc_pool(dev, nslabs, nslabs, 1, phys_limit,
-				  GFP_NOWAIT | __GFP_NOWARN);
-	if (!pool)
-		return -1;
-
-	index = swiotlb_search_pool_area(dev, pool, 0, orig_addr,
-					 alloc_size, alloc_align_mask);
-	if (index < 0) {
-		swiotlb_dyn_free(&pool->rcu);
-		return -1;
-	}
-
-	pool->transient = true;
-	spin_lock_irqsave(&dev->dma_io_tlb_lock, flags);
-	list_add_rcu(&pool->node, &dev->dma_io_tlb_pools);
-	spin_unlock_irqrestore(&dev->dma_io_tlb_lock, flags);
-	inc_transient_used(mem, pool->nslabs);
-
-found:
-	WRITE_ONCE(dev->dma_uses_io_tlb, true);
-
->>>>>>> 0c383648
 	/*
 	 * The general barrier orders reads and writes against a presumed store
 	 * of the SWIOTLB buffer address by a device driver (to a driver private
@@ -1451,36 +1309,7 @@
 
 	for (i = 0; i < pool->nareas; i++)
 		used += pool->areas[i].used;
-<<<<<<< HEAD
 	return used;
-}
-
-/**
- * mem_used() - get number of used slots in an allocator
- * @mem:	Software IO TLB allocator.
- *
- * The result is not accurate, because there is no locking of individual
- * areas.
- *
- * Return: Approximate number of used slots.
- */
-static unsigned long mem_used(struct io_tlb_mem *mem)
-{
-#ifdef CONFIG_SWIOTLB_DYNAMIC
-	struct io_tlb_pool *pool;
-	unsigned long used = 0;
-
-	rcu_read_lock();
-	list_for_each_entry_rcu(pool, &mem->pools, node)
-		used += mem_pool_used(pool);
-	rcu_read_unlock();
-
-=======
->>>>>>> 0c383648
-	return used;
-#else
-	return mem_pool_used(&mem->defpool);
-#endif
 }
 
 /**
@@ -1569,13 +1398,8 @@
 		"Alloc alignment may prevent fulfilling requests with max mapping_size\n");
 
 	offset = swiotlb_align_offset(dev, alloc_align_mask, orig_addr);
-<<<<<<< HEAD
-	index = swiotlb_find_slots(dev, orig_addr,
-				   alloc_size + offset, alloc_align_mask, &pool);
-=======
 	size = ALIGN(mapping_size + offset, alloc_align_mask + 1);
 	index = swiotlb_find_slots(dev, orig_addr, size, alloc_align_mask, &pool);
->>>>>>> 0c383648
 	if (index == -1) {
 		if (!(attrs & DMA_ATTR_NO_WARN))
 			dev_warn_ratelimited(dev,
@@ -1599,11 +1423,7 @@
 	offset &= (IO_TLB_SIZE - 1);
 	index += pad_slots;
 	pool->slots[index].pad_slots = pad_slots;
-<<<<<<< HEAD
-	for (i = 0; i < nr_slots(alloc_size + offset); i++)
-=======
 	for (i = 0; i < (nr_slots(size) - pad_slots); i++)
->>>>>>> 0c383648
 		pool->slots[index + i].orig_addr = slot_addr(orig_addr, i);
 	tlb_addr = slot_addr(pool->start, index) + offset;
 	/*
@@ -1697,7 +1517,6 @@
 	swiotlb_del_pool(dev, pool);
 	dec_transient_used(dev->dma_io_tlb_mem, pool->nslabs);
 	return true;
-<<<<<<< HEAD
 }
 
 #else  /* !CONFIG_SWIOTLB_DYNAMIC */
@@ -1708,18 +1527,6 @@
 	return false;
 }
 
-=======
-}
-
-#else  /* !CONFIG_SWIOTLB_DYNAMIC */
-
-static inline bool swiotlb_del_transient(struct device *dev,
-					 phys_addr_t tlb_addr)
-{
-	return false;
-}
-
->>>>>>> 0c383648
 #endif	/* CONFIG_SWIOTLB_DYNAMIC */
 
 /*
