// SPDX-License-Identifier: GPL-2.0-only
/*
 * kernel/power/suspend.c - Suspend to RAM and standby functionality.
 *
 * Copyright (c) 2003 Patrick Mochel
 * Copyright (c) 2003 Open Source Development Lab
 * Copyright (c) 2009 Rafael J. Wysocki <rjw@sisk.pl>, Novell Inc.
 */

#define pr_fmt(fmt) "PM: " fmt

#include <linux/string.h>
#include <linux/delay.h>
#include <linux/errno.h>
#include <linux/init.h>
#include <linux/console.h>
#include <linux/cpu.h>
#include <linux/cpuidle.h>
#include <linux/gfp.h>
#include <linux/io.h>
#include <linux/kernel.h>
#include <linux/list.h>
#include <linux/mm.h>
#include <linux/slab.h>
#include <linux/export.h>
#include <linux/suspend.h>
#include <linux/syscore_ops.h>
#include <linux/swait.h>
#include <linux/ftrace.h>
#include <trace/events/power.h>
#include <linux/compiler.h>
#include <linux/moduleparam.h>
#include <linux/wakeup_reason.h>

#include "power.h"

const char * const pm_labels[] = {
	[PM_SUSPEND_TO_IDLE] = "freeze",
	[PM_SUSPEND_STANDBY] = "standby",
	[PM_SUSPEND_MEM] = "mem",
};
const char *pm_states[PM_SUSPEND_MAX];
static const char * const mem_sleep_labels[] = {
	[PM_SUSPEND_TO_IDLE] = "s2idle",
	[PM_SUSPEND_STANDBY] = "shallow",
	[PM_SUSPEND_MEM] = "deep",
};
const char *mem_sleep_states[PM_SUSPEND_MAX];

suspend_state_t mem_sleep_current = PM_SUSPEND_TO_IDLE;
suspend_state_t mem_sleep_default = PM_SUSPEND_MAX;
suspend_state_t pm_suspend_target_state;
EXPORT_SYMBOL_GPL(pm_suspend_target_state);

unsigned int pm_suspend_global_flags;
EXPORT_SYMBOL_GPL(pm_suspend_global_flags);

static const struct platform_suspend_ops *suspend_ops;
static const struct platform_s2idle_ops *s2idle_ops;
static DECLARE_SWAIT_QUEUE_HEAD(s2idle_wait_head);

enum s2idle_states __read_mostly s2idle_state;
static DEFINE_RAW_SPINLOCK(s2idle_lock);

/**
 * pm_suspend_default_s2idle - Check if suspend-to-idle is the default suspend.
 *
 * Return 'true' if suspend-to-idle has been selected as the default system
 * suspend method.
 */
bool pm_suspend_default_s2idle(void)
{
	return mem_sleep_current == PM_SUSPEND_TO_IDLE;
}
EXPORT_SYMBOL_GPL(pm_suspend_default_s2idle);

void s2idle_set_ops(const struct platform_s2idle_ops *ops)
{
	unsigned int sleep_flags;

	sleep_flags = lock_system_sleep();
	s2idle_ops = ops;
	unlock_system_sleep(sleep_flags);
}

static void s2idle_begin(void)
{
	s2idle_state = S2IDLE_STATE_NONE;
}

static void s2idle_enter(void)
{
	trace_suspend_resume(TPS("machine_suspend"), PM_SUSPEND_TO_IDLE, true);

	raw_spin_lock_irq(&s2idle_lock);
	if (pm_wakeup_pending())
		goto out;

	s2idle_state = S2IDLE_STATE_ENTER;
	raw_spin_unlock_irq(&s2idle_lock);

	cpus_read_lock();

	/* Push all the CPUs into the idle loop. */
	wake_up_all_idle_cpus();
	/* Make the current CPU wait so it can enter the idle loop too. */
	swait_event_exclusive(s2idle_wait_head,
		    s2idle_state == S2IDLE_STATE_WAKE);

	cpus_read_unlock();

	raw_spin_lock_irq(&s2idle_lock);

 out:
	s2idle_state = S2IDLE_STATE_NONE;
	raw_spin_unlock_irq(&s2idle_lock);

	trace_suspend_resume(TPS("machine_suspend"), PM_SUSPEND_TO_IDLE, false);
}

static void s2idle_loop(void)
{
	pm_pr_dbg("suspend-to-idle\n");

	/*
	 * Suspend-to-idle equals:
	 * frozen processes + suspended devices + idle processors.
	 * Thus s2idle_enter() should be called right after all devices have
	 * been suspended.
	 *
	 * Wakeups during the noirq suspend of devices may be spurious, so try
	 * to avoid them upfront.
	 */
	for (;;) {
		if (s2idle_ops && s2idle_ops->wake) {
			if (s2idle_ops->wake())
				break;
		} else if (pm_wakeup_pending()) {
			break;
		}

		clear_wakeup_reasons();

		if (s2idle_ops && s2idle_ops->check)
			s2idle_ops->check();

		s2idle_enter();
	}

	pm_pr_dbg("resume from suspend-to-idle\n");
}

void s2idle_wake(void)
{
	unsigned long flags;

	raw_spin_lock_irqsave(&s2idle_lock, flags);
	if (s2idle_state > S2IDLE_STATE_NONE) {
		s2idle_state = S2IDLE_STATE_WAKE;
		swake_up_one(&s2idle_wait_head);
	}
	raw_spin_unlock_irqrestore(&s2idle_lock, flags);
}
EXPORT_SYMBOL_GPL(s2idle_wake);

static bool valid_state(suspend_state_t state)
{
	/*
	 * The PM_SUSPEND_STANDBY and PM_SUSPEND_MEM states require low-level
	 * support and need to be valid to the low-level implementation.
	 *
	 * No ->valid() or ->enter() callback implies that none are valid.
	 */
	return suspend_ops && suspend_ops->valid && suspend_ops->valid(state) &&
		suspend_ops->enter;
}

void __init pm_states_init(void)
{
	/* "mem" and "freeze" are always present in /sys/power/state. */
	pm_states[PM_SUSPEND_MEM] = pm_labels[PM_SUSPEND_MEM];
	pm_states[PM_SUSPEND_TO_IDLE] = pm_labels[PM_SUSPEND_TO_IDLE];
	/*
	 * Suspend-to-idle should be supported even without any suspend_ops,
	 * initialize mem_sleep_states[] accordingly here.
	 */
	mem_sleep_states[PM_SUSPEND_TO_IDLE] = mem_sleep_labels[PM_SUSPEND_TO_IDLE];
}

static int __init mem_sleep_default_setup(char *str)
{
	suspend_state_t state;

	for (state = PM_SUSPEND_TO_IDLE; state <= PM_SUSPEND_MEM; state++)
		if (mem_sleep_labels[state] &&
		    !strcmp(str, mem_sleep_labels[state])) {
			mem_sleep_default = state;
			mem_sleep_current = state;
			break;
		}

	return 1;
}
__setup("mem_sleep_default=", mem_sleep_default_setup);

/**
 * suspend_set_ops - Set the global suspend method table.
 * @ops: Suspend operations to use.
 */
void suspend_set_ops(const struct platform_suspend_ops *ops)
{
	unsigned int sleep_flags;

	sleep_flags = lock_system_sleep();

	suspend_ops = ops;

	if (valid_state(PM_SUSPEND_STANDBY)) {
		mem_sleep_states[PM_SUSPEND_STANDBY] = mem_sleep_labels[PM_SUSPEND_STANDBY];
		pm_states[PM_SUSPEND_STANDBY] = pm_labels[PM_SUSPEND_STANDBY];
		if (mem_sleep_default == PM_SUSPEND_STANDBY)
			mem_sleep_current = PM_SUSPEND_STANDBY;
	}
	if (valid_state(PM_SUSPEND_MEM)) {
		mem_sleep_states[PM_SUSPEND_MEM] = mem_sleep_labels[PM_SUSPEND_MEM];
		if (mem_sleep_default >= PM_SUSPEND_MEM)
			mem_sleep_current = PM_SUSPEND_MEM;
	}

	unlock_system_sleep(sleep_flags);
}
EXPORT_SYMBOL_GPL(suspend_set_ops);

/**
 * suspend_valid_only_mem - Generic memory-only valid callback.
 * @state: Target system sleep state.
 *
 * Platform drivers that implement mem suspend only and only need to check for
 * that in their .valid() callback can use this instead of rolling their own
 * .valid() callback.
 */
int suspend_valid_only_mem(suspend_state_t state)
{
	return state == PM_SUSPEND_MEM;
}
EXPORT_SYMBOL_GPL(suspend_valid_only_mem);

static bool sleep_state_supported(suspend_state_t state)
{
	return state == PM_SUSPEND_TO_IDLE ||
	       (valid_state(state) && !cxl_mem_active());
}

static int platform_suspend_prepare(suspend_state_t state)
{
	return state != PM_SUSPEND_TO_IDLE && suspend_ops->prepare ?
		suspend_ops->prepare() : 0;
}

static int platform_suspend_prepare_late(suspend_state_t state)
{
	return state == PM_SUSPEND_TO_IDLE && s2idle_ops && s2idle_ops->prepare ?
		s2idle_ops->prepare() : 0;
}

static int platform_suspend_prepare_noirq(suspend_state_t state)
{
	if (state == PM_SUSPEND_TO_IDLE)
		return s2idle_ops && s2idle_ops->prepare_late ?
			s2idle_ops->prepare_late() : 0;

	return suspend_ops->prepare_late ? suspend_ops->prepare_late() : 0;
}

static void platform_resume_noirq(suspend_state_t state)
{
	if (state == PM_SUSPEND_TO_IDLE) {
		if (s2idle_ops && s2idle_ops->restore_early)
			s2idle_ops->restore_early();
	} else if (suspend_ops->wake) {
		suspend_ops->wake();
	}
}

static void platform_resume_early(suspend_state_t state)
{
	if (state == PM_SUSPEND_TO_IDLE && s2idle_ops && s2idle_ops->restore)
		s2idle_ops->restore();
}

static void platform_resume_finish(suspend_state_t state)
{
	if (state != PM_SUSPEND_TO_IDLE && suspend_ops->finish)
		suspend_ops->finish();
}

static int platform_suspend_begin(suspend_state_t state)
{
	if (state == PM_SUSPEND_TO_IDLE && s2idle_ops && s2idle_ops->begin)
		return s2idle_ops->begin();
	else if (suspend_ops && suspend_ops->begin)
		return suspend_ops->begin(state);
	else
		return 0;
}

static void platform_resume_end(suspend_state_t state)
{
	if (state == PM_SUSPEND_TO_IDLE && s2idle_ops && s2idle_ops->end)
		s2idle_ops->end();
	else if (suspend_ops && suspend_ops->end)
		suspend_ops->end();
}

static void platform_recover(suspend_state_t state)
{
	if (state != PM_SUSPEND_TO_IDLE && suspend_ops->recover)
		suspend_ops->recover();
}

static bool platform_suspend_again(suspend_state_t state)
{
	return state != PM_SUSPEND_TO_IDLE && suspend_ops->suspend_again ?
		suspend_ops->suspend_again() : false;
}

#ifdef CONFIG_PM_DEBUG
static unsigned int pm_test_delay = 5;
module_param(pm_test_delay, uint, 0644);
MODULE_PARM_DESC(pm_test_delay,
		 "Number of seconds to wait before resuming from suspend test");
#endif

static int suspend_test(int level)
{
#ifdef CONFIG_PM_DEBUG
	if (pm_test_level == level) {
		pr_info("suspend debug: Waiting for %d second(s).\n",
				pm_test_delay);
		mdelay(pm_test_delay * 1000);
		return 1;
	}
#endif /* !CONFIG_PM_DEBUG */
	return 0;
}

/**
 * suspend_prepare - Prepare for entering system sleep state.
 * @state: Target system sleep state.
 *
 * Common code run for every system sleep state that can be entered (except for
 * hibernation).  Run suspend notifiers, allocate the "suspend" console and
 * freeze processes.
 */
static int suspend_prepare(suspend_state_t state)
{
	int error;

	if (!sleep_state_supported(state))
		return -EPERM;

	pm_prepare_console();

	error = pm_notifier_call_chain_robust(PM_SUSPEND_PREPARE, PM_POST_SUSPEND);
	if (error)
		goto Restore;

	trace_suspend_resume(TPS("freeze_processes"), 0, true);
	error = suspend_freeze_processes();
	trace_suspend_resume(TPS("freeze_processes"), 0, false);
	if (!error)
		return 0;

<<<<<<< HEAD
	log_suspend_abort_reason("One or more tasks refusing to freeze");
	suspend_stats.failed_freeze++;
=======
>>>>>>> 259f7d5e
	dpm_save_failed_step(SUSPEND_FREEZE);
	pm_notifier_call_chain(PM_POST_SUSPEND);
 Restore:
	pm_restore_console();
	return error;
}

/* default implementation */
void __weak arch_suspend_disable_irqs(void)
{
	local_irq_disable();
}

/* default implementation */
void __weak arch_suspend_enable_irqs(void)
{
	local_irq_enable();
}

/**
 * suspend_enter - Make the system enter the given sleep state.
 * @state: System sleep state to enter.
 * @wakeup: Returns information that the sleep state should not be re-entered.
 *
 * This function should be called after devices have been suspended.
 */
static int suspend_enter(suspend_state_t state, bool *wakeup)
{
	int error, last_dev;

	error = platform_suspend_prepare(state);
	if (error)
		goto Platform_finish;

	error = dpm_suspend_late(PMSG_SUSPEND);
	if (error) {
		last_dev = suspend_stats.last_failed_dev + REC_FAILED_NUM - 1;
		last_dev %= REC_FAILED_NUM;
		pr_err("late suspend of devices failed\n");
		log_suspend_abort_reason("late suspend of %s device failed",
					 suspend_stats.failed_devs[last_dev]);
		goto Platform_finish;
	}
	error = platform_suspend_prepare_late(state);
	if (error)
		goto Devices_early_resume;

	error = dpm_suspend_noirq(PMSG_SUSPEND);
	if (error) {
		last_dev = suspend_stats.last_failed_dev + REC_FAILED_NUM - 1;
		last_dev %= REC_FAILED_NUM;
		pr_err("noirq suspend of devices failed\n");
		log_suspend_abort_reason("noirq suspend of %s device failed",
					 suspend_stats.failed_devs[last_dev]);
		goto Platform_early_resume;
	}
	error = platform_suspend_prepare_noirq(state);
	if (error)
		goto Platform_wake;

	if (suspend_test(TEST_PLATFORM))
		goto Platform_wake;

	if (state == PM_SUSPEND_TO_IDLE) {
		s2idle_loop();
		goto Platform_wake;
	}

	error = pm_sleep_disable_secondary_cpus();
	if (error || suspend_test(TEST_CPUS)) {
		log_suspend_abort_reason("Disabling non-boot cpus failed");
		goto Enable_cpus;
	}

	arch_suspend_disable_irqs();
	BUG_ON(!irqs_disabled());

	system_state = SYSTEM_SUSPEND;

	error = syscore_suspend();
	if (!error) {
		*wakeup = pm_wakeup_pending();
		if (!(suspend_test(TEST_CORE) || *wakeup)) {
			trace_suspend_resume(TPS("machine_suspend"),
				state, true);
			error = suspend_ops->enter(state);
			trace_suspend_resume(TPS("machine_suspend"),
				state, false);
		} else if (*wakeup) {
			error = -EBUSY;
		}
		syscore_resume();
	}

	system_state = SYSTEM_RUNNING;

	arch_suspend_enable_irqs();
	BUG_ON(irqs_disabled());

 Enable_cpus:
	pm_sleep_enable_secondary_cpus();

 Platform_wake:
	platform_resume_noirq(state);
	dpm_resume_noirq(PMSG_RESUME);

 Platform_early_resume:
	platform_resume_early(state);

 Devices_early_resume:
	dpm_resume_early(PMSG_RESUME);

 Platform_finish:
	platform_resume_finish(state);
	return error;
}

/**
 * suspend_devices_and_enter - Suspend devices and enter system sleep state.
 * @state: System sleep state to enter.
 */
int suspend_devices_and_enter(suspend_state_t state)
{
	int error;
	bool wakeup = false;

	if (!sleep_state_supported(state))
		return -ENOSYS;

	pm_suspend_target_state = state;

	if (state == PM_SUSPEND_TO_IDLE)
		pm_set_suspend_no_platform();

	error = platform_suspend_begin(state);
	if (error)
		goto Close;

	suspend_console();
	suspend_test_start();
	error = dpm_suspend_start(PMSG_SUSPEND);
	if (error) {
		pr_err("Some devices failed to suspend, or early wake event detected\n");
		log_suspend_abort_reason(
				"Some devices failed to suspend, or early wake event detected");
		goto Recover_platform;
	}
	suspend_test_finish("suspend devices");
	if (suspend_test(TEST_DEVICES))
		goto Recover_platform;

	do {
		error = suspend_enter(state, &wakeup);
	} while (!error && !wakeup && platform_suspend_again(state));

 Resume_devices:
	suspend_test_start();
	dpm_resume_end(PMSG_RESUME);
	suspend_test_finish("resume devices");
	trace_suspend_resume(TPS("resume_console"), state, true);
	resume_console();
	trace_suspend_resume(TPS("resume_console"), state, false);

 Close:
	platform_resume_end(state);
	pm_suspend_target_state = PM_SUSPEND_ON;
	return error;

 Recover_platform:
	platform_recover(state);
	goto Resume_devices;
}

/**
 * suspend_finish - Clean up before finishing the suspend sequence.
 *
 * Call platform code to clean up, restart processes, and free the console that
 * we've allocated. This routine is not called for hibernation.
 */
static void suspend_finish(void)
{
	suspend_thaw_processes();
	pm_notifier_call_chain(PM_POST_SUSPEND);
	pm_restore_console();
}

/**
 * enter_state - Do common work needed to enter system sleep state.
 * @state: System sleep state to enter.
 *
 * Make sure that no one else is trying to put the system into a sleep state.
 * Fail if that's not the case.  Otherwise, prepare for system suspend, make the
 * system enter the given sleep state and clean up after wakeup.
 */
static int enter_state(suspend_state_t state)
{
	int error;

	trace_suspend_resume(TPS("suspend_enter"), state, true);
	if (state == PM_SUSPEND_TO_IDLE) {
#ifdef CONFIG_PM_DEBUG
		if (pm_test_level != TEST_NONE && pm_test_level <= TEST_CPUS) {
			pr_warn("Unsupported test mode for suspend to idle, please choose none/freezer/devices/platform.\n");
			return -EAGAIN;
		}
#endif
	} else if (!valid_state(state)) {
		return -EINVAL;
	}
	if (!mutex_trylock(&system_transition_mutex))
		return -EBUSY;

	if (state == PM_SUSPEND_TO_IDLE)
		s2idle_begin();

	if (sync_on_suspend_enabled) {
		trace_suspend_resume(TPS("sync_filesystems"), 0, true);
		ksys_sync_helper();
		trace_suspend_resume(TPS("sync_filesystems"), 0, false);
	}

	pm_pr_dbg("Preparing system for sleep (%s)\n", mem_sleep_labels[state]);
	pm_suspend_clear_flags();
	error = suspend_prepare(state);
	if (error)
		goto Unlock;

	if (suspend_test(TEST_FREEZER))
		goto Finish;

	trace_suspend_resume(TPS("suspend_enter"), state, false);
	pm_pr_dbg("Suspending system (%s)\n", mem_sleep_labels[state]);
	pm_restrict_gfp_mask();
	error = suspend_devices_and_enter(state);
	pm_restore_gfp_mask();

 Finish:
	events_check_enabled = false;
	pm_pr_dbg("Finishing wakeup.\n");
	suspend_finish();
 Unlock:
	mutex_unlock(&system_transition_mutex);
	return error;
}

/**
 * pm_suspend - Externally visible function for suspending the system.
 * @state: System sleep state to enter.
 *
 * Check if the value of @state represents one of the supported states,
 * execute enter_state() and update system suspend statistics.
 */
int pm_suspend(suspend_state_t state)
{
	int error;

	if (state <= PM_SUSPEND_ON || state >= PM_SUSPEND_MAX)
		return -EINVAL;

	pr_info("suspend entry (%s)\n", mem_sleep_labels[state]);
	error = enter_state(state);
	dpm_save_errno(error);
	pr_info("suspend exit\n");
	return error;
}
EXPORT_SYMBOL(pm_suspend);<|MERGE_RESOLUTION|>--- conflicted
+++ resolved
@@ -371,11 +371,7 @@
 	if (!error)
 		return 0;
 
-<<<<<<< HEAD
 	log_suspend_abort_reason("One or more tasks refusing to freeze");
-	suspend_stats.failed_freeze++;
-=======
->>>>>>> 259f7d5e
 	dpm_save_failed_step(SUSPEND_FREEZE);
 	pm_notifier_call_chain(PM_POST_SUSPEND);
  Restore:
