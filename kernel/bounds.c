// SPDX-License-Identifier: GPL-2.0
/*
 * Generate definitions needed by the preprocessor.
 * This code generates raw asm output which is post-processed
 * to extract and format the required data.
 */

#define __GENERATING_BOUNDS_H
/* Include headers that define the enum constants of interest */
#include <linux/page-flags.h>
#include <linux/mmzone.h>
#include <linux/kbuild.h>
#include <linux/log2.h>
#include <linux/spinlock_types.h>

int main(void)
{
	/* The enum constants to put into include/generated/bounds.h */
	DEFINE(NR_PAGEFLAGS, __NR_PAGEFLAGS);
	DEFINE(MAX_NR_ZONES, __MAX_NR_ZONES);
#ifdef CONFIG_SMP
	DEFINE(NR_CPUS_BITS, ilog2(CONFIG_NR_CPUS));
#endif
	DEFINE(SPINLOCK_SIZE, sizeof(spinlock_t));
#ifdef CONFIG_LRU_GEN
	DEFINE(LRU_GEN_WIDTH, order_base_2(MAX_NR_GENS + 1));
<<<<<<< HEAD
	DEFINE(LRU_REFS_WIDTH, MAX_NR_TIERS - 2);
#else
	DEFINE(LRU_GEN_WIDTH, 0);
	DEFINE(LRU_REFS_WIDTH, 0);
=======
	DEFINE(__LRU_REFS_WIDTH, MAX_NR_TIERS - 2);
#else
	DEFINE(LRU_GEN_WIDTH, 0);
	DEFINE(__LRU_REFS_WIDTH, 0);
>>>>>>> 50e12445
#endif
	/* End of constants */

	return 0;
}<|MERGE_RESOLUTION|>--- conflicted
+++ resolved
@@ -24,17 +24,10 @@
 	DEFINE(SPINLOCK_SIZE, sizeof(spinlock_t));
 #ifdef CONFIG_LRU_GEN
 	DEFINE(LRU_GEN_WIDTH, order_base_2(MAX_NR_GENS + 1));
-<<<<<<< HEAD
-	DEFINE(LRU_REFS_WIDTH, MAX_NR_TIERS - 2);
-#else
-	DEFINE(LRU_GEN_WIDTH, 0);
-	DEFINE(LRU_REFS_WIDTH, 0);
-=======
 	DEFINE(__LRU_REFS_WIDTH, MAX_NR_TIERS - 2);
 #else
 	DEFINE(LRU_GEN_WIDTH, 0);
 	DEFINE(__LRU_REFS_WIDTH, 0);
->>>>>>> 50e12445
 #endif
 	/* End of constants */
 
