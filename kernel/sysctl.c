// SPDX-License-Identifier: GPL-2.0-only
/*
 * sysctl.c: General linux system control interface
 *
 * Begun 24 March 1995, Stephen Tweedie
 * Added /proc support, Dec 1995
 * Added bdflush entry and intvec min/max checking, 2/23/96, Tom Dyas.
 * Added hooks for /proc/sys/net (minor, minor patch), 96/4/1, Mike Shaver.
 * Added kernel/java-{interpreter,appletviewer}, 96/5/10, Mike Shaver.
 * Dynamic registration fixes, Stephen Tweedie.
 * Added kswapd-interval, ctrl-alt-del, printk stuff, 1/8/97, Chris Horn.
 * Made sysctl support optional via CONFIG_SYSCTL, 1/10/97, Chris
 *  Horn.
 * Added proc_doulongvec_ms_jiffies_minmax, 09/08/99, Carlos H. Bauer.
 * Added proc_doulongvec_minmax, 09/08/99, Carlos H. Bauer.
 * Changed linked lists to use list.h instead of lists.h, 02/24/00, Bill
 *  Wendling.
 * The list_for_each() macro wasn't appropriate for the sysctl loop.
 *  Removed it and replaced it with older style, 03/23/00, Bill Wendling
 */

#include <linux/module.h>
#include <linux/aio.h>
#include <linux/mm.h>
#include <linux/swap.h>
#include <linux/slab.h>
#include <linux/sysctl.h>
#include <linux/bitmap.h>
#include <linux/signal.h>
#include <linux/printk.h>
#include <linux/proc_fs.h>
#include <linux/security.h>
#include <linux/ctype.h>
#include <linux/kmemleak.h>
#include <linux/fs.h>
#include <linux/init.h>
#include <linux/kernel.h>
#include <linux/kobject.h>
#include <linux/net.h>
#include <linux/sysrq.h>
#include <linux/highuid.h>
#include <linux/writeback.h>
#include <linux/ratelimit.h>
#include <linux/compaction.h>
#include <linux/hugetlb.h>
#include <linux/initrd.h>
#include <linux/key.h>
#include <linux/times.h>
#include <linux/limits.h>
#include <linux/dcache.h>
#include <linux/dnotify.h>
#include <linux/syscalls.h>
#include <linux/vmstat.h>
#include <linux/nfs_fs.h>
#include <linux/acpi.h>
#include <linux/reboot.h>
#include <linux/ftrace.h>
#include <linux/perf_event.h>
#include <linux/kprobes.h>
#include <linux/pipe_fs_i.h>
#include <linux/oom.h>
#include <linux/kmod.h>
#include <linux/capability.h>
#include <linux/binfmts.h>
#include <linux/sched/sysctl.h>
#include <linux/sched/coredump.h>
#include <linux/kexec.h>
#include <linux/bpf.h>
#include <linux/mount.h>
#include <linux/userfaultfd_k.h>
#include <linux/coredump.h>
#include <linux/latencytop.h>
#include <linux/pid.h>

#include "../lib/kstrtox.h"

#include <linux/uaccess.h>
#include <asm/processor.h>

#ifdef CONFIG_X86
#include <asm/nmi.h>
#include <asm/stacktrace.h>
#include <asm/io.h>
#endif
#ifdef CONFIG_SPARC
#include <asm/setup.h>
#endif
#ifdef CONFIG_BSD_PROCESS_ACCT
#include <linux/acct.h>
#endif
#ifdef CONFIG_RT_MUTEXES
#include <linux/rtmutex.h>
#endif
#if defined(CONFIG_PROVE_LOCKING) || defined(CONFIG_LOCK_STAT)
#include <linux/lockdep.h>
#endif
#ifdef CONFIG_CHR_DEV_SG
#include <scsi/sg.h>
#endif
#ifdef CONFIG_STACKLEAK_RUNTIME_DISABLE
#include <linux/stackleak.h>
#endif
#ifdef CONFIG_LOCKUP_DETECTOR
#include <linux/nmi.h>
#endif

#if defined(CONFIG_SYSCTL)

/* External variables not in a header file. */

/* Constants used for minimum and  maximum */
#ifdef CONFIG_LOCKUP_DETECTOR
static int sixty = 60;
#endif

static int __maybe_unused neg_one = -1;
static int __maybe_unused two = 2;
static int __maybe_unused four = 4;
static unsigned long zero_ul;
static unsigned long one_ul = 1;
static unsigned long long_max = LONG_MAX;
static int one_hundred = 100;
static int two_hundred = 200;
#ifdef CONFIG_PERF_EVENTS
static int one_thousand = 1000;
<<<<<<< HEAD
=======
#endif
static int three_thousand = 3000;
#ifdef CONFIG_PRINTK
>>>>>>> 232d8217
static int ten_thousand = 10000;
extern int hrtimer_granularity_us;
extern int hrtimeout_min_us;
#ifdef CONFIG_PERF_EVENTS
static int six_hundred_forty_kb = 640 * 1024;
#endif

/* this is needed for the proc_doulongvec_minmax of vm_dirty_bytes */
static unsigned long dirty_bytes_min = 2 * PAGE_SIZE;

/* this is needed for the proc_dointvec_minmax for [fs_]overflow UID and GID */
static int maxolduid = 65535;
static int minolduid;

static int ngroups_max = NGROUPS_MAX;
static const int cap_last_cap = CAP_LAST_CAP;

/*
 * This is needed for proc_doulongvec_minmax of sysctl_hung_task_timeout_secs
 * and hung_task_check_interval_secs
 */
#ifdef CONFIG_DETECT_HUNG_TASK
static unsigned long hung_task_timeout_max = (LONG_MAX/HZ);
#endif

#ifdef CONFIG_INOTIFY_USER
#include <linux/inotify.h>
#endif

#ifdef CONFIG_PROC_SYSCTL

/**
 * enum sysctl_writes_mode - supported sysctl write modes
 *
 * @SYSCTL_WRITES_LEGACY: each write syscall must fully contain the sysctl value
 *	to be written, and multiple writes on the same sysctl file descriptor
 *	will rewrite the sysctl value, regardless of file position. No warning
 *	is issued when the initial position is not 0.
 * @SYSCTL_WRITES_WARN: same as above but warn when the initial file position is
 *	not 0.
 * @SYSCTL_WRITES_STRICT: writes to numeric sysctl entries must always be at
 *	file position 0 and the value must be fully contained in the buffer
 *	sent to the write syscall. If dealing with strings respect the file
 *	position, but restrict this to the max length of the buffer, anything
 *	passed the max length will be ignored. Multiple writes will append
 *	to the buffer.
 *
 * These write modes control how current file position affects the behavior of
 * updating sysctl values through the proc interface on each write.
 */
enum sysctl_writes_mode {
	SYSCTL_WRITES_LEGACY		= -1,
	SYSCTL_WRITES_WARN		= 0,
	SYSCTL_WRITES_STRICT		= 1,
};

static enum sysctl_writes_mode sysctl_writes_strict = SYSCTL_WRITES_STRICT;
#endif /* CONFIG_PROC_SYSCTL */

#if defined(HAVE_ARCH_PICK_MMAP_LAYOUT) || \
    defined(CONFIG_ARCH_WANT_DEFAULT_TOPDOWN_MMAP_LAYOUT)
int sysctl_legacy_va_layout;
#endif

#ifdef CONFIG_SCHED_DEBUG
static int min_sched_granularity_ns = 100000;		/* 100 usecs */
static int max_sched_granularity_ns = NSEC_PER_SEC;	/* 1 second */
static int min_wakeup_granularity_ns;			/* 0 usecs */
static int max_wakeup_granularity_ns = NSEC_PER_SEC;	/* 1 second */
#ifdef CONFIG_SMP
static int min_sched_tunable_scaling = SCHED_TUNABLESCALING_NONE;
static int max_sched_tunable_scaling = SCHED_TUNABLESCALING_END-1;
#endif /* CONFIG_SMP */
#endif /* CONFIG_SCHED_DEBUG */

#ifdef CONFIG_COMPACTION
static int min_extfrag_threshold;
static int max_extfrag_threshold = 1000;
#endif

#ifdef CONFIG_USER_NS
extern int unprivileged_userns_clone;
#endif

#endif /* CONFIG_SYSCTL */

#if defined(CONFIG_BPF_SYSCALL) && defined(CONFIG_SYSCTL)
static int bpf_stats_handler(struct ctl_table *table, int write,
			     void *buffer, size_t *lenp, loff_t *ppos)
{
	struct static_key *key = (struct static_key *)table->data;
	static int saved_val;
	int val, ret;
	struct ctl_table tmp = {
		.data   = &val,
		.maxlen = sizeof(val),
		.mode   = table->mode,
		.extra1 = SYSCTL_ZERO,
		.extra2 = SYSCTL_ONE,
	};

	if (write && !capable(CAP_SYS_ADMIN))
		return -EPERM;

	mutex_lock(&bpf_stats_enabled_mutex);
	val = saved_val;
	ret = proc_dointvec_minmax(&tmp, write, buffer, lenp, ppos);
	if (write && !ret && val != saved_val) {
		if (val)
			static_key_slow_inc(key);
		else
			static_key_slow_dec(key);
		saved_val = val;
	}
	mutex_unlock(&bpf_stats_enabled_mutex);
	return ret;
}

void __weak unpriv_ebpf_notify(int new_state)
{
}

static int bpf_unpriv_handler(struct ctl_table *table, int write,
			      void *buffer, size_t *lenp, loff_t *ppos)
{
	int ret, unpriv_enable = *(int *)table->data;
	bool locked_state = unpriv_enable == 1;
	struct ctl_table tmp = *table;

	if (write && !capable(CAP_SYS_ADMIN))
		return -EPERM;

	tmp.data = &unpriv_enable;
	ret = proc_dointvec_minmax(&tmp, write, buffer, lenp, ppos);
	if (write && !ret) {
		if (locked_state && unpriv_enable != 1)
			return -EPERM;
		*(int *)table->data = unpriv_enable;
	}

	unpriv_ebpf_notify(unpriv_enable);

	return ret;
}
#endif /* CONFIG_BPF_SYSCALL && CONFIG_SYSCTL */

/*
 * /proc/sys support
 */

#ifdef CONFIG_PROC_SYSCTL

static int _proc_do_string(char *data, int maxlen, int write,
		char *buffer, size_t *lenp, loff_t *ppos)
{
	size_t len;
	char c, *p;

	if (!data || !maxlen || !*lenp) {
		*lenp = 0;
		return 0;
	}

	if (write) {
		if (sysctl_writes_strict == SYSCTL_WRITES_STRICT) {
			/* Only continue writes not past the end of buffer. */
			len = strlen(data);
			if (len > maxlen - 1)
				len = maxlen - 1;

			if (*ppos > len)
				return 0;
			len = *ppos;
		} else {
			/* Start writing from beginning of buffer. */
			len = 0;
		}

		*ppos += *lenp;
		p = buffer;
		while ((p - buffer) < *lenp && len < maxlen - 1) {
			c = *(p++);
			if (c == 0 || c == '\n')
				break;
			data[len++] = c;
		}
		data[len] = 0;
	} else {
		len = strlen(data);
		if (len > maxlen)
			len = maxlen;

		if (*ppos > len) {
			*lenp = 0;
			return 0;
		}

		data += *ppos;
		len  -= *ppos;

		if (len > *lenp)
			len = *lenp;
		if (len)
			memcpy(buffer, data, len);
		if (len < *lenp) {
			buffer[len] = '\n';
			len++;
		}
		*lenp = len;
		*ppos += len;
	}
	return 0;
}

static void warn_sysctl_write(struct ctl_table *table)
{
	pr_warn_once("%s wrote to %s when file position was not 0!\n"
		"This will not be supported in the future. To silence this\n"
		"warning, set kernel.sysctl_writes_strict = -1\n",
		current->comm, table->procname);
}

/**
 * proc_first_pos_non_zero_ignore - check if first position is allowed
 * @ppos: file position
 * @table: the sysctl table
 *
 * Returns true if the first position is non-zero and the sysctl_writes_strict
 * mode indicates this is not allowed for numeric input types. String proc
 * handlers can ignore the return value.
 */
static bool proc_first_pos_non_zero_ignore(loff_t *ppos,
					   struct ctl_table *table)
{
	if (!*ppos)
		return false;

	switch (sysctl_writes_strict) {
	case SYSCTL_WRITES_STRICT:
		return true;
	case SYSCTL_WRITES_WARN:
		warn_sysctl_write(table);
		return false;
	default:
		return false;
	}
}

/**
 * proc_dostring - read a string sysctl
 * @table: the sysctl table
 * @write: %TRUE if this is a write to the sysctl file
 * @buffer: the user buffer
 * @lenp: the size of the user buffer
 * @ppos: file position
 *
 * Reads/writes a string from/to the user buffer. If the kernel
 * buffer provided is not large enough to hold the string, the
 * string is truncated. The copied string is %NULL-terminated.
 * If the string is being read by the user process, it is copied
 * and a newline '\n' is added. It is truncated if the buffer is
 * not large enough.
 *
 * Returns 0 on success.
 */
int proc_dostring(struct ctl_table *table, int write,
		  void *buffer, size_t *lenp, loff_t *ppos)
{
	if (write)
		proc_first_pos_non_zero_ignore(ppos, table);

	return _proc_do_string(table->data, table->maxlen, write, buffer, lenp,
			ppos);
}

static size_t proc_skip_spaces(char **buf)
{
	size_t ret;
	char *tmp = skip_spaces(*buf);
	ret = tmp - *buf;
	*buf = tmp;
	return ret;
}

static void proc_skip_char(char **buf, size_t *size, const char v)
{
	while (*size) {
		if (**buf != v)
			break;
		(*size)--;
		(*buf)++;
	}
}

/**
 * strtoul_lenient - parse an ASCII formatted integer from a buffer and only
 *                   fail on overflow
 *
 * @cp: kernel buffer containing the string to parse
 * @endp: pointer to store the trailing characters
 * @base: the base to use
 * @res: where the parsed integer will be stored
 *
 * In case of success 0 is returned and @res will contain the parsed integer,
 * @endp will hold any trailing characters.
 * This function will fail the parse on overflow. If there wasn't an overflow
 * the function will defer the decision what characters count as invalid to the
 * caller.
 */
static int strtoul_lenient(const char *cp, char **endp, unsigned int base,
			   unsigned long *res)
{
	unsigned long long result;
	unsigned int rv;

	cp = _parse_integer_fixup_radix(cp, &base);
	rv = _parse_integer(cp, base, &result);
	if ((rv & KSTRTOX_OVERFLOW) || (result != (unsigned long)result))
		return -ERANGE;

	cp += rv;

	if (endp)
		*endp = (char *)cp;

	*res = (unsigned long)result;
	return 0;
}

#define TMPBUFLEN 22
/**
 * proc_get_long - reads an ASCII formatted integer from a user buffer
 *
 * @buf: a kernel buffer
 * @size: size of the kernel buffer
 * @val: this is where the number will be stored
 * @neg: set to %TRUE if number is negative
 * @perm_tr: a vector which contains the allowed trailers
 * @perm_tr_len: size of the perm_tr vector
 * @tr: pointer to store the trailer character
 *
 * In case of success %0 is returned and @buf and @size are updated with
 * the amount of bytes read. If @tr is non-NULL and a trailing
 * character exists (size is non-zero after returning from this
 * function), @tr is updated with the trailing character.
 */
static int proc_get_long(char **buf, size_t *size,
			  unsigned long *val, bool *neg,
			  const char *perm_tr, unsigned perm_tr_len, char *tr)
{
	int len;
	char *p, tmp[TMPBUFLEN];

	if (!*size)
		return -EINVAL;

	len = *size;
	if (len > TMPBUFLEN - 1)
		len = TMPBUFLEN - 1;

	memcpy(tmp, *buf, len);

	tmp[len] = 0;
	p = tmp;
	if (*p == '-' && *size > 1) {
		*neg = true;
		p++;
	} else
		*neg = false;
	if (!isdigit(*p))
		return -EINVAL;

	if (strtoul_lenient(p, &p, 0, val))
		return -EINVAL;

	len = p - tmp;

	/* We don't know if the next char is whitespace thus we may accept
	 * invalid integers (e.g. 1234...a) or two integers instead of one
	 * (e.g. 123...1). So lets not allow such large numbers. */
	if (len == TMPBUFLEN - 1)
		return -EINVAL;

	if (len < *size && perm_tr_len && !memchr(perm_tr, *p, perm_tr_len))
		return -EINVAL;

	if (tr && (len < *size))
		*tr = *p;

	*buf += len;
	*size -= len;

	return 0;
}

/**
 * proc_put_long - converts an integer to a decimal ASCII formatted string
 *
 * @buf: the user buffer
 * @size: the size of the user buffer
 * @val: the integer to be converted
 * @neg: sign of the number, %TRUE for negative
 *
 * In case of success @buf and @size are updated with the amount of bytes
 * written.
 */
static void proc_put_long(void **buf, size_t *size, unsigned long val, bool neg)
{
	int len;
	char tmp[TMPBUFLEN], *p = tmp;

	sprintf(p, "%s%lu", neg ? "-" : "", val);
	len = strlen(tmp);
	if (len > *size)
		len = *size;
	memcpy(*buf, tmp, len);
	*size -= len;
	*buf += len;
}
#undef TMPBUFLEN

static void proc_put_char(void **buf, size_t *size, char c)
{
	if (*size) {
		char **buffer = (char **)buf;
		**buffer = c;

		(*size)--;
		(*buffer)++;
		*buf = *buffer;
	}
}

static int do_proc_dointvec_conv(bool *negp, unsigned long *lvalp,
				 int *valp,
				 int write, void *data)
{
	if (write) {
		if (*negp) {
			if (*lvalp > (unsigned long) INT_MAX + 1)
				return -EINVAL;
			*valp = -*lvalp;
		} else {
			if (*lvalp > (unsigned long) INT_MAX)
				return -EINVAL;
			*valp = *lvalp;
		}
	} else {
		int val = *valp;
		if (val < 0) {
			*negp = true;
			*lvalp = -(unsigned long)val;
		} else {
			*negp = false;
			*lvalp = (unsigned long)val;
		}
	}
	return 0;
}

static int do_proc_douintvec_conv(unsigned long *lvalp,
				  unsigned int *valp,
				  int write, void *data)
{
	if (write) {
		if (*lvalp > UINT_MAX)
			return -EINVAL;
		*valp = *lvalp;
	} else {
		unsigned int val = *valp;
		*lvalp = (unsigned long)val;
	}
	return 0;
}

static const char proc_wspace_sep[] = { ' ', '\t', '\n' };

static int __do_proc_dointvec(void *tbl_data, struct ctl_table *table,
		  int write, void *buffer,
		  size_t *lenp, loff_t *ppos,
		  int (*conv)(bool *negp, unsigned long *lvalp, int *valp,
			      int write, void *data),
		  void *data)
{
	int *i, vleft, first = 1, err = 0;
	size_t left;
	char *p;
	
	if (!tbl_data || !table->maxlen || !*lenp || (*ppos && !write)) {
		*lenp = 0;
		return 0;
	}
	
	i = (int *) tbl_data;
	vleft = table->maxlen / sizeof(*i);
	left = *lenp;

	if (!conv)
		conv = do_proc_dointvec_conv;

	if (write) {
		if (proc_first_pos_non_zero_ignore(ppos, table))
			goto out;

		if (left > PAGE_SIZE - 1)
			left = PAGE_SIZE - 1;
		p = buffer;
	}

	for (; left && vleft--; i++, first=0) {
		unsigned long lval;
		bool neg;

		if (write) {
			left -= proc_skip_spaces(&p);

			if (!left)
				break;
			err = proc_get_long(&p, &left, &lval, &neg,
					     proc_wspace_sep,
					     sizeof(proc_wspace_sep), NULL);
			if (err)
				break;
			if (conv(&neg, &lval, i, 1, data)) {
				err = -EINVAL;
				break;
			}
		} else {
			if (conv(&neg, &lval, i, 0, data)) {
				err = -EINVAL;
				break;
			}
			if (!first)
				proc_put_char(&buffer, &left, '\t');
			proc_put_long(&buffer, &left, lval, neg);
		}
	}

	if (!write && !first && left && !err)
		proc_put_char(&buffer, &left, '\n');
	if (write && !err && left)
		left -= proc_skip_spaces(&p);
	if (write && first)
		return err ? : -EINVAL;
	*lenp -= left;
out:
	*ppos += *lenp;
	return err;
}

static int do_proc_dointvec(struct ctl_table *table, int write,
		  void *buffer, size_t *lenp, loff_t *ppos,
		  int (*conv)(bool *negp, unsigned long *lvalp, int *valp,
			      int write, void *data),
		  void *data)
{
	return __do_proc_dointvec(table->data, table, write,
			buffer, lenp, ppos, conv, data);
}

static int do_proc_douintvec_w(unsigned int *tbl_data,
			       struct ctl_table *table,
			       void *buffer,
			       size_t *lenp, loff_t *ppos,
			       int (*conv)(unsigned long *lvalp,
					   unsigned int *valp,
					   int write, void *data),
			       void *data)
{
	unsigned long lval;
	int err = 0;
	size_t left;
	bool neg;
	char *p = buffer;

	left = *lenp;

	if (proc_first_pos_non_zero_ignore(ppos, table))
		goto bail_early;

	if (left > PAGE_SIZE - 1)
		left = PAGE_SIZE - 1;

	left -= proc_skip_spaces(&p);
	if (!left) {
		err = -EINVAL;
		goto out_free;
	}

	err = proc_get_long(&p, &left, &lval, &neg,
			     proc_wspace_sep,
			     sizeof(proc_wspace_sep), NULL);
	if (err || neg) {
		err = -EINVAL;
		goto out_free;
	}

	if (conv(&lval, tbl_data, 1, data)) {
		err = -EINVAL;
		goto out_free;
	}

	if (!err && left)
		left -= proc_skip_spaces(&p);

out_free:
	if (err)
		return -EINVAL;

	return 0;

	/* This is in keeping with old __do_proc_dointvec() */
bail_early:
	*ppos += *lenp;
	return err;
}

static int do_proc_douintvec_r(unsigned int *tbl_data, void *buffer,
			       size_t *lenp, loff_t *ppos,
			       int (*conv)(unsigned long *lvalp,
					   unsigned int *valp,
					   int write, void *data),
			       void *data)
{
	unsigned long lval;
	int err = 0;
	size_t left;

	left = *lenp;

	if (conv(&lval, tbl_data, 0, data)) {
		err = -EINVAL;
		goto out;
	}

	proc_put_long(&buffer, &left, lval, false);
	if (!left)
		goto out;

	proc_put_char(&buffer, &left, '\n');

out:
	*lenp -= left;
	*ppos += *lenp;

	return err;
}

static int __do_proc_douintvec(void *tbl_data, struct ctl_table *table,
			       int write, void *buffer,
			       size_t *lenp, loff_t *ppos,
			       int (*conv)(unsigned long *lvalp,
					   unsigned int *valp,
					   int write, void *data),
			       void *data)
{
	unsigned int *i, vleft;

	if (!tbl_data || !table->maxlen || !*lenp || (*ppos && !write)) {
		*lenp = 0;
		return 0;
	}

	i = (unsigned int *) tbl_data;
	vleft = table->maxlen / sizeof(*i);

	/*
	 * Arrays are not supported, keep this simple. *Do not* add
	 * support for them.
	 */
	if (vleft != 1) {
		*lenp = 0;
		return -EINVAL;
	}

	if (!conv)
		conv = do_proc_douintvec_conv;

	if (write)
		return do_proc_douintvec_w(i, table, buffer, lenp, ppos,
					   conv, data);
	return do_proc_douintvec_r(i, buffer, lenp, ppos, conv, data);
}

static int do_proc_douintvec(struct ctl_table *table, int write,
			     void *buffer, size_t *lenp, loff_t *ppos,
			     int (*conv)(unsigned long *lvalp,
					 unsigned int *valp,
					 int write, void *data),
			     void *data)
{
	return __do_proc_douintvec(table->data, table, write,
				   buffer, lenp, ppos, conv, data);
}

/**
 * proc_dointvec - read a vector of integers
 * @table: the sysctl table
 * @write: %TRUE if this is a write to the sysctl file
 * @buffer: the user buffer
 * @lenp: the size of the user buffer
 * @ppos: file position
 *
 * Reads/writes up to table->maxlen/sizeof(unsigned int) integer
 * values from/to the user buffer, treated as an ASCII string. 
 *
 * Returns 0 on success.
 */
int proc_dointvec(struct ctl_table *table, int write, void *buffer,
		  size_t *lenp, loff_t *ppos)
{
	return do_proc_dointvec(table, write, buffer, lenp, ppos, NULL, NULL);
}

#ifdef CONFIG_COMPACTION
static int proc_dointvec_minmax_warn_RT_change(struct ctl_table *table,
		int write, void *buffer, size_t *lenp, loff_t *ppos)
{
	int ret, old;

	if (!IS_ENABLED(CONFIG_PREEMPT_RT) || !write)
		return proc_dointvec_minmax(table, write, buffer, lenp, ppos);

	old = *(int *)table->data;
	ret = proc_dointvec_minmax(table, write, buffer, lenp, ppos);
	if (ret)
		return ret;
	if (old != *(int *)table->data)
		pr_warn_once("sysctl attribute %s changed by %s[%d]\n",
			     table->procname, current->comm,
			     task_pid_nr(current));
	return ret;
}
#endif

/**
 * proc_douintvec - read a vector of unsigned integers
 * @table: the sysctl table
 * @write: %TRUE if this is a write to the sysctl file
 * @buffer: the user buffer
 * @lenp: the size of the user buffer
 * @ppos: file position
 *
 * Reads/writes up to table->maxlen/sizeof(unsigned int) unsigned integer
 * values from/to the user buffer, treated as an ASCII string.
 *
 * Returns 0 on success.
 */
int proc_douintvec(struct ctl_table *table, int write, void *buffer,
		size_t *lenp, loff_t *ppos)
{
	return do_proc_douintvec(table, write, buffer, lenp, ppos,
				 do_proc_douintvec_conv, NULL);
}

/*
 * Taint values can only be increased
 * This means we can safely use a temporary.
 */
static int proc_taint(struct ctl_table *table, int write,
			       void *buffer, size_t *lenp, loff_t *ppos)
{
	struct ctl_table t;
	unsigned long tmptaint = get_taint();
	int err;

	if (write && !capable(CAP_SYS_ADMIN))
		return -EPERM;

	t = *table;
	t.data = &tmptaint;
	err = proc_doulongvec_minmax(&t, write, buffer, lenp, ppos);
	if (err < 0)
		return err;

	if (write) {
		int i;

		/*
		 * If we are relying on panic_on_taint not producing
		 * false positives due to userspace input, bail out
		 * before setting the requested taint flags.
		 */
		if (panic_on_taint_nousertaint && (tmptaint & panic_on_taint))
			return -EINVAL;

		/*
		 * Poor man's atomic or. Not worth adding a primitive
		 * to everyone's atomic.h for this
		 */
		for (i = 0; i < TAINT_FLAGS_COUNT; i++)
			if ((1UL << i) & tmptaint)
				add_taint(i, LOCKDEP_STILL_OK);
	}

	return err;
}

#ifdef CONFIG_PRINTK
static int proc_dointvec_minmax_sysadmin(struct ctl_table *table, int write,
				void *buffer, size_t *lenp, loff_t *ppos)
{
	if (write && !capable(CAP_SYS_ADMIN))
		return -EPERM;

	return proc_dointvec_minmax(table, write, buffer, lenp, ppos);
}
#endif

/**
 * struct do_proc_dointvec_minmax_conv_param - proc_dointvec_minmax() range checking structure
 * @min: pointer to minimum allowable value
 * @max: pointer to maximum allowable value
 *
 * The do_proc_dointvec_minmax_conv_param structure provides the
 * minimum and maximum values for doing range checking for those sysctl
 * parameters that use the proc_dointvec_minmax() handler.
 */
struct do_proc_dointvec_minmax_conv_param {
	int *min;
	int *max;
};

static int do_proc_dointvec_minmax_conv(bool *negp, unsigned long *lvalp,
					int *valp,
					int write, void *data)
{
	int tmp, ret;
	struct do_proc_dointvec_minmax_conv_param *param = data;
	/*
	 * If writing, first do so via a temporary local int so we can
	 * bounds-check it before touching *valp.
	 */
	int *ip = write ? &tmp : valp;

	ret = do_proc_dointvec_conv(negp, lvalp, ip, write, data);
	if (ret)
		return ret;

	if (write) {
		if ((param->min && *param->min > tmp) ||
		    (param->max && *param->max < tmp))
			return -EINVAL;
		*valp = tmp;
	}

	return 0;
}

/**
 * proc_dointvec_minmax - read a vector of integers with min/max values
 * @table: the sysctl table
 * @write: %TRUE if this is a write to the sysctl file
 * @buffer: the user buffer
 * @lenp: the size of the user buffer
 * @ppos: file position
 *
 * Reads/writes up to table->maxlen/sizeof(unsigned int) integer
 * values from/to the user buffer, treated as an ASCII string.
 *
 * This routine will ensure the values are within the range specified by
 * table->extra1 (min) and table->extra2 (max).
 *
 * Returns 0 on success or -EINVAL on write when the range check fails.
 */
int proc_dointvec_minmax(struct ctl_table *table, int write,
		  void *buffer, size_t *lenp, loff_t *ppos)
{
	struct do_proc_dointvec_minmax_conv_param param = {
		.min = (int *) table->extra1,
		.max = (int *) table->extra2,
	};
	return do_proc_dointvec(table, write, buffer, lenp, ppos,
				do_proc_dointvec_minmax_conv, &param);
}

/**
 * struct do_proc_douintvec_minmax_conv_param - proc_douintvec_minmax() range checking structure
 * @min: pointer to minimum allowable value
 * @max: pointer to maximum allowable value
 *
 * The do_proc_douintvec_minmax_conv_param structure provides the
 * minimum and maximum values for doing range checking for those sysctl
 * parameters that use the proc_douintvec_minmax() handler.
 */
struct do_proc_douintvec_minmax_conv_param {
	unsigned int *min;
	unsigned int *max;
};

static int do_proc_douintvec_minmax_conv(unsigned long *lvalp,
					 unsigned int *valp,
					 int write, void *data)
{
	int ret;
	unsigned int tmp;
	struct do_proc_douintvec_minmax_conv_param *param = data;
	/* write via temporary local uint for bounds-checking */
	unsigned int *up = write ? &tmp : valp;

	ret = do_proc_douintvec_conv(lvalp, up, write, data);
	if (ret)
		return ret;

	if (write) {
		if ((param->min && *param->min > tmp) ||
		    (param->max && *param->max < tmp))
			return -ERANGE;

		*valp = tmp;
	}

	return 0;
}

/**
 * proc_douintvec_minmax - read a vector of unsigned ints with min/max values
 * @table: the sysctl table
 * @write: %TRUE if this is a write to the sysctl file
 * @buffer: the user buffer
 * @lenp: the size of the user buffer
 * @ppos: file position
 *
 * Reads/writes up to table->maxlen/sizeof(unsigned int) unsigned integer
 * values from/to the user buffer, treated as an ASCII string. Negative
 * strings are not allowed.
 *
 * This routine will ensure the values are within the range specified by
 * table->extra1 (min) and table->extra2 (max). There is a final sanity
 * check for UINT_MAX to avoid having to support wrap around uses from
 * userspace.
 *
 * Returns 0 on success or -ERANGE on write when the range check fails.
 */
int proc_douintvec_minmax(struct ctl_table *table, int write,
			  void *buffer, size_t *lenp, loff_t *ppos)
{
	struct do_proc_douintvec_minmax_conv_param param = {
		.min = (unsigned int *) table->extra1,
		.max = (unsigned int *) table->extra2,
	};
	return do_proc_douintvec(table, write, buffer, lenp, ppos,
				 do_proc_douintvec_minmax_conv, &param);
}

static int do_proc_dopipe_max_size_conv(unsigned long *lvalp,
					unsigned int *valp,
					int write, void *data)
{
	if (write) {
		unsigned int val;

		val = round_pipe_size(*lvalp);
		if (val == 0)
			return -EINVAL;

		*valp = val;
	} else {
		unsigned int val = *valp;
		*lvalp = (unsigned long) val;
	}

	return 0;
}

static int proc_dopipe_max_size(struct ctl_table *table, int write,
				void *buffer, size_t *lenp, loff_t *ppos)
{
	return do_proc_douintvec(table, write, buffer, lenp, ppos,
				 do_proc_dopipe_max_size_conv, NULL);
}

static void validate_coredump_safety(void)
{
#ifdef CONFIG_COREDUMP
	if (suid_dumpable == SUID_DUMP_ROOT &&
	    core_pattern[0] != '/' && core_pattern[0] != '|') {
		printk(KERN_WARNING
"Unsafe core_pattern used with fs.suid_dumpable=2.\n"
"Pipe handler or fully qualified core dump path required.\n"
"Set kernel.core_pattern before fs.suid_dumpable.\n"
		);
	}
#endif
}

static int proc_dointvec_minmax_coredump(struct ctl_table *table, int write,
		void *buffer, size_t *lenp, loff_t *ppos)
{
	int error = proc_dointvec_minmax(table, write, buffer, lenp, ppos);
	if (!error)
		validate_coredump_safety();
	return error;
}

#ifdef CONFIG_COREDUMP
static int proc_dostring_coredump(struct ctl_table *table, int write,
		  void *buffer, size_t *lenp, loff_t *ppos)
{
	int error = proc_dostring(table, write, buffer, lenp, ppos);
	if (!error)
		validate_coredump_safety();
	return error;
}
#endif

#ifdef CONFIG_MAGIC_SYSRQ
static int sysrq_sysctl_handler(struct ctl_table *table, int write,
				void *buffer, size_t *lenp, loff_t *ppos)
{
	int tmp, ret;

	tmp = sysrq_mask();

	ret = __do_proc_dointvec(&tmp, table, write, buffer,
			       lenp, ppos, NULL, NULL);
	if (ret || !write)
		return ret;

	if (write)
		sysrq_toggle_support(tmp);

	return 0;
}
#endif

static int __do_proc_doulongvec_minmax(void *data, struct ctl_table *table,
		int write, void *buffer, size_t *lenp, loff_t *ppos,
		unsigned long convmul, unsigned long convdiv)
{
	unsigned long *i, *min, *max;
	int vleft, first = 1, err = 0;
	size_t left;
	char *p;

	if (!data || !table->maxlen || !*lenp || (*ppos && !write)) {
		*lenp = 0;
		return 0;
	}

	i = (unsigned long *) data;
	min = (unsigned long *) table->extra1;
	max = (unsigned long *) table->extra2;
	vleft = table->maxlen / sizeof(unsigned long);
	left = *lenp;

	if (write) {
		if (proc_first_pos_non_zero_ignore(ppos, table))
			goto out;

		if (left > PAGE_SIZE - 1)
			left = PAGE_SIZE - 1;
		p = buffer;
	}

	for (; left && vleft--; i++, first = 0) {
		unsigned long val;

		if (write) {
			bool neg;

			left -= proc_skip_spaces(&p);
			if (!left)
				break;

			err = proc_get_long(&p, &left, &val, &neg,
					     proc_wspace_sep,
					     sizeof(proc_wspace_sep), NULL);
			if (err)
				break;
			if (neg)
				continue;
			val = convmul * val / convdiv;
			if ((min && val < *min) || (max && val > *max)) {
				err = -EINVAL;
				break;
			}
			*i = val;
		} else {
			val = convdiv * (*i) / convmul;
			if (!first)
				proc_put_char(&buffer, &left, '\t');
			proc_put_long(&buffer, &left, val, false);
		}
	}

	if (!write && !first && left && !err)
		proc_put_char(&buffer, &left, '\n');
	if (write && !err)
		left -= proc_skip_spaces(&p);
	if (write && first)
		return err ? : -EINVAL;
	*lenp -= left;
out:
	*ppos += *lenp;
	return err;
}

static int do_proc_doulongvec_minmax(struct ctl_table *table, int write,
		void *buffer, size_t *lenp, loff_t *ppos, unsigned long convmul,
		unsigned long convdiv)
{
	return __do_proc_doulongvec_minmax(table->data, table, write,
			buffer, lenp, ppos, convmul, convdiv);
}

/**
 * proc_doulongvec_minmax - read a vector of long integers with min/max values
 * @table: the sysctl table
 * @write: %TRUE if this is a write to the sysctl file
 * @buffer: the user buffer
 * @lenp: the size of the user buffer
 * @ppos: file position
 *
 * Reads/writes up to table->maxlen/sizeof(unsigned long) unsigned long
 * values from/to the user buffer, treated as an ASCII string.
 *
 * This routine will ensure the values are within the range specified by
 * table->extra1 (min) and table->extra2 (max).
 *
 * Returns 0 on success.
 */
int proc_doulongvec_minmax(struct ctl_table *table, int write,
			   void *buffer, size_t *lenp, loff_t *ppos)
{
    return do_proc_doulongvec_minmax(table, write, buffer, lenp, ppos, 1l, 1l);
}

/**
 * proc_doulongvec_ms_jiffies_minmax - read a vector of millisecond values with min/max values
 * @table: the sysctl table
 * @write: %TRUE if this is a write to the sysctl file
 * @buffer: the user buffer
 * @lenp: the size of the user buffer
 * @ppos: file position
 *
 * Reads/writes up to table->maxlen/sizeof(unsigned long) unsigned long
 * values from/to the user buffer, treated as an ASCII string. The values
 * are treated as milliseconds, and converted to jiffies when they are stored.
 *
 * This routine will ensure the values are within the range specified by
 * table->extra1 (min) and table->extra2 (max).
 *
 * Returns 0 on success.
 */
int proc_doulongvec_ms_jiffies_minmax(struct ctl_table *table, int write,
				      void *buffer, size_t *lenp, loff_t *ppos)
{
    return do_proc_doulongvec_minmax(table, write, buffer,
				     lenp, ppos, HZ, 1000l);
}


static int do_proc_dointvec_jiffies_conv(bool *negp, unsigned long *lvalp,
					 int *valp,
					 int write, void *data)
{
	if (write) {
		if (*lvalp > INT_MAX / HZ)
			return 1;
		*valp = *negp ? -(*lvalp*HZ) : (*lvalp*HZ);
	} else {
		int val = *valp;
		unsigned long lval;
		if (val < 0) {
			*negp = true;
			lval = -(unsigned long)val;
		} else {
			*negp = false;
			lval = (unsigned long)val;
		}
		*lvalp = lval / HZ;
	}
	return 0;
}

static int do_proc_dointvec_userhz_jiffies_conv(bool *negp, unsigned long *lvalp,
						int *valp,
						int write, void *data)
{
	if (write) {
		if (USER_HZ < HZ && *lvalp > (LONG_MAX / HZ) * USER_HZ)
			return 1;
		*valp = clock_t_to_jiffies(*negp ? -*lvalp : *lvalp);
	} else {
		int val = *valp;
		unsigned long lval;
		if (val < 0) {
			*negp = true;
			lval = -(unsigned long)val;
		} else {
			*negp = false;
			lval = (unsigned long)val;
		}
		*lvalp = jiffies_to_clock_t(lval);
	}
	return 0;
}

static int do_proc_dointvec_ms_jiffies_conv(bool *negp, unsigned long *lvalp,
					    int *valp,
					    int write, void *data)
{
	if (write) {
		unsigned long jif = msecs_to_jiffies(*negp ? -*lvalp : *lvalp);

		if (jif > INT_MAX)
			return 1;
		*valp = (int)jif;
	} else {
		int val = *valp;
		unsigned long lval;
		if (val < 0) {
			*negp = true;
			lval = -(unsigned long)val;
		} else {
			*negp = false;
			lval = (unsigned long)val;
		}
		*lvalp = jiffies_to_msecs(lval);
	}
	return 0;
}

/**
 * proc_dointvec_jiffies - read a vector of integers as seconds
 * @table: the sysctl table
 * @write: %TRUE if this is a write to the sysctl file
 * @buffer: the user buffer
 * @lenp: the size of the user buffer
 * @ppos: file position
 *
 * Reads/writes up to table->maxlen/sizeof(unsigned int) integer
 * values from/to the user buffer, treated as an ASCII string. 
 * The values read are assumed to be in seconds, and are converted into
 * jiffies.
 *
 * Returns 0 on success.
 */
int proc_dointvec_jiffies(struct ctl_table *table, int write,
			  void *buffer, size_t *lenp, loff_t *ppos)
{
    return do_proc_dointvec(table,write,buffer,lenp,ppos,
		    	    do_proc_dointvec_jiffies_conv,NULL);
}

/**
 * proc_dointvec_userhz_jiffies - read a vector of integers as 1/USER_HZ seconds
 * @table: the sysctl table
 * @write: %TRUE if this is a write to the sysctl file
 * @buffer: the user buffer
 * @lenp: the size of the user buffer
 * @ppos: pointer to the file position
 *
 * Reads/writes up to table->maxlen/sizeof(unsigned int) integer
 * values from/to the user buffer, treated as an ASCII string. 
 * The values read are assumed to be in 1/USER_HZ seconds, and 
 * are converted into jiffies.
 *
 * Returns 0 on success.
 */
int proc_dointvec_userhz_jiffies(struct ctl_table *table, int write,
				 void *buffer, size_t *lenp, loff_t *ppos)
{
    return do_proc_dointvec(table,write,buffer,lenp,ppos,
		    	    do_proc_dointvec_userhz_jiffies_conv,NULL);
}

/**
 * proc_dointvec_ms_jiffies - read a vector of integers as 1 milliseconds
 * @table: the sysctl table
 * @write: %TRUE if this is a write to the sysctl file
 * @buffer: the user buffer
 * @lenp: the size of the user buffer
 * @ppos: file position
 * @ppos: the current position in the file
 *
 * Reads/writes up to table->maxlen/sizeof(unsigned int) integer
 * values from/to the user buffer, treated as an ASCII string. 
 * The values read are assumed to be in 1/1000 seconds, and 
 * are converted into jiffies.
 *
 * Returns 0 on success.
 */
int proc_dointvec_ms_jiffies(struct ctl_table *table, int write, void *buffer,
		size_t *lenp, loff_t *ppos)
{
	return do_proc_dointvec(table, write, buffer, lenp, ppos,
				do_proc_dointvec_ms_jiffies_conv, NULL);
}

static int proc_do_cad_pid(struct ctl_table *table, int write, void *buffer,
		size_t *lenp, loff_t *ppos)
{
	struct pid *new_pid;
	pid_t tmp;
	int r;

	tmp = pid_vnr(cad_pid);

	r = __do_proc_dointvec(&tmp, table, write, buffer,
			       lenp, ppos, NULL, NULL);
	if (r || !write)
		return r;

	new_pid = find_get_pid(tmp);
	if (!new_pid)
		return -ESRCH;

	put_pid(xchg(&cad_pid, new_pid));
	return 0;
}

/**
 * proc_do_large_bitmap - read/write from/to a large bitmap
 * @table: the sysctl table
 * @write: %TRUE if this is a write to the sysctl file
 * @buffer: the user buffer
 * @lenp: the size of the user buffer
 * @ppos: file position
 *
 * The bitmap is stored at table->data and the bitmap length (in bits)
 * in table->maxlen.
 *
 * We use a range comma separated format (e.g. 1,3-4,10-10) so that
 * large bitmaps may be represented in a compact manner. Writing into
 * the file will clear the bitmap then update it with the given input.
 *
 * Returns 0 on success.
 */
int proc_do_large_bitmap(struct ctl_table *table, int write,
			 void *buffer, size_t *lenp, loff_t *ppos)
{
	int err = 0;
	bool first = 1;
	size_t left = *lenp;
	unsigned long bitmap_len = table->maxlen;
	unsigned long *bitmap = *(unsigned long **) table->data;
	unsigned long *tmp_bitmap = NULL;
	char tr_a[] = { '-', ',', '\n' }, tr_b[] = { ',', '\n', 0 }, c;

	if (!bitmap || !bitmap_len || !left || (*ppos && !write)) {
		*lenp = 0;
		return 0;
	}

	if (write) {
		char *p = buffer;
		size_t skipped = 0;

		if (left > PAGE_SIZE - 1) {
			left = PAGE_SIZE - 1;
			/* How much of the buffer we'll skip this pass */
			skipped = *lenp - left;
		}

		tmp_bitmap = bitmap_zalloc(bitmap_len, GFP_KERNEL);
		if (!tmp_bitmap)
			return -ENOMEM;
		proc_skip_char(&p, &left, '\n');
		while (!err && left) {
			unsigned long val_a, val_b;
			bool neg;
			size_t saved_left;

			/* In case we stop parsing mid-number, we can reset */
			saved_left = left;
			err = proc_get_long(&p, &left, &val_a, &neg, tr_a,
					     sizeof(tr_a), &c);
			/*
			 * If we consumed the entirety of a truncated buffer or
			 * only one char is left (may be a "-"), then stop here,
			 * reset, & come back for more.
			 */
			if ((left <= 1) && skipped) {
				left = saved_left;
				break;
			}

			if (err)
				break;
			if (val_a >= bitmap_len || neg) {
				err = -EINVAL;
				break;
			}

			val_b = val_a;
			if (left) {
				p++;
				left--;
			}

			if (c == '-') {
				err = proc_get_long(&p, &left, &val_b,
						     &neg, tr_b, sizeof(tr_b),
						     &c);
				/*
				 * If we consumed all of a truncated buffer or
				 * then stop here, reset, & come back for more.
				 */
				if (!left && skipped) {
					left = saved_left;
					break;
				}

				if (err)
					break;
				if (val_b >= bitmap_len || neg ||
				    val_a > val_b) {
					err = -EINVAL;
					break;
				}
				if (left) {
					p++;
					left--;
				}
			}

			bitmap_set(tmp_bitmap, val_a, val_b - val_a + 1);
			first = 0;
			proc_skip_char(&p, &left, '\n');
		}
		left += skipped;
	} else {
		unsigned long bit_a, bit_b = 0;

		while (left) {
			bit_a = find_next_bit(bitmap, bitmap_len, bit_b);
			if (bit_a >= bitmap_len)
				break;
			bit_b = find_next_zero_bit(bitmap, bitmap_len,
						   bit_a + 1) - 1;

			if (!first)
				proc_put_char(&buffer, &left, ',');
			proc_put_long(&buffer, &left, bit_a, false);
			if (bit_a != bit_b) {
				proc_put_char(&buffer, &left, '-');
				proc_put_long(&buffer, &left, bit_b, false);
			}

			first = 0; bit_b++;
		}
		proc_put_char(&buffer, &left, '\n');
	}

	if (!err) {
		if (write) {
			if (*ppos)
				bitmap_or(bitmap, bitmap, tmp_bitmap, bitmap_len);
			else
				bitmap_copy(bitmap, tmp_bitmap, bitmap_len);
		}
		*lenp -= left;
		*ppos += *lenp;
	}

	bitmap_free(tmp_bitmap);
	return err;
}

#else /* CONFIG_PROC_SYSCTL */

int proc_dostring(struct ctl_table *table, int write,
		  void *buffer, size_t *lenp, loff_t *ppos)
{
	return -ENOSYS;
}

int proc_dointvec(struct ctl_table *table, int write,
		  void *buffer, size_t *lenp, loff_t *ppos)
{
	return -ENOSYS;
}

int proc_douintvec(struct ctl_table *table, int write,
		  void *buffer, size_t *lenp, loff_t *ppos)
{
	return -ENOSYS;
}

int proc_dointvec_minmax(struct ctl_table *table, int write,
		    void *buffer, size_t *lenp, loff_t *ppos)
{
	return -ENOSYS;
}

int proc_douintvec_minmax(struct ctl_table *table, int write,
			  void *buffer, size_t *lenp, loff_t *ppos)
{
	return -ENOSYS;
}

int proc_dointvec_jiffies(struct ctl_table *table, int write,
		    void *buffer, size_t *lenp, loff_t *ppos)
{
	return -ENOSYS;
}

int proc_dointvec_userhz_jiffies(struct ctl_table *table, int write,
		    void *buffer, size_t *lenp, loff_t *ppos)
{
	return -ENOSYS;
}

int proc_dointvec_ms_jiffies(struct ctl_table *table, int write,
			     void *buffer, size_t *lenp, loff_t *ppos)
{
	return -ENOSYS;
}

int proc_doulongvec_minmax(struct ctl_table *table, int write,
		    void *buffer, size_t *lenp, loff_t *ppos)
{
	return -ENOSYS;
}

int proc_doulongvec_ms_jiffies_minmax(struct ctl_table *table, int write,
				      void *buffer, size_t *lenp, loff_t *ppos)
{
	return -ENOSYS;
}

int proc_do_large_bitmap(struct ctl_table *table, int write,
			 void *buffer, size_t *lenp, loff_t *ppos)
{
	return -ENOSYS;
}

#endif /* CONFIG_PROC_SYSCTL */

#if defined(CONFIG_SYSCTL)
int proc_do_static_key(struct ctl_table *table, int write,
		       void *buffer, size_t *lenp, loff_t *ppos)
{
	struct static_key *key = (struct static_key *)table->data;
	static DEFINE_MUTEX(static_key_mutex);
	int val, ret;
	struct ctl_table tmp = {
		.data   = &val,
		.maxlen = sizeof(val),
		.mode   = table->mode,
		.extra1 = SYSCTL_ZERO,
		.extra2 = SYSCTL_ONE,
	};

	if (write && !capable(CAP_SYS_ADMIN))
		return -EPERM;

	mutex_lock(&static_key_mutex);
	val = static_key_enabled(key);
	ret = proc_dointvec_minmax(&tmp, write, buffer, lenp, ppos);
	if (write && !ret) {
		if (val)
			static_key_enable(key);
		else
			static_key_disable(key);
	}
	mutex_unlock(&static_key_mutex);
	return ret;
}

static struct ctl_table kern_table[] = {
	{
		.procname	= "hrtimer_granularity_us",
		.data		= &hrtimer_granularity_us,
		.maxlen		= sizeof(int),
		.mode		= 0644,
		.proc_handler	= &proc_dointvec_minmax,
		.extra1		= SYSCTL_ONE,
		.extra2		= &ten_thousand,
	},
	{
		.procname	= "hrtimeout_min_us",
		.data		= &hrtimeout_min_us,
		.maxlen		= sizeof(int),
		.mode		= 0644,
		.proc_handler	= &proc_dointvec_minmax,
		.extra1		= SYSCTL_ONE,
		.extra2		= &ten_thousand,
	},
	{
		.procname	= "sched_child_runs_first",
		.data		= &sysctl_sched_child_runs_first,
		.maxlen		= sizeof(unsigned int),
		.mode		= 0644,
		.proc_handler	= proc_dointvec,
	},
#ifdef CONFIG_SCHED_DEBUG
	{
		.procname	= "sched_min_granularity_ns",
		.data		= &sysctl_sched_min_granularity,
		.maxlen		= sizeof(unsigned int),
		.mode		= 0644,
		.proc_handler	= sched_proc_update_handler,
		.extra1		= &min_sched_granularity_ns,
		.extra2		= &max_sched_granularity_ns,
	},
	{
		.procname	= "sched_latency_ns",
		.data		= &sysctl_sched_latency,
		.maxlen		= sizeof(unsigned int),
		.mode		= 0644,
		.proc_handler	= sched_proc_update_handler,
		.extra1		= &min_sched_granularity_ns,
		.extra2		= &max_sched_granularity_ns,
	},
	{
		.procname	= "sched_wakeup_granularity_ns",
		.data		= &sysctl_sched_wakeup_granularity,
		.maxlen		= sizeof(unsigned int),
		.mode		= 0644,
		.proc_handler	= sched_proc_update_handler,
		.extra1		= &min_wakeup_granularity_ns,
		.extra2		= &max_wakeup_granularity_ns,
	},
#ifdef CONFIG_SMP
	{
		.procname	= "sched_tunable_scaling",
		.data		= &sysctl_sched_tunable_scaling,
		.maxlen		= sizeof(enum sched_tunable_scaling),
		.mode		= 0644,
		.proc_handler	= sched_proc_update_handler,
		.extra1		= &min_sched_tunable_scaling,
		.extra2		= &max_sched_tunable_scaling,
	},
	{
		.procname	= "sched_migration_cost_ns",
		.data		= &sysctl_sched_migration_cost,
		.maxlen		= sizeof(unsigned int),
		.mode		= 0644,
		.proc_handler	= proc_dointvec,
	},
	{
		.procname	= "sched_nr_migrate",
		.data		= &sysctl_sched_nr_migrate,
		.maxlen		= sizeof(unsigned int),
		.mode		= 0644,
		.proc_handler	= proc_dointvec,
	},
#ifdef CONFIG_SCHEDSTATS
	{
		.procname	= "sched_schedstats",
		.data		= NULL,
		.maxlen		= sizeof(unsigned int),
		.mode		= 0644,
		.proc_handler	= sysctl_schedstats,
		.extra1		= SYSCTL_ZERO,
		.extra2		= SYSCTL_ONE,
	},
#endif /* CONFIG_SCHEDSTATS */
#endif /* CONFIG_SMP */
#ifdef CONFIG_NUMA_BALANCING
	{
		.procname	= "numa_balancing_scan_delay_ms",
		.data		= &sysctl_numa_balancing_scan_delay,
		.maxlen		= sizeof(unsigned int),
		.mode		= 0644,
		.proc_handler	= proc_dointvec,
	},
	{
		.procname	= "numa_balancing_scan_period_min_ms",
		.data		= &sysctl_numa_balancing_scan_period_min,
		.maxlen		= sizeof(unsigned int),
		.mode		= 0644,
		.proc_handler	= proc_dointvec,
	},
	{
		.procname	= "numa_balancing_scan_period_max_ms",
		.data		= &sysctl_numa_balancing_scan_period_max,
		.maxlen		= sizeof(unsigned int),
		.mode		= 0644,
		.proc_handler	= proc_dointvec,
	},
	{
		.procname	= "numa_balancing_scan_size_mb",
		.data		= &sysctl_numa_balancing_scan_size,
		.maxlen		= sizeof(unsigned int),
		.mode		= 0644,
		.proc_handler	= proc_dointvec_minmax,
		.extra1		= SYSCTL_ONE,
	},
	{
		.procname	= "numa_balancing",
		.data		= NULL, /* filled in by handler */
		.maxlen		= sizeof(unsigned int),
		.mode		= 0644,
		.proc_handler	= sysctl_numa_balancing,
		.extra1		= SYSCTL_ZERO,
		.extra2		= SYSCTL_ONE,
	},
#endif /* CONFIG_NUMA_BALANCING */
#endif /* CONFIG_SCHED_DEBUG */
	{
		.procname	= "sched_rt_period_us",
		.data		= &sysctl_sched_rt_period,
		.maxlen		= sizeof(unsigned int),
		.mode		= 0644,
		.proc_handler	= sched_rt_handler,
	},
	{
		.procname	= "sched_rt_runtime_us",
		.data		= &sysctl_sched_rt_runtime,
		.maxlen		= sizeof(int),
		.mode		= 0644,
		.proc_handler	= sched_rt_handler,
	},
	{
		.procname	= "sched_deadline_period_max_us",
		.data		= &sysctl_sched_dl_period_max,
		.maxlen		= sizeof(unsigned int),
		.mode		= 0644,
		.proc_handler	= proc_dointvec,
	},
	{
		.procname	= "sched_deadline_period_min_us",
		.data		= &sysctl_sched_dl_period_min,
		.maxlen		= sizeof(unsigned int),
		.mode		= 0644,
		.proc_handler	= proc_dointvec,
	},
	{
		.procname	= "sched_rr_timeslice_ms",
		.data		= &sysctl_sched_rr_timeslice,
		.maxlen		= sizeof(int),
		.mode		= 0644,
		.proc_handler	= sched_rr_handler,
	},
#ifdef CONFIG_UCLAMP_TASK
	{
		.procname	= "sched_util_clamp_min",
		.data		= &sysctl_sched_uclamp_util_min,
		.maxlen		= sizeof(unsigned int),
		.mode		= 0644,
		.proc_handler	= sysctl_sched_uclamp_handler,
	},
	{
		.procname	= "sched_util_clamp_max",
		.data		= &sysctl_sched_uclamp_util_max,
		.maxlen		= sizeof(unsigned int),
		.mode		= 0644,
		.proc_handler	= sysctl_sched_uclamp_handler,
	},
	{
		.procname	= "sched_util_clamp_min_rt_default",
		.data		= &sysctl_sched_uclamp_util_min_rt_default,
		.maxlen		= sizeof(unsigned int),
		.mode		= 0644,
		.proc_handler	= sysctl_sched_uclamp_handler,
	},
#endif
#ifdef CONFIG_SCHED_AUTOGROUP
	{
		.procname	= "sched_autogroup_enabled",
		.data		= &sysctl_sched_autogroup_enabled,
		.maxlen		= sizeof(unsigned int),
		.mode		= 0644,
		.proc_handler	= proc_dointvec_minmax,
		.extra1		= SYSCTL_ZERO,
		.extra2		= SYSCTL_ONE,
	},
#endif
#ifdef CONFIG_CFS_BANDWIDTH
	{
		.procname	= "sched_cfs_bandwidth_slice_us",
		.data		= &sysctl_sched_cfs_bandwidth_slice,
		.maxlen		= sizeof(unsigned int),
		.mode		= 0644,
		.proc_handler	= proc_dointvec_minmax,
		.extra1		= SYSCTL_ONE,
	},
#endif
#if defined(CONFIG_ENERGY_MODEL) && defined(CONFIG_CPU_FREQ_GOV_SCHEDUTIL)
	{
		.procname	= "sched_energy_aware",
		.data		= &sysctl_sched_energy_aware,
		.maxlen		= sizeof(unsigned int),
		.mode		= 0644,
		.proc_handler	= sched_energy_aware_handler,
		.extra1		= SYSCTL_ZERO,
		.extra2		= SYSCTL_ONE,
	},
#endif
#ifdef CONFIG_PROVE_LOCKING
	{
		.procname	= "prove_locking",
		.data		= &prove_locking,
		.maxlen		= sizeof(int),
		.mode		= 0644,
		.proc_handler	= proc_dointvec,
	},
#endif
#ifdef CONFIG_LOCK_STAT
	{
		.procname	= "lock_stat",
		.data		= &lock_stat,
		.maxlen		= sizeof(int),
		.mode		= 0644,
		.proc_handler	= proc_dointvec,
	},
#endif
	{
		.procname	= "panic",
		.data		= &panic_timeout,
		.maxlen		= sizeof(int),
		.mode		= 0644,
		.proc_handler	= proc_dointvec,
	},
#ifdef CONFIG_COREDUMP
	{
		.procname	= "core_uses_pid",
		.data		= &core_uses_pid,
		.maxlen		= sizeof(int),
		.mode		= 0644,
		.proc_handler	= proc_dointvec,
	},
	{
		.procname	= "core_pattern",
		.data		= core_pattern,
		.maxlen		= CORENAME_MAX_SIZE,
		.mode		= 0644,
		.proc_handler	= proc_dostring_coredump,
	},
	{
		.procname	= "core_pipe_limit",
		.data		= &core_pipe_limit,
		.maxlen		= sizeof(unsigned int),
		.mode		= 0644,
		.proc_handler	= proc_dointvec,
	},
#endif
#ifdef CONFIG_USER_NS
	{
		.procname	= "unprivileged_userns_clone",
		.data		= &unprivileged_userns_clone,
		.maxlen		= sizeof(int),
		.mode		= 0644,
		.proc_handler	= proc_dointvec,
	},
#endif
#ifdef CONFIG_PROC_SYSCTL
	{
		.procname	= "tainted",
		.maxlen 	= sizeof(long),
		.mode		= 0644,
		.proc_handler	= proc_taint,
	},
	{
		.procname	= "sysctl_writes_strict",
		.data		= &sysctl_writes_strict,
		.maxlen		= sizeof(int),
		.mode		= 0644,
		.proc_handler	= proc_dointvec_minmax,
		.extra1		= &neg_one,
		.extra2		= SYSCTL_ONE,
	},
#endif
#ifdef CONFIG_LATENCYTOP
	{
		.procname	= "latencytop",
		.data		= &latencytop_enabled,
		.maxlen		= sizeof(int),
		.mode		= 0644,
		.proc_handler	= sysctl_latencytop,
	},
#endif
#ifdef CONFIG_BLK_DEV_INITRD
	{
		.procname	= "real-root-dev",
		.data		= &real_root_dev,
		.maxlen		= sizeof(int),
		.mode		= 0644,
		.proc_handler	= proc_dointvec,
	},
#endif
	{
		.procname	= "print-fatal-signals",
		.data		= &print_fatal_signals,
		.maxlen		= sizeof(int),
		.mode		= 0644,
		.proc_handler	= proc_dointvec,
	},
#ifdef CONFIG_SPARC
	{
		.procname	= "reboot-cmd",
		.data		= reboot_command,
		.maxlen		= 256,
		.mode		= 0644,
		.proc_handler	= proc_dostring,
	},
	{
		.procname	= "stop-a",
		.data		= &stop_a_enabled,
		.maxlen		= sizeof (int),
		.mode		= 0644,
		.proc_handler	= proc_dointvec,
	},
	{
		.procname	= "scons-poweroff",
		.data		= &scons_pwroff,
		.maxlen		= sizeof (int),
		.mode		= 0644,
		.proc_handler	= proc_dointvec,
	},
#endif
#ifdef CONFIG_SPARC64
	{
		.procname	= "tsb-ratio",
		.data		= &sysctl_tsb_ratio,
		.maxlen		= sizeof (int),
		.mode		= 0644,
		.proc_handler	= proc_dointvec,
	},
#endif
#ifdef CONFIG_PARISC
	{
		.procname	= "soft-power",
		.data		= &pwrsw_enabled,
		.maxlen		= sizeof (int),
		.mode		= 0644,
		.proc_handler	= proc_dointvec,
	},
#endif
#ifdef CONFIG_SYSCTL_ARCH_UNALIGN_ALLOW
	{
		.procname	= "unaligned-trap",
		.data		= &unaligned_enabled,
		.maxlen		= sizeof (int),
		.mode		= 0644,
		.proc_handler	= proc_dointvec,
	},
#endif
	{
		.procname	= "ctrl-alt-del",
		.data		= &C_A_D,
		.maxlen		= sizeof(int),
		.mode		= 0644,
		.proc_handler	= proc_dointvec,
	},
#ifdef CONFIG_FUNCTION_TRACER
	{
		.procname	= "ftrace_enabled",
		.data		= &ftrace_enabled,
		.maxlen		= sizeof(int),
		.mode		= 0644,
		.proc_handler	= ftrace_enable_sysctl,
	},
#endif
#ifdef CONFIG_STACK_TRACER
	{
		.procname	= "stack_tracer_enabled",
		.data		= &stack_tracer_enabled,
		.maxlen		= sizeof(int),
		.mode		= 0644,
		.proc_handler	= stack_trace_sysctl,
	},
#endif
#ifdef CONFIG_TRACING
	{
		.procname	= "ftrace_dump_on_oops",
		.data		= &ftrace_dump_on_oops,
		.maxlen		= sizeof(int),
		.mode		= 0644,
		.proc_handler	= proc_dointvec,
	},
	{
		.procname	= "traceoff_on_warning",
		.data		= &__disable_trace_on_warning,
		.maxlen		= sizeof(__disable_trace_on_warning),
		.mode		= 0644,
		.proc_handler	= proc_dointvec,
	},
	{
		.procname	= "tracepoint_printk",
		.data		= &tracepoint_printk,
		.maxlen		= sizeof(tracepoint_printk),
		.mode		= 0644,
		.proc_handler	= tracepoint_printk_sysctl,
	},
#endif
#ifdef CONFIG_KEXEC_CORE
	{
		.procname	= "kexec_load_disabled",
		.data		= &kexec_load_disabled,
		.maxlen		= sizeof(int),
		.mode		= 0644,
		/* only handle a transition from default "0" to "1" */
		.proc_handler	= proc_dointvec_minmax,
		.extra1		= SYSCTL_ONE,
		.extra2		= SYSCTL_ONE,
	},
#endif
#ifdef CONFIG_MODULES
	{
		.procname	= "modprobe",
		.data		= &modprobe_path,
		.maxlen		= KMOD_PATH_LEN,
		.mode		= 0644,
		.proc_handler	= proc_dostring,
	},
	{
		.procname	= "modules_disabled",
		.data		= &modules_disabled,
		.maxlen		= sizeof(int),
		.mode		= 0644,
		/* only handle a transition from default "0" to "1" */
		.proc_handler	= proc_dointvec_minmax,
		.extra1		= SYSCTL_ONE,
		.extra2		= SYSCTL_ONE,
	},
#endif
#ifdef CONFIG_UEVENT_HELPER
	{
		.procname	= "hotplug",
		.data		= &uevent_helper,
		.maxlen		= UEVENT_HELPER_PATH_LEN,
		.mode		= 0644,
		.proc_handler	= proc_dostring,
	},
#endif
#ifdef CONFIG_CHR_DEV_SG
	{
		.procname	= "sg-big-buff",
		.data		= &sg_big_buff,
		.maxlen		= sizeof (int),
		.mode		= 0444,
		.proc_handler	= proc_dointvec,
	},
#endif
#ifdef CONFIG_BSD_PROCESS_ACCT
	{
		.procname	= "acct",
		.data		= &acct_parm,
		.maxlen		= 3*sizeof(int),
		.mode		= 0644,
		.proc_handler	= proc_dointvec,
	},
#endif
#ifdef CONFIG_MAGIC_SYSRQ
	{
		.procname	= "sysrq",
		.data		= NULL,
		.maxlen		= sizeof (int),
		.mode		= 0644,
		.proc_handler	= sysrq_sysctl_handler,
	},
#endif
#ifdef CONFIG_PROC_SYSCTL
	{
		.procname	= "cad_pid",
		.data		= NULL,
		.maxlen		= sizeof (int),
		.mode		= 0600,
		.proc_handler	= proc_do_cad_pid,
	},
#endif
	{
		.procname	= "threads-max",
		.data		= NULL,
		.maxlen		= sizeof(int),
		.mode		= 0644,
		.proc_handler	= sysctl_max_threads,
	},
	{
		.procname	= "random",
		.mode		= 0555,
		.child		= random_table,
	},
	{
		.procname	= "usermodehelper",
		.mode		= 0555,
		.child		= usermodehelper_table,
	},
#ifdef CONFIG_FW_LOADER_USER_HELPER
	{
		.procname	= "firmware_config",
		.mode		= 0555,
		.child		= firmware_config_table,
	},
#endif
	{
		.procname	= "overflowuid",
		.data		= &overflowuid,
		.maxlen		= sizeof(int),
		.mode		= 0644,
		.proc_handler	= proc_dointvec_minmax,
		.extra1		= &minolduid,
		.extra2		= &maxolduid,
	},
	{
		.procname	= "overflowgid",
		.data		= &overflowgid,
		.maxlen		= sizeof(int),
		.mode		= 0644,
		.proc_handler	= proc_dointvec_minmax,
		.extra1		= &minolduid,
		.extra2		= &maxolduid,
	},
#ifdef CONFIG_S390
	{
		.procname	= "userprocess_debug",
		.data		= &show_unhandled_signals,
		.maxlen		= sizeof(int),
		.mode		= 0644,
		.proc_handler	= proc_dointvec,
	},
#endif
#ifdef CONFIG_SMP
	{
		.procname	= "oops_all_cpu_backtrace",
		.data		= &sysctl_oops_all_cpu_backtrace,
		.maxlen		= sizeof(int),
		.mode		= 0644,
		.proc_handler	= proc_dointvec_minmax,
		.extra1		= SYSCTL_ZERO,
		.extra2		= SYSCTL_ONE,
	},
#endif /* CONFIG_SMP */
	{
		.procname	= "pid_max",
		.data		= &pid_max,
		.maxlen		= sizeof (int),
		.mode		= 0644,
		.proc_handler	= proc_dointvec_minmax,
		.extra1		= &pid_max_min,
		.extra2		= &pid_max_max,
	},
	{
		.procname	= "panic_on_oops",
		.data		= &panic_on_oops,
		.maxlen		= sizeof(int),
		.mode		= 0644,
		.proc_handler	= proc_dointvec,
	},
	{
		.procname	= "panic_print",
		.data		= &panic_print,
		.maxlen		= sizeof(unsigned long),
		.mode		= 0644,
		.proc_handler	= proc_doulongvec_minmax,
	},
#if defined CONFIG_PRINTK
	{
		.procname	= "printk",
		.data		= &console_loglevel,
		.maxlen		= 4*sizeof(int),
		.mode		= 0644,
		.proc_handler	= proc_dointvec,
	},
	{
		.procname	= "printk_ratelimit",
		.data		= &printk_ratelimit_state.interval,
		.maxlen		= sizeof(int),
		.mode		= 0644,
		.proc_handler	= proc_dointvec_jiffies,
	},
	{
		.procname	= "printk_ratelimit_burst",
		.data		= &printk_ratelimit_state.burst,
		.maxlen		= sizeof(int),
		.mode		= 0644,
		.proc_handler	= proc_dointvec,
	},
	{
		.procname	= "printk_delay",
		.data		= &printk_delay_msec,
		.maxlen		= sizeof(int),
		.mode		= 0644,
		.proc_handler	= proc_dointvec_minmax,
		.extra1		= SYSCTL_ZERO,
		.extra2		= &ten_thousand,
	},
	{
		.procname	= "printk_devkmsg",
		.data		= devkmsg_log_str,
		.maxlen		= DEVKMSG_STR_MAX_SIZE,
		.mode		= 0644,
		.proc_handler	= devkmsg_sysctl_set_loglvl,
	},
	{
		.procname	= "dmesg_restrict",
		.data		= &dmesg_restrict,
		.maxlen		= sizeof(int),
		.mode		= 0644,
		.proc_handler	= proc_dointvec_minmax_sysadmin,
		.extra1		= SYSCTL_ZERO,
		.extra2		= SYSCTL_ONE,
	},
	{
		.procname	= "kptr_restrict",
		.data		= &kptr_restrict,
		.maxlen		= sizeof(int),
		.mode		= 0644,
		.proc_handler	= proc_dointvec_minmax_sysadmin,
		.extra1		= SYSCTL_ZERO,
		.extra2		= &two,
	},
#endif
	{
		.procname	= "ngroups_max",
		.data		= &ngroups_max,
		.maxlen		= sizeof (int),
		.mode		= 0444,
		.proc_handler	= proc_dointvec,
	},
	{
		.procname	= "cap_last_cap",
		.data		= (void *)&cap_last_cap,
		.maxlen		= sizeof(int),
		.mode		= 0444,
		.proc_handler	= proc_dointvec,
	},
#if defined(CONFIG_LOCKUP_DETECTOR)
	{
		.procname       = "watchdog",
		.data		= &watchdog_user_enabled,
		.maxlen		= sizeof(int),
		.mode		= 0644,
		.proc_handler   = proc_watchdog,
		.extra1		= SYSCTL_ZERO,
		.extra2		= SYSCTL_ONE,
	},
	{
		.procname	= "watchdog_thresh",
		.data		= &watchdog_thresh,
		.maxlen		= sizeof(int),
		.mode		= 0644,
		.proc_handler	= proc_watchdog_thresh,
		.extra1		= SYSCTL_ZERO,
		.extra2		= &sixty,
	},
	{
		.procname       = "nmi_watchdog",
		.data		= &nmi_watchdog_user_enabled,
		.maxlen		= sizeof(int),
		.mode		= NMI_WATCHDOG_SYSCTL_PERM,
		.proc_handler   = proc_nmi_watchdog,
		.extra1		= SYSCTL_ZERO,
		.extra2		= SYSCTL_ONE,
	},
	{
		.procname	= "watchdog_cpumask",
		.data		= &watchdog_cpumask_bits,
		.maxlen		= NR_CPUS,
		.mode		= 0644,
		.proc_handler	= proc_watchdog_cpumask,
	},
#ifdef CONFIG_SOFTLOCKUP_DETECTOR
	{
		.procname       = "soft_watchdog",
		.data		= &soft_watchdog_user_enabled,
		.maxlen		= sizeof(int),
		.mode		= 0644,
		.proc_handler   = proc_soft_watchdog,
		.extra1		= SYSCTL_ZERO,
		.extra2		= SYSCTL_ONE,
	},
	{
		.procname	= "softlockup_panic",
		.data		= &softlockup_panic,
		.maxlen		= sizeof(int),
		.mode		= 0644,
		.proc_handler	= proc_dointvec_minmax,
		.extra1		= SYSCTL_ZERO,
		.extra2		= SYSCTL_ONE,
	},
#ifdef CONFIG_SMP
	{
		.procname	= "softlockup_all_cpu_backtrace",
		.data		= &sysctl_softlockup_all_cpu_backtrace,
		.maxlen		= sizeof(int),
		.mode		= 0644,
		.proc_handler	= proc_dointvec_minmax,
		.extra1		= SYSCTL_ZERO,
		.extra2		= SYSCTL_ONE,
	},
#endif /* CONFIG_SMP */
#endif
#ifdef CONFIG_HARDLOCKUP_DETECTOR
	{
		.procname	= "hardlockup_panic",
		.data		= &hardlockup_panic,
		.maxlen		= sizeof(int),
		.mode		= 0644,
		.proc_handler	= proc_dointvec_minmax,
		.extra1		= SYSCTL_ZERO,
		.extra2		= SYSCTL_ONE,
	},
#ifdef CONFIG_SMP
	{
		.procname	= "hardlockup_all_cpu_backtrace",
		.data		= &sysctl_hardlockup_all_cpu_backtrace,
		.maxlen		= sizeof(int),
		.mode		= 0644,
		.proc_handler	= proc_dointvec_minmax,
		.extra1		= SYSCTL_ZERO,
		.extra2		= SYSCTL_ONE,
	},
#endif /* CONFIG_SMP */
#endif
#endif

#if defined(CONFIG_X86_LOCAL_APIC) && defined(CONFIG_X86)
	{
		.procname       = "unknown_nmi_panic",
		.data           = &unknown_nmi_panic,
		.maxlen         = sizeof (int),
		.mode           = 0644,
		.proc_handler   = proc_dointvec,
	},
#endif

#if (defined(CONFIG_X86_32) || defined(CONFIG_PARISC)) && \
	defined(CONFIG_DEBUG_STACKOVERFLOW)
	{
		.procname	= "panic_on_stackoverflow",
		.data		= &sysctl_panic_on_stackoverflow,
		.maxlen		= sizeof(int),
		.mode		= 0644,
		.proc_handler	= proc_dointvec,
	},
#endif
#if defined(CONFIG_X86)
	{
		.procname	= "panic_on_unrecovered_nmi",
		.data		= &panic_on_unrecovered_nmi,
		.maxlen		= sizeof(int),
		.mode		= 0644,
		.proc_handler	= proc_dointvec,
	},
	{
		.procname	= "panic_on_io_nmi",
		.data		= &panic_on_io_nmi,
		.maxlen		= sizeof(int),
		.mode		= 0644,
		.proc_handler	= proc_dointvec,
	},
	{
		.procname	= "bootloader_type",
		.data		= &bootloader_type,
		.maxlen		= sizeof (int),
		.mode		= 0444,
		.proc_handler	= proc_dointvec,
	},
	{
		.procname	= "bootloader_version",
		.data		= &bootloader_version,
		.maxlen		= sizeof (int),
		.mode		= 0444,
		.proc_handler	= proc_dointvec,
	},
	{
		.procname	= "io_delay_type",
		.data		= &io_delay_type,
		.maxlen		= sizeof(int),
		.mode		= 0644,
		.proc_handler	= proc_dointvec,
	},
#endif
#if defined(CONFIG_MMU)
	{
		.procname	= "randomize_va_space",
		.data		= &randomize_va_space,
		.maxlen		= sizeof(int),
		.mode		= 0644,
		.proc_handler	= proc_dointvec,
	},
#endif
#if defined(CONFIG_S390) && defined(CONFIG_SMP)
	{
		.procname	= "spin_retry",
		.data		= &spin_retry,
		.maxlen		= sizeof (int),
		.mode		= 0644,
		.proc_handler	= proc_dointvec,
	},
#endif
#if	defined(CONFIG_ACPI_SLEEP) && defined(CONFIG_X86)
	{
		.procname	= "acpi_video_flags",
		.data		= &acpi_realmode_flags,
		.maxlen		= sizeof (unsigned long),
		.mode		= 0644,
		.proc_handler	= proc_doulongvec_minmax,
	},
#endif
#ifdef CONFIG_SYSCTL_ARCH_UNALIGN_NO_WARN
	{
		.procname	= "ignore-unaligned-usertrap",
		.data		= &no_unaligned_warning,
		.maxlen		= sizeof (int),
		.mode		= 0644,
		.proc_handler	= proc_dointvec,
	},
#endif
#ifdef CONFIG_IA64
	{
		.procname	= "unaligned-dump-stack",
		.data		= &unaligned_dump_stack,
		.maxlen		= sizeof (int),
		.mode		= 0644,
		.proc_handler	= proc_dointvec,
	},
#endif
#ifdef CONFIG_DETECT_HUNG_TASK
#ifdef CONFIG_SMP
	{
		.procname	= "hung_task_all_cpu_backtrace",
		.data		= &sysctl_hung_task_all_cpu_backtrace,
		.maxlen		= sizeof(int),
		.mode		= 0644,
		.proc_handler	= proc_dointvec_minmax,
		.extra1		= SYSCTL_ZERO,
		.extra2		= SYSCTL_ONE,
	},
#endif /* CONFIG_SMP */
	{
		.procname	= "hung_task_panic",
		.data		= &sysctl_hung_task_panic,
		.maxlen		= sizeof(int),
		.mode		= 0644,
		.proc_handler	= proc_dointvec_minmax,
		.extra1		= SYSCTL_ZERO,
		.extra2		= SYSCTL_ONE,
	},
	{
		.procname	= "hung_task_check_count",
		.data		= &sysctl_hung_task_check_count,
		.maxlen		= sizeof(int),
		.mode		= 0644,
		.proc_handler	= proc_dointvec_minmax,
		.extra1		= SYSCTL_ZERO,
	},
	{
		.procname	= "hung_task_timeout_secs",
		.data		= &sysctl_hung_task_timeout_secs,
		.maxlen		= sizeof(unsigned long),
		.mode		= 0644,
		.proc_handler	= proc_dohung_task_timeout_secs,
		.extra2		= &hung_task_timeout_max,
	},
	{
		.procname	= "hung_task_check_interval_secs",
		.data		= &sysctl_hung_task_check_interval_secs,
		.maxlen		= sizeof(unsigned long),
		.mode		= 0644,
		.proc_handler	= proc_dohung_task_timeout_secs,
		.extra2		= &hung_task_timeout_max,
	},
	{
		.procname	= "hung_task_warnings",
		.data		= &sysctl_hung_task_warnings,
		.maxlen		= sizeof(int),
		.mode		= 0644,
		.proc_handler	= proc_dointvec_minmax,
		.extra1		= &neg_one,
	},
#endif
#ifdef CONFIG_RT_MUTEXES
	{
		.procname	= "max_lock_depth",
		.data		= &max_lock_depth,
		.maxlen		= sizeof(int),
		.mode		= 0644,
		.proc_handler	= proc_dointvec,
	},
#endif
	{
		.procname	= "poweroff_cmd",
		.data		= &poweroff_cmd,
		.maxlen		= POWEROFF_CMD_PATH_LEN,
		.mode		= 0644,
		.proc_handler	= proc_dostring,
	},
#ifdef CONFIG_KEYS
	{
		.procname	= "keys",
		.mode		= 0555,
		.child		= key_sysctls,
	},
#endif
#ifdef CONFIG_PERF_EVENTS
	/*
	 * User-space scripts rely on the existence of this file
	 * as a feature check for perf_events being enabled.
	 *
	 * So it's an ABI, do not remove!
	 */
	{
		.procname	= "perf_event_paranoid",
		.data		= &sysctl_perf_event_paranoid,
		.maxlen		= sizeof(sysctl_perf_event_paranoid),
		.mode		= 0644,
		.proc_handler	= proc_dointvec,
	},
	{
		.procname	= "perf_event_mlock_kb",
		.data		= &sysctl_perf_event_mlock,
		.maxlen		= sizeof(sysctl_perf_event_mlock),
		.mode		= 0644,
		.proc_handler	= proc_dointvec,
	},
	{
		.procname	= "perf_event_max_sample_rate",
		.data		= &sysctl_perf_event_sample_rate,
		.maxlen		= sizeof(sysctl_perf_event_sample_rate),
		.mode		= 0644,
		.proc_handler	= perf_proc_update_handler,
		.extra1		= SYSCTL_ONE,
	},
	{
		.procname	= "perf_cpu_time_max_percent",
		.data		= &sysctl_perf_cpu_time_max_percent,
		.maxlen		= sizeof(sysctl_perf_cpu_time_max_percent),
		.mode		= 0644,
		.proc_handler	= perf_cpu_time_max_percent_handler,
		.extra1		= SYSCTL_ZERO,
		.extra2		= &one_hundred,
	},
	{
		.procname	= "perf_event_max_stack",
		.data		= &sysctl_perf_event_max_stack,
		.maxlen		= sizeof(sysctl_perf_event_max_stack),
		.mode		= 0644,
		.proc_handler	= perf_event_max_stack_handler,
		.extra1		= SYSCTL_ZERO,
		.extra2		= &six_hundred_forty_kb,
	},
	{
		.procname	= "perf_event_max_contexts_per_stack",
		.data		= &sysctl_perf_event_max_contexts_per_stack,
		.maxlen		= sizeof(sysctl_perf_event_max_contexts_per_stack),
		.mode		= 0644,
		.proc_handler	= perf_event_max_stack_handler,
		.extra1		= SYSCTL_ZERO,
		.extra2		= &one_thousand,
	},
#endif
	{
		.procname	= "panic_on_warn",
		.data		= &panic_on_warn,
		.maxlen		= sizeof(int),
		.mode		= 0644,
		.proc_handler	= proc_dointvec_minmax,
		.extra1		= SYSCTL_ZERO,
		.extra2		= SYSCTL_ONE,
	},
#if defined(CONFIG_SMP) && defined(CONFIG_NO_HZ_COMMON)
	{
		.procname	= "timer_migration",
		.data		= &sysctl_timer_migration,
		.maxlen		= sizeof(unsigned int),
		.mode		= 0644,
		.proc_handler	= timer_migration_handler,
		.extra1		= SYSCTL_ZERO,
		.extra2		= SYSCTL_ONE,
	},
#endif
#ifdef CONFIG_BPF_SYSCALL
	{
		.procname	= "unprivileged_bpf_disabled",
		.data		= &sysctl_unprivileged_bpf_disabled,
		.maxlen		= sizeof(sysctl_unprivileged_bpf_disabled),
		.mode		= 0644,
		.proc_handler	= bpf_unpriv_handler,
		.extra1		= SYSCTL_ZERO,
		.extra2		= &two,
	},
	{
		.procname	= "bpf_stats_enabled",
		.data		= &bpf_stats_enabled_key.key,
		.maxlen		= sizeof(bpf_stats_enabled_key),
		.mode		= 0644,
		.proc_handler	= bpf_stats_handler,
	},
#endif
#if defined(CONFIG_TREE_RCU)
	{
		.procname	= "panic_on_rcu_stall",
		.data		= &sysctl_panic_on_rcu_stall,
		.maxlen		= sizeof(sysctl_panic_on_rcu_stall),
		.mode		= 0644,
		.proc_handler	= proc_dointvec_minmax,
		.extra1		= SYSCTL_ZERO,
		.extra2		= SYSCTL_ONE,
	},
#endif
#ifdef CONFIG_STACKLEAK_RUNTIME_DISABLE
	{
		.procname	= "stack_erasing",
		.data		= NULL,
		.maxlen		= sizeof(int),
		.mode		= 0600,
		.proc_handler	= stack_erasing_sysctl,
		.extra1		= SYSCTL_ZERO,
		.extra2		= SYSCTL_ONE,
	},
#endif
	{ }
};

static struct ctl_table vm_table[] = {
	{
		.procname	= "overcommit_memory",
		.data		= &sysctl_overcommit_memory,
		.maxlen		= sizeof(sysctl_overcommit_memory),
		.mode		= 0644,
		.proc_handler	= overcommit_policy_handler,
		.extra1		= SYSCTL_ZERO,
		.extra2		= &two,
	},
	{
		.procname	= "panic_on_oom",
		.data		= &sysctl_panic_on_oom,
		.maxlen		= sizeof(sysctl_panic_on_oom),
		.mode		= 0644,
		.proc_handler	= proc_dointvec_minmax,
		.extra1		= SYSCTL_ZERO,
		.extra2		= &two,
	},
	{
		.procname	= "oom_kill_allocating_task",
		.data		= &sysctl_oom_kill_allocating_task,
		.maxlen		= sizeof(sysctl_oom_kill_allocating_task),
		.mode		= 0644,
		.proc_handler	= proc_dointvec,
	},
	{
		.procname	= "oom_dump_tasks",
		.data		= &sysctl_oom_dump_tasks,
		.maxlen		= sizeof(sysctl_oom_dump_tasks),
		.mode		= 0644,
		.proc_handler	= proc_dointvec,
	},
	{
		.procname	= "overcommit_ratio",
		.data		= &sysctl_overcommit_ratio,
		.maxlen		= sizeof(sysctl_overcommit_ratio),
		.mode		= 0644,
		.proc_handler	= overcommit_ratio_handler,
	},
	{
		.procname	= "overcommit_kbytes",
		.data		= &sysctl_overcommit_kbytes,
		.maxlen		= sizeof(sysctl_overcommit_kbytes),
		.mode		= 0644,
		.proc_handler	= overcommit_kbytes_handler,
	},
	{
		.procname	= "page-cluster",
		.data		= &page_cluster,
		.maxlen		= sizeof(int),
		.mode		= 0644,
		.proc_handler	= proc_dointvec_minmax,
		.extra1		= SYSCTL_ZERO,
	},
	{
		.procname	= "dirty_background_ratio",
		.data		= &dirty_background_ratio,
		.maxlen		= sizeof(dirty_background_ratio),
		.mode		= 0644,
		.proc_handler	= dirty_background_ratio_handler,
		.extra1		= SYSCTL_ZERO,
		.extra2		= &one_hundred,
	},
	{
		.procname	= "dirty_background_bytes",
		.data		= &dirty_background_bytes,
		.maxlen		= sizeof(dirty_background_bytes),
		.mode		= 0644,
		.proc_handler	= dirty_background_bytes_handler,
		.extra1		= &one_ul,
	},
	{
		.procname	= "dirty_ratio",
		.data		= &vm_dirty_ratio,
		.maxlen		= sizeof(vm_dirty_ratio),
		.mode		= 0644,
		.proc_handler	= dirty_ratio_handler,
		.extra1		= SYSCTL_ZERO,
		.extra2		= &one_hundred,
	},
	{
		.procname	= "dirty_bytes",
		.data		= &vm_dirty_bytes,
		.maxlen		= sizeof(vm_dirty_bytes),
		.mode		= 0644,
		.proc_handler	= dirty_bytes_handler,
		.extra1		= &dirty_bytes_min,
	},
	{
		.procname	= "dirty_writeback_centisecs",
		.data		= &dirty_writeback_interval,
		.maxlen		= sizeof(dirty_writeback_interval),
		.mode		= 0644,
		.proc_handler	= dirty_writeback_centisecs_handler,
	},
	{
		.procname	= "dirty_expire_centisecs",
		.data		= &dirty_expire_interval,
		.maxlen		= sizeof(dirty_expire_interval),
		.mode		= 0644,
		.proc_handler	= proc_dointvec_minmax,
		.extra1		= SYSCTL_ZERO,
	},
	{
		.procname	= "dirtytime_expire_seconds",
		.data		= &dirtytime_expire_interval,
		.maxlen		= sizeof(dirtytime_expire_interval),
		.mode		= 0644,
		.proc_handler	= dirtytime_interval_handler,
		.extra1		= SYSCTL_ZERO,
	},
	{
		.procname	= "swappiness",
		.data		= &vm_swappiness,
		.maxlen		= sizeof(vm_swappiness),
		.mode		= 0644,
		.proc_handler	= proc_dointvec_minmax,
		.extra1		= SYSCTL_ZERO,
		.extra2		= &two_hundred,
	},
#ifdef CONFIG_HUGETLB_PAGE
	{
		.procname	= "nr_hugepages",
		.data		= NULL,
		.maxlen		= sizeof(unsigned long),
		.mode		= 0644,
		.proc_handler	= hugetlb_sysctl_handler,
	},
#ifdef CONFIG_NUMA
	{
		.procname       = "nr_hugepages_mempolicy",
		.data           = NULL,
		.maxlen         = sizeof(unsigned long),
		.mode           = 0644,
		.proc_handler   = &hugetlb_mempolicy_sysctl_handler,
	},
	{
		.procname		= "numa_stat",
		.data			= &sysctl_vm_numa_stat,
		.maxlen			= sizeof(int),
		.mode			= 0644,
		.proc_handler	= sysctl_vm_numa_stat_handler,
		.extra1			= SYSCTL_ZERO,
		.extra2			= SYSCTL_ONE,
	},
#endif
	 {
		.procname	= "hugetlb_shm_group",
		.data		= &sysctl_hugetlb_shm_group,
		.maxlen		= sizeof(gid_t),
		.mode		= 0644,
		.proc_handler	= proc_dointvec,
	 },
	{
		.procname	= "nr_overcommit_hugepages",
		.data		= NULL,
		.maxlen		= sizeof(unsigned long),
		.mode		= 0644,
		.proc_handler	= hugetlb_overcommit_handler,
	},
#endif
	{
		.procname	= "lowmem_reserve_ratio",
		.data		= &sysctl_lowmem_reserve_ratio,
		.maxlen		= sizeof(sysctl_lowmem_reserve_ratio),
		.mode		= 0644,
		.proc_handler	= lowmem_reserve_ratio_sysctl_handler,
	},
	{
		.procname	= "drop_caches",
		.data		= &sysctl_drop_caches,
		.maxlen		= sizeof(int),
		.mode		= 0200,
		.proc_handler	= drop_caches_sysctl_handler,
		.extra1		= SYSCTL_ONE,
		.extra2		= &four,
	},
#ifdef CONFIG_COMPACTION
	{
		.procname	= "compact_memory",
		.data		= &sysctl_compact_memory,
		.maxlen		= sizeof(int),
		.mode		= 0200,
		.proc_handler	= sysctl_compaction_handler,
	},
	{
		.procname	= "compaction_proactiveness",
		.data		= &sysctl_compaction_proactiveness,
		.maxlen		= sizeof(sysctl_compaction_proactiveness),
		.mode		= 0644,
		.proc_handler	= compaction_proactiveness_sysctl_handler,
		.extra1		= SYSCTL_ZERO,
		.extra2		= &one_hundred,
	},
	{
		.procname	= "extfrag_threshold",
		.data		= &sysctl_extfrag_threshold,
		.maxlen		= sizeof(int),
		.mode		= 0644,
		.proc_handler	= proc_dointvec_minmax,
		.extra1		= &min_extfrag_threshold,
		.extra2		= &max_extfrag_threshold,
	},
	{
		.procname	= "compact_unevictable_allowed",
		.data		= &sysctl_compact_unevictable_allowed,
		.maxlen		= sizeof(int),
		.mode		= 0644,
		.proc_handler	= proc_dointvec_minmax_warn_RT_change,
		.extra1		= SYSCTL_ZERO,
		.extra2		= SYSCTL_ONE,
	},

#endif /* CONFIG_COMPACTION */
	{
		.procname	= "min_free_kbytes",
		.data		= &min_free_kbytes,
		.maxlen		= sizeof(min_free_kbytes),
		.mode		= 0644,
		.proc_handler	= min_free_kbytes_sysctl_handler,
		.extra1		= SYSCTL_ZERO,
	},
	{
		.procname	= "watermark_boost_factor",
		.data		= &watermark_boost_factor,
		.maxlen		= sizeof(watermark_boost_factor),
		.mode		= 0644,
		.proc_handler	= proc_dointvec_minmax,
		.extra1		= SYSCTL_ZERO,
	},
	{
		.procname	= "watermark_scale_factor",
		.data		= &watermark_scale_factor,
		.maxlen		= sizeof(watermark_scale_factor),
		.mode		= 0644,
		.proc_handler	= watermark_scale_factor_sysctl_handler,
		.extra1		= SYSCTL_ONE,
		.extra2		= &three_thousand,
	},
	{
		.procname	= "percpu_pagelist_fraction",
		.data		= &percpu_pagelist_fraction,
		.maxlen		= sizeof(percpu_pagelist_fraction),
		.mode		= 0644,
		.proc_handler	= percpu_pagelist_fraction_sysctl_handler,
		.extra1		= SYSCTL_ZERO,
	},
	{
		.procname	= "page_lock_unfairness",
		.data		= &sysctl_page_lock_unfairness,
		.maxlen		= sizeof(sysctl_page_lock_unfairness),
		.mode		= 0644,
		.proc_handler	= proc_dointvec_minmax,
		.extra1		= SYSCTL_ZERO,
	},
#ifdef CONFIG_MMU
	{
		.procname	= "max_map_count",
		.data		= &sysctl_max_map_count,
		.maxlen		= sizeof(sysctl_max_map_count),
		.mode		= 0644,
		.proc_handler	= proc_dointvec_minmax,
		.extra1		= SYSCTL_ZERO,
	},
#else
	{
		.procname	= "nr_trim_pages",
		.data		= &sysctl_nr_trim_pages,
		.maxlen		= sizeof(sysctl_nr_trim_pages),
		.mode		= 0644,
		.proc_handler	= proc_dointvec_minmax,
		.extra1		= SYSCTL_ZERO,
	},
#endif
	{
		.procname	= "laptop_mode",
		.data		= &laptop_mode,
		.maxlen		= sizeof(laptop_mode),
		.mode		= 0644,
		.proc_handler	= proc_dointvec_jiffies,
	},
	{
		.procname	= "block_dump",
		.data		= &block_dump,
		.maxlen		= sizeof(block_dump),
		.mode		= 0644,
		.proc_handler	= proc_dointvec_minmax,
		.extra1		= SYSCTL_ZERO,
	},
	{
		.procname	= "vfs_cache_pressure",
		.data		= &sysctl_vfs_cache_pressure,
		.maxlen		= sizeof(sysctl_vfs_cache_pressure),
		.mode		= 0644,
		.proc_handler	= proc_dointvec_minmax,
		.extra1		= SYSCTL_ZERO,
	},
#if defined(HAVE_ARCH_PICK_MMAP_LAYOUT) || \
    defined(CONFIG_ARCH_WANT_DEFAULT_TOPDOWN_MMAP_LAYOUT)
	{
		.procname	= "legacy_va_layout",
		.data		= &sysctl_legacy_va_layout,
		.maxlen		= sizeof(sysctl_legacy_va_layout),
		.mode		= 0644,
		.proc_handler	= proc_dointvec_minmax,
		.extra1		= SYSCTL_ZERO,
	},
#endif
#ifdef CONFIG_NUMA
	{
		.procname	= "zone_reclaim_mode",
		.data		= &node_reclaim_mode,
		.maxlen		= sizeof(node_reclaim_mode),
		.mode		= 0644,
		.proc_handler	= proc_dointvec_minmax,
		.extra1		= SYSCTL_ZERO,
	},
	{
		.procname	= "min_unmapped_ratio",
		.data		= &sysctl_min_unmapped_ratio,
		.maxlen		= sizeof(sysctl_min_unmapped_ratio),
		.mode		= 0644,
		.proc_handler	= sysctl_min_unmapped_ratio_sysctl_handler,
		.extra1		= SYSCTL_ZERO,
		.extra2		= &one_hundred,
	},
	{
		.procname	= "min_slab_ratio",
		.data		= &sysctl_min_slab_ratio,
		.maxlen		= sizeof(sysctl_min_slab_ratio),
		.mode		= 0644,
		.proc_handler	= sysctl_min_slab_ratio_sysctl_handler,
		.extra1		= SYSCTL_ZERO,
		.extra2		= &one_hundred,
	},
#endif
#ifdef CONFIG_SMP
	{
		.procname	= "stat_interval",
		.data		= &sysctl_stat_interval,
		.maxlen		= sizeof(sysctl_stat_interval),
		.mode		= 0644,
		.proc_handler	= proc_dointvec_jiffies,
	},
	{
		.procname	= "stat_refresh",
		.data		= NULL,
		.maxlen		= 0,
		.mode		= 0600,
		.proc_handler	= vmstat_refresh,
	},
#endif
#ifdef CONFIG_MMU
	{
		.procname	= "mmap_min_addr",
		.data		= &dac_mmap_min_addr,
		.maxlen		= sizeof(unsigned long),
		.mode		= 0644,
		.proc_handler	= mmap_min_addr_handler,
	},
#endif
#ifdef CONFIG_NUMA
	{
		.procname	= "numa_zonelist_order",
		.data		= &numa_zonelist_order,
		.maxlen		= NUMA_ZONELIST_ORDER_LEN,
		.mode		= 0644,
		.proc_handler	= numa_zonelist_order_handler,
	},
#endif
#if (defined(CONFIG_X86_32) && !defined(CONFIG_UML))|| \
   (defined(CONFIG_SUPERH) && defined(CONFIG_VSYSCALL))
	{
		.procname	= "vdso_enabled",
#ifdef CONFIG_X86_32
		.data		= &vdso32_enabled,
		.maxlen		= sizeof(vdso32_enabled),
#else
		.data		= &vdso_enabled,
		.maxlen		= sizeof(vdso_enabled),
#endif
		.mode		= 0644,
		.proc_handler	= proc_dointvec,
		.extra1		= SYSCTL_ZERO,
	},
#endif
#ifdef CONFIG_HIGHMEM
	{
		.procname	= "highmem_is_dirtyable",
		.data		= &vm_highmem_is_dirtyable,
		.maxlen		= sizeof(vm_highmem_is_dirtyable),
		.mode		= 0644,
		.proc_handler	= proc_dointvec_minmax,
		.extra1		= SYSCTL_ZERO,
		.extra2		= SYSCTL_ONE,
	},
#endif
#ifdef CONFIG_MEMORY_FAILURE
	{
		.procname	= "memory_failure_early_kill",
		.data		= &sysctl_memory_failure_early_kill,
		.maxlen		= sizeof(sysctl_memory_failure_early_kill),
		.mode		= 0644,
		.proc_handler	= proc_dointvec_minmax,
		.extra1		= SYSCTL_ZERO,
		.extra2		= SYSCTL_ONE,
	},
	{
		.procname	= "memory_failure_recovery",
		.data		= &sysctl_memory_failure_recovery,
		.maxlen		= sizeof(sysctl_memory_failure_recovery),
		.mode		= 0644,
		.proc_handler	= proc_dointvec_minmax,
		.extra1		= SYSCTL_ZERO,
		.extra2		= SYSCTL_ONE,
	},
#endif
	{
		.procname	= "user_reserve_kbytes",
		.data		= &sysctl_user_reserve_kbytes,
		.maxlen		= sizeof(sysctl_user_reserve_kbytes),
		.mode		= 0644,
		.proc_handler	= proc_doulongvec_minmax,
	},
	{
		.procname	= "admin_reserve_kbytes",
		.data		= &sysctl_admin_reserve_kbytes,
		.maxlen		= sizeof(sysctl_admin_reserve_kbytes),
		.mode		= 0644,
		.proc_handler	= proc_doulongvec_minmax,
	},
#ifdef CONFIG_HAVE_ARCH_MMAP_RND_BITS
	{
		.procname	= "mmap_rnd_bits",
		.data		= &mmap_rnd_bits,
		.maxlen		= sizeof(mmap_rnd_bits),
		.mode		= 0600,
		.proc_handler	= proc_dointvec_minmax,
		.extra1		= (void *)&mmap_rnd_bits_min,
		.extra2		= (void *)&mmap_rnd_bits_max,
	},
#endif
#ifdef CONFIG_HAVE_ARCH_MMAP_RND_COMPAT_BITS
	{
		.procname	= "mmap_rnd_compat_bits",
		.data		= &mmap_rnd_compat_bits,
		.maxlen		= sizeof(mmap_rnd_compat_bits),
		.mode		= 0600,
		.proc_handler	= proc_dointvec_minmax,
		.extra1		= (void *)&mmap_rnd_compat_bits_min,
		.extra2		= (void *)&mmap_rnd_compat_bits_max,
	},
#endif
#ifdef CONFIG_USERFAULTFD
	{
		.procname	= "unprivileged_userfaultfd",
		.data		= &sysctl_unprivileged_userfaultfd,
		.maxlen		= sizeof(sysctl_unprivileged_userfaultfd),
		.mode		= 0644,
		.proc_handler	= proc_dointvec_minmax,
		.extra1		= SYSCTL_ZERO,
		.extra2		= SYSCTL_ONE,
	},
#endif
	{ }
};

static struct ctl_table fs_table[] = {
	{
		.procname	= "inode-nr",
		.data		= &inodes_stat,
		.maxlen		= 2*sizeof(long),
		.mode		= 0444,
		.proc_handler	= proc_nr_inodes,
	},
	{
		.procname	= "inode-state",
		.data		= &inodes_stat,
		.maxlen		= 7*sizeof(long),
		.mode		= 0444,
		.proc_handler	= proc_nr_inodes,
	},
	{
		.procname	= "file-nr",
		.data		= &files_stat,
		.maxlen		= sizeof(files_stat),
		.mode		= 0444,
		.proc_handler	= proc_nr_files,
	},
	{
		.procname	= "file-max",
		.data		= &files_stat.max_files,
		.maxlen		= sizeof(files_stat.max_files),
		.mode		= 0644,
		.proc_handler	= proc_doulongvec_minmax,
		.extra1		= &zero_ul,
		.extra2		= &long_max,
	},
	{
		.procname	= "nr_open",
		.data		= &sysctl_nr_open,
		.maxlen		= sizeof(unsigned int),
		.mode		= 0644,
		.proc_handler	= proc_dointvec_minmax,
		.extra1		= &sysctl_nr_open_min,
		.extra2		= &sysctl_nr_open_max,
	},
	{
		.procname	= "dentry-state",
		.data		= &dentry_stat,
		.maxlen		= 6*sizeof(long),
		.mode		= 0444,
		.proc_handler	= proc_nr_dentry,
	},
	{
		.procname	= "overflowuid",
		.data		= &fs_overflowuid,
		.maxlen		= sizeof(int),
		.mode		= 0644,
		.proc_handler	= proc_dointvec_minmax,
		.extra1		= &minolduid,
		.extra2		= &maxolduid,
	},
	{
		.procname	= "overflowgid",
		.data		= &fs_overflowgid,
		.maxlen		= sizeof(int),
		.mode		= 0644,
		.proc_handler	= proc_dointvec_minmax,
		.extra1		= &minolduid,
		.extra2		= &maxolduid,
	},
#ifdef CONFIG_FILE_LOCKING
	{
		.procname	= "leases-enable",
		.data		= &leases_enable,
		.maxlen		= sizeof(int),
		.mode		= 0644,
		.proc_handler	= proc_dointvec,
	},
#endif
#ifdef CONFIG_DNOTIFY
	{
		.procname	= "dir-notify-enable",
		.data		= &dir_notify_enable,
		.maxlen		= sizeof(int),
		.mode		= 0644,
		.proc_handler	= proc_dointvec,
	},
#endif
#ifdef CONFIG_MMU
#ifdef CONFIG_FILE_LOCKING
	{
		.procname	= "lease-break-time",
		.data		= &lease_break_time,
		.maxlen		= sizeof(int),
		.mode		= 0644,
		.proc_handler	= proc_dointvec,
	},
#endif
#ifdef CONFIG_AIO
	{
		.procname	= "aio-nr",
		.data		= &aio_nr,
		.maxlen		= sizeof(aio_nr),
		.mode		= 0444,
		.proc_handler	= proc_doulongvec_minmax,
	},
	{
		.procname	= "aio-max-nr",
		.data		= &aio_max_nr,
		.maxlen		= sizeof(aio_max_nr),
		.mode		= 0644,
		.proc_handler	= proc_doulongvec_minmax,
	},
#endif /* CONFIG_AIO */
#ifdef CONFIG_INOTIFY_USER
	{
		.procname	= "inotify",
		.mode		= 0555,
		.child		= inotify_table,
	},
#endif	
#ifdef CONFIG_EPOLL
	{
		.procname	= "epoll",
		.mode		= 0555,
		.child		= epoll_table,
	},
#endif
#endif
	{
		.procname	= "protected_symlinks",
		.data		= &sysctl_protected_symlinks,
		.maxlen		= sizeof(int),
		.mode		= 0600,
		.proc_handler	= proc_dointvec_minmax,
		.extra1		= SYSCTL_ZERO,
		.extra2		= SYSCTL_ONE,
	},
	{
		.procname	= "protected_hardlinks",
		.data		= &sysctl_protected_hardlinks,
		.maxlen		= sizeof(int),
		.mode		= 0600,
		.proc_handler	= proc_dointvec_minmax,
		.extra1		= SYSCTL_ZERO,
		.extra2		= SYSCTL_ONE,
	},
	{
		.procname	= "protected_fifos",
		.data		= &sysctl_protected_fifos,
		.maxlen		= sizeof(int),
		.mode		= 0600,
		.proc_handler	= proc_dointvec_minmax,
		.extra1		= SYSCTL_ZERO,
		.extra2		= &two,
	},
	{
		.procname	= "protected_regular",
		.data		= &sysctl_protected_regular,
		.maxlen		= sizeof(int),
		.mode		= 0600,
		.proc_handler	= proc_dointvec_minmax,
		.extra1		= SYSCTL_ZERO,
		.extra2		= &two,
	},
	{
		.procname	= "suid_dumpable",
		.data		= &suid_dumpable,
		.maxlen		= sizeof(int),
		.mode		= 0644,
		.proc_handler	= proc_dointvec_minmax_coredump,
		.extra1		= SYSCTL_ZERO,
		.extra2		= &two,
	},
#if defined(CONFIG_BINFMT_MISC) || defined(CONFIG_BINFMT_MISC_MODULE)
	{
		.procname	= "binfmt_misc",
		.mode		= 0555,
		.child		= sysctl_mount_point,
	},
#endif
	{
		.procname	= "pipe-max-size",
		.data		= &pipe_max_size,
		.maxlen		= sizeof(pipe_max_size),
		.mode		= 0644,
		.proc_handler	= proc_dopipe_max_size,
	},
	{
		.procname	= "pipe-user-pages-hard",
		.data		= &pipe_user_pages_hard,
		.maxlen		= sizeof(pipe_user_pages_hard),
		.mode		= 0644,
		.proc_handler	= proc_doulongvec_minmax,
	},
	{
		.procname	= "pipe-user-pages-soft",
		.data		= &pipe_user_pages_soft,
		.maxlen		= sizeof(pipe_user_pages_soft),
		.mode		= 0644,
		.proc_handler	= proc_doulongvec_minmax,
	},
	{
		.procname	= "mount-max",
		.data		= &sysctl_mount_max,
		.maxlen		= sizeof(unsigned int),
		.mode		= 0644,
		.proc_handler	= proc_dointvec_minmax,
		.extra1		= SYSCTL_ONE,
	},
	{ }
};

static struct ctl_table debug_table[] = {
#ifdef CONFIG_SYSCTL_EXCEPTION_TRACE
	{
		.procname	= "exception-trace",
		.data		= &show_unhandled_signals,
		.maxlen		= sizeof(int),
		.mode		= 0644,
		.proc_handler	= proc_dointvec
	},
#endif
#if defined(CONFIG_OPTPROBES)
	{
		.procname	= "kprobes-optimization",
		.data		= &sysctl_kprobes_optimization,
		.maxlen		= sizeof(int),
		.mode		= 0644,
		.proc_handler	= proc_kprobes_optimization_handler,
		.extra1		= SYSCTL_ZERO,
		.extra2		= SYSCTL_ONE,
	},
#endif
	{ }
};

static struct ctl_table dev_table[] = {
	{ }
};

static struct ctl_table sysctl_base_table[] = {
	{
		.procname	= "kernel",
		.mode		= 0555,
		.child		= kern_table,
	},
	{
		.procname	= "vm",
		.mode		= 0555,
		.child		= vm_table,
	},
	{
		.procname	= "fs",
		.mode		= 0555,
		.child		= fs_table,
	},
	{
		.procname	= "debug",
		.mode		= 0555,
		.child		= debug_table,
	},
	{
		.procname	= "dev",
		.mode		= 0555,
		.child		= dev_table,
	},
	{ }
};

int __init sysctl_init(void)
{
	struct ctl_table_header *hdr;

	hdr = register_sysctl_table(sysctl_base_table);
	kmemleak_not_leak(hdr);
	return 0;
}
#endif /* CONFIG_SYSCTL */
/*
 * No sense putting this after each symbol definition, twice,
 * exception granted :-)
 */
EXPORT_SYMBOL(proc_dointvec);
EXPORT_SYMBOL(proc_douintvec);
EXPORT_SYMBOL(proc_dointvec_jiffies);
EXPORT_SYMBOL(proc_dointvec_minmax);
EXPORT_SYMBOL_GPL(proc_douintvec_minmax);
EXPORT_SYMBOL(proc_dointvec_userhz_jiffies);
EXPORT_SYMBOL(proc_dointvec_ms_jiffies);
EXPORT_SYMBOL(proc_dostring);
EXPORT_SYMBOL(proc_doulongvec_minmax);
EXPORT_SYMBOL(proc_doulongvec_ms_jiffies_minmax);
EXPORT_SYMBOL(proc_do_large_bitmap);<|MERGE_RESOLUTION|>--- conflicted
+++ resolved
@@ -123,12 +123,8 @@
 static int two_hundred = 200;
 #ifdef CONFIG_PERF_EVENTS
 static int one_thousand = 1000;
-<<<<<<< HEAD
-=======
 #endif
 static int three_thousand = 3000;
-#ifdef CONFIG_PRINTK
->>>>>>> 232d8217
 static int ten_thousand = 10000;
 extern int hrtimer_granularity_us;
 extern int hrtimeout_min_us;
