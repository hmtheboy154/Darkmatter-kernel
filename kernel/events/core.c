--- conflicted
+++ resolved
@@ -2357,25 +2357,6 @@
 		perf_cgroup_event_disable(event, ctx);
 		state = PERF_EVENT_STATE_OFF;
 	}
-<<<<<<< HEAD
-=======
-
-	if (event->pending_sigtrap) {
-		bool dec = true;
-
-		event->pending_sigtrap = 0;
-		if (state != PERF_EVENT_STATE_OFF &&
-		    !event->pending_work) {
-			event->pending_work = 1;
-			dec = false;
-			WARN_ON_ONCE(!atomic_long_inc_not_zero(&event->refcount));
-			task_work_add(current, &event->pending_task, TWA_RESUME);
-		}
-		if (dec)
-			local_dec(&event->ctx->nr_pending);
-	}
-
->>>>>>> d68f50bf
 	perf_event_set_state(event, state);
 
 	if (!is_software_event(event))
@@ -6624,36 +6605,7 @@
 		perf_swevent_put_recursion_context(rctx);
 }
 
-<<<<<<< HEAD
 /*
-=======
-static void perf_pending_task(struct callback_head *head)
-{
-	struct perf_event *event = container_of(head, struct perf_event, pending_task);
-	int rctx;
-
-	/*
-	 * If we 'fail' here, that's OK, it means recursion is already disabled
-	 * and we won't recurse 'further'.
-	 */
-	preempt_disable_notrace();
-	rctx = perf_swevent_get_recursion_context();
-
-	if (event->pending_work) {
-		event->pending_work = 0;
-		perf_sigtrap(event);
-		local_dec(&event->ctx->nr_pending);
-	}
-
-	if (rctx >= 0)
-		perf_swevent_put_recursion_context(rctx);
-	preempt_enable_notrace();
-
-	put_event(event);
-}
-
-/*              
->>>>>>> d68f50bf
  * We assume there is only KVM supporting the callbacks.
  * Later on, we might change it to a list if there is
  * another virtualization implementation supporting the callbacks.
