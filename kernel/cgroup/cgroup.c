--- conflicted
+++ resolved
@@ -2870,10 +2870,6 @@
 struct task_struct *cgroup_procs_write_start(char *buf, bool threadgroup,
 					     bool *threadgroup_locked,
 					     struct cgroup *dst_cgrp)
-<<<<<<< HEAD
-	__acquires(&cgroup_threadgroup_rwsem)
-=======
->>>>>>> 50e12445
 {
 	struct task_struct *tsk;
 	pid_t pid;
