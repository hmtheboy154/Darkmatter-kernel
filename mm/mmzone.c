// SPDX-License-Identifier: GPL-2.0
/*
 * linux/mm/mmzone.c
 *
 * management codes for pgdats, zones and page flags
 */


#include <linux/stddef.h>
#include <linux/mm.h>
#include <linux/mmzone.h>
#include <trace/hooks/mm.h>

struct pglist_data *first_online_pgdat(void)
{
	return NODE_DATA(first_online_node);
}

struct pglist_data *next_online_pgdat(struct pglist_data *pgdat)
{
	int nid = next_online_node(pgdat->node_id);

	if (nid == MAX_NUMNODES)
		return NULL;
	return NODE_DATA(nid);
}

/*
 * next_zone - helper magic for for_each_zone()
 */
struct zone *next_zone(struct zone *zone)
{
	pg_data_t *pgdat = zone->zone_pgdat;

	if (zone < pgdat->node_zones + MAX_NR_ZONES - 1)
		zone++;
	else {
		pgdat = next_online_pgdat(pgdat);
		if (pgdat)
			zone = pgdat->node_zones;
		else
			zone = NULL;
	}
	return zone;
}

static inline int zref_in_nodemask(struct zoneref *zref, nodemask_t *nodes)
{
#ifdef CONFIG_NUMA
	return node_isset(zonelist_node_idx(zref), *nodes);
#else
	return 1;
#endif /* CONFIG_NUMA */
}

/* Returns the next zone at or below highest_zoneidx in a zonelist */
struct zoneref *__next_zones_zonelist(struct zoneref *z,
					enum zone_type highest_zoneidx,
					nodemask_t *nodes)
{
	/*
	 * Find the next suitable zone to use for the allocation.
	 * Only filter based on nodemask if it's set
	 */
	if (unlikely(nodes == NULL))
		while (zonelist_zone_idx(z) > highest_zoneidx)
			z++;
	else
		while (zonelist_zone_idx(z) > highest_zoneidx ||
				(z->zone && !zref_in_nodemask(z, nodes)))
			z++;

	return z;
}
EXPORT_SYMBOL_GPL(__next_zones_zonelist);

#ifdef CONFIG_ARCH_HAS_HOLES_MEMORYMODEL
bool memmap_valid_within(unsigned long pfn,
					struct page *page, struct zone *zone)
{
	if (page_to_pfn(page) != pfn)
		return false;

	if (page_zone(page) != zone)
		return false;

	return true;
}
#endif /* CONFIG_ARCH_HAS_HOLES_MEMORYMODEL */

void lruvec_init(struct lruvec *lruvec)
{
	enum lru_list lru;

	memset(lruvec, 0, sizeof(struct lruvec));

	for_each_lru(lru)
		INIT_LIST_HEAD(&lruvec->lists[lru]);
}

#if defined(CONFIG_NUMA_BALANCING) && !defined(LAST_CPUPID_NOT_IN_PAGE_FLAGS)
int page_cpupid_xchg_last(struct page *page, int cpupid)
{
	unsigned long old_flags, flags;
	int last_cpupid;

	do {
		old_flags = flags = page->flags;
		last_cpupid = page_cpupid_last(page);

		flags &= ~(LAST_CPUPID_MASK << LAST_CPUPID_PGSHIFT);
		flags |= (cpupid & LAST_CPUPID_MASK) << LAST_CPUPID_PGSHIFT;
	} while (unlikely(cmpxchg(&page->flags, old_flags, flags) != old_flags));

	return last_cpupid;
}
#endif

enum zone_type gfp_zone(gfp_t flags)
{
	enum zone_type z;
	gfp_t local_flags = flags;
	int bit;

	trace_android_rvh_set_gfp_zone_flags(&local_flags);

	bit = (__force int) ((local_flags) & GFP_ZONEMASK);

	z = (GFP_ZONE_TABLE >> (bit * GFP_ZONES_SHIFT)) &
					 ((1 << GFP_ZONES_SHIFT) - 1);
	VM_BUG_ON((GFP_ZONE_BAD >> bit) & 1);
	return z;
<<<<<<< HEAD
}
=======
}
EXPORT_SYMBOL_GPL(gfp_zone);
>>>>>>> 5f85626b
<|MERGE_RESOLUTION|>--- conflicted
+++ resolved
@@ -130,9 +130,5 @@
 					 ((1 << GFP_ZONES_SHIFT) - 1);
 	VM_BUG_ON((GFP_ZONE_BAD >> bit) & 1);
 	return z;
-<<<<<<< HEAD
 }
-=======
-}
-EXPORT_SYMBOL_GPL(gfp_zone);
->>>>>>> 5f85626b
+EXPORT_SYMBOL_GPL(gfp_zone);