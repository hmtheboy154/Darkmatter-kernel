--- conflicted
+++ resolved
@@ -164,22 +164,14 @@
  */
 static int madvise_update_vma(struct vm_area_struct *vma,
 			      struct vm_area_struct **prev, unsigned long start,
-<<<<<<< HEAD
-			      unsigned long end, unsigned long new_flags)
-=======
 			      unsigned long end, unsigned long new_flags,
 			      const char *name)
->>>>>>> f6b5584f
 {
 	struct mm_struct *mm = vma->vm_mm;
 	int error;
 	pgoff_t pgoff;
 
-<<<<<<< HEAD
-	if (new_flags == vma->vm_flags) {
-=======
 	if (new_flags == vma->vm_flags && is_same_vma_anon_name(vma, name)) {
->>>>>>> f6b5584f
 		*prev = vma;
 		return 0;
 	}
@@ -1048,12 +1040,8 @@
 		break;
 	}
 
-<<<<<<< HEAD
-	error = madvise_update_vma(vma, prev, start, end, new_flags);
-=======
 	error = madvise_update_vma(vma, prev, start, end, new_flags,
 				   vma_anon_name(vma));
->>>>>>> f6b5584f
 
 out:
 	/*
@@ -1233,8 +1221,6 @@
 	return unmapped_error;
 }
 
-<<<<<<< HEAD
-=======
 #ifdef CONFIG_ANON_VMA_NAME
 static int madvise_vma_anon_name(struct vm_area_struct *vma,
 				 struct vm_area_struct **prev,
@@ -1284,7 +1270,6 @@
 				 madvise_vma_anon_name);
 }
 #endif /* CONFIG_ANON_VMA_NAME */
->>>>>>> f6b5584f
 /*
  * The madvise(2) system call.
  *
