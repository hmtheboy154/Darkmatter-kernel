--- conflicted
+++ resolved
@@ -3417,8 +3417,8 @@
 
 	/* Prevent deferred_split_scan() touching ->_refcount */
 	spin_lock(&ds_queue->split_queue_lock);
-<<<<<<< HEAD
-	if (!list_empty(&folio->_deferred_list)) {
+	if (folio_order(folio) > 1 &&
+	    !list_empty(&folio->_deferred_list)) {
 		ds_queue->split_queue_len--;
 		list_del_init(&folio->_deferred_list);
 	}
@@ -3433,28 +3433,6 @@
 			} else {
 				__lruvec_stat_mod_folio(folio, NR_FILE_THPS, -nr);
 				filemap_nr_thps_dec(mapping);
-=======
-	if (folio_ref_freeze(folio, 1 + extra_pins)) {
-		if (folio_order(folio) > 1 &&
-		    !list_empty(&folio->_deferred_list)) {
-			ds_queue->split_queue_len--;
-			list_del(&folio->_deferred_list);
-		}
-		spin_unlock(&ds_queue->split_queue_lock);
-		if (mapping) {
-			int nr = folio_nr_pages(folio);
-
-			xas_split(&xas, folio, folio_order(folio));
-			if (folio_test_pmd_mappable(folio)) {
-				if (folio_test_swapbacked(folio)) {
-					__lruvec_stat_mod_folio(folio,
-							NR_SHMEM_THPS, -nr);
-				} else {
-					__lruvec_stat_mod_folio(folio,
-							NR_FILE_THPS, -nr);
-					filemap_nr_thps_dec(mapping);
-				}
->>>>>>> e8769509
 			}
 		}
 	}
