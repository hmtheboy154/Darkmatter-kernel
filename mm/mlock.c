// SPDX-License-Identifier: GPL-2.0
/*
 *	linux/mm/mlock.c
 *
 *  (C) Copyright 1995 Linus Torvalds
 *  (C) Copyright 2002 Christoph Hellwig
 */

#include <linux/capability.h>
#include <linux/mman.h>
#include <linux/mm.h>
#include <linux/sched/user.h>
#include <linux/swap.h>
#include <linux/swapops.h>
#include <linux/pagemap.h>
#include <linux/pagevec.h>
#include <linux/mempolicy.h>
#include <linux/syscalls.h>
#include <linux/sched.h>
#include <linux/export.h>
#include <linux/rmap.h>
#include <linux/mmzone.h>
#include <linux/hugetlb.h>
#include <linux/memcontrol.h>
#include <linux/mm_inline.h>

#include "internal.h"

bool can_do_mlock(void)
{
	if (rlimit(RLIMIT_MEMLOCK) != 0)
		return true;
	if (capable(CAP_IPC_LOCK))
		return true;
	return false;
}
EXPORT_SYMBOL(can_do_mlock);

/*
 * Mlocked pages are marked with PageMlocked() flag for efficient testing
 * in vmscan and, possibly, the fault path; and to support semi-accurate
 * statistics.
 *
 * An mlocked page [PageMlocked(page)] is unevictable.  As such, it will
 * be placed on the LRU "unevictable" list, rather than the [in]active lists.
 * The unevictable list is an LRU sibling list to the [in]active lists.
 * PageUnevictable is set to indicate the unevictable state.
 *
 * When lazy mlocking via vmscan, it is important to ensure that the
 * vma's VM_LOCKED status is not concurrently being modified, otherwise we
 * may have mlocked a page that is being munlocked. So lazy mlock must take
 * the mmap_lock for read, and verify that the vma really is locked
 * (see mm/rmap.c).
 */

/*
 *  LRU accounting for clear_page_mlock()
 */
void clear_page_mlock(struct page *page)
{
	int nr_pages;

	if (!TestClearPageMlocked(page))
		return;

	nr_pages = thp_nr_pages(page);
	mod_zone_page_state(page_zone(page), NR_MLOCK, -nr_pages);
	count_vm_events(UNEVICTABLE_PGCLEARED, nr_pages);
	/*
	 * The previous TestClearPageMlocked() corresponds to the smp_mb()
	 * in __pagevec_lru_add_fn().
	 *
	 * See __pagevec_lru_add_fn for more explanation.
	 */
	if (!isolate_lru_page(page)) {
		putback_lru_page(page);
	} else {
		/*
		 * We lost the race. the page already moved to evictable list.
		 */
		if (PageUnevictable(page))
			count_vm_events(UNEVICTABLE_PGSTRANDED, nr_pages);
	}
}

/*
 * Mark page as mlocked if not already.
 * If page on LRU, isolate and putback to move to unevictable list.
 */
void mlock_vma_page(struct page *page)
{
	/* Serialize with page migration */
	BUG_ON(!PageLocked(page));

	VM_BUG_ON_PAGE(PageTail(page), page);
	VM_BUG_ON_PAGE(PageCompound(page) && PageDoubleMap(page), page);

	if (!TestSetPageMlocked(page)) {
		int nr_pages = thp_nr_pages(page);

		mod_zone_page_state(page_zone(page), NR_MLOCK, nr_pages);
		count_vm_events(UNEVICTABLE_PGMLOCKED, nr_pages);
		if (!isolate_lru_page(page))
			putback_lru_page(page);
	}
}

/*
 * Isolate a page from LRU with optional get_page() pin.
 * Assumes lru_lock already held and page already pinned.
 */
static bool __munlock_isolate_lru_page(struct page *page, bool getpage)
{
	if (PageLRU(page)) {
		struct lruvec *lruvec;

		lruvec = mem_cgroup_page_lruvec(page, page_pgdat(page));
		if (getpage)
			get_page(page);
		ClearPageLRU(page);
		del_page_from_lru_list(page, lruvec, page_lru(page));
		return true;
	}

	return false;
}

/*
 * Finish munlock after successful page isolation
 *
 * Page must be locked. This is a wrapper for try_to_munlock()
 * and putback_lru_page() with munlock accounting.
 */
static void __munlock_isolated_page(struct page *page)
{
	/*
	 * Optimization: if the page was mapped just once, that's our mapping
	 * and we don't need to check all the other vmas.
	 */
	if (page_mapcount(page) > 1)
		try_to_munlock(page);

	/* Did try_to_unlock() succeed or punt? */
	if (!PageMlocked(page))
		count_vm_events(UNEVICTABLE_PGMUNLOCKED, thp_nr_pages(page));

	putback_lru_page(page);
}

/*
 * Accounting for page isolation fail during munlock
 *
 * Performs accounting when page isolation fails in munlock. There is nothing
 * else to do because it means some other task has already removed the page
 * from the LRU. putback_lru_page() will take care of removing the page from
 * the unevictable list, if necessary. vmscan [page_referenced()] will move
 * the page back to the unevictable list if some other vma has it mlocked.
 */
static void __munlock_isolation_failed(struct page *page)
{
	int nr_pages = thp_nr_pages(page);

	if (PageUnevictable(page))
		__count_vm_events(UNEVICTABLE_PGSTRANDED, nr_pages);
	else
		__count_vm_events(UNEVICTABLE_PGMUNLOCKED, nr_pages);
}

/**
 * munlock_vma_page - munlock a vma page
 * @page: page to be unlocked, either a normal page or THP page head
 *
 * returns the size of the page as a page mask (0 for normal page,
 *         HPAGE_PMD_NR - 1 for THP head page)
 *
 * called from munlock()/munmap() path with page supposedly on the LRU.
 * When we munlock a page, because the vma where we found the page is being
 * munlock()ed or munmap()ed, we want to check whether other vmas hold the
 * page locked so that we can leave it on the unevictable lru list and not
 * bother vmscan with it.  However, to walk the page's rmap list in
 * try_to_munlock() we must isolate the page from the LRU.  If some other
 * task has removed the page from the LRU, we won't be able to do that.
 * So we clear the PageMlocked as we might not get another chance.  If we
 * can't isolate the page, we leave it for putback_lru_page() and vmscan
 * [page_referenced()/try_to_unmap()] to deal with.
 */
unsigned int munlock_vma_page(struct page *page)
{
	int nr_pages;
	pg_data_t *pgdat = page_pgdat(page);

	/* For try_to_munlock() and to serialize with page migration */
	BUG_ON(!PageLocked(page));

	VM_BUG_ON_PAGE(PageTail(page), page);

	/*
	 * Serialize with any parallel __split_huge_page_refcount() which
	 * might otherwise copy PageMlocked to part of the tail pages before
	 * we clear it in the head page. It also stabilizes thp_nr_pages().
	 */
	spin_lock_irq(&pgdat->lru_lock);

	if (!TestClearPageMlocked(page)) {
		/* Potentially, PTE-mapped THP: do not skip the rest PTEs */
		nr_pages = 1;
		goto unlock_out;
	}

	nr_pages = thp_nr_pages(page);
	__mod_zone_page_state(page_zone(page), NR_MLOCK, -nr_pages);

	if (__munlock_isolate_lru_page(page, true)) {
		spin_unlock_irq(&pgdat->lru_lock);
		__munlock_isolated_page(page);
		goto out;
	}
	__munlock_isolation_failed(page);

unlock_out:
	spin_unlock_irq(&pgdat->lru_lock);

out:
	return nr_pages - 1;
}

/*
 * convert get_user_pages() return value to posix mlock() error
 */
static int __mlock_posix_error_return(long retval)
{
	if (retval == -EFAULT)
		retval = -ENOMEM;
	else if (retval == -ENOMEM)
		retval = -EAGAIN;
	return retval;
}

/*
 * Prepare page for fast batched LRU putback via putback_lru_evictable_pagevec()
 *
 * The fast path is available only for evictable pages with single mapping.
 * Then we can bypass the per-cpu pvec and get better performance.
 * when mapcount > 1 we need try_to_munlock() which can fail.
 * when !page_evictable(), we need the full redo logic of putback_lru_page to
 * avoid leaving evictable page in unevictable list.
 *
 * In case of success, @page is added to @pvec and @pgrescued is incremented
 * in case that the page was previously unevictable. @page is also unlocked.
 */
static bool __putback_lru_fast_prepare(struct page *page, struct pagevec *pvec,
		int *pgrescued)
{
	VM_BUG_ON_PAGE(PageLRU(page), page);
	VM_BUG_ON_PAGE(!PageLocked(page), page);

	if (page_mapcount(page) <= 1 && page_evictable(page)) {
		pagevec_add(pvec, page);
		if (TestClearPageUnevictable(page))
			(*pgrescued)++;
		unlock_page(page);
		return true;
	}

	return false;
}

/*
 * Putback multiple evictable pages to the LRU
 *
 * Batched putback of evictable pages that bypasses the per-cpu pvec. Some of
 * the pages might have meanwhile become unevictable but that is OK.
 */
static void __putback_lru_fast(struct pagevec *pvec, int pgrescued)
{
	count_vm_events(UNEVICTABLE_PGMUNLOCKED, pagevec_count(pvec));
	/*
	 *__pagevec_lru_add() calls release_pages() so we don't call
	 * put_page() explicitly
	 */
	__pagevec_lru_add(pvec);
	count_vm_events(UNEVICTABLE_PGRESCUED, pgrescued);
}

/*
 * Munlock a batch of pages from the same zone
 *
 * The work is split to two main phases. First phase clears the Mlocked flag
 * and attempts to isolate the pages, all under a single zone lru lock.
 * The second phase finishes the munlock only for pages where isolation
 * succeeded.
 *
 * Note that the pagevec may be modified during the process.
 */
static void __munlock_pagevec(struct pagevec *pvec, struct zone *zone)
{
	int i;
	int nr = pagevec_count(pvec);
	int delta_munlocked = -nr;
	struct pagevec pvec_putback;
	int pgrescued = 0;

	pagevec_init(&pvec_putback);

	/* Phase 1: page isolation */
	spin_lock_irq(&zone->zone_pgdat->lru_lock);
	for (i = 0; i < nr; i++) {
		struct page *page = pvec->pages[i];

		if (TestClearPageMlocked(page)) {
			/*
			 * We already have pin from follow_page_mask()
			 * so we can spare the get_page() here.
			 */
			if (__munlock_isolate_lru_page(page, false))
				continue;
			else
				__munlock_isolation_failed(page);
		} else {
			delta_munlocked++;
		}

		/*
		 * We won't be munlocking this page in the next phase
		 * but we still need to release the follow_page_mask()
		 * pin. We cannot do it under lru_lock however. If it's
		 * the last pin, __page_cache_release() would deadlock.
		 */
		pagevec_add(&pvec_putback, pvec->pages[i]);
		pvec->pages[i] = NULL;
	}
	__mod_zone_page_state(zone, NR_MLOCK, delta_munlocked);
	spin_unlock_irq(&zone->zone_pgdat->lru_lock);

	/* Now we can release pins of pages that we are not munlocking */
	pagevec_release(&pvec_putback);

	/* Phase 2: page munlock */
	for (i = 0; i < nr; i++) {
		struct page *page = pvec->pages[i];

		if (page) {
			lock_page(page);
			if (!__putback_lru_fast_prepare(page, &pvec_putback,
					&pgrescued)) {
				/*
				 * Slow path. We don't want to lose the last
				 * pin before unlock_page()
				 */
				get_page(page); /* for putback_lru_page() */
				__munlock_isolated_page(page);
				unlock_page(page);
				put_page(page); /* from follow_page_mask() */
			}
		}
	}

	/*
	 * Phase 3: page putback for pages that qualified for the fast path
	 * This will also call put_page() to return pin from follow_page_mask()
	 */
	if (pagevec_count(&pvec_putback))
		__putback_lru_fast(&pvec_putback, pgrescued);
}

/*
 * Fill up pagevec for __munlock_pagevec using pte walk
 *
 * The function expects that the struct page corresponding to @start address is
 * a non-TPH page already pinned and in the @pvec, and that it belongs to @zone.
 *
 * The rest of @pvec is filled by subsequent pages within the same pmd and same
 * zone, as long as the pte's are present and vm_normal_page() succeeds. These
 * pages also get pinned.
 *
 * Returns the address of the next page that should be scanned. This equals
 * @start + PAGE_SIZE when no page could be added by the pte walk.
 */
static unsigned long __munlock_pagevec_fill(struct pagevec *pvec,
			struct vm_area_struct *vma, struct zone *zone,
			unsigned long start, unsigned long end)
{
	pte_t *pte;
	spinlock_t *ptl;

	/*
	 * Initialize pte walk starting at the already pinned page where we
	 * are sure that there is a pte, as it was pinned under the same
	 * mmap_lock write op.
	 */
	pte = get_locked_pte(vma->vm_mm, start,	&ptl);
	/* Make sure we do not cross the page table boundary */
	end = pgd_addr_end(start, end);
	end = p4d_addr_end(start, end);
	end = pud_addr_end(start, end);
	end = pmd_addr_end(start, end);

	/* The page next to the pinned page is the first we will try to get */
	start += PAGE_SIZE;
	while (start < end) {
		struct page *page = NULL;
		pte++;
		if (pte_present(*pte))
			page = vm_normal_page(vma, start, *pte);
		/*
		 * Break if page could not be obtained or the page's node+zone does not
		 * match
		 */
		if (!page || page_zone(page) != zone)
			break;

		/*
		 * Do not use pagevec for PTE-mapped THP,
		 * munlock_vma_pages_range() will handle them.
		 */
		if (PageTransCompound(page))
			break;

		get_page(page);
		/*
		 * Increase the address that will be returned *before* the
		 * eventual break due to pvec becoming full by adding the page
		 */
		start += PAGE_SIZE;
		if (pagevec_add(pvec, page) == 0)
			break;
	}
	pte_unmap_unlock(pte, ptl);
	return start;
}

/*
 * munlock_vma_pages_range() - munlock all pages in the vma range.'
 * @vma - vma containing range to be munlock()ed.
 * @start - start address in @vma of the range
 * @end - end of range in @vma.
 *
 *  For mremap(), munmap() and exit().
 *
 * Called with @vma VM_LOCKED.
 *
 * Returns with VM_LOCKED cleared.  Callers must be prepared to
 * deal with this.
 *
 * We don't save and restore VM_LOCKED here because pages are
 * still on lru.  In unmap path, pages might be scanned by reclaim
 * and re-mlocked by try_to_{munlock|unmap} before we unmap and
 * free them.  This will result in freeing mlocked pages.
 */
void munlock_vma_pages_range(struct vm_area_struct *vma,
			     unsigned long start, unsigned long end)
{
	vm_write_begin(vma);
	WRITE_ONCE(vma->vm_flags, vma->vm_flags & VM_LOCKED_CLEAR_MASK);
	vm_write_end(vma);

	while (start < end) {
		struct page *page;
		unsigned int page_mask = 0;
		unsigned long page_increm;
		struct pagevec pvec;
		struct zone *zone;

		pagevec_init(&pvec);
		/*
		 * Although FOLL_DUMP is intended for get_dump_page(),
		 * it just so happens that its special treatment of the
		 * ZERO_PAGE (returning an error instead of doing get_page)
		 * suits munlock very well (and if somehow an abnormal page
		 * has sneaked into the range, we won't oops here: great).
		 */
		page = follow_page(vma, start, FOLL_GET | FOLL_DUMP);

		if (page && !IS_ERR(page)) {
			if (PageTransTail(page)) {
				VM_BUG_ON_PAGE(PageMlocked(page), page);
				put_page(page); /* follow_page_mask() */
			} else if (PageTransHuge(page)) {
				lock_page(page);
				/*
				 * Any THP page found by follow_page_mask() may
				 * have gotten split before reaching
				 * munlock_vma_page(), so we need to compute
				 * the page_mask here instead.
				 */
				page_mask = munlock_vma_page(page);
				unlock_page(page);
				put_page(page); /* follow_page_mask() */
			} else {
				/*
				 * Non-huge pages are handled in batches via
				 * pagevec. The pin from follow_page_mask()
				 * prevents them from collapsing by THP.
				 */
				pagevec_add(&pvec, page);
				zone = page_zone(page);

				/*
				 * Try to fill the rest of pagevec using fast
				 * pte walk. This will also update start to
				 * the next page to process. Then munlock the
				 * pagevec.
				 */
				start = __munlock_pagevec_fill(&pvec, vma,
						zone, start, end);
				__munlock_pagevec(&pvec, zone);
				goto next;
			}
		}
		page_increm = 1 + page_mask;
		start += page_increm * PAGE_SIZE;
next:
		cond_resched();
	}
}

/*
 * mlock_fixup  - handle mlock[all]/munlock[all] requests.
 *
 * Filters out "special" vmas -- VM_LOCKED never gets set for these, and
 * munlock is a no-op.  However, for some special vmas, we go ahead and
 * populate the ptes.
 *
 * For vmas that pass the filters, merge/split as appropriate.
 */
static int mlock_fixup(struct vm_area_struct *vma, struct vm_area_struct **prev,
	unsigned long start, unsigned long end, vm_flags_t newflags)
{
	struct mm_struct *mm = vma->vm_mm;
	pgoff_t pgoff;
	int nr_pages;
	int ret = 0;
	int lock = !!(newflags & VM_LOCKED);
	vm_flags_t old_flags = vma->vm_flags;

	if (newflags == vma->vm_flags || (vma->vm_flags & VM_SPECIAL) ||
	    is_vm_hugetlb_page(vma) || vma == get_gate_vma(current->mm) ||
	    vma_is_dax(vma))
		/* don't set VM_LOCKED or VM_LOCKONFAULT and don't count */
		goto out;

	pgoff = vma->vm_pgoff + ((start - vma->vm_start) >> PAGE_SHIFT);
	*prev = vma_merge(mm, *prev, start, end, newflags, vma->anon_vma,
			  vma->vm_file, pgoff, vma_policy(vma),
<<<<<<< HEAD
			  vma->vm_userfaultfd_ctx, vma_anon_name(vma));
=======
			  vma->vm_userfaultfd_ctx, vma_get_anon_name(vma));
>>>>>>> 5f85626b
	if (*prev) {
		vma = *prev;
		goto success;
	}

	if (start != vma->vm_start) {
		ret = split_vma(mm, vma, start, 1);
		if (ret)
			goto out;
	}

	if (end != vma->vm_end) {
		ret = split_vma(mm, vma, end, 0);
		if (ret)
			goto out;
	}

success:
	/*
	 * Keep track of amount of locked VM.
	 */
	nr_pages = (end - start) >> PAGE_SHIFT;
	if (!lock)
		nr_pages = -nr_pages;
	else if (old_flags & VM_LOCKED)
		nr_pages = 0;
	mm->locked_vm += nr_pages;

	/*
	 * vm_flags is protected by the mmap_lock held in write mode.
	 * It's okay if try_to_unmap_one unmaps a page just after we
	 * set VM_LOCKED, populate_vma_page_range will bring it back.
	 */
	if (lock) {
		vm_write_begin(vma);
		WRITE_ONCE(vma->vm_flags, newflags);
		vm_write_end(vma);
	} else
		munlock_vma_pages_range(vma, start, end);

out:
	*prev = vma;
	return ret;
}

static int apply_vma_lock_flags(unsigned long start, size_t len,
				vm_flags_t flags)
{
	unsigned long nstart, end, tmp;
	struct vm_area_struct * vma, * prev;
	int error;

	VM_BUG_ON(offset_in_page(start));
	VM_BUG_ON(len != PAGE_ALIGN(len));
	end = start + len;
	if (end < start)
		return -EINVAL;
	if (end == start)
		return 0;
	vma = find_vma(current->mm, start);
	if (!vma || vma->vm_start > start)
		return -ENOMEM;

	prev = vma->vm_prev;
	if (start > vma->vm_start)
		prev = vma;

	for (nstart = start ; ; ) {
		vm_flags_t newflags = vma->vm_flags & VM_LOCKED_CLEAR_MASK;

		newflags |= flags;

		/* Here we know that  vma->vm_start <= nstart < vma->vm_end. */
		tmp = vma->vm_end;
		if (tmp > end)
			tmp = end;
		error = mlock_fixup(vma, &prev, nstart, tmp, newflags);
		if (error)
			break;
		nstart = tmp;
		if (nstart < prev->vm_end)
			nstart = prev->vm_end;
		if (nstart >= end)
			break;

		vma = prev->vm_next;
		if (!vma || vma->vm_start != nstart) {
			error = -ENOMEM;
			break;
		}
	}
	return error;
}

/*
 * Go through vma areas and sum size of mlocked
 * vma pages, as return value.
 * Note deferred memory locking case(mlock2(,,MLOCK_ONFAULT)
 * is also counted.
 * Return value: previously mlocked page counts
 */
static unsigned long count_mm_mlocked_page_nr(struct mm_struct *mm,
		unsigned long start, size_t len)
{
	struct vm_area_struct *vma;
	unsigned long count = 0;

	if (mm == NULL)
		mm = current->mm;

	vma = find_vma(mm, start);
	if (vma == NULL)
		vma = mm->mmap;

	for (; vma ; vma = vma->vm_next) {
		if (start >= vma->vm_end)
			continue;
		if (start + len <=  vma->vm_start)
			break;
		if (vma->vm_flags & VM_LOCKED) {
			if (start > vma->vm_start)
				count -= (start - vma->vm_start);
			if (start + len < vma->vm_end) {
				count += start + len - vma->vm_start;
				break;
			}
			count += vma->vm_end - vma->vm_start;
		}
	}

	return count >> PAGE_SHIFT;
}

static __must_check int do_mlock(unsigned long start, size_t len, vm_flags_t flags)
{
	unsigned long locked;
	unsigned long lock_limit;
	int error = -ENOMEM;

	start = untagged_addr(start);

	if (!can_do_mlock())
		return -EPERM;

	len = PAGE_ALIGN(len + (offset_in_page(start)));
	start &= PAGE_MASK;

	lock_limit = rlimit(RLIMIT_MEMLOCK);
	lock_limit >>= PAGE_SHIFT;
	locked = len >> PAGE_SHIFT;

	if (mmap_write_lock_killable(current->mm))
		return -EINTR;

	locked += current->mm->locked_vm;
	if ((locked > lock_limit) && (!capable(CAP_IPC_LOCK))) {
		/*
		 * It is possible that the regions requested intersect with
		 * previously mlocked areas, that part area in "mm->locked_vm"
		 * should not be counted to new mlock increment count. So check
		 * and adjust locked count if necessary.
		 */
		locked -= count_mm_mlocked_page_nr(current->mm,
				start, len);
	}

	/* check against resource limits */
	if ((locked <= lock_limit) || capable(CAP_IPC_LOCK))
		error = apply_vma_lock_flags(start, len, flags);

	mmap_write_unlock(current->mm);
	if (error)
		return error;

	error = __mm_populate(start, len, 0);
	if (error)
		return __mlock_posix_error_return(error);
	return 0;
}

SYSCALL_DEFINE2(mlock, unsigned long, start, size_t, len)
{
	return do_mlock(start, len, VM_LOCKED);
}

SYSCALL_DEFINE3(mlock2, unsigned long, start, size_t, len, int, flags)
{
	vm_flags_t vm_flags = VM_LOCKED;

	if (flags & ~MLOCK_ONFAULT)
		return -EINVAL;

	if (flags & MLOCK_ONFAULT)
		vm_flags |= VM_LOCKONFAULT;

	return do_mlock(start, len, vm_flags);
}

SYSCALL_DEFINE2(munlock, unsigned long, start, size_t, len)
{
	int ret;

	start = untagged_addr(start);

	len = PAGE_ALIGN(len + (offset_in_page(start)));
	start &= PAGE_MASK;

	if (mmap_write_lock_killable(current->mm))
		return -EINTR;
	ret = apply_vma_lock_flags(start, len, 0);
	mmap_write_unlock(current->mm);

	return ret;
}

/*
 * Take the MCL_* flags passed into mlockall (or 0 if called from munlockall)
 * and translate into the appropriate modifications to mm->def_flags and/or the
 * flags for all current VMAs.
 *
 * There are a couple of subtleties with this.  If mlockall() is called multiple
 * times with different flags, the values do not necessarily stack.  If mlockall
 * is called once including the MCL_FUTURE flag and then a second time without
 * it, VM_LOCKED and VM_LOCKONFAULT will be cleared from mm->def_flags.
 */
static int apply_mlockall_flags(int flags)
{
	struct vm_area_struct * vma, * prev = NULL;
	vm_flags_t to_add = 0;

	current->mm->def_flags &= VM_LOCKED_CLEAR_MASK;
	if (flags & MCL_FUTURE) {
		current->mm->def_flags |= VM_LOCKED;

		if (flags & MCL_ONFAULT)
			current->mm->def_flags |= VM_LOCKONFAULT;

		if (!(flags & MCL_CURRENT))
			goto out;
	}

	if (flags & MCL_CURRENT) {
		to_add |= VM_LOCKED;
		if (flags & MCL_ONFAULT)
			to_add |= VM_LOCKONFAULT;
	}

	for (vma = current->mm->mmap; vma ; vma = prev->vm_next) {
		vm_flags_t newflags;

		newflags = vma->vm_flags & VM_LOCKED_CLEAR_MASK;
		newflags |= to_add;

		/* Ignore errors */
		mlock_fixup(vma, &prev, vma->vm_start, vma->vm_end, newflags);
		cond_resched();
	}
out:
	return 0;
}

SYSCALL_DEFINE1(mlockall, int, flags)
{
	unsigned long lock_limit;
	int ret;

	if (!flags || (flags & ~(MCL_CURRENT | MCL_FUTURE | MCL_ONFAULT)) ||
	    flags == MCL_ONFAULT)
		return -EINVAL;

	if (!can_do_mlock())
		return -EPERM;

	lock_limit = rlimit(RLIMIT_MEMLOCK);
	lock_limit >>= PAGE_SHIFT;

	if (mmap_write_lock_killable(current->mm))
		return -EINTR;

	ret = -ENOMEM;
	if (!(flags & MCL_CURRENT) || (current->mm->total_vm <= lock_limit) ||
	    capable(CAP_IPC_LOCK))
		ret = apply_mlockall_flags(flags);
	mmap_write_unlock(current->mm);
	if (!ret && (flags & MCL_CURRENT))
		mm_populate(0, TASK_SIZE);

	return ret;
}

SYSCALL_DEFINE0(munlockall)
{
	int ret;

	if (mmap_write_lock_killable(current->mm))
		return -EINTR;
	ret = apply_mlockall_flags(0);
	mmap_write_unlock(current->mm);
	return ret;
}

/*
 * Objects with different lifetime than processes (SHM_LOCK and SHM_HUGETLB
 * shm segments) get accounted against the user_struct instead.
 */
static DEFINE_SPINLOCK(shmlock_user_lock);

int user_shm_lock(size_t size, struct user_struct *user)
{
	unsigned long lock_limit, locked;
	int allowed = 0;

	locked = (size + PAGE_SIZE - 1) >> PAGE_SHIFT;
	lock_limit = rlimit(RLIMIT_MEMLOCK);
	if (lock_limit == RLIM_INFINITY)
		allowed = 1;
	lock_limit >>= PAGE_SHIFT;
	spin_lock(&shmlock_user_lock);
	if (!allowed &&
	    locked + user->locked_shm > lock_limit && !capable(CAP_IPC_LOCK))
		goto out;
	get_uid(user);
	user->locked_shm += locked;
	allowed = 1;
out:
	spin_unlock(&shmlock_user_lock);
	return allowed;
}

void user_shm_unlock(size_t size, struct user_struct *user)
{
	spin_lock(&shmlock_user_lock);
	user->locked_shm -= (size + PAGE_SIZE - 1) >> PAGE_SHIFT;
	spin_unlock(&shmlock_user_lock);
	free_uid(user);
}<|MERGE_RESOLUTION|>--- conflicted
+++ resolved
@@ -542,11 +542,7 @@
 	pgoff = vma->vm_pgoff + ((start - vma->vm_start) >> PAGE_SHIFT);
 	*prev = vma_merge(mm, *prev, start, end, newflags, vma->anon_vma,
 			  vma->vm_file, pgoff, vma_policy(vma),
-<<<<<<< HEAD
 			  vma->vm_userfaultfd_ctx, vma_anon_name(vma));
-=======
-			  vma->vm_userfaultfd_ctx, vma_get_anon_name(vma));
->>>>>>> 5f85626b
 	if (*prev) {
 		vma = *prev;
 		goto success;
