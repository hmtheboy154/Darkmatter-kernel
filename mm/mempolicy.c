// SPDX-License-Identifier: GPL-2.0-only
/*
 * Simple NUMA memory policy for the Linux kernel.
 *
 * Copyright 2003,2004 Andi Kleen, SuSE Labs.
 * (C) Copyright 2005 Christoph Lameter, Silicon Graphics, Inc.
 *
 * NUMA policy allows the user to give hints in which node(s) memory should
 * be allocated.
 *
 * Support four policies per VMA and per process:
 *
 * The VMA policy has priority over the process policy for a page fault.
 *
 * interleave     Allocate memory interleaved over a set of nodes,
 *                with normal fallback if it fails.
 *                For VMA based allocations this interleaves based on the
 *                offset into the backing object or offset into the mapping
 *                for anonymous memory. For process policy an process counter
 *                is used.
 *
 * bind           Only allocate memory on a specific set of nodes,
 *                no fallback.
 *                FIXME: memory is allocated starting with the first node
 *                to the last. It would be better if bind would truly restrict
 *                the allocation to memory nodes instead
 *
 * preferred       Try a specific node first before normal fallback.
 *                As a special case NUMA_NO_NODE here means do the allocation
 *                on the local CPU. This is normally identical to default,
 *                but useful to set in a VMA when you have a non default
 *                process policy.
 *
 * preferred many Try a set of nodes first before normal fallback. This is
 *                similar to preferred without the special case.
 *
 * default        Allocate on the local node first, or when on a VMA
 *                use the process policy. This is what Linux always did
 *		  in a NUMA aware kernel and still does by, ahem, default.
 *
 * The process policy is applied for most non interrupt memory allocations
 * in that process' context. Interrupts ignore the policies and always
 * try to allocate on the local CPU. The VMA policy is only applied for memory
 * allocations for a VMA in the VM.
 *
 * Currently there are a few corner cases in swapping where the policy
 * is not applied, but the majority should be handled. When process policy
 * is used it is not remembered over swap outs/swap ins.
 *
 * Only the highest zone in the zone hierarchy gets policied. Allocations
 * requesting a lower zone just use default policy. This implies that
 * on systems with highmem kernel lowmem allocation don't get policied.
 * Same with GFP_DMA allocations.
 *
 * For shmfs/tmpfs/hugetlbfs shared memory the policy is shared between
 * all users and remembered even when nobody has memory mapped.
 */

/* Notebook:
   fix mmap readahead to honour policy and enable policy for any page cache
   object
   statistics for bigpages
   global policy for page cache? currently it uses process policy. Requires
   first item above.
   handle mremap for shared memory (currently ignored for the policy)
   grows down?
   make bind policy root only? It can trigger oom much faster and the
   kernel is not always grateful with that.
*/

#define pr_fmt(fmt) KBUILD_MODNAME ": " fmt

#include <linux/mempolicy.h>
#include <linux/pagewalk.h>
#include <linux/highmem.h>
#include <linux/hugetlb.h>
#include <linux/kernel.h>
#include <linux/sched.h>
#include <linux/sched/mm.h>
#include <linux/sched/numa_balancing.h>
#include <linux/sched/task.h>
#include <linux/nodemask.h>
#include <linux/cpuset.h>
#include <linux/slab.h>
#include <linux/string.h>
#include <linux/export.h>
#include <linux/nsproxy.h>
#include <linux/interrupt.h>
#include <linux/init.h>
#include <linux/compat.h>
#include <linux/ptrace.h>
#include <linux/swap.h>
#include <linux/seq_file.h>
#include <linux/proc_fs.h>
#include <linux/migrate.h>
#include <linux/ksm.h>
#include <linux/rmap.h>
#include <linux/security.h>
#include <linux/syscalls.h>
#include <linux/ctype.h>
#include <linux/mm_inline.h>
#include <linux/mmu_notifier.h>
#include <linux/printk.h>
#include <linux/swapops.h>

#include <asm/tlbflush.h>
#include <asm/tlb.h>
#include <linux/uaccess.h>

#include "internal.h"

/* Internal flags */
#define MPOL_MF_DISCONTIG_OK (MPOL_MF_INTERNAL << 0)	/* Skip checks for continuous vmas */
#define MPOL_MF_INVERT (MPOL_MF_INTERNAL << 1)		/* Invert check for nodemask */

static struct kmem_cache *policy_cache;
static struct kmem_cache *sn_cache;

/* Highest zone. An specific allocation for a zone below that is not
   policied. */
enum zone_type policy_zone = 0;

/*
 * run-time system-wide default policy => local allocation
 */
static struct mempolicy default_policy = {
	.refcnt = ATOMIC_INIT(1), /* never free it */
	.mode = MPOL_LOCAL,
};

static struct mempolicy preferred_node_policy[MAX_NUMNODES];

/**
 * numa_nearest_node - Find nearest node by state
 * @node: Node id to start the search
 * @state: State to filter the search
 *
 * Lookup the closest node by distance if @nid is not in state.
 *
 * Return: this @node if it is in state, otherwise the closest node by distance
 */
int numa_nearest_node(int node, unsigned int state)
{
	int min_dist = INT_MAX, dist, n, min_node;

	if (state >= NR_NODE_STATES)
		return -EINVAL;

	if (node == NUMA_NO_NODE || node_state(node, state))
		return node;

	min_node = node;
	for_each_node_state(n, state) {
		dist = node_distance(node, n);
		if (dist < min_dist) {
			min_dist = dist;
			min_node = n;
		}
	}

	return min_node;
}
EXPORT_SYMBOL_GPL(numa_nearest_node);

struct mempolicy *get_task_policy(struct task_struct *p)
{
	struct mempolicy *pol = p->mempolicy;
	int node;

	if (pol)
		return pol;

	node = numa_node_id();
	if (node != NUMA_NO_NODE) {
		pol = &preferred_node_policy[node];
		/* preferred_node_policy is not initialised early in boot */
		if (pol->mode)
			return pol;
	}

	return &default_policy;
}

static const struct mempolicy_operations {
	int (*create)(struct mempolicy *pol, const nodemask_t *nodes);
	void (*rebind)(struct mempolicy *pol, const nodemask_t *nodes);
} mpol_ops[MPOL_MAX];

static inline int mpol_store_user_nodemask(const struct mempolicy *pol)
{
	return pol->flags & MPOL_MODE_FLAGS;
}

static void mpol_relative_nodemask(nodemask_t *ret, const nodemask_t *orig,
				   const nodemask_t *rel)
{
	nodemask_t tmp;
	nodes_fold(tmp, *orig, nodes_weight(*rel));
	nodes_onto(*ret, tmp, *rel);
}

static int mpol_new_nodemask(struct mempolicy *pol, const nodemask_t *nodes)
{
	if (nodes_empty(*nodes))
		return -EINVAL;
	pol->nodes = *nodes;
	return 0;
}

static int mpol_new_preferred(struct mempolicy *pol, const nodemask_t *nodes)
{
	if (nodes_empty(*nodes))
		return -EINVAL;

	nodes_clear(pol->nodes);
	node_set(first_node(*nodes), pol->nodes);
	return 0;
}

/*
 * mpol_set_nodemask is called after mpol_new() to set up the nodemask, if
 * any, for the new policy.  mpol_new() has already validated the nodes
 * parameter with respect to the policy mode and flags.
 *
 * Must be called holding task's alloc_lock to protect task's mems_allowed
 * and mempolicy.  May also be called holding the mmap_lock for write.
 */
static int mpol_set_nodemask(struct mempolicy *pol,
		     const nodemask_t *nodes, struct nodemask_scratch *nsc)
{
	int ret;

	/*
	 * Default (pol==NULL) resp. local memory policies are not a
	 * subject of any remapping. They also do not need any special
	 * constructor.
	 */
	if (!pol || pol->mode == MPOL_LOCAL)
		return 0;

	/* Check N_MEMORY */
	nodes_and(nsc->mask1,
		  cpuset_current_mems_allowed, node_states[N_MEMORY]);

	VM_BUG_ON(!nodes);

	if (pol->flags & MPOL_F_RELATIVE_NODES)
		mpol_relative_nodemask(&nsc->mask2, nodes, &nsc->mask1);
	else
		nodes_and(nsc->mask2, *nodes, nsc->mask1);

	if (mpol_store_user_nodemask(pol))
		pol->w.user_nodemask = *nodes;
	else
		pol->w.cpuset_mems_allowed = cpuset_current_mems_allowed;

	ret = mpol_ops[pol->mode].create(pol, &nsc->mask2);
	return ret;
}

/*
 * This function just creates a new policy, does some check and simple
 * initialization. You must invoke mpol_set_nodemask() to set nodes.
 */
static struct mempolicy *mpol_new(unsigned short mode, unsigned short flags,
				  nodemask_t *nodes)
{
	struct mempolicy *policy;

	pr_debug("setting mode %d flags %d nodes[0] %lx\n",
		 mode, flags, nodes ? nodes_addr(*nodes)[0] : NUMA_NO_NODE);

	if (mode == MPOL_DEFAULT) {
		if (nodes && !nodes_empty(*nodes))
			return ERR_PTR(-EINVAL);
		return NULL;
	}
	VM_BUG_ON(!nodes);

	/*
	 * MPOL_PREFERRED cannot be used with MPOL_F_STATIC_NODES or
	 * MPOL_F_RELATIVE_NODES if the nodemask is empty (local allocation).
	 * All other modes require a valid pointer to a non-empty nodemask.
	 */
	if (mode == MPOL_PREFERRED) {
		if (nodes_empty(*nodes)) {
			if (((flags & MPOL_F_STATIC_NODES) ||
			     (flags & MPOL_F_RELATIVE_NODES)))
				return ERR_PTR(-EINVAL);

			mode = MPOL_LOCAL;
		}
	} else if (mode == MPOL_LOCAL) {
		if (!nodes_empty(*nodes) ||
		    (flags & MPOL_F_STATIC_NODES) ||
		    (flags & MPOL_F_RELATIVE_NODES))
			return ERR_PTR(-EINVAL);
	} else if (nodes_empty(*nodes))
		return ERR_PTR(-EINVAL);
	policy = kmem_cache_alloc(policy_cache, GFP_KERNEL);
	if (!policy)
		return ERR_PTR(-ENOMEM);
	atomic_set(&policy->refcnt, 1);
	policy->mode = mode;
	policy->flags = flags;
	policy->home_node = NUMA_NO_NODE;

	return policy;
}

/* Slow path of a mpol destructor. */
void __mpol_put(struct mempolicy *p)
{
	if (!atomic_dec_and_test(&p->refcnt))
		return;
	kmem_cache_free(policy_cache, p);
}

static void mpol_rebind_default(struct mempolicy *pol, const nodemask_t *nodes)
{
}

static void mpol_rebind_nodemask(struct mempolicy *pol, const nodemask_t *nodes)
{
	nodemask_t tmp;

	if (pol->flags & MPOL_F_STATIC_NODES)
		nodes_and(tmp, pol->w.user_nodemask, *nodes);
	else if (pol->flags & MPOL_F_RELATIVE_NODES)
		mpol_relative_nodemask(&tmp, &pol->w.user_nodemask, nodes);
	else {
		nodes_remap(tmp, pol->nodes, pol->w.cpuset_mems_allowed,
								*nodes);
		pol->w.cpuset_mems_allowed = *nodes;
	}

	if (nodes_empty(tmp))
		tmp = *nodes;

	pol->nodes = tmp;
}

static void mpol_rebind_preferred(struct mempolicy *pol,
						const nodemask_t *nodes)
{
	pol->w.cpuset_mems_allowed = *nodes;
}

/*
 * mpol_rebind_policy - Migrate a policy to a different set of nodes
 *
 * Per-vma policies are protected by mmap_lock. Allocations using per-task
 * policies are protected by task->mems_allowed_seq to prevent a premature
 * OOM/allocation failure due to parallel nodemask modification.
 */
static void mpol_rebind_policy(struct mempolicy *pol, const nodemask_t *newmask)
{
	if (!pol || pol->mode == MPOL_LOCAL)
		return;
	if (!mpol_store_user_nodemask(pol) &&
	    nodes_equal(pol->w.cpuset_mems_allowed, *newmask))
		return;

	mpol_ops[pol->mode].rebind(pol, newmask);
}

/*
 * Wrapper for mpol_rebind_policy() that just requires task
 * pointer, and updates task mempolicy.
 *
 * Called with task's alloc_lock held.
 */

void mpol_rebind_task(struct task_struct *tsk, const nodemask_t *new)
{
	mpol_rebind_policy(tsk->mempolicy, new);
}

/*
 * Rebind each vma in mm to new nodemask.
 *
 * Call holding a reference to mm.  Takes mm->mmap_lock during call.
 */

void mpol_rebind_mm(struct mm_struct *mm, nodemask_t *new)
{
	struct vm_area_struct *vma;
	VMA_ITERATOR(vmi, mm, 0);

	mmap_write_lock(mm);
	for_each_vma(vmi, vma) {
		vma_start_write(vma);
		mpol_rebind_policy(vma->vm_policy, new);
	}
	mmap_write_unlock(mm);
}

static const struct mempolicy_operations mpol_ops[MPOL_MAX] = {
	[MPOL_DEFAULT] = {
		.rebind = mpol_rebind_default,
	},
	[MPOL_INTERLEAVE] = {
		.create = mpol_new_nodemask,
		.rebind = mpol_rebind_nodemask,
	},
	[MPOL_PREFERRED] = {
		.create = mpol_new_preferred,
		.rebind = mpol_rebind_preferred,
	},
	[MPOL_BIND] = {
		.create = mpol_new_nodemask,
		.rebind = mpol_rebind_nodemask,
	},
	[MPOL_LOCAL] = {
		.rebind = mpol_rebind_default,
	},
	[MPOL_PREFERRED_MANY] = {
		.create = mpol_new_nodemask,
		.rebind = mpol_rebind_preferred,
	},
};

static int migrate_folio_add(struct folio *folio, struct list_head *foliolist,
				unsigned long flags);

struct queue_pages {
	struct list_head *pagelist;
	unsigned long flags;
	nodemask_t *nmask;
	unsigned long start;
	unsigned long end;
	struct vm_area_struct *first;
	bool has_unmovable;
};

/*
 * Check if the folio's nid is in qp->nmask.
 *
 * If MPOL_MF_INVERT is set in qp->flags, check if the nid is
 * in the invert of qp->nmask.
 */
static inline bool queue_folio_required(struct folio *folio,
					struct queue_pages *qp)
{
	int nid = folio_nid(folio);
	unsigned long flags = qp->flags;

	return node_isset(nid, *qp->nmask) == !(flags & MPOL_MF_INVERT);
}

/*
 * queue_folios_pmd() has three possible return values:
 * 0 - folios are placed on the right node or queued successfully, or
 *     special page is met, i.e. zero page, or unmovable page is found
 *     but continue walking (indicated by queue_pages.has_unmovable).
 * -EIO - is migration entry or only MPOL_MF_STRICT was specified and an
 *        existing folio was already on a node that does not follow the
 *        policy.
 */
static int queue_folios_pmd(pmd_t *pmd, spinlock_t *ptl, unsigned long addr,
				unsigned long end, struct mm_walk *walk)
	__releases(ptl)
{
	int ret = 0;
	struct folio *folio;
	struct queue_pages *qp = walk->private;
	unsigned long flags;

	if (unlikely(is_pmd_migration_entry(*pmd))) {
		ret = -EIO;
		goto unlock;
	}
	folio = pfn_folio(pmd_pfn(*pmd));
	if (is_huge_zero_page(&folio->page)) {
		walk->action = ACTION_CONTINUE;
		goto unlock;
	}
	if (!queue_folio_required(folio, qp))
		goto unlock;

	flags = qp->flags;
	/* go to folio migration */
	if (flags & (MPOL_MF_MOVE | MPOL_MF_MOVE_ALL)) {
		if (!vma_migratable(walk->vma) ||
		    migrate_folio_add(folio, qp->pagelist, flags)) {
			qp->has_unmovable = true;
			goto unlock;
		}
	} else
		ret = -EIO;
unlock:
	spin_unlock(ptl);
	return ret;
}

/*
 * Scan through pages checking if pages follow certain conditions,
 * and move them to the pagelist if they do.
 *
 * queue_folios_pte_range() has three possible return values:
 * 0 - folios are placed on the right node or queued successfully, or
 *     special page is met, i.e. zero page, or unmovable page is found
 *     but continue walking (indicated by queue_pages.has_unmovable).
 * -EIO - only MPOL_MF_STRICT was specified and an existing folio was already
 *        on a node that does not follow the policy.
 */
static int queue_folios_pte_range(pmd_t *pmd, unsigned long addr,
			unsigned long end, struct mm_walk *walk)
{
	struct vm_area_struct *vma = walk->vma;
	struct folio *folio;
	struct queue_pages *qp = walk->private;
	unsigned long flags = qp->flags;
	pte_t *pte, *mapped_pte;
	pte_t ptent;
	spinlock_t *ptl;

	ptl = pmd_trans_huge_lock(pmd, vma);
	if (ptl)
		return queue_folios_pmd(pmd, ptl, addr, end, walk);

	mapped_pte = pte = pte_offset_map_lock(walk->mm, pmd, addr, &ptl);
	if (!pte) {
		walk->action = ACTION_AGAIN;
		return 0;
	}
	for (; addr != end; pte++, addr += PAGE_SIZE) {
		ptent = ptep_get(pte);
		if (!pte_present(ptent))
			continue;
		folio = vm_normal_folio(vma, addr, ptent);
		if (!folio || folio_is_zone_device(folio))
			continue;
		/*
		 * vm_normal_folio() filters out zero pages, but there might
		 * still be reserved folios to skip, perhaps in a VDSO.
		 */
		if (folio_test_reserved(folio))
			continue;
		if (!queue_folio_required(folio, qp))
			continue;
		if (flags & (MPOL_MF_MOVE | MPOL_MF_MOVE_ALL)) {
			/*
			 * MPOL_MF_STRICT must be specified if we get here.
			 * Continue walking vmas due to MPOL_MF_MOVE* flags.
			 */
			if (!vma_migratable(vma))
				qp->has_unmovable = true;

			/*
			 * Do not abort immediately since there may be
			 * temporary off LRU pages in the range.  Still
			 * need migrate other LRU pages.
			 */
			if (migrate_folio_add(folio, qp->pagelist, flags))
				qp->has_unmovable = true;
		} else
			break;
	}
	pte_unmap_unlock(mapped_pte, ptl);
	cond_resched();

	return addr != end ? -EIO : 0;
}

static int queue_folios_hugetlb(pte_t *pte, unsigned long hmask,
			       unsigned long addr, unsigned long end,
			       struct mm_walk *walk)
{
	int ret = 0;
#ifdef CONFIG_HUGETLB_PAGE
	struct queue_pages *qp = walk->private;
	unsigned long flags = (qp->flags & MPOL_MF_VALID);
	struct folio *folio;
	spinlock_t *ptl;
	pte_t entry;

	ptl = huge_pte_lock(hstate_vma(walk->vma), walk->mm, pte);
	entry = huge_ptep_get(pte);
	if (!pte_present(entry))
		goto unlock;
	folio = pfn_folio(pte_pfn(entry));
	if (!queue_folio_required(folio, qp))
		goto unlock;

	if (flags == MPOL_MF_STRICT) {
		/*
		 * STRICT alone means only detecting misplaced folio and no
		 * need to further check other vma.
		 */
		ret = -EIO;
		goto unlock;
	}

	if (!vma_migratable(walk->vma)) {
		/*
		 * Must be STRICT with MOVE*, otherwise .test_walk() have
		 * stopped walking current vma.
		 * Detecting misplaced folio but allow migrating folios which
		 * have been queued.
		 */
		qp->has_unmovable = true;
		goto unlock;
	}

	/*
	 * With MPOL_MF_MOVE, we try to migrate only unshared folios. If it
	 * is shared it is likely not worth migrating.
	 *
	 * See folio_likely_mapped_shared() on possible imprecision when we
	 * cannot easily detect if a folio is shared.
	 */
	if (flags & (MPOL_MF_MOVE_ALL) ||
	    (flags & MPOL_MF_MOVE && !folio_likely_mapped_shared(folio) &&
	     !hugetlb_pmd_shared(pte))) {
		if (!isolate_hugetlb(folio, qp->pagelist) &&
			(flags & MPOL_MF_STRICT))
			/*
			 * Failed to isolate folio but allow migrating pages
			 * which have been queued.
			 */
			qp->has_unmovable = true;
	}
unlock:
	spin_unlock(ptl);
#else
	BUG();
#endif
	return ret;
}

#ifdef CONFIG_NUMA_BALANCING
/*
 * This is used to mark a range of virtual addresses to be inaccessible.
 * These are later cleared by a NUMA hinting fault. Depending on these
 * faults, pages may be migrated for better NUMA placement.
 *
 * This is assuming that NUMA faults are handled using PROT_NONE. If
 * an architecture makes a different choice, it will need further
 * changes to the core.
 */
unsigned long change_prot_numa(struct vm_area_struct *vma,
			unsigned long addr, unsigned long end)
{
	struct mmu_gather tlb;
	long nr_updated;

	tlb_gather_mmu(&tlb, vma->vm_mm);

	nr_updated = change_protection(&tlb, vma, addr, end, MM_CP_PROT_NUMA);
	if (nr_updated > 0)
		count_vm_numa_events(NUMA_PTE_UPDATES, nr_updated);

	tlb_finish_mmu(&tlb);

	return nr_updated;
}
#else
static unsigned long change_prot_numa(struct vm_area_struct *vma,
			unsigned long addr, unsigned long end)
{
	return 0;
}
#endif /* CONFIG_NUMA_BALANCING */

static int queue_pages_test_walk(unsigned long start, unsigned long end,
				struct mm_walk *walk)
{
	struct vm_area_struct *next, *vma = walk->vma;
	struct queue_pages *qp = walk->private;
	unsigned long endvma = vma->vm_end;
	unsigned long flags = qp->flags;

	/* range check first */
	VM_BUG_ON_VMA(!range_in_vma(vma, start, end), vma);

	if (!qp->first) {
		qp->first = vma;
		if (!(flags & MPOL_MF_DISCONTIG_OK) &&
			(qp->start < vma->vm_start))
			/* hole at head side of range */
			return -EFAULT;
	}
	next = find_vma(vma->vm_mm, vma->vm_end);
	if (!(flags & MPOL_MF_DISCONTIG_OK) &&
		((vma->vm_end < qp->end) &&
		(!next || vma->vm_end < next->vm_start)))
		/* hole at middle or tail of range */
		return -EFAULT;

	/*
	 * Need check MPOL_MF_STRICT to return -EIO if possible
	 * regardless of vma_migratable
	 */
	if (!vma_migratable(vma) &&
	    !(flags & MPOL_MF_STRICT))
		return 1;

	if (endvma > end)
		endvma = end;

	if (flags & MPOL_MF_LAZY) {
		/* Similar to task_numa_work, skip inaccessible VMAs */
		if (!is_vm_hugetlb_page(vma) && vma_is_accessible(vma) &&
			!(vma->vm_flags & VM_MIXEDMAP))
			change_prot_numa(vma, start, endvma);
		return 1;
	}

	/* queue pages from current vma */
	if (flags & MPOL_MF_VALID)
		return 0;
	return 1;
}

static const struct mm_walk_ops queue_pages_walk_ops = {
	.hugetlb_entry		= queue_folios_hugetlb,
	.pmd_entry		= queue_folios_pte_range,
	.test_walk		= queue_pages_test_walk,
	.walk_lock		= PGWALK_RDLOCK,
};

static const struct mm_walk_ops queue_pages_lock_vma_walk_ops = {
	.hugetlb_entry		= queue_folios_hugetlb,
	.pmd_entry		= queue_folios_pte_range,
	.test_walk		= queue_pages_test_walk,
	.walk_lock		= PGWALK_WRLOCK,
};

/*
 * Walk through page tables and collect pages to be migrated.
 *
 * If pages found in a given range are on a set of nodes (determined by
 * @nodes and @flags,) it's isolated and queued to the pagelist which is
 * passed via @private.
 *
 * queue_pages_range() has three possible return values:
 * 1 - there is unmovable page, but MPOL_MF_MOVE* & MPOL_MF_STRICT were
 *     specified.
 * 0 - queue pages successfully or no misplaced page.
 * errno - i.e. misplaced pages with MPOL_MF_STRICT specified (-EIO) or
 *         memory range specified by nodemask and maxnode points outside
 *         your accessible address space (-EFAULT)
 */
static int
queue_pages_range(struct mm_struct *mm, unsigned long start, unsigned long end,
		nodemask_t *nodes, unsigned long flags,
		struct list_head *pagelist, bool lock_vma)
{
	int err;
	struct queue_pages qp = {
		.pagelist = pagelist,
		.flags = flags,
		.nmask = nodes,
		.start = start,
		.end = end,
		.first = NULL,
		.has_unmovable = false,
	};
	const struct mm_walk_ops *ops = lock_vma ?
			&queue_pages_lock_vma_walk_ops : &queue_pages_walk_ops;

	err = walk_page_range(mm, start, end, ops, &qp);

	if (qp.has_unmovable)
		err = 1;
	if (!qp.first)
		/* whole range in hole */
		err = -EFAULT;

	return err;
}

/*
 * Apply policy to a single VMA
 * This must be called with the mmap_lock held for writing.
 */
static int vma_replace_policy(struct vm_area_struct *vma,
						struct mempolicy *pol)
{
	int err;
	struct mempolicy *old;
	struct mempolicy *new;

	vma_assert_write_locked(vma);

	pr_debug("vma %lx-%lx/%lx vm_ops %p vm_file %p set_policy %p\n",
		 vma->vm_start, vma->vm_end, vma->vm_pgoff,
		 vma->vm_ops, vma->vm_file,
		 vma->vm_ops ? vma->vm_ops->set_policy : NULL);

	new = mpol_dup(pol);
	if (IS_ERR(new))
		return PTR_ERR(new);

	if (vma->vm_ops && vma->vm_ops->set_policy) {
		err = vma->vm_ops->set_policy(vma, new);
		if (err)
			goto err_out;
	}

	old = vma->vm_policy;
	vma->vm_policy = new; /* protected by mmap_lock */
	mpol_put(old);

	return 0;
 err_out:
	mpol_put(new);
	return err;
}

/* Split or merge the VMA (if required) and apply the new policy */
static int mbind_range(struct vma_iterator *vmi, struct vm_area_struct *vma,
		struct vm_area_struct **prev, unsigned long start,
		unsigned long end, struct mempolicy *new_pol)
{
	struct vm_area_struct *merged;
	unsigned long vmstart, vmend;
	pgoff_t pgoff;
	int err;

	vmend = min(end, vma->vm_end);
	if (start > vma->vm_start) {
		*prev = vma;
		vmstart = start;
	} else {
		vmstart = vma->vm_start;
	}

	if (mpol_equal(vma_policy(vma), new_pol)) {
		*prev = vma;
		return 0;
	}

	pgoff = vma->vm_pgoff + ((vmstart - vma->vm_start) >> PAGE_SHIFT);
	merged = vma_merge(vmi, vma->vm_mm, *prev, vmstart, vmend, vma->vm_flags,
			 vma->anon_vma, vma->vm_file, pgoff, new_pol,
			 vma->vm_userfaultfd_ctx, anon_vma_name(vma));
	if (merged) {
		*prev = merged;
		return vma_replace_policy(merged, new_pol);
	}

	if (vma->vm_start != vmstart) {
		err = split_vma(vmi, vma, vmstart, 1);
		if (err)
			return err;
	}

	if (vma->vm_end != vmend) {
		err = split_vma(vmi, vma, vmend, 0);
		if (err)
			return err;
	}

	*prev = vma;
	return vma_replace_policy(vma, new_pol);
}

/* Set the process memory policy */
static long do_set_mempolicy(unsigned short mode, unsigned short flags,
			     nodemask_t *nodes)
{
	struct mempolicy *new, *old;
	NODEMASK_SCRATCH(scratch);
	int ret;

	if (!scratch)
		return -ENOMEM;

	new = mpol_new(mode, flags, nodes);
	if (IS_ERR(new)) {
		ret = PTR_ERR(new);
		goto out;
	}

	task_lock(current);
	ret = mpol_set_nodemask(new, nodes, scratch);
	if (ret) {
		task_unlock(current);
		mpol_put(new);
		goto out;
	}

	old = current->mempolicy;
	current->mempolicy = new;
	if (new && new->mode == MPOL_INTERLEAVE)
		current->il_prev = MAX_NUMNODES-1;
	task_unlock(current);
	mpol_put(old);
	ret = 0;
out:
	NODEMASK_SCRATCH_FREE(scratch);
	return ret;
}

/*
 * Return nodemask for policy for get_mempolicy() query
 *
 * Called with task's alloc_lock held
 */
static void get_policy_nodemask(struct mempolicy *p, nodemask_t *nodes)
{
	nodes_clear(*nodes);
	if (p == &default_policy)
		return;

	switch (p->mode) {
	case MPOL_BIND:
	case MPOL_INTERLEAVE:
	case MPOL_PREFERRED:
	case MPOL_PREFERRED_MANY:
		*nodes = p->nodes;
		break;
	case MPOL_LOCAL:
		/* return empty node mask for local allocation */
		break;
	default:
		BUG();
	}
}

static int lookup_node(struct mm_struct *mm, unsigned long addr)
{
	struct page *p = NULL;
	int ret;

	ret = get_user_pages_fast(addr & PAGE_MASK, 1, 0, &p);
	if (ret > 0) {
		ret = page_to_nid(p);
		put_page(p);
	}
	return ret;
}

/* Retrieve NUMA policy */
static long do_get_mempolicy(int *policy, nodemask_t *nmask,
			     unsigned long addr, unsigned long flags)
{
	int err;
	struct mm_struct *mm = current->mm;
	struct vm_area_struct *vma = NULL;
	struct mempolicy *pol = current->mempolicy, *pol_refcount = NULL;

	if (flags &
		~(unsigned long)(MPOL_F_NODE|MPOL_F_ADDR|MPOL_F_MEMS_ALLOWED))
		return -EINVAL;

	if (flags & MPOL_F_MEMS_ALLOWED) {
		if (flags & (MPOL_F_NODE|MPOL_F_ADDR))
			return -EINVAL;
		*policy = 0;	/* just so it's initialized */
		task_lock(current);
		*nmask  = cpuset_current_mems_allowed;
		task_unlock(current);
		return 0;
	}

	if (flags & MPOL_F_ADDR) {
		/*
		 * Do NOT fall back to task policy if the
		 * vma/shared policy at addr is NULL.  We
		 * want to return MPOL_DEFAULT in this case.
		 */
		mmap_read_lock(mm);
		vma = vma_lookup(mm, addr);
		if (!vma) {
			mmap_read_unlock(mm);
			return -EFAULT;
		}
		if (vma->vm_ops && vma->vm_ops->get_policy)
			pol = vma->vm_ops->get_policy(vma, addr);
		else
			pol = vma->vm_policy;
	} else if (addr)
		return -EINVAL;

	if (!pol)
		pol = &default_policy;	/* indicates default behavior */

	if (flags & MPOL_F_NODE) {
		if (flags & MPOL_F_ADDR) {
			/*
			 * Take a refcount on the mpol, because we are about to
			 * drop the mmap_lock, after which only "pol" remains
			 * valid, "vma" is stale.
			 */
			pol_refcount = pol;
			vma = NULL;
			mpol_get(pol);
			mmap_read_unlock(mm);
			err = lookup_node(mm, addr);
			if (err < 0)
				goto out;
			*policy = err;
		} else if (pol == current->mempolicy &&
				pol->mode == MPOL_INTERLEAVE) {
			*policy = next_node_in(current->il_prev, pol->nodes);
		} else {
			err = -EINVAL;
			goto out;
		}
	} else {
		*policy = pol == &default_policy ? MPOL_DEFAULT :
						pol->mode;
		/*
		 * Internal mempolicy flags must be masked off before exposing
		 * the policy to userspace.
		 */
		*policy |= (pol->flags & MPOL_MODE_FLAGS);
	}

	err = 0;
	if (nmask) {
		if (mpol_store_user_nodemask(pol)) {
			*nmask = pol->w.user_nodemask;
		} else {
			task_lock(current);
			get_policy_nodemask(pol, nmask);
			task_unlock(current);
		}
	}

 out:
	mpol_cond_put(pol);
	if (vma)
		mmap_read_unlock(mm);
	if (pol_refcount)
		mpol_put(pol_refcount);
	return err;
}

#ifdef CONFIG_MIGRATION
static int migrate_folio_add(struct folio *folio, struct list_head *foliolist,
				unsigned long flags)
{
	/*
	 * We try to migrate only unshared folios. If it is shared it
	 * is likely not worth migrating.
	 *
	 * See folio_likely_mapped_shared() on possible imprecision when we
	 * cannot easily detect if a folio is shared.
	 */
	if ((flags & MPOL_MF_MOVE_ALL) || !folio_likely_mapped_shared(folio)) {
		if (folio_isolate_lru(folio)) {
			list_add_tail(&folio->lru, foliolist);
			node_stat_mod_folio(folio,
				NR_ISOLATED_ANON + folio_is_file_lru(folio),
				folio_nr_pages(folio));
		} else if (flags & MPOL_MF_STRICT) {
			/*
			 * Non-movable folio may reach here.  And, there may be
			 * temporary off LRU folios or non-LRU movable folios.
			 * Treat them as unmovable folios since they can't be
			 * isolated, so they can't be moved at the moment.  It
			 * should return -EIO for this case too.
			 */
			return -EIO;
		}
	}

	return 0;
}

/*
 * Migrate pages from one node to a target node.
 * Returns error or the number of pages not migrated.
 */
static int migrate_to_node(struct mm_struct *mm, int source, int dest,
			   int flags)
{
	nodemask_t nmask;
	struct vm_area_struct *vma;
	LIST_HEAD(pagelist);
	int err = 0;
	struct migration_target_control mtc = {
		.nid = dest,
		.gfp_mask = GFP_HIGHUSER_MOVABLE | __GFP_THISNODE,
	};

	nodes_clear(nmask);
	node_set(source, nmask);

<<<<<<< HEAD
=======
	VM_BUG_ON(!(flags & (MPOL_MF_MOVE | MPOL_MF_MOVE_ALL)));
	vma = find_vma(mm, 0);
	if (unlikely(!vma)) {
		mmap_read_unlock(mm);
		return 0;
	}

>>>>>>> a13b2b9b
	/*
	 * This does not "check" the range but isolates all pages that
	 * need migration.  Between passing in the full user address
	 * space range and MPOL_MF_DISCONTIG_OK, this call can not fail.
	 */
	vma = find_vma(mm, 0);
	VM_BUG_ON(!(flags & (MPOL_MF_MOVE | MPOL_MF_MOVE_ALL)));
	queue_pages_range(mm, vma->vm_start, mm->task_size, &nmask,
			flags | MPOL_MF_DISCONTIG_OK, &pagelist, false);

	if (!list_empty(&pagelist)) {
		err = migrate_pages(&pagelist, alloc_migration_target, NULL,
				(unsigned long)&mtc, MIGRATE_SYNC, MR_SYSCALL, NULL);
		if (err)
			putback_movable_pages(&pagelist);
	}

	return err;
}

/*
 * Move pages between the two nodesets so as to preserve the physical
 * layout as much as possible.
 *
 * Returns the number of page that could not be moved.
 */
int do_migrate_pages(struct mm_struct *mm, const nodemask_t *from,
		     const nodemask_t *to, int flags)
{
	int busy = 0;
	int err = 0;
	nodemask_t tmp;

	lru_cache_disable();

	mmap_read_lock(mm);

	/*
	 * Find a 'source' bit set in 'tmp' whose corresponding 'dest'
	 * bit in 'to' is not also set in 'tmp'.  Clear the found 'source'
	 * bit in 'tmp', and return that <source, dest> pair for migration.
	 * The pair of nodemasks 'to' and 'from' define the map.
	 *
	 * If no pair of bits is found that way, fallback to picking some
	 * pair of 'source' and 'dest' bits that are not the same.  If the
	 * 'source' and 'dest' bits are the same, this represents a node
	 * that will be migrating to itself, so no pages need move.
	 *
	 * If no bits are left in 'tmp', or if all remaining bits left
	 * in 'tmp' correspond to the same bit in 'to', return false
	 * (nothing left to migrate).
	 *
	 * This lets us pick a pair of nodes to migrate between, such that
	 * if possible the dest node is not already occupied by some other
	 * source node, minimizing the risk of overloading the memory on a
	 * node that would happen if we migrated incoming memory to a node
	 * before migrating outgoing memory source that same node.
	 *
	 * A single scan of tmp is sufficient.  As we go, we remember the
	 * most recent <s, d> pair that moved (s != d).  If we find a pair
	 * that not only moved, but what's better, moved to an empty slot
	 * (d is not set in tmp), then we break out then, with that pair.
	 * Otherwise when we finish scanning from_tmp, we at least have the
	 * most recent <s, d> pair that moved.  If we get all the way through
	 * the scan of tmp without finding any node that moved, much less
	 * moved to an empty node, then there is nothing left worth migrating.
	 */

	tmp = *from;
	while (!nodes_empty(tmp)) {
		int s, d;
		int source = NUMA_NO_NODE;
		int dest = 0;

		for_each_node_mask(s, tmp) {

			/*
			 * do_migrate_pages() tries to maintain the relative
			 * node relationship of the pages established between
			 * threads and memory areas.
                         *
			 * However if the number of source nodes is not equal to
			 * the number of destination nodes we can not preserve
			 * this node relative relationship.  In that case, skip
			 * copying memory from a node that is in the destination
			 * mask.
			 *
			 * Example: [2,3,4] -> [3,4,5] moves everything.
			 *          [0-7] - > [3,4,5] moves only 0,1,2,6,7.
			 */

			if ((nodes_weight(*from) != nodes_weight(*to)) &&
						(node_isset(s, *to)))
				continue;

			d = node_remap(s, *from, *to);
			if (s == d)
				continue;

			source = s;	/* Node moved. Memorize */
			dest = d;

			/* dest not in remaining from nodes? */
			if (!node_isset(dest, tmp))
				break;
		}
		if (source == NUMA_NO_NODE)
			break;

		node_clear(source, tmp);
		err = migrate_to_node(mm, source, dest, flags);
		if (err > 0)
			busy += err;
		if (err < 0)
			break;
	}
	mmap_read_unlock(mm);

	lru_cache_enable();
	if (err < 0)
		return err;
	return busy;

}

/*
 * Allocate a new page for page migration based on vma policy.
 * Start by assuming the page is mapped by the same vma as contains @start.
 * Search forward from there, if not.  N.B., this assumes that the
 * list of pages handed to migrate_pages()--which is how we get here--
 * is in virtual address order.
 */
static struct folio *new_folio(struct folio *src, unsigned long start)
{
	struct vm_area_struct *vma;
	unsigned long address;
	VMA_ITERATOR(vmi, current->mm, start);
	gfp_t gfp = GFP_HIGHUSER_MOVABLE | __GFP_RETRY_MAYFAIL;

	for_each_vma(vmi, vma) {
		address = page_address_in_vma(&src->page, vma);
		if (address != -EFAULT)
			break;
	}

	if (folio_test_hugetlb(src)) {
		return alloc_hugetlb_folio_vma(folio_hstate(src),
				vma, address);
	}

	if (folio_test_large(src))
		gfp = GFP_TRANSHUGE;

	/*
	 * if !vma, vma_alloc_folio() will use task or system default policy
	 */
	return vma_alloc_folio(gfp, folio_order(src), vma, address,
			folio_test_large(src));
}
#else

static int migrate_folio_add(struct folio *folio, struct list_head *foliolist,
				unsigned long flags)
{
	return -EIO;
}

int do_migrate_pages(struct mm_struct *mm, const nodemask_t *from,
		     const nodemask_t *to, int flags)
{
	return -ENOSYS;
}

static struct folio *new_folio(struct folio *src, unsigned long start)
{
	return NULL;
}
#endif

static long do_mbind(unsigned long start, unsigned long len,
		     unsigned short mode, unsigned short mode_flags,
		     nodemask_t *nmask, unsigned long flags)
{
	struct mm_struct *mm = current->mm;
	struct vm_area_struct *vma, *prev;
	struct vma_iterator vmi;
	struct mempolicy *new;
	unsigned long end;
	int err;
	int ret;
	LIST_HEAD(pagelist);

	if (flags & ~(unsigned long)MPOL_MF_VALID)
		return -EINVAL;
	if ((flags & MPOL_MF_MOVE_ALL) && !capable(CAP_SYS_NICE))
		return -EPERM;

	if (start & ~PAGE_MASK)
		return -EINVAL;

	if (mode == MPOL_DEFAULT)
		flags &= ~MPOL_MF_STRICT;

	len = PAGE_ALIGN(len);
	end = start + len;

	if (end < start)
		return -EINVAL;
	if (end == start)
		return 0;

	new = mpol_new(mode, mode_flags, nmask);
	if (IS_ERR(new))
		return PTR_ERR(new);

	if (flags & MPOL_MF_LAZY)
		new->flags |= MPOL_F_MOF;

	/*
	 * If we are using the default policy then operation
	 * on discontinuous address spaces is okay after all
	 */
	if (!new)
		flags |= MPOL_MF_DISCONTIG_OK;

	pr_debug("mbind %lx-%lx mode:%d flags:%d nodes:%lx\n",
		 start, start + len, mode, mode_flags,
		 nmask ? nodes_addr(*nmask)[0] : NUMA_NO_NODE);

	if (flags & (MPOL_MF_MOVE | MPOL_MF_MOVE_ALL)) {

		lru_cache_disable();
	}
	{
		NODEMASK_SCRATCH(scratch);
		if (scratch) {
			mmap_write_lock(mm);
			err = mpol_set_nodemask(new, nmask, scratch);
			if (err)
				mmap_write_unlock(mm);
		} else
			err = -ENOMEM;
		NODEMASK_SCRATCH_FREE(scratch);
	}
	if (err)
		goto mpol_out;

	/*
	 * Lock the VMAs before scanning for pages to migrate, to ensure we don't
	 * miss a concurrently inserted page.
	 */
	ret = queue_pages_range(mm, start, end, nmask,
			  flags | MPOL_MF_INVERT, &pagelist, true);

	if (ret < 0) {
		err = ret;
		goto up_out;
	}

	vma_iter_init(&vmi, mm, start);
	prev = vma_prev(&vmi);
	for_each_vma_range(vmi, vma, end) {
		err = mbind_range(&vmi, vma, &prev, start, end, new);
		if (err)
			break;
	}

	if (!err) {
		int nr_failed = 0;

		if (!list_empty(&pagelist)) {
			WARN_ON_ONCE(flags & MPOL_MF_LAZY);
			nr_failed = migrate_pages(&pagelist, new_folio, NULL,
				start, MIGRATE_SYNC, MR_MEMPOLICY_MBIND, NULL);
			if (nr_failed)
				putback_movable_pages(&pagelist);
		}

		if (((ret > 0) || nr_failed) && (flags & MPOL_MF_STRICT))
			err = -EIO;
	} else {
up_out:
		if (!list_empty(&pagelist))
			putback_movable_pages(&pagelist);
	}

	mmap_write_unlock(mm);
mpol_out:
	mpol_put(new);
	if (flags & (MPOL_MF_MOVE | MPOL_MF_MOVE_ALL))
		lru_cache_enable();
	return err;
}

/*
 * User space interface with variable sized bitmaps for nodelists.
 */
static int get_bitmap(unsigned long *mask, const unsigned long __user *nmask,
		      unsigned long maxnode)
{
	unsigned long nlongs = BITS_TO_LONGS(maxnode);
	int ret;

	if (in_compat_syscall())
		ret = compat_get_bitmap(mask,
					(const compat_ulong_t __user *)nmask,
					maxnode);
	else
		ret = copy_from_user(mask, nmask,
				     nlongs * sizeof(unsigned long));

	if (ret)
		return -EFAULT;

	if (maxnode % BITS_PER_LONG)
		mask[nlongs - 1] &= (1UL << (maxnode % BITS_PER_LONG)) - 1;

	return 0;
}

/* Copy a node mask from user space. */
static int get_nodes(nodemask_t *nodes, const unsigned long __user *nmask,
		     unsigned long maxnode)
{
	--maxnode;
	nodes_clear(*nodes);
	if (maxnode == 0 || !nmask)
		return 0;
	if (maxnode > PAGE_SIZE*BITS_PER_BYTE)
		return -EINVAL;

	/*
	 * When the user specified more nodes than supported just check
	 * if the non supported part is all zero, one word at a time,
	 * starting at the end.
	 */
	while (maxnode > MAX_NUMNODES) {
		unsigned long bits = min_t(unsigned long, maxnode, BITS_PER_LONG);
		unsigned long t;

		if (get_bitmap(&t, &nmask[(maxnode - 1) / BITS_PER_LONG], bits))
			return -EFAULT;

		if (maxnode - bits >= MAX_NUMNODES) {
			maxnode -= bits;
		} else {
			maxnode = MAX_NUMNODES;
			t &= ~((1UL << (MAX_NUMNODES % BITS_PER_LONG)) - 1);
		}
		if (t)
			return -EINVAL;
	}

	return get_bitmap(nodes_addr(*nodes), nmask, maxnode);
}

/* Copy a kernel node mask to user space */
static int copy_nodes_to_user(unsigned long __user *mask, unsigned long maxnode,
			      nodemask_t *nodes)
{
	unsigned long copy = ALIGN(maxnode-1, 64) / 8;
	unsigned int nbytes = BITS_TO_LONGS(nr_node_ids) * sizeof(long);
	bool compat = in_compat_syscall();

	if (compat)
		nbytes = BITS_TO_COMPAT_LONGS(nr_node_ids) * sizeof(compat_long_t);

	if (copy > nbytes) {
		if (copy > PAGE_SIZE)
			return -EINVAL;
		if (clear_user((char __user *)mask + nbytes, copy - nbytes))
			return -EFAULT;
		copy = nbytes;
		maxnode = nr_node_ids;
	}

	if (compat)
		return compat_put_bitmap((compat_ulong_t __user *)mask,
					 nodes_addr(*nodes), maxnode);

	return copy_to_user(mask, nodes_addr(*nodes), copy) ? -EFAULT : 0;
}

/* Basic parameter sanity check used by both mbind() and set_mempolicy() */
static inline int sanitize_mpol_flags(int *mode, unsigned short *flags)
{
	*flags = *mode & MPOL_MODE_FLAGS;
	*mode &= ~MPOL_MODE_FLAGS;

	if ((unsigned int)(*mode) >=  MPOL_MAX)
		return -EINVAL;
	if ((*flags & MPOL_F_STATIC_NODES) && (*flags & MPOL_F_RELATIVE_NODES))
		return -EINVAL;
	if (*flags & MPOL_F_NUMA_BALANCING) {
		if (*mode != MPOL_BIND)
			return -EINVAL;
		*flags |= (MPOL_F_MOF | MPOL_F_MORON);
	}
	return 0;
}

static long kernel_mbind(unsigned long start, unsigned long len,
			 unsigned long mode, const unsigned long __user *nmask,
			 unsigned long maxnode, unsigned int flags)
{
	unsigned short mode_flags;
	nodemask_t nodes;
	int lmode = mode;
	int err;

	start = untagged_addr(start);
	err = sanitize_mpol_flags(&lmode, &mode_flags);
	if (err)
		return err;

	err = get_nodes(&nodes, nmask, maxnode);
	if (err)
		return err;

	return do_mbind(start, len, lmode, mode_flags, &nodes, flags);
}

SYSCALL_DEFINE4(set_mempolicy_home_node, unsigned long, start, unsigned long, len,
		unsigned long, home_node, unsigned long, flags)
{
	struct mm_struct *mm = current->mm;
	struct vm_area_struct *vma, *prev;
	struct mempolicy *new, *old;
	unsigned long end;
	int err = -ENOENT;
	VMA_ITERATOR(vmi, mm, start);

	start = untagged_addr(start);
	if (start & ~PAGE_MASK)
		return -EINVAL;
	/*
	 * flags is used for future extension if any.
	 */
	if (flags != 0)
		return -EINVAL;

	/*
	 * Check home_node is online to avoid accessing uninitialized
	 * NODE_DATA.
	 */
	if (home_node >= MAX_NUMNODES || !node_online(home_node))
		return -EINVAL;

	len = PAGE_ALIGN(len);
	end = start + len;

	if (end < start)
		return -EINVAL;
	if (end == start)
		return 0;
	mmap_write_lock(mm);
	prev = vma_prev(&vmi);
	for_each_vma_range(vmi, vma, end) {
		/*
		 * If any vma in the range got policy other than MPOL_BIND
		 * or MPOL_PREFERRED_MANY we return error. We don't reset
		 * the home node for vmas we already updated before.
		 */
		old = vma_policy(vma);
		if (!old) {
			prev = vma;
			continue;
		}
		if (old->mode != MPOL_BIND && old->mode != MPOL_PREFERRED_MANY) {
			err = -EOPNOTSUPP;
			break;
		}
		new = mpol_dup(old);
		if (IS_ERR(new)) {
			err = PTR_ERR(new);
			break;
		}

		vma_start_write(vma);
		new->home_node = home_node;
		err = mbind_range(&vmi, vma, &prev, start, end, new);
		mpol_put(new);
		if (err)
			break;
	}
	mmap_write_unlock(mm);
	return err;
}

SYSCALL_DEFINE6(mbind, unsigned long, start, unsigned long, len,
		unsigned long, mode, const unsigned long __user *, nmask,
		unsigned long, maxnode, unsigned int, flags)
{
	return kernel_mbind(start, len, mode, nmask, maxnode, flags);
}

/* Set the process memory policy */
static long kernel_set_mempolicy(int mode, const unsigned long __user *nmask,
				 unsigned long maxnode)
{
	unsigned short mode_flags;
	nodemask_t nodes;
	int lmode = mode;
	int err;

	err = sanitize_mpol_flags(&lmode, &mode_flags);
	if (err)
		return err;

	err = get_nodes(&nodes, nmask, maxnode);
	if (err)
		return err;

	return do_set_mempolicy(lmode, mode_flags, &nodes);
}

SYSCALL_DEFINE3(set_mempolicy, int, mode, const unsigned long __user *, nmask,
		unsigned long, maxnode)
{
	return kernel_set_mempolicy(mode, nmask, maxnode);
}

static int kernel_migrate_pages(pid_t pid, unsigned long maxnode,
				const unsigned long __user *old_nodes,
				const unsigned long __user *new_nodes)
{
	struct mm_struct *mm = NULL;
	struct task_struct *task;
	nodemask_t task_nodes;
	int err;
	nodemask_t *old;
	nodemask_t *new;
	NODEMASK_SCRATCH(scratch);

	if (!scratch)
		return -ENOMEM;

	old = &scratch->mask1;
	new = &scratch->mask2;

	err = get_nodes(old, old_nodes, maxnode);
	if (err)
		goto out;

	err = get_nodes(new, new_nodes, maxnode);
	if (err)
		goto out;

	/* Find the mm_struct */
	rcu_read_lock();
	task = pid ? find_task_by_vpid(pid) : current;
	if (!task) {
		rcu_read_unlock();
		err = -ESRCH;
		goto out;
	}
	get_task_struct(task);

	err = -EINVAL;

	/*
	 * Check if this process has the right to modify the specified process.
	 * Use the regular "ptrace_may_access()" checks.
	 */
	if (!ptrace_may_access(task, PTRACE_MODE_READ_REALCREDS)) {
		rcu_read_unlock();
		err = -EPERM;
		goto out_put;
	}
	rcu_read_unlock();

	task_nodes = cpuset_mems_allowed(task);
	/* Is the user allowed to access the target nodes? */
	if (!nodes_subset(*new, task_nodes) && !capable(CAP_SYS_NICE)) {
		err = -EPERM;
		goto out_put;
	}

	task_nodes = cpuset_mems_allowed(current);
	nodes_and(*new, *new, task_nodes);
	if (nodes_empty(*new))
		goto out_put;

	err = security_task_movememory(task);
	if (err)
		goto out_put;

	mm = get_task_mm(task);
	put_task_struct(task);

	if (!mm) {
		err = -EINVAL;
		goto out;
	}

	err = do_migrate_pages(mm, old, new,
		capable(CAP_SYS_NICE) ? MPOL_MF_MOVE_ALL : MPOL_MF_MOVE);

	mmput(mm);
out:
	NODEMASK_SCRATCH_FREE(scratch);

	return err;

out_put:
	put_task_struct(task);
	goto out;

}

SYSCALL_DEFINE4(migrate_pages, pid_t, pid, unsigned long, maxnode,
		const unsigned long __user *, old_nodes,
		const unsigned long __user *, new_nodes)
{
	return kernel_migrate_pages(pid, maxnode, old_nodes, new_nodes);
}


/* Retrieve NUMA policy */
static int kernel_get_mempolicy(int __user *policy,
				unsigned long __user *nmask,
				unsigned long maxnode,
				unsigned long addr,
				unsigned long flags)
{
	int err;
	int pval;
	nodemask_t nodes;

	if (nmask != NULL && maxnode < nr_node_ids)
		return -EINVAL;

	addr = untagged_addr(addr);

	err = do_get_mempolicy(&pval, &nodes, addr, flags);

	if (err)
		return err;

	if (policy && put_user(pval, policy))
		return -EFAULT;

	if (nmask)
		err = copy_nodes_to_user(nmask, maxnode, &nodes);

	return err;
}

SYSCALL_DEFINE5(get_mempolicy, int __user *, policy,
		unsigned long __user *, nmask, unsigned long, maxnode,
		unsigned long, addr, unsigned long, flags)
{
	return kernel_get_mempolicy(policy, nmask, maxnode, addr, flags);
}

bool vma_migratable(struct vm_area_struct *vma)
{
	if (vma->vm_flags & (VM_IO | VM_PFNMAP))
		return false;

	/*
	 * DAX device mappings require predictable access latency, so avoid
	 * incurring periodic faults.
	 */
	if (vma_is_dax(vma))
		return false;

	if (is_vm_hugetlb_page(vma) &&
		!hugepage_migration_supported(hstate_vma(vma)))
		return false;

	/*
	 * Migration allocates pages in the highest zone. If we cannot
	 * do so then migration (at least from node to node) is not
	 * possible.
	 */
	if (vma->vm_file &&
		gfp_zone(mapping_gfp_mask(vma->vm_file->f_mapping))
			< policy_zone)
		return false;
	return true;
}

struct mempolicy *__get_vma_policy(struct vm_area_struct *vma,
						unsigned long addr)
{
	struct mempolicy *pol = NULL;

	if (vma) {
		if (vma->vm_ops && vma->vm_ops->get_policy) {
			pol = vma->vm_ops->get_policy(vma, addr);
		} else if (vma->vm_policy) {
			pol = vma->vm_policy;

			/*
			 * shmem_alloc_page() passes MPOL_F_SHARED policy with
			 * a pseudo vma whose vma->vm_ops=NULL. Take a reference
			 * count on these policies which will be dropped by
			 * mpol_cond_put() later
			 */
			if (mpol_needs_cond_ref(pol))
				mpol_get(pol);
		}
	}

	return pol;
}

/*
 * get_vma_policy(@vma, @addr)
 * @vma: virtual memory area whose policy is sought
 * @addr: address in @vma for shared policy lookup
 *
 * Returns effective policy for a VMA at specified address.
 * Falls back to current->mempolicy or system default policy, as necessary.
 * Shared policies [those marked as MPOL_F_SHARED] require an extra reference
 * count--added by the get_policy() vm_op, as appropriate--to protect against
 * freeing by another task.  It is the caller's responsibility to free the
 * extra reference for shared policies.
 */
static struct mempolicy *get_vma_policy(struct vm_area_struct *vma,
						unsigned long addr)
{
	struct mempolicy *pol = __get_vma_policy(vma, addr);

	if (!pol)
		pol = get_task_policy(current);

	return pol;
}

bool vma_policy_mof(struct vm_area_struct *vma)
{
	struct mempolicy *pol;

	if (vma->vm_ops && vma->vm_ops->get_policy) {
		bool ret = false;

		pol = vma->vm_ops->get_policy(vma, vma->vm_start);
		if (pol && (pol->flags & MPOL_F_MOF))
			ret = true;
		mpol_cond_put(pol);

		return ret;
	}

	pol = vma->vm_policy;
	if (!pol)
		pol = get_task_policy(current);

	return pol->flags & MPOL_F_MOF;
}

bool apply_policy_zone(struct mempolicy *policy, enum zone_type zone)
{
	WARN_ON_ONCE(zid_is_virt(policy_zone));

	/*
	 * If policy->nodes has memory in virtual zones only, we apply policy
	 * only if gfp_zone(gfp) can allocate from those zones.
	 *
	 * policy->nodes is intersect with node_states[N_MEMORY].
	 * so if the following test fails, it implies
	 * policy->nodes has memory in virtual zones only.
	 */
	if (!nodes_intersects(policy->nodes, node_states[N_HIGH_MEMORY]))
		return zone > LAST_PHYS_ZONE;

	return zone >= policy_zone;
}

/*
 * Return a nodemask representing a mempolicy for filtering nodes for
 * page allocation
 */
nodemask_t *policy_nodemask(gfp_t gfp, struct mempolicy *policy)
{
	int mode = policy->mode;

	/* Lower zones don't get a nodemask applied for MPOL_BIND */
	if (unlikely(mode == MPOL_BIND) &&
		apply_policy_zone(policy, gfp_zone(gfp)) &&
		cpuset_nodemask_valid_mems_allowed(&policy->nodes))
		return &policy->nodes;

	if (mode == MPOL_PREFERRED_MANY)
		return &policy->nodes;

	return NULL;
}

/*
 * Return the  preferred node id for 'prefer' mempolicy, and return
 * the given id for all other policies.
 *
 * policy_node() is always coupled with policy_nodemask(), which
 * secures the nodemask limit for 'bind' and 'prefer-many' policy.
 */
static int policy_node(gfp_t gfp, struct mempolicy *policy, int nd)
{
	if (policy->mode == MPOL_PREFERRED) {
		nd = first_node(policy->nodes);
	} else {
		/*
		 * __GFP_THISNODE shouldn't even be used with the bind policy
		 * because we might easily break the expectation to stay on the
		 * requested node and not break the policy.
		 */
		WARN_ON_ONCE(policy->mode == MPOL_BIND && (gfp & __GFP_THISNODE));
	}

	if ((policy->mode == MPOL_BIND ||
	     policy->mode == MPOL_PREFERRED_MANY) &&
	    policy->home_node != NUMA_NO_NODE)
		return policy->home_node;

	return nd;
}

/* Do dynamic interleaving for a process */
static unsigned interleave_nodes(struct mempolicy *policy)
{
	unsigned next;
	struct task_struct *me = current;

	next = next_node_in(me->il_prev, policy->nodes);
	if (next < MAX_NUMNODES)
		me->il_prev = next;
	return next;
}

/*
 * Depending on the memory policy provide a node from which to allocate the
 * next slab entry.
 */
unsigned int mempolicy_slab_node(void)
{
	struct mempolicy *policy;
	int node = numa_mem_id();

	if (!in_task())
		return node;

	policy = current->mempolicy;
	if (!policy)
		return node;

	switch (policy->mode) {
	case MPOL_PREFERRED:
		return first_node(policy->nodes);

	case MPOL_INTERLEAVE:
		return interleave_nodes(policy);

	case MPOL_BIND:
	case MPOL_PREFERRED_MANY:
	{
		struct zoneref *z;

		/*
		 * Follow bind policy behavior and start allocation at the
		 * first node.
		 */
		struct zonelist *zonelist;
		enum zone_type highest_zoneidx = gfp_zone(GFP_KERNEL);
		zonelist = &NODE_DATA(node)->node_zonelists[ZONELIST_FALLBACK];
		z = first_zones_zonelist(zonelist, highest_zoneidx,
							&policy->nodes);
		return z->zone ? zone_to_nid(z->zone) : node;
	}
	case MPOL_LOCAL:
		return node;

	default:
		BUG();
	}
}

/*
 * Do static interleaving for a VMA with known offset @n.  Returns the n'th
 * node in pol->nodes (starting from n=0), wrapping around if n exceeds the
 * number of present nodes.
 */
static unsigned offset_il_node(struct mempolicy *pol, unsigned long n)
{
	nodemask_t nodemask = pol->nodes;
	unsigned int target, nnodes;
	int i;
	int nid;
	/*
	 * The barrier will stabilize the nodemask in a register or on
	 * the stack so that it will stop changing under the code.
	 *
	 * Between first_node() and next_node(), pol->nodes could be changed
	 * by other threads. So we put pol->nodes in a local stack.
	 */
	barrier();

	nnodes = nodes_weight(nodemask);
	if (!nnodes)
		return numa_node_id();
	target = (unsigned int)n % nnodes;
	nid = first_node(nodemask);
	for (i = 0; i < target; i++)
		nid = next_node(nid, nodemask);
	return nid;
}

/* Determine a node number for interleave */
static inline unsigned interleave_nid(struct mempolicy *pol,
		 struct vm_area_struct *vma, unsigned long addr, int shift)
{
	if (vma) {
		unsigned long off;

		/*
		 * for small pages, there is no difference between
		 * shift and PAGE_SHIFT, so the bit-shift is safe.
		 * for huge pages, since vm_pgoff is in units of small
		 * pages, we need to shift off the always 0 bits to get
		 * a useful offset.
		 */
		BUG_ON(shift < PAGE_SHIFT);
		off = vma->vm_pgoff >> (shift - PAGE_SHIFT);
		off += (addr - vma->vm_start) >> shift;
		return offset_il_node(pol, off);
	} else
		return interleave_nodes(pol);
}

#ifdef CONFIG_HUGETLBFS
/*
 * huge_node(@vma, @addr, @gfp_flags, @mpol)
 * @vma: virtual memory area whose policy is sought
 * @addr: address in @vma for shared policy lookup and interleave policy
 * @gfp_flags: for requested zone
 * @mpol: pointer to mempolicy pointer for reference counted mempolicy
 * @nodemask: pointer to nodemask pointer for 'bind' and 'prefer-many' policy
 *
 * Returns a nid suitable for a huge page allocation and a pointer
 * to the struct mempolicy for conditional unref after allocation.
 * If the effective policy is 'bind' or 'prefer-many', returns a pointer
 * to the mempolicy's @nodemask for filtering the zonelist.
 *
 * Must be protected by read_mems_allowed_begin()
 */
int huge_node(struct vm_area_struct *vma, unsigned long addr, gfp_t gfp_flags,
				struct mempolicy **mpol, nodemask_t **nodemask)
{
	int nid;
	int mode;

	*mpol = get_vma_policy(vma, addr);
	*nodemask = NULL;
	mode = (*mpol)->mode;

	if (unlikely(mode == MPOL_INTERLEAVE)) {
		nid = interleave_nid(*mpol, vma, addr,
					huge_page_shift(hstate_vma(vma)));
	} else {
		nid = policy_node(gfp_flags, *mpol, numa_node_id());
		if (mode == MPOL_BIND || mode == MPOL_PREFERRED_MANY)
			*nodemask = &(*mpol)->nodes;
	}
	return nid;
}

/*
 * init_nodemask_of_mempolicy
 *
 * If the current task's mempolicy is "default" [NULL], return 'false'
 * to indicate default policy.  Otherwise, extract the policy nodemask
 * for 'bind' or 'interleave' policy into the argument nodemask, or
 * initialize the argument nodemask to contain the single node for
 * 'preferred' or 'local' policy and return 'true' to indicate presence
 * of non-default mempolicy.
 *
 * We don't bother with reference counting the mempolicy [mpol_get/put]
 * because the current task is examining it's own mempolicy and a task's
 * mempolicy is only ever changed by the task itself.
 *
 * N.B., it is the caller's responsibility to free a returned nodemask.
 */
bool init_nodemask_of_mempolicy(nodemask_t *mask)
{
	struct mempolicy *mempolicy;

	if (!(mask && current->mempolicy))
		return false;

	task_lock(current);
	mempolicy = current->mempolicy;
	switch (mempolicy->mode) {
	case MPOL_PREFERRED:
	case MPOL_PREFERRED_MANY:
	case MPOL_BIND:
	case MPOL_INTERLEAVE:
		*mask = mempolicy->nodes;
		break;

	case MPOL_LOCAL:
		init_nodemask_of_node(mask, numa_node_id());
		break;

	default:
		BUG();
	}
	task_unlock(current);

	return true;
}
#endif

/*
 * mempolicy_in_oom_domain
 *
 * If tsk's mempolicy is "bind", check for intersection between mask and
 * the policy nodemask. Otherwise, return true for all other policies
 * including "interleave", as a tsk with "interleave" policy may have
 * memory allocated from all nodes in system.
 *
 * Takes task_lock(tsk) to prevent freeing of its mempolicy.
 */
bool mempolicy_in_oom_domain(struct task_struct *tsk,
					const nodemask_t *mask)
{
	struct mempolicy *mempolicy;
	bool ret = true;

	if (!mask)
		return ret;

	task_lock(tsk);
	mempolicy = tsk->mempolicy;
	if (mempolicy && mempolicy->mode == MPOL_BIND)
		ret = nodes_intersects(mempolicy->nodes, *mask);
	task_unlock(tsk);

	return ret;
}

/* Allocate a page in interleaved policy.
   Own path because it needs to do special accounting. */
static struct page *alloc_page_interleave(gfp_t gfp, unsigned order,
					unsigned nid)
{
	struct page *page;

	page = __alloc_pages(gfp, order, nid, NULL);
	/* skip NUMA_INTERLEAVE_HIT counter update if numa stats is disabled */
	if (!static_branch_likely(&vm_numa_stat_key))
		return page;
	if (page && page_to_nid(page) == nid) {
		preempt_disable();
		__count_numa_event(page_zone(page), NUMA_INTERLEAVE_HIT);
		preempt_enable();
	}
	return page;
}

static struct page *alloc_pages_preferred_many(gfp_t gfp, unsigned int order,
						int nid, struct mempolicy *pol)
{
	struct page *page;
	gfp_t preferred_gfp;

	/*
	 * This is a two pass approach. The first pass will only try the
	 * preferred nodes but skip the direct reclaim and allow the
	 * allocation to fail, while the second pass will try all the
	 * nodes in system.
	 */
	preferred_gfp = gfp | __GFP_NOWARN;
	preferred_gfp &= ~(__GFP_DIRECT_RECLAIM | __GFP_NOFAIL);
	page = __alloc_pages(preferred_gfp, order, nid, &pol->nodes);
	if (!page)
		page = __alloc_pages(gfp, order, nid, NULL);

	return page;
}

/**
 * vma_alloc_folio - Allocate a folio for a VMA.
 * @gfp: GFP flags.
 * @order: Order of the folio.
 * @vma: Pointer to VMA or NULL if not available.
 * @addr: Virtual address of the allocation.  Must be inside @vma.
 * @hugepage: For hugepages try only the preferred node if possible.
 *
 * Allocate a folio for a specific address in @vma, using the appropriate
 * NUMA policy.  When @vma is not NULL the caller must hold the mmap_lock
 * of the mm_struct of the VMA to prevent it from going away.  Should be
 * used for all allocations for folios that will be mapped into user space.
 *
 * Return: The folio on success or NULL if allocation fails.
 */
struct folio *vma_alloc_folio(gfp_t gfp, int order, struct vm_area_struct *vma,
		unsigned long addr, bool hugepage)
{
	struct mempolicy *pol;
	int node = numa_node_id();
	struct folio *folio;
	int preferred_nid;
	nodemask_t *nmask;

	pol = get_vma_policy(vma, addr);

	if (pol->mode == MPOL_INTERLEAVE) {
		struct page *page;
		unsigned nid;

		nid = interleave_nid(pol, vma, addr, PAGE_SHIFT + order);
		mpol_cond_put(pol);
		gfp |= __GFP_COMP;
		page = alloc_page_interleave(gfp, order, nid);
		return page_rmappable_folio(page);
	}

	if (pol->mode == MPOL_PREFERRED_MANY) {
		struct page *page;

		node = policy_node(gfp, pol, node);
		gfp |= __GFP_COMP;
		page = alloc_pages_preferred_many(gfp, order, node, pol);
		mpol_cond_put(pol);
		return page_rmappable_folio(page);
	}

	if (unlikely(IS_ENABLED(CONFIG_TRANSPARENT_HUGEPAGE) && hugepage)) {
		int hpage_node = node;

		/*
		 * For hugepage allocation and non-interleave policy which
		 * allows the current node (or other explicitly preferred
		 * node) we only try to allocate from the current/preferred
		 * node and don't fall back to other nodes, as the cost of
		 * remote accesses would likely offset THP benefits.
		 *
		 * If the policy is interleave or does not allow the current
		 * node in its nodemask, we allocate the standard way.
		 */
		if (pol->mode == MPOL_PREFERRED)
			hpage_node = first_node(pol->nodes);

		nmask = policy_nodemask(gfp, pol);
		if (!nmask || node_isset(hpage_node, *nmask)) {
			mpol_cond_put(pol);
			/*
			 * First, try to allocate THP only on local node, but
			 * don't reclaim unnecessarily, just compact.
			 */
			folio = __folio_alloc_node(gfp | __GFP_THISNODE |
					__GFP_NORETRY, order, hpage_node);

			/*
			 * If hugepage allocations are configured to always
			 * synchronous compact or the vma has been madvised
			 * to prefer hugepage backing, retry allowing remote
			 * memory with both reclaim and compact as well.
			 */
			if (!folio && (gfp & __GFP_DIRECT_RECLAIM))
				folio = __folio_alloc(gfp, order, hpage_node,
						      nmask);

			goto out;
		}
	}

	nmask = policy_nodemask(gfp, pol);
	preferred_nid = policy_node(gfp, pol, node);
	folio = __folio_alloc(gfp, order, preferred_nid, nmask);
	mpol_cond_put(pol);
out:
	return folio;
}
EXPORT_SYMBOL(vma_alloc_folio);

/**
 * alloc_pages - Allocate pages.
 * @gfp: GFP flags.
 * @order: Power of two of number of pages to allocate.
 *
 * Allocate 1 << @order contiguous pages.  The physical address of the
 * first page is naturally aligned (eg an order-3 allocation will be aligned
 * to a multiple of 8 * PAGE_SIZE bytes).  The NUMA policy of the current
 * process is honoured when in process context.
 *
 * Context: Can be called from any context, providing the appropriate GFP
 * flags are used.
 * Return: The page on success or NULL if allocation fails.
 */
struct page *alloc_pages(gfp_t gfp, unsigned order)
{
	struct mempolicy *pol = &default_policy;
	struct page *page;

	if (!in_interrupt() && !(gfp & __GFP_THISNODE))
		pol = get_task_policy(current);

	/*
	 * No reference counting needed for current->mempolicy
	 * nor system default_policy
	 */
	if (pol->mode == MPOL_INTERLEAVE)
		page = alloc_page_interleave(gfp, order, interleave_nodes(pol));
	else if (pol->mode == MPOL_PREFERRED_MANY)
		page = alloc_pages_preferred_many(gfp, order,
				  policy_node(gfp, pol, numa_node_id()), pol);
	else
		page = __alloc_pages(gfp, order,
				policy_node(gfp, pol, numa_node_id()),
				policy_nodemask(gfp, pol));

	return page;
}
EXPORT_SYMBOL(alloc_pages);

struct folio *folio_alloc(gfp_t gfp, unsigned order)
{
	return page_rmappable_folio(alloc_pages(gfp | __GFP_COMP, order));
}
EXPORT_SYMBOL(folio_alloc);

static unsigned long alloc_pages_bulk_array_interleave(gfp_t gfp,
		struct mempolicy *pol, unsigned long nr_pages,
		struct page **page_array)
{
	int nodes;
	unsigned long nr_pages_per_node;
	int delta;
	int i;
	unsigned long nr_allocated;
	unsigned long total_allocated = 0;

	nodes = nodes_weight(pol->nodes);
	nr_pages_per_node = nr_pages / nodes;
	delta = nr_pages - nodes * nr_pages_per_node;

	for (i = 0; i < nodes; i++) {
		if (delta) {
			nr_allocated = __alloc_pages_bulk(gfp,
					interleave_nodes(pol), NULL,
					nr_pages_per_node + 1, NULL,
					page_array);
			delta--;
		} else {
			nr_allocated = __alloc_pages_bulk(gfp,
					interleave_nodes(pol), NULL,
					nr_pages_per_node, NULL, page_array);
		}

		page_array += nr_allocated;
		total_allocated += nr_allocated;
	}

	return total_allocated;
}

static unsigned long alloc_pages_bulk_array_preferred_many(gfp_t gfp, int nid,
		struct mempolicy *pol, unsigned long nr_pages,
		struct page **page_array)
{
	gfp_t preferred_gfp;
	unsigned long nr_allocated = 0;

	preferred_gfp = gfp | __GFP_NOWARN;
	preferred_gfp &= ~(__GFP_DIRECT_RECLAIM | __GFP_NOFAIL);

	nr_allocated  = __alloc_pages_bulk(preferred_gfp, nid, &pol->nodes,
					   nr_pages, NULL, page_array);

	if (nr_allocated < nr_pages)
		nr_allocated += __alloc_pages_bulk(gfp, numa_node_id(), NULL,
				nr_pages - nr_allocated, NULL,
				page_array + nr_allocated);
	return nr_allocated;
}

/* alloc pages bulk and mempolicy should be considered at the
 * same time in some situation such as vmalloc.
 *
 * It can accelerate memory allocation especially interleaving
 * allocate memory.
 */
unsigned long alloc_pages_bulk_array_mempolicy(gfp_t gfp,
		unsigned long nr_pages, struct page **page_array)
{
	struct mempolicy *pol = &default_policy;

	if (!in_interrupt() && !(gfp & __GFP_THISNODE))
		pol = get_task_policy(current);

	if (pol->mode == MPOL_INTERLEAVE)
		return alloc_pages_bulk_array_interleave(gfp, pol,
							 nr_pages, page_array);

	if (pol->mode == MPOL_PREFERRED_MANY)
		return alloc_pages_bulk_array_preferred_many(gfp,
				numa_node_id(), pol, nr_pages, page_array);

	return __alloc_pages_bulk(gfp, policy_node(gfp, pol, numa_node_id()),
				  policy_nodemask(gfp, pol), nr_pages, NULL,
				  page_array);
}

int vma_dup_policy(struct vm_area_struct *src, struct vm_area_struct *dst)
{
	struct mempolicy *pol = mpol_dup(vma_policy(src));

	if (IS_ERR(pol))
		return PTR_ERR(pol);
	dst->vm_policy = pol;
	return 0;
}

/*
 * If mpol_dup() sees current->cpuset == cpuset_being_rebound, then it
 * rebinds the mempolicy its copying by calling mpol_rebind_policy()
 * with the mems_allowed returned by cpuset_mems_allowed().  This
 * keeps mempolicies cpuset relative after its cpuset moves.  See
 * further kernel/cpuset.c update_nodemask().
 *
 * current's mempolicy may be rebinded by the other task(the task that changes
 * cpuset's mems), so we needn't do rebind work for current task.
 */

/* Slow path of a mempolicy duplicate */
struct mempolicy *__mpol_dup(struct mempolicy *old)
{
	struct mempolicy *new = kmem_cache_alloc(policy_cache, GFP_KERNEL);

	if (!new)
		return ERR_PTR(-ENOMEM);

	/* task's mempolicy is protected by alloc_lock */
	if (old == current->mempolicy) {
		task_lock(current);
		*new = *old;
		task_unlock(current);
	} else
		*new = *old;

	if (current_cpuset_is_being_rebound()) {
		nodemask_t mems = cpuset_mems_allowed(current);
		mpol_rebind_policy(new, &mems);
	}
	atomic_set(&new->refcnt, 1);
	return new;
}

/* Slow path of a mempolicy comparison */
bool __mpol_equal(struct mempolicy *a, struct mempolicy *b)
{
	if (!a || !b)
		return false;
	if (a->mode != b->mode)
		return false;
	if (a->flags != b->flags)
		return false;
	if (a->home_node != b->home_node)
		return false;
	if (mpol_store_user_nodemask(a))
		if (!nodes_equal(a->w.user_nodemask, b->w.user_nodemask))
			return false;

	switch (a->mode) {
	case MPOL_BIND:
	case MPOL_INTERLEAVE:
	case MPOL_PREFERRED:
	case MPOL_PREFERRED_MANY:
		return !!nodes_equal(a->nodes, b->nodes);
	case MPOL_LOCAL:
		return true;
	default:
		BUG();
		return false;
	}
}

/*
 * Shared memory backing store policy support.
 *
 * Remember policies even when nobody has shared memory mapped.
 * The policies are kept in Red-Black tree linked from the inode.
 * They are protected by the sp->lock rwlock, which should be held
 * for any accesses to the tree.
 */

/*
 * lookup first element intersecting start-end.  Caller holds sp->lock for
 * reading or for writing
 */
static struct sp_node *
sp_lookup(struct shared_policy *sp, unsigned long start, unsigned long end)
{
	struct rb_node *n = sp->root.rb_node;

	while (n) {
		struct sp_node *p = rb_entry(n, struct sp_node, nd);

		if (start >= p->end)
			n = n->rb_right;
		else if (end <= p->start)
			n = n->rb_left;
		else
			break;
	}
	if (!n)
		return NULL;
	for (;;) {
		struct sp_node *w = NULL;
		struct rb_node *prev = rb_prev(n);
		if (!prev)
			break;
		w = rb_entry(prev, struct sp_node, nd);
		if (w->end <= start)
			break;
		n = prev;
	}
	return rb_entry(n, struct sp_node, nd);
}

/*
 * Insert a new shared policy into the list.  Caller holds sp->lock for
 * writing.
 */
static void sp_insert(struct shared_policy *sp, struct sp_node *new)
{
	struct rb_node **p = &sp->root.rb_node;
	struct rb_node *parent = NULL;
	struct sp_node *nd;

	while (*p) {
		parent = *p;
		nd = rb_entry(parent, struct sp_node, nd);
		if (new->start < nd->start)
			p = &(*p)->rb_left;
		else if (new->end > nd->end)
			p = &(*p)->rb_right;
		else
			BUG();
	}
	rb_link_node(&new->nd, parent, p);
	rb_insert_color(&new->nd, &sp->root);
	pr_debug("inserting %lx-%lx: %d\n", new->start, new->end,
		 new->policy ? new->policy->mode : 0);
}

/* Find shared policy intersecting idx */
struct mempolicy *
mpol_shared_policy_lookup(struct shared_policy *sp, unsigned long idx)
{
	struct mempolicy *pol = NULL;
	struct sp_node *sn;

	if (!sp->root.rb_node)
		return NULL;
	read_lock(&sp->lock);
	sn = sp_lookup(sp, idx, idx+1);
	if (sn) {
		mpol_get(sn->policy);
		pol = sn->policy;
	}
	read_unlock(&sp->lock);
	return pol;
}

static void sp_free(struct sp_node *n)
{
	mpol_put(n->policy);
	kmem_cache_free(sn_cache, n);
}

/**
 * mpol_misplaced - check whether current folio node is valid in policy
 *
 * @folio: folio to be checked
 * @vma: vm area where folio mapped
 * @addr: virtual address in @vma for shared policy lookup and interleave policy
 *
 * Lookup current policy node id for vma,addr and "compare to" folio's
 * node id.  Policy determination "mimics" alloc_page_vma().
 * Called from fault path where we know the vma and faulting address.
 *
 * Return: NUMA_NO_NODE if the page is in a node that is valid for this
 * policy, or a suitable node ID to allocate a replacement folio from.
 */
int mpol_misplaced(struct folio *folio, struct vm_area_struct *vma,
		   unsigned long addr)
{
	struct mempolicy *pol;
	struct zoneref *z;
	int curnid = folio_nid(folio);
	unsigned long pgoff;
	int thiscpu = raw_smp_processor_id();
	int thisnid = cpu_to_node(thiscpu);
	int polnid = NUMA_NO_NODE;
	int ret = NUMA_NO_NODE;

	pol = get_vma_policy(vma, addr);
	if (!(pol->flags & MPOL_F_MOF))
		goto out;

	switch (pol->mode) {
	case MPOL_INTERLEAVE:
		pgoff = vma->vm_pgoff;
		pgoff += (addr - vma->vm_start) >> PAGE_SHIFT;
		polnid = offset_il_node(pol, pgoff);
		break;

	case MPOL_PREFERRED:
		if (node_isset(curnid, pol->nodes))
			goto out;
		polnid = first_node(pol->nodes);
		break;

	case MPOL_LOCAL:
		polnid = numa_node_id();
		break;

	case MPOL_BIND:
		/* Optimize placement among multiple nodes via NUMA balancing */
		if (pol->flags & MPOL_F_MORON) {
			if (node_isset(thisnid, pol->nodes))
				break;
			goto out;
		}
		fallthrough;

	case MPOL_PREFERRED_MANY:
		/*
		 * use current page if in policy nodemask,
		 * else select nearest allowed node, if any.
		 * If no allowed nodes, use current [!misplaced].
		 */
		if (node_isset(curnid, pol->nodes))
			goto out;
		z = first_zones_zonelist(
				node_zonelist(numa_node_id(), GFP_HIGHUSER),
				gfp_zone(GFP_HIGHUSER),
				&pol->nodes);
		polnid = zone_to_nid(z->zone);
		break;

	default:
		BUG();
	}

	/* Migrate the folio towards the node whose CPU is referencing it */
	if (pol->flags & MPOL_F_MORON) {
		polnid = thisnid;

		if (!should_numa_migrate_memory(current, folio, curnid,
						thiscpu))
			goto out;
	}

	if (curnid != polnid)
		ret = polnid;
out:
	mpol_cond_put(pol);

	return ret;
}

/*
 * Drop the (possibly final) reference to task->mempolicy.  It needs to be
 * dropped after task->mempolicy is set to NULL so that any allocation done as
 * part of its kmem_cache_free(), such as by KASAN, doesn't reference a freed
 * policy.
 */
void mpol_put_task_policy(struct task_struct *task)
{
	struct mempolicy *pol;

	task_lock(task);
	pol = task->mempolicy;
	task->mempolicy = NULL;
	task_unlock(task);
	mpol_put(pol);
}

static void sp_delete(struct shared_policy *sp, struct sp_node *n)
{
	pr_debug("deleting %lx-l%lx\n", n->start, n->end);
	rb_erase(&n->nd, &sp->root);
	sp_free(n);
}

static void sp_node_init(struct sp_node *node, unsigned long start,
			unsigned long end, struct mempolicy *pol)
{
	node->start = start;
	node->end = end;
	node->policy = pol;
}

static struct sp_node *sp_alloc(unsigned long start, unsigned long end,
				struct mempolicy *pol)
{
	struct sp_node *n;
	struct mempolicy *newpol;

	n = kmem_cache_alloc(sn_cache, GFP_KERNEL);
	if (!n)
		return NULL;

	newpol = mpol_dup(pol);
	if (IS_ERR(newpol)) {
		kmem_cache_free(sn_cache, n);
		return NULL;
	}
	newpol->flags |= MPOL_F_SHARED;
	sp_node_init(n, start, end, newpol);

	return n;
}

/* Replace a policy range. */
static int shared_policy_replace(struct shared_policy *sp, unsigned long start,
				 unsigned long end, struct sp_node *new)
{
	struct sp_node *n;
	struct sp_node *n_new = NULL;
	struct mempolicy *mpol_new = NULL;
	int ret = 0;

restart:
	write_lock(&sp->lock);
	n = sp_lookup(sp, start, end);
	/* Take care of old policies in the same range. */
	while (n && n->start < end) {
		struct rb_node *next = rb_next(&n->nd);
		if (n->start >= start) {
			if (n->end <= end)
				sp_delete(sp, n);
			else
				n->start = end;
		} else {
			/* Old policy spanning whole new range. */
			if (n->end > end) {
				if (!n_new)
					goto alloc_new;

				*mpol_new = *n->policy;
				atomic_set(&mpol_new->refcnt, 1);
				sp_node_init(n_new, end, n->end, mpol_new);
				n->end = start;
				sp_insert(sp, n_new);
				n_new = NULL;
				mpol_new = NULL;
				break;
			} else
				n->end = start;
		}
		if (!next)
			break;
		n = rb_entry(next, struct sp_node, nd);
	}
	if (new)
		sp_insert(sp, new);
	write_unlock(&sp->lock);
	ret = 0;

err_out:
	if (mpol_new)
		mpol_put(mpol_new);
	if (n_new)
		kmem_cache_free(sn_cache, n_new);

	return ret;

alloc_new:
	write_unlock(&sp->lock);
	ret = -ENOMEM;
	n_new = kmem_cache_alloc(sn_cache, GFP_KERNEL);
	if (!n_new)
		goto err_out;
	mpol_new = kmem_cache_alloc(policy_cache, GFP_KERNEL);
	if (!mpol_new)
		goto err_out;
	atomic_set(&mpol_new->refcnt, 1);
	goto restart;
}

/**
 * mpol_shared_policy_init - initialize shared policy for inode
 * @sp: pointer to inode shared policy
 * @mpol:  struct mempolicy to install
 *
 * Install non-NULL @mpol in inode's shared policy rb-tree.
 * On entry, the current task has a reference on a non-NULL @mpol.
 * This must be released on exit.
 * This is called at get_inode() calls and we can use GFP_KERNEL.
 */
void mpol_shared_policy_init(struct shared_policy *sp, struct mempolicy *mpol)
{
	int ret;

	sp->root = RB_ROOT;		/* empty tree == default mempolicy */
	rwlock_init(&sp->lock);

	if (mpol) {
		struct vm_area_struct pvma;
		struct mempolicy *new;
		NODEMASK_SCRATCH(scratch);

		if (!scratch)
			goto put_mpol;
		/* contextualize the tmpfs mount point mempolicy */
		new = mpol_new(mpol->mode, mpol->flags, &mpol->w.user_nodemask);
		if (IS_ERR(new))
			goto free_scratch; /* no valid nodemask intersection */

		task_lock(current);
		ret = mpol_set_nodemask(new, &mpol->w.user_nodemask, scratch);
		task_unlock(current);
		if (ret)
			goto put_new;

		/* Create pseudo-vma that contains just the policy */
		vma_init(&pvma, NULL);
		pvma.vm_end = TASK_SIZE;	/* policy covers entire file */
		mpol_set_shared_policy(sp, &pvma, new); /* adds ref */

put_new:
		mpol_put(new);			/* drop initial ref */
free_scratch:
		NODEMASK_SCRATCH_FREE(scratch);
put_mpol:
		mpol_put(mpol);	/* drop our incoming ref on sb mpol */
	}
}

int mpol_set_shared_policy(struct shared_policy *info,
			struct vm_area_struct *vma, struct mempolicy *npol)
{
	int err;
	struct sp_node *new = NULL;
	unsigned long sz = vma_pages(vma);

	pr_debug("set_shared_policy %lx sz %lu %d %d %lx\n",
		 vma->vm_pgoff,
		 sz, npol ? npol->mode : -1,
		 npol ? npol->flags : -1,
		 npol ? nodes_addr(npol->nodes)[0] : NUMA_NO_NODE);

	if (npol) {
		new = sp_alloc(vma->vm_pgoff, vma->vm_pgoff + sz, npol);
		if (!new)
			return -ENOMEM;
	}
	err = shared_policy_replace(info, vma->vm_pgoff, vma->vm_pgoff+sz, new);
	if (err && new)
		sp_free(new);
	return err;
}

/* Free a backing policy store on inode delete. */
void mpol_free_shared_policy(struct shared_policy *p)
{
	struct sp_node *n;
	struct rb_node *next;

	if (!p->root.rb_node)
		return;
	write_lock(&p->lock);
	next = rb_first(&p->root);
	while (next) {
		n = rb_entry(next, struct sp_node, nd);
		next = rb_next(&n->nd);
		sp_delete(p, n);
	}
	write_unlock(&p->lock);
}

#ifdef CONFIG_NUMA_BALANCING
static int __initdata numabalancing_override;

static void __init check_numabalancing_enable(void)
{
	bool numabalancing_default = false;

	if (IS_ENABLED(CONFIG_NUMA_BALANCING_DEFAULT_ENABLED))
		numabalancing_default = true;

	/* Parsed by setup_numabalancing. override == 1 enables, -1 disables */
	if (numabalancing_override)
		set_numabalancing_state(numabalancing_override == 1);

	if (num_online_nodes() > 1 && !numabalancing_override) {
		pr_info("%s automatic NUMA balancing. Configure with numa_balancing= or the kernel.numa_balancing sysctl\n",
			numabalancing_default ? "Enabling" : "Disabling");
		set_numabalancing_state(numabalancing_default);
	}
}

static int __init setup_numabalancing(char *str)
{
	int ret = 0;
	if (!str)
		goto out;

	if (!strcmp(str, "enable")) {
		numabalancing_override = 1;
		ret = 1;
	} else if (!strcmp(str, "disable")) {
		numabalancing_override = -1;
		ret = 1;
	}
out:
	if (!ret)
		pr_warn("Unable to parse numa_balancing=\n");

	return ret;
}
__setup("numa_balancing=", setup_numabalancing);
#else
static inline void __init check_numabalancing_enable(void)
{
}
#endif /* CONFIG_NUMA_BALANCING */

/* assumes fs == KERNEL_DS */
void __init numa_policy_init(void)
{
	nodemask_t interleave_nodes;
	unsigned long largest = 0;
	int nid, prefer = 0;

	policy_cache = kmem_cache_create("numa_policy",
					 sizeof(struct mempolicy),
					 0, SLAB_PANIC, NULL);

	sn_cache = kmem_cache_create("shared_policy_node",
				     sizeof(struct sp_node),
				     0, SLAB_PANIC, NULL);

	for_each_node(nid) {
		preferred_node_policy[nid] = (struct mempolicy) {
			.refcnt = ATOMIC_INIT(1),
			.mode = MPOL_PREFERRED,
			.flags = MPOL_F_MOF | MPOL_F_MORON,
			.nodes = nodemask_of_node(nid),
		};
	}

	/*
	 * Set interleaving policy for system init. Interleaving is only
	 * enabled across suitably sized nodes (default is >= 16MB), or
	 * fall back to the largest node if they're all smaller.
	 */
	nodes_clear(interleave_nodes);
	for_each_node_state(nid, N_MEMORY) {
		unsigned long total_pages = node_present_pages(nid);

		/* Preserve the largest node */
		if (largest < total_pages) {
			largest = total_pages;
			prefer = nid;
		}

		/* Interleave this node? */
		if ((total_pages << PAGE_SHIFT) >= (16 << 20))
			node_set(nid, interleave_nodes);
	}

	/* All too small, use the largest */
	if (unlikely(nodes_empty(interleave_nodes)))
		node_set(prefer, interleave_nodes);

	if (do_set_mempolicy(MPOL_INTERLEAVE, 0, &interleave_nodes))
		pr_err("%s: interleaving failed\n", __func__);

	check_numabalancing_enable();
}

/* Reset policy of current process to default */
void numa_default_policy(void)
{
	do_set_mempolicy(MPOL_DEFAULT, 0, NULL);
}

/*
 * Parse and format mempolicy from/to strings
 */

static const char * const policy_modes[] =
{
	[MPOL_DEFAULT]    = "default",
	[MPOL_PREFERRED]  = "prefer",
	[MPOL_BIND]       = "bind",
	[MPOL_INTERLEAVE] = "interleave",
	[MPOL_LOCAL]      = "local",
	[MPOL_PREFERRED_MANY]  = "prefer (many)",
};


#ifdef CONFIG_TMPFS
/**
 * mpol_parse_str - parse string to mempolicy, for tmpfs mpol mount option.
 * @str:  string containing mempolicy to parse
 * @mpol:  pointer to struct mempolicy pointer, returned on success.
 *
 * Format of input:
 *	<mode>[=<flags>][:<nodelist>]
 *
 * Return: %0 on success, else %1
 */
int mpol_parse_str(char *str, struct mempolicy **mpol)
{
	struct mempolicy *new = NULL;
	unsigned short mode_flags;
	nodemask_t nodes;
	char *nodelist = strchr(str, ':');
	char *flags = strchr(str, '=');
	int err = 1, mode;

	if (flags)
		*flags++ = '\0';	/* terminate mode string */

	if (nodelist) {
		/* NUL-terminate mode or flags string */
		*nodelist++ = '\0';
		if (nodelist_parse(nodelist, nodes))
			goto out;
		if (!nodes_subset(nodes, node_states[N_MEMORY]))
			goto out;
	} else
		nodes_clear(nodes);

	mode = match_string(policy_modes, MPOL_MAX, str);
	if (mode < 0)
		goto out;

	switch (mode) {
	case MPOL_PREFERRED:
		/*
		 * Insist on a nodelist of one node only, although later
		 * we use first_node(nodes) to grab a single node, so here
		 * nodelist (or nodes) cannot be empty.
		 */
		if (nodelist) {
			char *rest = nodelist;
			while (isdigit(*rest))
				rest++;
			if (*rest)
				goto out;
			if (nodes_empty(nodes))
				goto out;
		}
		break;
	case MPOL_INTERLEAVE:
		/*
		 * Default to online nodes with memory if no nodelist
		 */
		if (!nodelist)
			nodes = node_states[N_MEMORY];
		break;
	case MPOL_LOCAL:
		/*
		 * Don't allow a nodelist;  mpol_new() checks flags
		 */
		if (nodelist)
			goto out;
		break;
	case MPOL_DEFAULT:
		/*
		 * Insist on a empty nodelist
		 */
		if (!nodelist)
			err = 0;
		goto out;
	case MPOL_PREFERRED_MANY:
	case MPOL_BIND:
		/*
		 * Insist on a nodelist
		 */
		if (!nodelist)
			goto out;
	}

	mode_flags = 0;
	if (flags) {
		/*
		 * Currently, we only support two mutually exclusive
		 * mode flags.
		 */
		if (!strcmp(flags, "static"))
			mode_flags |= MPOL_F_STATIC_NODES;
		else if (!strcmp(flags, "relative"))
			mode_flags |= MPOL_F_RELATIVE_NODES;
		else
			goto out;
	}

	new = mpol_new(mode, mode_flags, &nodes);
	if (IS_ERR(new))
		goto out;

	/*
	 * Save nodes for mpol_to_str() to show the tmpfs mount options
	 * for /proc/mounts, /proc/pid/mounts and /proc/pid/mountinfo.
	 */
	if (mode != MPOL_PREFERRED) {
		new->nodes = nodes;
	} else if (nodelist) {
		nodes_clear(new->nodes);
		node_set(first_node(nodes), new->nodes);
	} else {
		new->mode = MPOL_LOCAL;
	}

	/*
	 * Save nodes for contextualization: this will be used to "clone"
	 * the mempolicy in a specific context [cpuset] at a later time.
	 */
	new->w.user_nodemask = nodes;

	err = 0;

out:
	/* Restore string for error message */
	if (nodelist)
		*--nodelist = ':';
	if (flags)
		*--flags = '=';
	if (!err)
		*mpol = new;
	return err;
}
#endif /* CONFIG_TMPFS */

/**
 * mpol_to_str - format a mempolicy structure for printing
 * @buffer:  to contain formatted mempolicy string
 * @maxlen:  length of @buffer
 * @pol:  pointer to mempolicy to be formatted
 *
 * Convert @pol into a string.  If @buffer is too short, truncate the string.
 * Recommend a @maxlen of at least 51 for the longest mode, "weighted
 * interleave", plus the longest flag flags, "relative|balancing", and to
 * display at least a few node ids.
 */
void mpol_to_str(char *buffer, int maxlen, struct mempolicy *pol)
{
	char *p = buffer;
	nodemask_t nodes = NODE_MASK_NONE;
	unsigned short mode = MPOL_DEFAULT;
	unsigned short flags = 0;

	if (pol &&
	    pol != &default_policy &&
	    !(pol >= &preferred_node_policy[0] &&
	      pol <= &preferred_node_policy[ARRAY_SIZE(preferred_node_policy) - 1])) {
		mode = pol->mode;
		flags = pol->flags;
	}

	switch (mode) {
	case MPOL_DEFAULT:
	case MPOL_LOCAL:
		break;
	case MPOL_PREFERRED:
	case MPOL_PREFERRED_MANY:
	case MPOL_BIND:
	case MPOL_INTERLEAVE:
		nodes = pol->nodes;
		break;
	default:
		WARN_ON_ONCE(1);
		snprintf(p, maxlen, "unknown");
		return;
	}

	p += snprintf(p, maxlen, "%s", policy_modes[mode]);

	if (flags & MPOL_MODE_FLAGS) {
		p += snprintf(p, buffer + maxlen - p, "=");

		/*
		 * Static and relative are mutually exclusive.
		 */
		if (flags & MPOL_F_STATIC_NODES)
			p += snprintf(p, buffer + maxlen - p, "static");
		else if (flags & MPOL_F_RELATIVE_NODES)
			p += snprintf(p, buffer + maxlen - p, "relative");

		if (flags & MPOL_F_NUMA_BALANCING) {
			if (!is_power_of_2(flags & MPOL_MODE_FLAGS))
				p += snprintf(p, buffer + maxlen - p, "|");
			p += snprintf(p, buffer + maxlen - p, "balancing");
		}
	}

	if (!nodes_empty(nodes))
		p += scnprintf(p, buffer + maxlen - p, ":%*pbl",
			       nodemask_pr_args(&nodes));
}<|MERGE_RESOLUTION|>--- conflicted
+++ resolved
@@ -1081,16 +1081,6 @@
 	nodes_clear(nmask);
 	node_set(source, nmask);
 
-<<<<<<< HEAD
-=======
-	VM_BUG_ON(!(flags & (MPOL_MF_MOVE | MPOL_MF_MOVE_ALL)));
-	vma = find_vma(mm, 0);
-	if (unlikely(!vma)) {
-		mmap_read_unlock(mm);
-		return 0;
-	}
-
->>>>>>> a13b2b9b
 	/*
 	 * This does not "check" the range but isolates all pages that
 	 * need migration.  Between passing in the full user address
@@ -1098,6 +1088,10 @@
 	 */
 	vma = find_vma(mm, 0);
 	VM_BUG_ON(!(flags & (MPOL_MF_MOVE | MPOL_MF_MOVE_ALL)));
+	if (unlikely(!vma)) {
+		mmap_read_unlock(mm);
+		return 0;
+	}
 	queue_pages_range(mm, vma->vm_start, mm->task_size, &nmask,
 			flags | MPOL_MF_DISCONTIG_OK, &pagelist, false);
 
