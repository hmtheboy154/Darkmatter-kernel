// SPDX-License-Identifier: GPL-2.0-only
/*
 *  linux/mm/page_alloc.c
 *
 *  Manages the free list, the system allocates free pages here.
 *  Note that kmalloc() lives in slab.c
 *
 *  Copyright (C) 1991, 1992, 1993, 1994  Linus Torvalds
 *  Swap reorganised 29.12.95, Stephen Tweedie
 *  Support of BIGMEM added by Gerhard Wichert, Siemens AG, July 1999
 *  Reshaped it to be a zoned allocator, Ingo Molnar, Red Hat, 1999
 *  Discontiguous memory support, Kanoj Sarcar, SGI, Nov 1999
 *  Zone balancing, Kanoj Sarcar, SGI, Jan 2000
 *  Per cpu hot/cold page lists, bulk allocation, Martin J. Bligh, Sept 2002
 *          (lots of bits borrowed from Ingo Molnar & Andrew Morton)
 */

#include <linux/stddef.h>
#include <linux/mm.h>
#include <linux/highmem.h>
#include <linux/swap.h>
#include <linux/interrupt.h>
#include <linux/pagemap.h>
#include <linux/jiffies.h>
#include <linux/memblock.h>
#include <linux/compiler.h>
#include <linux/kernel.h>
#include <linux/kasan.h>
#include <linux/module.h>
#include <linux/suspend.h>
#include <linux/pagevec.h>
#include <linux/blkdev.h>
#include <linux/slab.h>
#include <linux/ratelimit.h>
#include <linux/oom.h>
#include <linux/topology.h>
#include <linux/sysctl.h>
#include <linux/cpu.h>
#include <linux/cpuset.h>
#include <linux/memory_hotplug.h>
#include <linux/nodemask.h>
#include <linux/vmalloc.h>
#include <linux/vmstat.h>
#include <linux/mempolicy.h>
#include <linux/memremap.h>
#include <linux/stop_machine.h>
#include <linux/random.h>
#include <linux/sort.h>
#include <linux/pfn.h>
#include <linux/backing-dev.h>
#include <linux/fault-inject.h>
#include <linux/page-isolation.h>
#include <linux/debugobjects.h>
#include <linux/kmemleak.h>
#include <linux/compaction.h>
#include <trace/events/kmem.h>
#include <trace/events/oom.h>
#include <linux/prefetch.h>
#include <linux/mm_inline.h>
#include <linux/migrate.h>
#include <linux/hugetlb.h>
#include <linux/sched/rt.h>
#include <linux/sched/mm.h>
#include <linux/page_owner.h>
#include <linux/kthread.h>
#include <linux/memcontrol.h>
#include <linux/ftrace.h>
#include <linux/lockdep.h>
#include <linux/nmi.h>
#include <linux/psi.h>
#include <linux/padata.h>
#include <linux/khugepaged.h>

#include <asm/sections.h>
#include <asm/tlbflush.h>
#include <asm/div64.h>
#include "internal.h"
#include "shuffle.h"
#include "page_reporting.h"

/* Free Page Internal flags: for internal, non-pcp variants of free_pages(). */
typedef int __bitwise fpi_t;

/* No special request */
#define FPI_NONE		((__force fpi_t)0)

/*
 * Skip free page reporting notification for the (possibly merged) page.
 * This does not hinder free page reporting from grabbing the page,
 * reporting it and marking it "reported" -  it only skips notifying
 * the free page reporting infrastructure about a newly freed page. For
 * example, used when temporarily pulling a page from a freelist and
 * putting it back unmodified.
 */
#define FPI_SKIP_REPORT_NOTIFY	((__force fpi_t)BIT(0))

/*
 * Place the (possibly merged) page to the tail of the freelist. Will ignore
 * page shuffling (relevant code - e.g., memory onlining - is expected to
 * shuffle the whole zone).
 *
 * Note: No code should rely on this flag for correctness - it's purely
 *       to allow for optimizations when handing back either fresh pages
 *       (memory onlining) or untouched pages (page isolation, free page
 *       reporting).
 */
#define FPI_TO_TAIL		((__force fpi_t)BIT(1))

/* prevent >1 _updater_ of zone percpu pageset ->high and ->batch fields */
static DEFINE_MUTEX(pcp_batch_high_lock);
#define MIN_PERCPU_PAGELIST_FRACTION	(8)

#ifdef CONFIG_USE_PERCPU_NUMA_NODE_ID
DEFINE_PER_CPU(int, numa_node);
EXPORT_PER_CPU_SYMBOL(numa_node);
#endif

DEFINE_STATIC_KEY_TRUE(vm_numa_stat_key);

#ifdef CONFIG_HAVE_MEMORYLESS_NODES
/*
 * N.B., Do NOT reference the '_numa_mem_' per cpu variable directly.
 * It will not be defined when CONFIG_HAVE_MEMORYLESS_NODES is not defined.
 * Use the accessor functions set_numa_mem(), numa_mem_id() and cpu_to_mem()
 * defined in <linux/topology.h>.
 */
DEFINE_PER_CPU(int, _numa_mem_);		/* Kernel "local memory" node */
EXPORT_PER_CPU_SYMBOL(_numa_mem_);
#endif

/* work_structs for global per-cpu drains */
struct pcpu_drain {
	struct zone *zone;
	struct work_struct work;
};
static DEFINE_MUTEX(pcpu_drain_mutex);
static DEFINE_PER_CPU(struct pcpu_drain, pcpu_drain);

#ifdef CONFIG_GCC_PLUGIN_LATENT_ENTROPY
volatile unsigned long latent_entropy __latent_entropy;
EXPORT_SYMBOL(latent_entropy);
#endif

/*
 * Array of node states.
 */
nodemask_t node_states[NR_NODE_STATES] __read_mostly = {
	[N_POSSIBLE] = NODE_MASK_ALL,
	[N_ONLINE] = { { [0] = 1UL } },
#ifndef CONFIG_NUMA
	[N_NORMAL_MEMORY] = { { [0] = 1UL } },
#ifdef CONFIG_HIGHMEM
	[N_HIGH_MEMORY] = { { [0] = 1UL } },
#endif
	[N_MEMORY] = { { [0] = 1UL } },
	[N_CPU] = { { [0] = 1UL } },
#endif	/* NUMA */
};
EXPORT_SYMBOL(node_states);

atomic_long_t _totalram_pages __read_mostly;
EXPORT_SYMBOL(_totalram_pages);
unsigned long totalreserve_pages __read_mostly;
unsigned long totalcma_pages __read_mostly;

int percpu_pagelist_fraction;
gfp_t gfp_allowed_mask __read_mostly = GFP_BOOT_MASK;
#ifdef CONFIG_INIT_ON_ALLOC_DEFAULT_ON
DEFINE_STATIC_KEY_TRUE(init_on_alloc);
#else
DEFINE_STATIC_KEY_FALSE(init_on_alloc);
#endif
EXPORT_SYMBOL(init_on_alloc);

#ifdef CONFIG_INIT_ON_FREE_DEFAULT_ON
DEFINE_STATIC_KEY_TRUE(init_on_free);
#else
DEFINE_STATIC_KEY_FALSE(init_on_free);
#endif
EXPORT_SYMBOL(init_on_free);

static int __init early_init_on_alloc(char *buf)
{
	int ret;
	bool bool_result;

	ret = kstrtobool(buf, &bool_result);
	if (ret)
		return ret;
	if (bool_result && page_poisoning_enabled())
		pr_info("mem auto-init: CONFIG_PAGE_POISONING is on, will take precedence over init_on_alloc\n");
	if (bool_result)
		static_branch_enable(&init_on_alloc);
	else
		static_branch_disable(&init_on_alloc);
	return 0;
}
early_param("init_on_alloc", early_init_on_alloc);

static int __init early_init_on_free(char *buf)
{
	int ret;
	bool bool_result;

	ret = kstrtobool(buf, &bool_result);
	if (ret)
		return ret;
	if (bool_result && page_poisoning_enabled())
		pr_info("mem auto-init: CONFIG_PAGE_POISONING is on, will take precedence over init_on_free\n");
	if (bool_result)
		static_branch_enable(&init_on_free);
	else
		static_branch_disable(&init_on_free);
	return 0;
}
early_param("init_on_free", early_init_on_free);

/*
 * A cached value of the page's pageblock's migratetype, used when the page is
 * put on a pcplist. Used to avoid the pageblock migratetype lookup when
 * freeing from pcplists in most cases, at the cost of possibly becoming stale.
 * Also the migratetype set in the page does not necessarily match the pcplist
 * index, e.g. page might have MIGRATE_CMA set but be on a pcplist with any
 * other index - this ensures that it will be put on the correct CMA freelist.
 */
static inline int get_pcppage_migratetype(struct page *page)
{
	return page->index;
}

static inline void set_pcppage_migratetype(struct page *page, int migratetype)
{
	page->index = migratetype;
}

#ifdef CONFIG_PM_SLEEP
/*
 * The following functions are used by the suspend/hibernate code to temporarily
 * change gfp_allowed_mask in order to avoid using I/O during memory allocations
 * while devices are suspended.  To avoid races with the suspend/hibernate code,
 * they should always be called with system_transition_mutex held
 * (gfp_allowed_mask also should only be modified with system_transition_mutex
 * held, unless the suspend/hibernate code is guaranteed not to run in parallel
 * with that modification).
 */

static gfp_t saved_gfp_mask;

void pm_restore_gfp_mask(void)
{
	WARN_ON(!mutex_is_locked(&system_transition_mutex));
	if (saved_gfp_mask) {
		gfp_allowed_mask = saved_gfp_mask;
		saved_gfp_mask = 0;
	}
}

void pm_restrict_gfp_mask(void)
{
	WARN_ON(!mutex_is_locked(&system_transition_mutex));
	WARN_ON(saved_gfp_mask);
	saved_gfp_mask = gfp_allowed_mask;
	gfp_allowed_mask &= ~(__GFP_IO | __GFP_FS);
}

bool pm_suspended_storage(void)
{
	if ((gfp_allowed_mask & (__GFP_IO | __GFP_FS)) == (__GFP_IO | __GFP_FS))
		return false;
	return true;
}
#endif /* CONFIG_PM_SLEEP */

#ifdef CONFIG_HUGETLB_PAGE_SIZE_VARIABLE
unsigned int pageblock_order __read_mostly;
#endif

static void __free_pages_ok(struct page *page, unsigned int order,
			    fpi_t fpi_flags);

/*
 * results with 256, 32 in the lowmem_reserve sysctl:
 *	1G machine -> (16M dma, 800M-16M normal, 1G-800M high)
 *	1G machine -> (16M dma, 784M normal, 224M high)
 *	NORMAL allocation will leave 784M/256 of ram reserved in the ZONE_DMA
 *	HIGHMEM allocation will leave 224M/32 of ram reserved in ZONE_NORMAL
 *	HIGHMEM allocation will leave (224M+784M)/256 of ram reserved in ZONE_DMA
 *
 * TBD: should special case ZONE_DMA32 machines here - in those we normally
 * don't need any ZONE_NORMAL reservation
 */
int sysctl_lowmem_reserve_ratio[MAX_NR_ZONES] = {
#ifdef CONFIG_ZONE_DMA
	[ZONE_DMA] = 256,
#endif
#ifdef CONFIG_ZONE_DMA32
	[ZONE_DMA32] = 256,
#endif
	[ZONE_NORMAL] = 32,
#ifdef CONFIG_HIGHMEM
	[ZONE_HIGHMEM] = 0,
#endif
	[ZONE_MOVABLE] = 0,
};

static char * const zone_names[MAX_NR_ZONES] = {
#ifdef CONFIG_ZONE_DMA
	 "DMA",
#endif
#ifdef CONFIG_ZONE_DMA32
	 "DMA32",
#endif
	 "Normal",
#ifdef CONFIG_HIGHMEM
	 "HighMem",
#endif
	 "Movable",
#ifdef CONFIG_ZONE_DEVICE
	 "Device",
#endif
};

const char * const migratetype_names[MIGRATE_TYPES] = {
	"Unmovable",
	"Movable",
	"Reclaimable",
#ifdef CONFIG_CMA
	"CMA",
#endif
	"HighAtomic",
#ifdef CONFIG_MEMORY_ISOLATION
	"Isolate",
#endif
};

compound_page_dtor * const compound_page_dtors[NR_COMPOUND_DTORS] = {
	[NULL_COMPOUND_DTOR] = NULL,
	[COMPOUND_PAGE_DTOR] = free_compound_page,
#ifdef CONFIG_HUGETLB_PAGE
	[HUGETLB_PAGE_DTOR] = free_huge_page,
#endif
#ifdef CONFIG_TRANSPARENT_HUGEPAGE
	[TRANSHUGE_PAGE_DTOR] = free_transhuge_page,
#endif
};

/*
 * Try to keep at least this much lowmem free.  Do not allow normal
 * allocations below this point, only high priority ones. Automatically
 * tuned according to the amount of memory in the system.
 */
int min_free_kbytes = 1024;
int user_min_free_kbytes = -1;
#ifdef CONFIG_DISCONTIGMEM
/*
 * DiscontigMem defines memory ranges as separate pg_data_t even if the ranges
 * are not on separate NUMA nodes. Functionally this works but with
 * watermark_boost_factor, it can reclaim prematurely as the ranges can be
 * quite small. By default, do not boost watermarks on discontigmem as in
 * many cases very high-order allocations like THP are likely to be
 * unsupported and the premature reclaim offsets the advantage of long-term
 * fragmentation avoidance.
 */
int watermark_boost_factor __read_mostly;
#else
int watermark_boost_factor __read_mostly = 15000;
#endif
int watermark_scale_factor = 10;

/*
 * Extra memory for the system to try freeing. Used to temporarily
 * free memory, to make space for new workloads. Anyone can allocate
 * down to the min watermarks controlled by min_free_kbytes above.
 */
int extra_free_kbytes = 0;

static unsigned long nr_kernel_pages __initdata;
static unsigned long nr_all_pages __initdata;
static unsigned long dma_reserve __initdata;

static unsigned long arch_zone_lowest_possible_pfn[MAX_NR_ZONES] __initdata;
static unsigned long arch_zone_highest_possible_pfn[MAX_NR_ZONES] __initdata;
static unsigned long required_kernelcore __initdata;
static unsigned long required_kernelcore_percent __initdata;
static unsigned long required_movablecore __initdata;
static unsigned long required_movablecore_percent __initdata;
static unsigned long zone_movable_pfn[MAX_NUMNODES] __initdata;
static bool mirrored_kernelcore __meminitdata;

/* movable_zone is the "real" zone pages in ZONE_MOVABLE are taken from */
int movable_zone;
EXPORT_SYMBOL(movable_zone);

#if MAX_NUMNODES > 1
unsigned int nr_node_ids __read_mostly = MAX_NUMNODES;
unsigned int nr_online_nodes __read_mostly = 1;
EXPORT_SYMBOL(nr_node_ids);
EXPORT_SYMBOL(nr_online_nodes);
#endif

int page_group_by_mobility_disabled __read_mostly;

#ifdef CONFIG_DEFERRED_STRUCT_PAGE_INIT
/*
 * During boot we initialize deferred pages on-demand, as needed, but once
 * page_alloc_init_late() has finished, the deferred pages are all initialized,
 * and we can permanently disable that path.
 */
static DEFINE_STATIC_KEY_TRUE(deferred_pages);

/*
 * Calling kasan_free_pages() only after deferred memory initialization
 * has completed. Poisoning pages during deferred memory init will greatly
 * lengthen the process and cause problem in large memory systems as the
 * deferred pages initialization is done with interrupt disabled.
 *
 * Assuming that there will be no reference to those newly initialized
 * pages before they are ever allocated, this should have no effect on
 * KASAN memory tracking as the poison will be properly inserted at page
 * allocation time. The only corner case is when pages are allocated by
 * on-demand allocation and then freed again before the deferred pages
 * initialization is done, but this is not likely to happen.
 */
static inline void kasan_free_nondeferred_pages(struct page *page, int order)
{
	if (!static_branch_unlikely(&deferred_pages))
		kasan_free_pages(page, order);
}

/* Returns true if the struct page for the pfn is uninitialised */
static inline bool __meminit early_page_uninitialised(unsigned long pfn)
{
	int nid = early_pfn_to_nid(pfn);

	if (node_online(nid) && pfn >= NODE_DATA(nid)->first_deferred_pfn)
		return true;

	return false;
}

/*
 * Returns true when the remaining initialisation should be deferred until
 * later in the boot cycle when it can be parallelised.
 */
static bool __meminit
defer_init(int nid, unsigned long pfn, unsigned long end_pfn)
{
	static unsigned long prev_end_pfn, nr_initialised;

	/*
	 * prev_end_pfn static that contains the end of previous zone
	 * No need to protect because called very early in boot before smp_init.
	 */
	if (prev_end_pfn != end_pfn) {
		prev_end_pfn = end_pfn;
		nr_initialised = 0;
	}

	/* Always populate low zones for address-constrained allocations */
	if (end_pfn < pgdat_end_pfn(NODE_DATA(nid)))
		return false;

	if (NODE_DATA(nid)->first_deferred_pfn != ULONG_MAX)
		return true;
	/*
	 * We start only with one section of pages, more pages are added as
	 * needed until the rest of deferred pages are initialized.
	 */
	nr_initialised++;
	if ((nr_initialised > PAGES_PER_SECTION) &&
	    (pfn & (PAGES_PER_SECTION - 1)) == 0) {
		NODE_DATA(nid)->first_deferred_pfn = pfn;
		return true;
	}
	return false;
}
#else
#define kasan_free_nondeferred_pages(p, o)	kasan_free_pages(p, o)

static inline bool early_page_uninitialised(unsigned long pfn)
{
	return false;
}

static inline bool defer_init(int nid, unsigned long pfn, unsigned long end_pfn)
{
	return false;
}
#endif

/* Return a pointer to the bitmap storing bits affecting a block of pages */
static inline unsigned long *get_pageblock_bitmap(struct page *page,
							unsigned long pfn)
{
#ifdef CONFIG_SPARSEMEM
	return section_to_usemap(__pfn_to_section(pfn));
#else
	return page_zone(page)->pageblock_flags;
#endif /* CONFIG_SPARSEMEM */
}

static inline int pfn_to_bitidx(struct page *page, unsigned long pfn)
{
#ifdef CONFIG_SPARSEMEM
	pfn &= (PAGES_PER_SECTION-1);
#else
	pfn = pfn - round_down(page_zone(page)->zone_start_pfn, pageblock_nr_pages);
#endif /* CONFIG_SPARSEMEM */
	return (pfn >> pageblock_order) * NR_PAGEBLOCK_BITS;
}

/**
 * get_pfnblock_flags_mask - Return the requested group of flags for the pageblock_nr_pages block of pages
 * @page: The page within the block of interest
 * @pfn: The target page frame number
 * @mask: mask of bits that the caller is interested in
 *
 * Return: pageblock_bits flags
 */
static __always_inline
unsigned long __get_pfnblock_flags_mask(struct page *page,
					unsigned long pfn,
					unsigned long mask)
{
	unsigned long *bitmap;
	unsigned long bitidx, word_bitidx;
	unsigned long word;

	bitmap = get_pageblock_bitmap(page, pfn);
	bitidx = pfn_to_bitidx(page, pfn);
	word_bitidx = bitidx / BITS_PER_LONG;
	bitidx &= (BITS_PER_LONG-1);

	word = bitmap[word_bitidx];
	return (word >> bitidx) & mask;
}

unsigned long get_pfnblock_flags_mask(struct page *page, unsigned long pfn,
					unsigned long mask)
{
	return __get_pfnblock_flags_mask(page, pfn, mask);
}

static __always_inline int get_pfnblock_migratetype(struct page *page, unsigned long pfn)
{
	return __get_pfnblock_flags_mask(page, pfn, MIGRATETYPE_MASK);
}

/**
 * set_pfnblock_flags_mask - Set the requested group of flags for a pageblock_nr_pages block of pages
 * @page: The page within the block of interest
 * @flags: The flags to set
 * @pfn: The target page frame number
 * @mask: mask of bits that the caller is interested in
 */
void set_pfnblock_flags_mask(struct page *page, unsigned long flags,
					unsigned long pfn,
					unsigned long mask)
{
	unsigned long *bitmap;
	unsigned long bitidx, word_bitidx;
	unsigned long old_word, word;

	BUILD_BUG_ON(NR_PAGEBLOCK_BITS != 4);
	BUILD_BUG_ON(MIGRATE_TYPES > (1 << PB_migratetype_bits));

	bitmap = get_pageblock_bitmap(page, pfn);
	bitidx = pfn_to_bitidx(page, pfn);
	word_bitidx = bitidx / BITS_PER_LONG;
	bitidx &= (BITS_PER_LONG-1);

	VM_BUG_ON_PAGE(!zone_spans_pfn(page_zone(page), pfn), page);

	mask <<= bitidx;
	flags <<= bitidx;

	word = READ_ONCE(bitmap[word_bitidx]);
	for (;;) {
		old_word = cmpxchg(&bitmap[word_bitidx], word, (word & ~mask) | flags);
		if (word == old_word)
			break;
		word = old_word;
	}
}

void set_pageblock_migratetype(struct page *page, int migratetype)
{
	if (unlikely(page_group_by_mobility_disabled &&
		     migratetype < MIGRATE_PCPTYPES))
		migratetype = MIGRATE_UNMOVABLE;

	set_pfnblock_flags_mask(page, (unsigned long)migratetype,
				page_to_pfn(page), MIGRATETYPE_MASK);
}

#ifdef CONFIG_DEBUG_VM
static int page_outside_zone_boundaries(struct zone *zone, struct page *page)
{
	int ret = 0;
	unsigned seq;
	unsigned long pfn = page_to_pfn(page);
	unsigned long sp, start_pfn;

	do {
		seq = zone_span_seqbegin(zone);
		start_pfn = zone->zone_start_pfn;
		sp = zone->spanned_pages;
		if (!zone_spans_pfn(zone, pfn))
			ret = 1;
	} while (zone_span_seqretry(zone, seq));

	if (ret)
		pr_err("page 0x%lx outside node %d zone %s [ 0x%lx - 0x%lx ]\n",
			pfn, zone_to_nid(zone), zone->name,
			start_pfn, start_pfn + sp);

	return ret;
}

static int page_is_consistent(struct zone *zone, struct page *page)
{
	if (!pfn_valid_within(page_to_pfn(page)))
		return 0;
	if (zone != page_zone(page))
		return 0;

	return 1;
}
/*
 * Temporary debugging check for pages not lying within a given zone.
 */
static int __maybe_unused bad_range(struct zone *zone, struct page *page)
{
	if (page_outside_zone_boundaries(zone, page))
		return 1;
	if (!page_is_consistent(zone, page))
		return 1;

	return 0;
}
#else
static inline int __maybe_unused bad_range(struct zone *zone, struct page *page)
{
	return 0;
}
#endif

static void bad_page(struct page *page, const char *reason)
{
	static unsigned long resume;
	static unsigned long nr_shown;
	static unsigned long nr_unshown;

	/*
	 * Allow a burst of 60 reports, then keep quiet for that minute;
	 * or allow a steady drip of one report per second.
	 */
	if (nr_shown == 60) {
		if (time_before(jiffies, resume)) {
			nr_unshown++;
			goto out;
		}
		if (nr_unshown) {
			pr_alert(
			      "BUG: Bad page state: %lu messages suppressed\n",
				nr_unshown);
			nr_unshown = 0;
		}
		nr_shown = 0;
	}
	if (nr_shown++ == 0)
		resume = jiffies + 60 * HZ;

	pr_alert("BUG: Bad page state in process %s  pfn:%05lx\n",
		current->comm, page_to_pfn(page));
	__dump_page(page, reason);
	dump_page_owner(page);

	print_modules();
	dump_stack();
out:
	/* Leave bad fields for debug, except PageBuddy could make trouble */
	page_mapcount_reset(page); /* remove PageBuddy */
	add_taint(TAINT_BAD_PAGE, LOCKDEP_NOW_UNRELIABLE);
}

/*
 * Higher-order pages are called "compound pages".  They are structured thusly:
 *
 * The first PAGE_SIZE page is called the "head page" and have PG_head set.
 *
 * The remaining PAGE_SIZE pages are called "tail pages". PageTail() is encoded
 * in bit 0 of page->compound_head. The rest of bits is pointer to head page.
 *
 * The first tail page's ->compound_dtor holds the offset in array of compound
 * page destructors. See compound_page_dtors.
 *
 * The first tail page's ->compound_order holds the order of allocation.
 * This usage means that zero-order pages may not be compound.
 */

void free_compound_page(struct page *page)
{
	mem_cgroup_uncharge(page);
	__free_pages_ok(page, compound_order(page), FPI_NONE);
}

void prep_compound_page(struct page *page, unsigned int order)
{
	int i;
	int nr_pages = 1 << order;

	__SetPageHead(page);
	for (i = 1; i < nr_pages; i++) {
		struct page *p = page + i;
		set_page_count(p, 0);
		p->mapping = TAIL_MAPPING;
		set_compound_head(p, page);
	}

	set_compound_page_dtor(page, COMPOUND_PAGE_DTOR);
	set_compound_order(page, order);
	atomic_set(compound_mapcount_ptr(page), -1);
	if (hpage_pincount_available(page))
		atomic_set(compound_pincount_ptr(page), 0);
}

#ifdef CONFIG_DEBUG_PAGEALLOC
unsigned int _debug_guardpage_minorder;

bool _debug_pagealloc_enabled_early __read_mostly
			= IS_ENABLED(CONFIG_DEBUG_PAGEALLOC_ENABLE_DEFAULT);
EXPORT_SYMBOL(_debug_pagealloc_enabled_early);
DEFINE_STATIC_KEY_FALSE(_debug_pagealloc_enabled);
EXPORT_SYMBOL(_debug_pagealloc_enabled);

DEFINE_STATIC_KEY_FALSE(_debug_guardpage_enabled);

static int __init early_debug_pagealloc(char *buf)
{
	return kstrtobool(buf, &_debug_pagealloc_enabled_early);
}
early_param("debug_pagealloc", early_debug_pagealloc);

void init_debug_pagealloc(void)
{
	if (!debug_pagealloc_enabled())
		return;

	static_branch_enable(&_debug_pagealloc_enabled);

	if (!debug_guardpage_minorder())
		return;

	static_branch_enable(&_debug_guardpage_enabled);
}

static int __init debug_guardpage_minorder_setup(char *buf)
{
	unsigned long res;

	if (kstrtoul(buf, 10, &res) < 0 ||  res > MAX_ORDER / 2) {
		pr_err("Bad debug_guardpage_minorder value\n");
		return 0;
	}
	_debug_guardpage_minorder = res;
	pr_info("Setting debug_guardpage_minorder to %lu\n", res);
	return 0;
}
early_param("debug_guardpage_minorder", debug_guardpage_minorder_setup);

static inline bool set_page_guard(struct zone *zone, struct page *page,
				unsigned int order, int migratetype)
{
	if (!debug_guardpage_enabled())
		return false;

	if (order >= debug_guardpage_minorder())
		return false;

	__SetPageGuard(page);
	INIT_LIST_HEAD(&page->lru);
	set_page_private(page, order);
	/* Guard pages are not available for any usage */
	__mod_zone_freepage_state(zone, -(1 << order), migratetype);

	return true;
}

static inline void clear_page_guard(struct zone *zone, struct page *page,
				unsigned int order, int migratetype)
{
	if (!debug_guardpage_enabled())
		return;

	__ClearPageGuard(page);

	set_page_private(page, 0);
	if (!is_migrate_isolate(migratetype))
		__mod_zone_freepage_state(zone, (1 << order), migratetype);
}
#else
static inline bool set_page_guard(struct zone *zone, struct page *page,
			unsigned int order, int migratetype) { return false; }
static inline void clear_page_guard(struct zone *zone, struct page *page,
				unsigned int order, int migratetype) {}
#endif

static inline void set_buddy_order(struct page *page, unsigned int order)
{
	set_page_private(page, order);
	__SetPageBuddy(page);
}

/*
 * This function checks whether a page is free && is the buddy
 * we can coalesce a page and its buddy if
 * (a) the buddy is not in a hole (check before calling!) &&
 * (b) the buddy is in the buddy system &&
 * (c) a page and its buddy have the same order &&
 * (d) a page and its buddy are in the same zone.
 *
 * For recording whether a page is in the buddy system, we set PageBuddy.
 * Setting, clearing, and testing PageBuddy is serialized by zone->lock.
 *
 * For recording page's order, we use page_private(page).
 */
static inline bool page_is_buddy(struct page *page, struct page *buddy,
							unsigned int order)
{
	if (!page_is_guard(buddy) && !PageBuddy(buddy))
		return false;

	if (buddy_order(buddy) != order)
		return false;

	/*
	 * zone check is done late to avoid uselessly calculating
	 * zone/node ids for pages that could never merge.
	 */
	if (page_zone_id(page) != page_zone_id(buddy))
		return false;

	VM_BUG_ON_PAGE(page_count(buddy) != 0, buddy);

	return true;
}

#ifdef CONFIG_COMPACTION
static inline struct capture_control *task_capc(struct zone *zone)
{
	struct capture_control *capc = current->capture_control;

	return unlikely(capc) &&
		!(current->flags & PF_KTHREAD) &&
		!capc->page &&
		capc->cc->zone == zone ? capc : NULL;
}

static inline bool
compaction_capture(struct capture_control *capc, struct page *page,
		   int order, int migratetype)
{
	if (!capc || order != capc->cc->order)
		return false;

	/* Do not accidentally pollute CMA or isolated regions*/
	if (is_migrate_cma(migratetype) ||
	    is_migrate_isolate(migratetype))
		return false;

	/*
	 * Do not let lower order allocations polluate a movable pageblock.
	 * This might let an unmovable request use a reclaimable pageblock
	 * and vice-versa but no more than normal fallback logic which can
	 * have trouble finding a high-order free page.
	 */
	if (order < pageblock_order && migratetype == MIGRATE_MOVABLE)
		return false;

	capc->page = page;
	return true;
}

#else
static inline struct capture_control *task_capc(struct zone *zone)
{
	return NULL;
}

static inline bool
compaction_capture(struct capture_control *capc, struct page *page,
		   int order, int migratetype)
{
	return false;
}
#endif /* CONFIG_COMPACTION */

/* Used for pages not on another list */
static inline void add_to_free_list(struct page *page, struct zone *zone,
				    unsigned int order, int migratetype)
{
	struct free_area *area = &zone->free_area[order];

	list_add(&page->lru, &area->free_list[migratetype]);
	area->nr_free++;
}

/* Used for pages not on another list */
static inline void add_to_free_list_tail(struct page *page, struct zone *zone,
					 unsigned int order, int migratetype)
{
	struct free_area *area = &zone->free_area[order];

	list_add_tail(&page->lru, &area->free_list[migratetype]);
	area->nr_free++;
}

/*
 * Used for pages which are on another list. Move the pages to the tail
 * of the list - so the moved pages won't immediately be considered for
 * allocation again (e.g., optimization for memory onlining).
 */
static inline void move_to_free_list(struct page *page, struct zone *zone,
				     unsigned int order, int migratetype)
{
	struct free_area *area = &zone->free_area[order];

	list_move_tail(&page->lru, &area->free_list[migratetype]);
}

static inline void del_page_from_free_list(struct page *page, struct zone *zone,
					   unsigned int order)
{
	/* clear reported state and update reported page count */
	if (page_reported(page))
		__ClearPageReported(page);

	list_del(&page->lru);
	__ClearPageBuddy(page);
	set_page_private(page, 0);
	zone->free_area[order].nr_free--;
}

/*
 * If this is not the largest possible page, check if the buddy
 * of the next-highest order is free. If it is, it's possible
 * that pages are being freed that will coalesce soon. In case,
 * that is happening, add the free page to the tail of the list
 * so it's less likely to be used soon and more likely to be merged
 * as a higher order page
 */
static inline bool
buddy_merge_likely(unsigned long pfn, unsigned long buddy_pfn,
		   struct page *page, unsigned int order)
{
	struct page *higher_page, *higher_buddy;
	unsigned long combined_pfn;

	if (order >= MAX_ORDER - 2)
		return false;

	if (!pfn_valid_within(buddy_pfn))
		return false;

	combined_pfn = buddy_pfn & pfn;
	higher_page = page + (combined_pfn - pfn);
	buddy_pfn = __find_buddy_pfn(combined_pfn, order + 1);
	higher_buddy = higher_page + (buddy_pfn - combined_pfn);

	return pfn_valid_within(buddy_pfn) &&
	       page_is_buddy(higher_page, higher_buddy, order + 1);
}

/*
 * Freeing function for a buddy system allocator.
 *
 * The concept of a buddy system is to maintain direct-mapped table
 * (containing bit values) for memory blocks of various "orders".
 * The bottom level table contains the map for the smallest allocatable
 * units of memory (here, pages), and each level above it describes
 * pairs of units from the levels below, hence, "buddies".
 * At a high level, all that happens here is marking the table entry
 * at the bottom level available, and propagating the changes upward
 * as necessary, plus some accounting needed to play nicely with other
 * parts of the VM system.
 * At each level, we keep a list of pages, which are heads of continuous
 * free pages of length of (1 << order) and marked with PageBuddy.
 * Page's order is recorded in page_private(page) field.
 * So when we are allocating or freeing one, we can derive the state of the
 * other.  That is, if we allocate a small block, and both were
 * free, the remainder of the region must be split into blocks.
 * If a block is freed, and its buddy is also free, then this
 * triggers coalescing into a block of larger size.
 *
 * -- nyc
 */

static inline void __free_one_page(struct page *page,
		unsigned long pfn,
		struct zone *zone, unsigned int order,
		int migratetype, fpi_t fpi_flags)
{
	struct capture_control *capc = task_capc(zone);
	unsigned long buddy_pfn;
	unsigned long combined_pfn;
	unsigned int max_order;
	struct page *buddy;
	bool to_tail;

	max_order = min_t(unsigned int, MAX_ORDER, pageblock_order + 1);

	VM_BUG_ON(!zone_is_initialized(zone));
	VM_BUG_ON_PAGE(page->flags & PAGE_FLAGS_CHECK_AT_PREP, page);

	VM_BUG_ON(migratetype == -1);
	if (likely(!is_migrate_isolate(migratetype)))
		__mod_zone_freepage_state(zone, 1 << order, migratetype);

	VM_BUG_ON_PAGE(pfn & ((1 << order) - 1), page);
	VM_BUG_ON_PAGE(bad_range(zone, page), page);

continue_merging:
	while (order < max_order - 1) {
		if (compaction_capture(capc, page, order, migratetype)) {
			__mod_zone_freepage_state(zone, -(1 << order),
								migratetype);
			return;
		}
		buddy_pfn = __find_buddy_pfn(pfn, order);
		buddy = page + (buddy_pfn - pfn);

		if (!pfn_valid_within(buddy_pfn))
			goto done_merging;
		if (!page_is_buddy(page, buddy, order))
			goto done_merging;
		/*
		 * Our buddy is free or it is CONFIG_DEBUG_PAGEALLOC guard page,
		 * merge with it and move up one order.
		 */
		if (page_is_guard(buddy))
			clear_page_guard(zone, buddy, order, migratetype);
		else
			del_page_from_free_list(buddy, zone, order);
		combined_pfn = buddy_pfn & pfn;
		page = page + (combined_pfn - pfn);
		pfn = combined_pfn;
		order++;
	}
	if (max_order < MAX_ORDER) {
		/* If we are here, it means order is >= pageblock_order.
		 * We want to prevent merge between freepages on isolate
		 * pageblock and normal pageblock. Without this, pageblock
		 * isolation could cause incorrect freepage or CMA accounting.
		 *
		 * We don't want to hit this code for the more frequent
		 * low-order merging.
		 */
		if (unlikely(has_isolate_pageblock(zone))) {
			int buddy_mt;

			buddy_pfn = __find_buddy_pfn(pfn, order);
			buddy = page + (buddy_pfn - pfn);
			buddy_mt = get_pageblock_migratetype(buddy);

			if (migratetype != buddy_mt
					&& (is_migrate_isolate(migratetype) ||
						is_migrate_isolate(buddy_mt)))
				goto done_merging;
		}
		max_order++;
		goto continue_merging;
	}

done_merging:
	set_buddy_order(page, order);

	if (fpi_flags & FPI_TO_TAIL)
		to_tail = true;
	else if (is_shuffle_order(order))
		to_tail = shuffle_pick_tail();
	else
		to_tail = buddy_merge_likely(pfn, buddy_pfn, page, order);

	if (to_tail)
		add_to_free_list_tail(page, zone, order, migratetype);
	else
		add_to_free_list(page, zone, order, migratetype);

	/* Notify page reporting subsystem of freed page */
	if (!(fpi_flags & FPI_SKIP_REPORT_NOTIFY))
		page_reporting_notify_free(order);
}

/*
 * A bad page could be due to a number of fields. Instead of multiple branches,
 * try and check multiple fields with one check. The caller must do a detailed
 * check if necessary.
 */
static inline bool page_expected_state(struct page *page,
					unsigned long check_flags)
{
	if (unlikely(atomic_read(&page->_mapcount) != -1))
		return false;

	if (unlikely((unsigned long)page->mapping |
			page_ref_count(page) |
#ifdef CONFIG_MEMCG
			(unsigned long)page->mem_cgroup |
#endif
			(page->flags & check_flags)))
		return false;

	return true;
}

static const char *page_bad_reason(struct page *page, unsigned long flags)
{
	const char *bad_reason = NULL;

	if (unlikely(atomic_read(&page->_mapcount) != -1))
		bad_reason = "nonzero mapcount";
	if (unlikely(page->mapping != NULL))
		bad_reason = "non-NULL mapping";
	if (unlikely(page_ref_count(page) != 0))
		bad_reason = "nonzero _refcount";
	if (unlikely(page->flags & flags)) {
		if (flags == PAGE_FLAGS_CHECK_AT_PREP)
			bad_reason = "PAGE_FLAGS_CHECK_AT_PREP flag(s) set";
		else
			bad_reason = "PAGE_FLAGS_CHECK_AT_FREE flag(s) set";
	}
#ifdef CONFIG_MEMCG
	if (unlikely(page->mem_cgroup))
		bad_reason = "page still charged to cgroup";
#endif
	return bad_reason;
}

static void check_free_page_bad(struct page *page)
{
	bad_page(page,
		 page_bad_reason(page, PAGE_FLAGS_CHECK_AT_FREE));
}

static inline int check_free_page(struct page *page)
{
	if (likely(page_expected_state(page, PAGE_FLAGS_CHECK_AT_FREE)))
		return 0;

	/* Something has gone sideways, find it */
	check_free_page_bad(page);
	return 1;
}

static int free_tail_pages_check(struct page *head_page, struct page *page)
{
	int ret = 1;

	/*
	 * We rely page->lru.next never has bit 0 set, unless the page
	 * is PageTail(). Let's make sure that's true even for poisoned ->lru.
	 */
	BUILD_BUG_ON((unsigned long)LIST_POISON1 & 1);

	if (!IS_ENABLED(CONFIG_DEBUG_VM)) {
		ret = 0;
		goto out;
	}
	switch (page - head_page) {
	case 1:
		/* the first tail page: ->mapping may be compound_mapcount() */
		if (unlikely(compound_mapcount(page))) {
			bad_page(page, "nonzero compound_mapcount");
			goto out;
		}
		break;
	case 2:
		/*
		 * the second tail page: ->mapping is
		 * deferred_list.next -- ignore value.
		 */
		break;
	default:
		if (page->mapping != TAIL_MAPPING) {
			bad_page(page, "corrupted mapping in tail page");
			goto out;
		}
		break;
	}
	if (unlikely(!PageTail(page))) {
		bad_page(page, "PageTail not set");
		goto out;
	}
	if (unlikely(compound_head(page) != head_page)) {
		bad_page(page, "compound_head not consistent");
		goto out;
	}
	ret = 0;
out:
	page->mapping = NULL;
	clear_compound_head(page);
	return ret;
}

static void kernel_init_free_pages(struct page *page, int numpages)
{
	int i;

	/* s390's use of memset() could override KASAN redzones. */
	kasan_disable_current();
	for (i = 0; i < numpages; i++)
		clear_highpage(page + i);
	kasan_enable_current();
}

static __always_inline bool free_pages_prepare(struct page *page,
					unsigned int order, bool check_free)
{
	int bad = 0;

	VM_BUG_ON_PAGE(PageTail(page), page);

	trace_mm_page_free(page, order);

	if (unlikely(PageHWPoison(page)) && !order) {
		/*
		 * Do not let hwpoison pages hit pcplists/buddy
		 * Untie memcg state and reset page's owner
		 */
		if (memcg_kmem_enabled() && PageKmemcg(page))
			__memcg_kmem_uncharge_page(page, order);
		reset_page_owner(page, order);
		return false;
	}

	/*
	 * Check tail pages before head page information is cleared to
	 * avoid checking PageCompound for order-0 pages.
	 */
	if (unlikely(order)) {
		bool compound = PageCompound(page);
		int i;

		VM_BUG_ON_PAGE(compound && compound_order(page) != order, page);

		if (compound)
			ClearPageDoubleMap(page);
		for (i = 1; i < (1 << order); i++) {
			if (compound)
				bad += free_tail_pages_check(page, page + i);
			if (unlikely(check_free_page(page + i))) {
				bad++;
				continue;
			}
			(page + i)->flags &= ~PAGE_FLAGS_CHECK_AT_PREP;
		}
	}
	if (PageMappingFlags(page))
		page->mapping = NULL;
	if (memcg_kmem_enabled() && PageKmemcg(page))
		__memcg_kmem_uncharge_page(page, order);
	if (check_free)
		bad += check_free_page(page);
	if (bad)
		return false;

	page_cpupid_reset_last(page);
	page->flags &= ~PAGE_FLAGS_CHECK_AT_PREP;
	reset_page_owner(page, order);

	if (!PageHighMem(page)) {
		debug_check_no_locks_freed(page_address(page),
					   PAGE_SIZE << order);
		debug_check_no_obj_freed(page_address(page),
					   PAGE_SIZE << order);
	}
	if (want_init_on_free())
		kernel_init_free_pages(page, 1 << order);

	kernel_poison_pages(page, 1 << order, 0);
	/*
	 * arch_free_page() can make the page's contents inaccessible.  s390
	 * does this.  So nothing which can access the page's contents should
	 * happen after this.
	 */
	arch_free_page(page, order);

	if (debug_pagealloc_enabled_static())
		kernel_map_pages(page, 1 << order, 0);

	kasan_free_nondeferred_pages(page, order);

	return true;
}

#ifdef CONFIG_DEBUG_VM
/*
 * With DEBUG_VM enabled, order-0 pages are checked immediately when being freed
 * to pcp lists. With debug_pagealloc also enabled, they are also rechecked when
 * moved from pcp lists to free lists.
 */
static bool free_pcp_prepare(struct page *page)
{
	return free_pages_prepare(page, 0, true);
}

static bool bulkfree_pcp_prepare(struct page *page)
{
	if (debug_pagealloc_enabled_static())
		return check_free_page(page);
	else
		return false;
}
#else
/*
 * With DEBUG_VM disabled, order-0 pages being freed are checked only when
 * moving from pcp lists to free list in order to reduce overhead. With
 * debug_pagealloc enabled, they are checked also immediately when being freed
 * to the pcp lists.
 */
static bool free_pcp_prepare(struct page *page)
{
	if (debug_pagealloc_enabled_static())
		return free_pages_prepare(page, 0, true);
	else
		return free_pages_prepare(page, 0, false);
}

static bool bulkfree_pcp_prepare(struct page *page)
{
	return check_free_page(page);
}
#endif /* CONFIG_DEBUG_VM */

static inline void prefetch_buddy(struct page *page)
{
	unsigned long pfn = page_to_pfn(page);
	unsigned long buddy_pfn = __find_buddy_pfn(pfn, 0);
	struct page *buddy = page + (buddy_pfn - pfn);

	prefetch(buddy);
}

/*
 * Frees a number of pages from the PCP lists
 * Assumes all pages on list are in same zone, and of same order.
 * count is the number of pages to free.
 *
 * If the zone was previously in an "all pages pinned" state then look to
 * see if this freeing clears that state.
 *
 * And clear the zone's pages_scanned counter, to hold off the "all pages are
 * pinned" detection logic.
 */
static void free_pcppages_bulk(struct zone *zone, int count,
					struct per_cpu_pages *pcp)
{
	int migratetype = 0;
	int batch_free = 0;
	int prefetch_nr = 0;
	bool isolated_pageblocks;
	struct page *page, *tmp;
	LIST_HEAD(head);

	/*
	 * Ensure proper count is passed which otherwise would stuck in the
	 * below while (list_empty(list)) loop.
	 */
	count = min(pcp->count, count);
	while (count) {
		struct list_head *list;

		/*
		 * Remove pages from lists in a round-robin fashion. A
		 * batch_free count is maintained that is incremented when an
		 * empty list is encountered.  This is so more pages are freed
		 * off fuller lists instead of spinning excessively around empty
		 * lists
		 */
		do {
			batch_free++;
			if (++migratetype == MIGRATE_PCPTYPES)
				migratetype = 0;
			list = &pcp->lists[migratetype];
		} while (list_empty(list));

		/* This is the only non-empty list. Free them all. */
		if (batch_free == MIGRATE_PCPTYPES)
			batch_free = count;

		do {
			page = list_last_entry(list, struct page, lru);
			/* must delete to avoid corrupting pcp list */
			list_del(&page->lru);
			pcp->count--;

			if (bulkfree_pcp_prepare(page))
				continue;

			list_add_tail(&page->lru, &head);

			/*
			 * We are going to put the page back to the global
			 * pool, prefetch its buddy to speed up later access
			 * under zone->lock. It is believed the overhead of
			 * an additional test and calculating buddy_pfn here
			 * can be offset by reduced memory latency later. To
			 * avoid excessive prefetching due to large count, only
			 * prefetch buddy for the first pcp->batch nr of pages.
			 */
			if (prefetch_nr++ < pcp->batch)
				prefetch_buddy(page);
		} while (--count && --batch_free && !list_empty(list));
	}

	spin_lock(&zone->lock);
	isolated_pageblocks = has_isolate_pageblock(zone);

	/*
	 * Use safe version since after __free_one_page(),
	 * page->lru.next will not point to original list.
	 */
	list_for_each_entry_safe(page, tmp, &head, lru) {
		int mt = get_pcppage_migratetype(page);
		/* MIGRATE_ISOLATE page should not go to pcplists */
		VM_BUG_ON_PAGE(is_migrate_isolate(mt), page);
		/* Pageblock could have been isolated meanwhile */
		if (unlikely(isolated_pageblocks))
			mt = get_pageblock_migratetype(page);

		__free_one_page(page, page_to_pfn(page), zone, 0, mt, FPI_NONE);
		trace_mm_page_pcpu_drain(page, 0, mt);
	}
	spin_unlock(&zone->lock);
}

static void free_one_page(struct zone *zone,
				struct page *page, unsigned long pfn,
				unsigned int order,
				int migratetype, fpi_t fpi_flags)
{
	spin_lock(&zone->lock);
	if (unlikely(has_isolate_pageblock(zone) ||
		is_migrate_isolate(migratetype))) {
		migratetype = get_pfnblock_migratetype(page, pfn);
	}
	__free_one_page(page, pfn, zone, order, migratetype, fpi_flags);
	spin_unlock(&zone->lock);
}

static void __meminit __init_single_page(struct page *page, unsigned long pfn,
				unsigned long zone, int nid)
{
	mm_zero_struct_page(page);
	set_page_links(page, zone, nid, pfn);
	init_page_count(page);
	page_mapcount_reset(page);
	page_cpupid_reset_last(page);
	page_kasan_tag_reset(page);

	INIT_LIST_HEAD(&page->lru);
#ifdef WANT_PAGE_VIRTUAL
	/* The shift won't overflow because ZONE_NORMAL is below 4G. */
	if (!is_highmem_idx(zone))
		set_page_address(page, __va(pfn << PAGE_SHIFT));
#endif
}

#ifdef CONFIG_DEFERRED_STRUCT_PAGE_INIT
static void __meminit init_reserved_page(unsigned long pfn)
{
	pg_data_t *pgdat;
	int nid, zid;

	if (!early_page_uninitialised(pfn))
		return;

	nid = early_pfn_to_nid(pfn);
	pgdat = NODE_DATA(nid);

	for (zid = 0; zid < MAX_NR_ZONES; zid++) {
		struct zone *zone = &pgdat->node_zones[zid];

		if (pfn >= zone->zone_start_pfn && pfn < zone_end_pfn(zone))
			break;
	}
	__init_single_page(pfn_to_page(pfn), pfn, zid, nid);
}
#else
static inline void init_reserved_page(unsigned long pfn)
{
}
#endif /* CONFIG_DEFERRED_STRUCT_PAGE_INIT */

/*
 * Initialised pages do not have PageReserved set. This function is
 * called for each range allocated by the bootmem allocator and
 * marks the pages PageReserved. The remaining valid pages are later
 * sent to the buddy page allocator.
 */
void __meminit reserve_bootmem_region(phys_addr_t start, phys_addr_t end)
{
	unsigned long start_pfn = PFN_DOWN(start);
	unsigned long end_pfn = PFN_UP(end);

	for (; start_pfn < end_pfn; start_pfn++) {
		if (pfn_valid(start_pfn)) {
			struct page *page = pfn_to_page(start_pfn);

			init_reserved_page(start_pfn);

			/* Avoid false-positive PageTail() */
			INIT_LIST_HEAD(&page->lru);

			/*
			 * no need for atomic set_bit because the struct
			 * page is not visible yet so nobody should
			 * access it yet.
			 */
			__SetPageReserved(page);
		}
	}
}

static void __free_pages_ok(struct page *page, unsigned int order,
			    fpi_t fpi_flags)
{
	unsigned long flags;
	int migratetype;
	unsigned long pfn = page_to_pfn(page);

	if (!free_pages_prepare(page, order, true))
		return;

	migratetype = get_pfnblock_migratetype(page, pfn);
	local_irq_save(flags);
	__count_vm_events(PGFREE, 1 << order);
	free_one_page(page_zone(page), page, pfn, order, migratetype,
		      fpi_flags);
	local_irq_restore(flags);
}

void __free_pages_core(struct page *page, unsigned int order)
{
	unsigned int nr_pages = 1 << order;
	struct page *p = page;
	unsigned int loop;

	/*
	 * When initializing the memmap, __init_single_page() sets the refcount
	 * of all pages to 1 ("allocated"/"not free"). We have to set the
	 * refcount of all involved pages to 0.
	 */
	prefetchw(p);
	for (loop = 0; loop < (nr_pages - 1); loop++, p++) {
		prefetchw(p + 1);
		__ClearPageReserved(p);
		set_page_count(p, 0);
	}
	__ClearPageReserved(p);
	set_page_count(p, 0);

	atomic_long_add(nr_pages, &page_zone(page)->managed_pages);

	/*
	 * Bypass PCP and place fresh pages right to the tail, primarily
	 * relevant for memory onlining.
	 */
	__free_pages_ok(page, order, FPI_TO_TAIL);
}

#ifdef CONFIG_NEED_MULTIPLE_NODES

static struct mminit_pfnnid_cache early_pfnnid_cache __meminitdata;

#ifndef CONFIG_HAVE_ARCH_EARLY_PFN_TO_NID

/*
 * Required by SPARSEMEM. Given a PFN, return what node the PFN is on.
 */
int __meminit __early_pfn_to_nid(unsigned long pfn,
					struct mminit_pfnnid_cache *state)
{
	unsigned long start_pfn, end_pfn;
	int nid;

	if (state->last_start <= pfn && pfn < state->last_end)
		return state->last_nid;

	nid = memblock_search_pfn_nid(pfn, &start_pfn, &end_pfn);
	if (nid != NUMA_NO_NODE) {
		state->last_start = start_pfn;
		state->last_end = end_pfn;
		state->last_nid = nid;
	}

	return nid;
}
#endif /* CONFIG_HAVE_ARCH_EARLY_PFN_TO_NID */

int __meminit early_pfn_to_nid(unsigned long pfn)
{
	static DEFINE_SPINLOCK(early_pfn_lock);
	int nid;

	spin_lock(&early_pfn_lock);
	nid = __early_pfn_to_nid(pfn, &early_pfnnid_cache);
	if (nid < 0)
		nid = first_online_node;
	spin_unlock(&early_pfn_lock);

	return nid;
}
#endif /* CONFIG_NEED_MULTIPLE_NODES */

void __init memblock_free_pages(struct page *page, unsigned long pfn,
							unsigned int order)
{
	if (early_page_uninitialised(pfn))
		return;
	__free_pages_core(page, order);
}

/*
 * Check that the whole (or subset of) a pageblock given by the interval of
 * [start_pfn, end_pfn) is valid and within the same zone, before scanning it
 * with the migration of free compaction scanner. The scanners then need to
 * use only pfn_valid_within() check for arches that allow holes within
 * pageblocks.
 *
 * Return struct page pointer of start_pfn, or NULL if checks were not passed.
 *
 * It's possible on some configurations to have a setup like node0 node1 node0
 * i.e. it's possible that all pages within a zones range of pages do not
 * belong to a single zone. We assume that a border between node0 and node1
 * can occur within a single pageblock, but not a node0 node1 node0
 * interleaving within a single pageblock. It is therefore sufficient to check
 * the first and last page of a pageblock and avoid checking each individual
 * page in a pageblock.
 */
struct page *__pageblock_pfn_to_page(unsigned long start_pfn,
				     unsigned long end_pfn, struct zone *zone)
{
	struct page *start_page;
	struct page *end_page;

	/* end_pfn is one past the range we are checking */
	end_pfn--;

	if (!pfn_valid(start_pfn) || !pfn_valid(end_pfn))
		return NULL;

	start_page = pfn_to_online_page(start_pfn);
	if (!start_page)
		return NULL;

	if (page_zone(start_page) != zone)
		return NULL;

	end_page = pfn_to_page(end_pfn);

	/* This gives a shorter code than deriving page_zone(end_page) */
	if (page_zone_id(start_page) != page_zone_id(end_page))
		return NULL;

	return start_page;
}

void set_zone_contiguous(struct zone *zone)
{
	unsigned long block_start_pfn = zone->zone_start_pfn;
	unsigned long block_end_pfn;

	block_end_pfn = ALIGN(block_start_pfn + 1, pageblock_nr_pages);
	for (; block_start_pfn < zone_end_pfn(zone);
			block_start_pfn = block_end_pfn,
			 block_end_pfn += pageblock_nr_pages) {

		block_end_pfn = min(block_end_pfn, zone_end_pfn(zone));

		if (!__pageblock_pfn_to_page(block_start_pfn,
					     block_end_pfn, zone))
			return;
		cond_resched();
	}

	/* We confirm that there is no hole */
	zone->contiguous = true;
}

void clear_zone_contiguous(struct zone *zone)
{
	zone->contiguous = false;
}

#ifdef CONFIG_DEFERRED_STRUCT_PAGE_INIT
static void __init deferred_free_range(unsigned long pfn,
				       unsigned long nr_pages)
{
	struct page *page;
	unsigned long i;

	if (!nr_pages)
		return;

	page = pfn_to_page(pfn);

	/* Free a large naturally-aligned chunk if possible */
	if (nr_pages == pageblock_nr_pages &&
	    (pfn & (pageblock_nr_pages - 1)) == 0) {
		set_pageblock_migratetype(page, MIGRATE_MOVABLE);
		__free_pages_core(page, pageblock_order);
		return;
	}

	for (i = 0; i < nr_pages; i++, page++, pfn++) {
		if ((pfn & (pageblock_nr_pages - 1)) == 0)
			set_pageblock_migratetype(page, MIGRATE_MOVABLE);
		__free_pages_core(page, 0);
	}
}

/* Completion tracking for deferred_init_memmap() threads */
static atomic_t pgdat_init_n_undone __initdata;
static __initdata DECLARE_COMPLETION(pgdat_init_all_done_comp);

static inline void __init pgdat_init_report_one_done(void)
{
	if (atomic_dec_and_test(&pgdat_init_n_undone))
		complete(&pgdat_init_all_done_comp);
}

/*
 * Returns true if page needs to be initialized or freed to buddy allocator.
 *
 * First we check if pfn is valid on architectures where it is possible to have
 * holes within pageblock_nr_pages. On systems where it is not possible, this
 * function is optimized out.
 *
 * Then, we check if a current large page is valid by only checking the validity
 * of the head pfn.
 */
static inline bool __init deferred_pfn_valid(unsigned long pfn)
{
	if (!pfn_valid_within(pfn))
		return false;
	if (!(pfn & (pageblock_nr_pages - 1)) && !pfn_valid(pfn))
		return false;
	return true;
}

/*
 * Free pages to buddy allocator. Try to free aligned pages in
 * pageblock_nr_pages sizes.
 */
static void __init deferred_free_pages(unsigned long pfn,
				       unsigned long end_pfn)
{
	unsigned long nr_pgmask = pageblock_nr_pages - 1;
	unsigned long nr_free = 0;

	for (; pfn < end_pfn; pfn++) {
		if (!deferred_pfn_valid(pfn)) {
			deferred_free_range(pfn - nr_free, nr_free);
			nr_free = 0;
		} else if (!(pfn & nr_pgmask)) {
			deferred_free_range(pfn - nr_free, nr_free);
			nr_free = 1;
		} else {
			nr_free++;
		}
	}
	/* Free the last block of pages to allocator */
	deferred_free_range(pfn - nr_free, nr_free);
}

/*
 * Initialize struct pages.  We minimize pfn page lookups and scheduler checks
 * by performing it only once every pageblock_nr_pages.
 * Return number of pages initialized.
 */
static unsigned long  __init deferred_init_pages(struct zone *zone,
						 unsigned long pfn,
						 unsigned long end_pfn)
{
	unsigned long nr_pgmask = pageblock_nr_pages - 1;
	int nid = zone_to_nid(zone);
	unsigned long nr_pages = 0;
	int zid = zone_idx(zone);
	struct page *page = NULL;

	for (; pfn < end_pfn; pfn++) {
		if (!deferred_pfn_valid(pfn)) {
			page = NULL;
			continue;
		} else if (!page || !(pfn & nr_pgmask)) {
			page = pfn_to_page(pfn);
		} else {
			page++;
		}
		__init_single_page(page, pfn, zid, nid);
		nr_pages++;
	}
	return (nr_pages);
}

/*
 * This function is meant to pre-load the iterator for the zone init.
 * Specifically it walks through the ranges until we are caught up to the
 * first_init_pfn value and exits there. If we never encounter the value we
 * return false indicating there are no valid ranges left.
 */
static bool __init
deferred_init_mem_pfn_range_in_zone(u64 *i, struct zone *zone,
				    unsigned long *spfn, unsigned long *epfn,
				    unsigned long first_init_pfn)
{
	u64 j;

	/*
	 * Start out by walking through the ranges in this zone that have
	 * already been initialized. We don't need to do anything with them
	 * so we just need to flush them out of the system.
	 */
	for_each_free_mem_pfn_range_in_zone(j, zone, spfn, epfn) {
		if (*epfn <= first_init_pfn)
			continue;
		if (*spfn < first_init_pfn)
			*spfn = first_init_pfn;
		*i = j;
		return true;
	}

	return false;
}

/*
 * Initialize and free pages. We do it in two loops: first we initialize
 * struct page, then free to buddy allocator, because while we are
 * freeing pages we can access pages that are ahead (computing buddy
 * page in __free_one_page()).
 *
 * In order to try and keep some memory in the cache we have the loop
 * broken along max page order boundaries. This way we will not cause
 * any issues with the buddy page computation.
 */
static unsigned long __init
deferred_init_maxorder(u64 *i, struct zone *zone, unsigned long *start_pfn,
		       unsigned long *end_pfn)
{
	unsigned long mo_pfn = ALIGN(*start_pfn + 1, MAX_ORDER_NR_PAGES);
	unsigned long spfn = *start_pfn, epfn = *end_pfn;
	unsigned long nr_pages = 0;
	u64 j = *i;

	/* First we loop through and initialize the page values */
	for_each_free_mem_pfn_range_in_zone_from(j, zone, start_pfn, end_pfn) {
		unsigned long t;

		if (mo_pfn <= *start_pfn)
			break;

		t = min(mo_pfn, *end_pfn);
		nr_pages += deferred_init_pages(zone, *start_pfn, t);

		if (mo_pfn < *end_pfn) {
			*start_pfn = mo_pfn;
			break;
		}
	}

	/* Reset values and now loop through freeing pages as needed */
	swap(j, *i);

	for_each_free_mem_pfn_range_in_zone_from(j, zone, &spfn, &epfn) {
		unsigned long t;

		if (mo_pfn <= spfn)
			break;

		t = min(mo_pfn, epfn);
		deferred_free_pages(spfn, t);

		if (mo_pfn <= epfn)
			break;
	}

	return nr_pages;
}

static void __init
deferred_init_memmap_chunk(unsigned long start_pfn, unsigned long end_pfn,
			   void *arg)
{
	unsigned long spfn, epfn;
	struct zone *zone = arg;
	u64 i;

	deferred_init_mem_pfn_range_in_zone(&i, zone, &spfn, &epfn, start_pfn);

	/*
	 * Initialize and free pages in MAX_ORDER sized increments so that we
	 * can avoid introducing any issues with the buddy allocator.
	 */
	while (spfn < end_pfn) {
		deferred_init_maxorder(&i, zone, &spfn, &epfn);
		cond_resched();
	}
}

/* An arch may override for more concurrency. */
__weak int __init
deferred_page_init_max_threads(const struct cpumask *node_cpumask)
{
	return 1;
}

/* Initialise remaining memory on a node */
static int __init deferred_init_memmap(void *data)
{
	pg_data_t *pgdat = data;
	const struct cpumask *cpumask = cpumask_of_node(pgdat->node_id);
	unsigned long spfn = 0, epfn = 0;
	unsigned long first_init_pfn, flags;
	unsigned long start = jiffies;
	struct zone *zone;
	int zid, max_threads;
	u64 i;

	/* Bind memory initialisation thread to a local node if possible */
	if (!cpumask_empty(cpumask))
		set_cpus_allowed_ptr(current, cpumask);

	pgdat_resize_lock(pgdat, &flags);
	first_init_pfn = pgdat->first_deferred_pfn;
	if (first_init_pfn == ULONG_MAX) {
		pgdat_resize_unlock(pgdat, &flags);
		pgdat_init_report_one_done();
		return 0;
	}

	/* Sanity check boundaries */
	BUG_ON(pgdat->first_deferred_pfn < pgdat->node_start_pfn);
	BUG_ON(pgdat->first_deferred_pfn > pgdat_end_pfn(pgdat));
	pgdat->first_deferred_pfn = ULONG_MAX;

	/*
	 * Once we unlock here, the zone cannot be grown anymore, thus if an
	 * interrupt thread must allocate this early in boot, zone must be
	 * pre-grown prior to start of deferred page initialization.
	 */
	pgdat_resize_unlock(pgdat, &flags);

	/* Only the highest zone is deferred so find it */
	for (zid = 0; zid < MAX_NR_ZONES; zid++) {
		zone = pgdat->node_zones + zid;
		if (first_init_pfn < zone_end_pfn(zone))
			break;
	}

	/* If the zone is empty somebody else may have cleared out the zone */
	if (!deferred_init_mem_pfn_range_in_zone(&i, zone, &spfn, &epfn,
						 first_init_pfn))
		goto zone_empty;

	max_threads = deferred_page_init_max_threads(cpumask);

	while (spfn < epfn) {
		unsigned long epfn_align = ALIGN(epfn, PAGES_PER_SECTION);
		struct padata_mt_job job = {
			.thread_fn   = deferred_init_memmap_chunk,
			.fn_arg      = zone,
			.start       = spfn,
			.size        = epfn_align - spfn,
			.align       = PAGES_PER_SECTION,
			.min_chunk   = PAGES_PER_SECTION,
			.max_threads = max_threads,
		};

		padata_do_multithreaded(&job);
		deferred_init_mem_pfn_range_in_zone(&i, zone, &spfn, &epfn,
						    epfn_align);
	}
zone_empty:
	/* Sanity check that the next zone really is unpopulated */
	WARN_ON(++zid < MAX_NR_ZONES && populated_zone(++zone));

	pr_info("node %d deferred pages initialised in %ums\n",
		pgdat->node_id, jiffies_to_msecs(jiffies - start));

	pgdat_init_report_one_done();
	return 0;
}

/*
 * If this zone has deferred pages, try to grow it by initializing enough
 * deferred pages to satisfy the allocation specified by order, rounded up to
 * the nearest PAGES_PER_SECTION boundary.  So we're adding memory in increments
 * of SECTION_SIZE bytes by initializing struct pages in increments of
 * PAGES_PER_SECTION * sizeof(struct page) bytes.
 *
 * Return true when zone was grown, otherwise return false. We return true even
 * when we grow less than requested, to let the caller decide if there are
 * enough pages to satisfy the allocation.
 *
 * Note: We use noinline because this function is needed only during boot, and
 * it is called from a __ref function _deferred_grow_zone. This way we are
 * making sure that it is not inlined into permanent text section.
 */
static noinline bool __init
deferred_grow_zone(struct zone *zone, unsigned int order)
{
	unsigned long nr_pages_needed = ALIGN(1 << order, PAGES_PER_SECTION);
	pg_data_t *pgdat = zone->zone_pgdat;
	unsigned long first_deferred_pfn = pgdat->first_deferred_pfn;
	unsigned long spfn, epfn, flags;
	unsigned long nr_pages = 0;
	u64 i;

	/* Only the last zone may have deferred pages */
	if (zone_end_pfn(zone) != pgdat_end_pfn(pgdat))
		return false;

	pgdat_resize_lock(pgdat, &flags);

	/*
	 * If someone grew this zone while we were waiting for spinlock, return
	 * true, as there might be enough pages already.
	 */
	if (first_deferred_pfn != pgdat->first_deferred_pfn) {
		pgdat_resize_unlock(pgdat, &flags);
		return true;
	}

	/* If the zone is empty somebody else may have cleared out the zone */
	if (!deferred_init_mem_pfn_range_in_zone(&i, zone, &spfn, &epfn,
						 first_deferred_pfn)) {
		pgdat->first_deferred_pfn = ULONG_MAX;
		pgdat_resize_unlock(pgdat, &flags);
		/* Retry only once. */
		return first_deferred_pfn != ULONG_MAX;
	}

	/*
	 * Initialize and free pages in MAX_ORDER sized increments so
	 * that we can avoid introducing any issues with the buddy
	 * allocator.
	 */
	while (spfn < epfn) {
		/* update our first deferred PFN for this section */
		first_deferred_pfn = spfn;

		nr_pages += deferred_init_maxorder(&i, zone, &spfn, &epfn);
		touch_nmi_watchdog();

		/* We should only stop along section boundaries */
		if ((first_deferred_pfn ^ spfn) < PAGES_PER_SECTION)
			continue;

		/* If our quota has been met we can stop here */
		if (nr_pages >= nr_pages_needed)
			break;
	}

	pgdat->first_deferred_pfn = spfn;
	pgdat_resize_unlock(pgdat, &flags);

	return nr_pages > 0;
}

/*
 * deferred_grow_zone() is __init, but it is called from
 * get_page_from_freelist() during early boot until deferred_pages permanently
 * disables this call. This is why we have refdata wrapper to avoid warning,
 * and to ensure that the function body gets unloaded.
 */
static bool __ref
_deferred_grow_zone(struct zone *zone, unsigned int order)
{
	return deferred_grow_zone(zone, order);
}

#endif /* CONFIG_DEFERRED_STRUCT_PAGE_INIT */

void __init page_alloc_init_late(void)
{
	struct zone *zone;
	int nid;

#ifdef CONFIG_DEFERRED_STRUCT_PAGE_INIT

	/* There will be num_node_state(N_MEMORY) threads */
	atomic_set(&pgdat_init_n_undone, num_node_state(N_MEMORY));
	for_each_node_state(nid, N_MEMORY) {
		kthread_run(deferred_init_memmap, NODE_DATA(nid), "pgdatinit%d", nid);
	}

	/* Block until all are initialised */
	wait_for_completion(&pgdat_init_all_done_comp);

	/*
	 * The number of managed pages has changed due to the initialisation
	 * so the pcpu batch and high limits needs to be updated or the limits
	 * will be artificially small.
	 */
	for_each_populated_zone(zone)
		zone_pcp_update(zone);

	/*
	 * We initialized the rest of the deferred pages.  Permanently disable
	 * on-demand struct page initialization.
	 */
	static_branch_disable(&deferred_pages);

	/* Reinit limits that are based on free pages after the kernel is up */
	files_maxfiles_init();
#endif

	/* Discard memblock private memory */
	memblock_discard();

	for_each_node_state(nid, N_MEMORY)
		shuffle_free_memory(NODE_DATA(nid));

	for_each_populated_zone(zone)
		set_zone_contiguous(zone);
}

#ifdef CONFIG_CMA
/* Free whole pageblock and set its migration type to MIGRATE_CMA. */
void __init init_cma_reserved_pageblock(struct page *page)
{
	unsigned i = pageblock_nr_pages;
	struct page *p = page;

	do {
		__ClearPageReserved(p);
		set_page_count(p, 0);
	} while (++p, --i);

	set_pageblock_migratetype(page, MIGRATE_CMA);

	if (pageblock_order >= MAX_ORDER) {
		i = pageblock_nr_pages;
		p = page;
		do {
			set_page_refcounted(p);
			__free_pages(p, MAX_ORDER - 1);
			p += MAX_ORDER_NR_PAGES;
		} while (i -= MAX_ORDER_NR_PAGES);
	} else {
		set_page_refcounted(page);
		__free_pages(page, pageblock_order);
	}

	adjust_managed_page_count(page, pageblock_nr_pages);
}
#endif

/*
 * The order of subdivision here is critical for the IO subsystem.
 * Please do not alter this order without good reasons and regression
 * testing. Specifically, as large blocks of memory are subdivided,
 * the order in which smaller blocks are delivered depends on the order
 * they're subdivided in this function. This is the primary factor
 * influencing the order in which pages are delivered to the IO
 * subsystem according to empirical testing, and this is also justified
 * by considering the behavior of a buddy system containing a single
 * large block of memory acted on by a series of small allocations.
 * This behavior is a critical factor in sglist merging's success.
 *
 * -- nyc
 */
static inline void expand(struct zone *zone, struct page *page,
	int low, int high, int migratetype)
{
	unsigned long size = 1 << high;

	while (high > low) {
		high--;
		size >>= 1;
		VM_BUG_ON_PAGE(bad_range(zone, &page[size]), &page[size]);

		/*
		 * Mark as guard pages (or page), that will allow to
		 * merge back to allocator when buddy will be freed.
		 * Corresponding page table entries will not be touched,
		 * pages will stay not present in virtual address space
		 */
		if (set_page_guard(zone, &page[size], high, migratetype))
			continue;

		add_to_free_list(&page[size], zone, high, migratetype);
		set_buddy_order(&page[size], high);
	}
}

static void check_new_page_bad(struct page *page)
{
	if (unlikely(page->flags & __PG_HWPOISON)) {
		/* Don't complain about hwpoisoned pages */
		page_mapcount_reset(page); /* remove PageBuddy */
		return;
	}

	bad_page(page,
		 page_bad_reason(page, PAGE_FLAGS_CHECK_AT_PREP));
}

/*
 * This page is about to be returned from the page allocator
 */
static inline int check_new_page(struct page *page)
{
	if (likely(page_expected_state(page,
				PAGE_FLAGS_CHECK_AT_PREP|__PG_HWPOISON)))
		return 0;

	check_new_page_bad(page);
	return 1;
}

static inline bool free_pages_prezeroed(void)
{
	return (IS_ENABLED(CONFIG_PAGE_POISONING_ZERO) &&
		page_poisoning_enabled()) || want_init_on_free();
}

#ifdef CONFIG_DEBUG_VM
/*
 * With DEBUG_VM enabled, order-0 pages are checked for expected state when
 * being allocated from pcp lists. With debug_pagealloc also enabled, they are
 * also checked when pcp lists are refilled from the free lists.
 */
static inline bool check_pcp_refill(struct page *page)
{
	if (debug_pagealloc_enabled_static())
		return check_new_page(page);
	else
		return false;
}

static inline bool check_new_pcp(struct page *page)
{
	return check_new_page(page);
}
#else
/*
 * With DEBUG_VM disabled, free order-0 pages are checked for expected state
 * when pcp lists are being refilled from the free lists. With debug_pagealloc
 * enabled, they are also checked when being allocated from the pcp lists.
 */
static inline bool check_pcp_refill(struct page *page)
{
	return check_new_page(page);
}
static inline bool check_new_pcp(struct page *page)
{
	if (debug_pagealloc_enabled_static())
		return check_new_page(page);
	else
		return false;
}
#endif /* CONFIG_DEBUG_VM */

static bool check_new_pages(struct page *page, unsigned int order)
{
	int i;
	for (i = 0; i < (1 << order); i++) {
		struct page *p = page + i;

		if (unlikely(check_new_page(p)))
			return true;
	}

	return false;
}

inline void post_alloc_hook(struct page *page, unsigned int order,
				gfp_t gfp_flags)
{
	set_page_private(page, 0);
	set_page_refcounted(page);

	arch_alloc_page(page, order);
	if (debug_pagealloc_enabled_static())
		kernel_map_pages(page, 1 << order, 1);
	kasan_alloc_pages(page, order);
	kernel_poison_pages(page, 1 << order, 1);
	set_page_owner(page, order, gfp_flags);
}

static void prep_new_page(struct page *page, unsigned int order, gfp_t gfp_flags,
							unsigned int alloc_flags)
{
	post_alloc_hook(page, order, gfp_flags);

	if (!free_pages_prezeroed() && want_init_on_alloc(gfp_flags))
		kernel_init_free_pages(page, 1 << order);

	if (order && (gfp_flags & __GFP_COMP))
		prep_compound_page(page, order);

	/*
	 * page is set pfmemalloc when ALLOC_NO_WATERMARKS was necessary to
	 * allocate the page. The expectation is that the caller is taking
	 * steps that will free more memory. The caller should avoid the page
	 * being used for !PFMEMALLOC purposes.
	 */
	if (alloc_flags & ALLOC_NO_WATERMARKS)
		set_page_pfmemalloc(page);
	else
		clear_page_pfmemalloc(page);
}

/*
 * Go through the free lists for the given migratetype and remove
 * the smallest available page from the freelists
 */
static __always_inline
struct page *__rmqueue_smallest(struct zone *zone, unsigned int order,
						int migratetype)
{
	unsigned int current_order;
	struct free_area *area;
	struct page *page;

	/* Find a page of the appropriate size in the preferred list */
	for (current_order = order; current_order < MAX_ORDER; ++current_order) {
		area = &(zone->free_area[current_order]);
		page = get_page_from_free_area(area, migratetype);
		if (!page)
			continue;
		del_page_from_free_list(page, zone, current_order);
		expand(zone, page, order, current_order, migratetype);
		set_pcppage_migratetype(page, migratetype);
		return page;
	}

	return NULL;
}


/*
 * This array describes the order lists are fallen back to when
 * the free lists for the desirable migrate type are depleted
 */
static int fallbacks[MIGRATE_TYPES][3] = {
	[MIGRATE_UNMOVABLE]   = { MIGRATE_RECLAIMABLE, MIGRATE_MOVABLE,   MIGRATE_TYPES },
	[MIGRATE_MOVABLE]     = { MIGRATE_RECLAIMABLE, MIGRATE_UNMOVABLE, MIGRATE_TYPES },
	[MIGRATE_RECLAIMABLE] = { MIGRATE_UNMOVABLE,   MIGRATE_MOVABLE,   MIGRATE_TYPES },
#ifdef CONFIG_CMA
	[MIGRATE_CMA]         = { MIGRATE_TYPES }, /* Never used */
#endif
#ifdef CONFIG_MEMORY_ISOLATION
	[MIGRATE_ISOLATE]     = { MIGRATE_TYPES }, /* Never used */
#endif
};

#ifdef CONFIG_CMA
static __always_inline struct page *__rmqueue_cma_fallback(struct zone *zone,
					unsigned int order)
{
	return __rmqueue_smallest(zone, order, MIGRATE_CMA);
}
#else
static inline struct page *__rmqueue_cma_fallback(struct zone *zone,
					unsigned int order) { return NULL; }
#endif

/*
 * Move the free pages in a range to the freelist tail of the requested type.
 * Note that start_page and end_pages are not aligned on a pageblock
 * boundary. If alignment is required, use move_freepages_block()
 */
static int move_freepages(struct zone *zone,
			  struct page *start_page, struct page *end_page,
			  int migratetype, int *num_movable)
{
	struct page *page;
	unsigned int order;
	int pages_moved = 0;

	for (page = start_page; page <= end_page;) {
		if (!pfn_valid_within(page_to_pfn(page))) {
			page++;
			continue;
		}

		if (!PageBuddy(page)) {
			/*
			 * We assume that pages that could be isolated for
			 * migration are movable. But we don't actually try
			 * isolating, as that would be expensive.
			 */
			if (num_movable &&
					(PageLRU(page) || __PageMovable(page)))
				(*num_movable)++;

			page++;
			continue;
		}

		/* Make sure we are not inadvertently changing nodes */
		VM_BUG_ON_PAGE(page_to_nid(page) != zone_to_nid(zone), page);
		VM_BUG_ON_PAGE(page_zone(page) != zone, page);

		order = buddy_order(page);
		move_to_free_list(page, zone, order, migratetype);
		page += 1 << order;
		pages_moved += 1 << order;
	}

	return pages_moved;
}

int move_freepages_block(struct zone *zone, struct page *page,
				int migratetype, int *num_movable)
{
	unsigned long start_pfn, end_pfn;
	struct page *start_page, *end_page;

	if (num_movable)
		*num_movable = 0;

	start_pfn = page_to_pfn(page);
	start_pfn = start_pfn & ~(pageblock_nr_pages-1);
	start_page = pfn_to_page(start_pfn);
	end_page = start_page + pageblock_nr_pages - 1;
	end_pfn = start_pfn + pageblock_nr_pages - 1;

	/* Do not cross zone boundaries */
	if (!zone_spans_pfn(zone, start_pfn))
		start_page = page;
	if (!zone_spans_pfn(zone, end_pfn))
		return 0;

	return move_freepages(zone, start_page, end_page, migratetype,
								num_movable);
}

static void change_pageblock_range(struct page *pageblock_page,
					int start_order, int migratetype)
{
	int nr_pageblocks = 1 << (start_order - pageblock_order);

	while (nr_pageblocks--) {
		set_pageblock_migratetype(pageblock_page, migratetype);
		pageblock_page += pageblock_nr_pages;
	}
}

/*
 * When we are falling back to another migratetype during allocation, try to
 * steal extra free pages from the same pageblocks to satisfy further
 * allocations, instead of polluting multiple pageblocks.
 *
 * If we are stealing a relatively large buddy page, it is likely there will
 * be more free pages in the pageblock, so try to steal them all. For
 * reclaimable and unmovable allocations, we steal regardless of page size,
 * as fragmentation caused by those allocations polluting movable pageblocks
 * is worse than movable allocations stealing from unmovable and reclaimable
 * pageblocks.
 */
static bool can_steal_fallback(unsigned int order, int start_mt)
{
	/*
	 * Leaving this order check is intended, although there is
	 * relaxed order check in next check. The reason is that
	 * we can actually steal whole pageblock if this condition met,
	 * but, below check doesn't guarantee it and that is just heuristic
	 * so could be changed anytime.
	 */
	if (order >= pageblock_order)
		return true;

	if (order >= pageblock_order / 2 ||
		start_mt == MIGRATE_RECLAIMABLE ||
		start_mt == MIGRATE_UNMOVABLE ||
		page_group_by_mobility_disabled)
		return true;

	return false;
}

static inline bool boost_watermark(struct zone *zone)
{
	unsigned long max_boost;

	if (!watermark_boost_factor)
		return false;
	/*
	 * Don't bother in zones that are unlikely to produce results.
	 * On small machines, including kdump capture kernels running
	 * in a small area, boosting the watermark can cause an out of
	 * memory situation immediately.
	 */
	if ((pageblock_nr_pages * 4) > zone_managed_pages(zone))
		return false;

	max_boost = mult_frac(zone->_watermark[WMARK_HIGH],
			watermark_boost_factor, 10000);

	/*
	 * high watermark may be uninitialised if fragmentation occurs
	 * very early in boot so do not boost. We do not fall
	 * through and boost by pageblock_nr_pages as failing
	 * allocations that early means that reclaim is not going
	 * to help and it may even be impossible to reclaim the
	 * boosted watermark resulting in a hang.
	 */
	if (!max_boost)
		return false;

	max_boost = max(pageblock_nr_pages, max_boost);

	zone->watermark_boost = min(zone->watermark_boost + pageblock_nr_pages,
		max_boost);

	return true;
}

/*
 * This function implements actual steal behaviour. If order is large enough,
 * we can steal whole pageblock. If not, we first move freepages in this
 * pageblock to our migratetype and determine how many already-allocated pages
 * are there in the pageblock with a compatible migratetype. If at least half
 * of pages are free or compatible, we can change migratetype of the pageblock
 * itself, so pages freed in the future will be put on the correct free list.
 */
static void steal_suitable_fallback(struct zone *zone, struct page *page,
		unsigned int alloc_flags, int start_type, bool whole_block)
{
	unsigned int current_order = buddy_order(page);
	int free_pages, movable_pages, alike_pages;
	int old_block_type;

	old_block_type = get_pageblock_migratetype(page);

	/*
	 * This can happen due to races and we want to prevent broken
	 * highatomic accounting.
	 */
	if (is_migrate_highatomic(old_block_type))
		goto single_page;

	/* Take ownership for orders >= pageblock_order */
	if (current_order >= pageblock_order) {
		change_pageblock_range(page, current_order, start_type);
		goto single_page;
	}

	/*
	 * Boost watermarks to increase reclaim pressure to reduce the
	 * likelihood of future fallbacks. Wake kswapd now as the node
	 * may be balanced overall and kswapd will not wake naturally.
	 */
	if (boost_watermark(zone) && (alloc_flags & ALLOC_KSWAPD))
		set_bit(ZONE_BOOSTED_WATERMARK, &zone->flags);

	/* We are not allowed to try stealing from the whole block */
	if (!whole_block)
		goto single_page;

	free_pages = move_freepages_block(zone, page, start_type,
						&movable_pages);
	/*
	 * Determine how many pages are compatible with our allocation.
	 * For movable allocation, it's the number of movable pages which
	 * we just obtained. For other types it's a bit more tricky.
	 */
	if (start_type == MIGRATE_MOVABLE) {
		alike_pages = movable_pages;
	} else {
		/*
		 * If we are falling back a RECLAIMABLE or UNMOVABLE allocation
		 * to MOVABLE pageblock, consider all non-movable pages as
		 * compatible. If it's UNMOVABLE falling back to RECLAIMABLE or
		 * vice versa, be conservative since we can't distinguish the
		 * exact migratetype of non-movable pages.
		 */
		if (old_block_type == MIGRATE_MOVABLE)
			alike_pages = pageblock_nr_pages
						- (free_pages + movable_pages);
		else
			alike_pages = 0;
	}

	/* moving whole block can fail due to zone boundary conditions */
	if (!free_pages)
		goto single_page;

	/*
	 * If a sufficient number of pages in the block are either free or of
	 * comparable migratability as our allocation, claim the whole block.
	 */
	if (free_pages + alike_pages >= (1 << (pageblock_order-1)) ||
			page_group_by_mobility_disabled)
		set_pageblock_migratetype(page, start_type);

	return;

single_page:
	move_to_free_list(page, zone, current_order, start_type);
}

/*
 * Check whether there is a suitable fallback freepage with requested order.
 * If only_stealable is true, this function returns fallback_mt only if
 * we can steal other freepages all together. This would help to reduce
 * fragmentation due to mixed migratetype pages in one pageblock.
 */
int find_suitable_fallback(struct free_area *area, unsigned int order,
			int migratetype, bool only_stealable, bool *can_steal)
{
	int i;
	int fallback_mt;

	if (area->nr_free == 0)
		return -1;

	*can_steal = false;
	for (i = 0;; i++) {
		fallback_mt = fallbacks[migratetype][i];
		if (fallback_mt == MIGRATE_TYPES)
			break;

		if (free_area_empty(area, fallback_mt))
			continue;

		if (can_steal_fallback(order, migratetype))
			*can_steal = true;

		if (!only_stealable)
			return fallback_mt;

		if (*can_steal)
			return fallback_mt;
	}

	return -1;
}

/*
 * Reserve a pageblock for exclusive use of high-order atomic allocations if
 * there are no empty page blocks that contain a page with a suitable order
 */
static void reserve_highatomic_pageblock(struct page *page, struct zone *zone,
				unsigned int alloc_order)
{
	int mt;
	unsigned long max_managed, flags;

	/*
	 * Limit the number reserved to 1 pageblock or roughly 1% of a zone.
	 * Check is race-prone but harmless.
	 */
	max_managed = (zone_managed_pages(zone) / 100) + pageblock_nr_pages;
	if (zone->nr_reserved_highatomic >= max_managed)
		return;

	spin_lock_irqsave(&zone->lock, flags);

	/* Recheck the nr_reserved_highatomic limit under the lock */
	if (zone->nr_reserved_highatomic >= max_managed)
		goto out_unlock;

	/* Yoink! */
	mt = get_pageblock_migratetype(page);
	if (!is_migrate_highatomic(mt) && !is_migrate_isolate(mt)
	    && !is_migrate_cma(mt)) {
		zone->nr_reserved_highatomic += pageblock_nr_pages;
		set_pageblock_migratetype(page, MIGRATE_HIGHATOMIC);
		move_freepages_block(zone, page, MIGRATE_HIGHATOMIC, NULL);
	}

out_unlock:
	spin_unlock_irqrestore(&zone->lock, flags);
}

/*
 * Used when an allocation is about to fail under memory pressure. This
 * potentially hurts the reliability of high-order allocations when under
 * intense memory pressure but failed atomic allocations should be easier
 * to recover from than an OOM.
 *
 * If @force is true, try to unreserve a pageblock even though highatomic
 * pageblock is exhausted.
 */
static bool unreserve_highatomic_pageblock(const struct alloc_context *ac,
						bool force)
{
	struct zonelist *zonelist = ac->zonelist;
	unsigned long flags;
	struct zoneref *z;
	struct zone *zone;
	struct page *page;
	int order;
	bool ret;

	for_each_zone_zonelist_nodemask(zone, z, zonelist, ac->highest_zoneidx,
								ac->nodemask) {
		/*
		 * Preserve at least one pageblock unless memory pressure
		 * is really high.
		 */
		if (!force && zone->nr_reserved_highatomic <=
					pageblock_nr_pages)
			continue;

		spin_lock_irqsave(&zone->lock, flags);
		for (order = 0; order < MAX_ORDER; order++) {
			struct free_area *area = &(zone->free_area[order]);

			page = get_page_from_free_area(area, MIGRATE_HIGHATOMIC);
			if (!page)
				continue;

			/*
			 * In page freeing path, migratetype change is racy so
			 * we can counter several free pages in a pageblock
			 * in this loop althoug we changed the pageblock type
			 * from highatomic to ac->migratetype. So we should
			 * adjust the count once.
			 */
			if (is_migrate_highatomic_page(page)) {
				/*
				 * It should never happen but changes to
				 * locking could inadvertently allow a per-cpu
				 * drain to add pages to MIGRATE_HIGHATOMIC
				 * while unreserving so be safe and watch for
				 * underflows.
				 */
				zone->nr_reserved_highatomic -= min(
						pageblock_nr_pages,
						zone->nr_reserved_highatomic);
			}

			/*
			 * Convert to ac->migratetype and avoid the normal
			 * pageblock stealing heuristics. Minimally, the caller
			 * is doing the work and needs the pages. More
			 * importantly, if the block was always converted to
			 * MIGRATE_UNMOVABLE or another type then the number
			 * of pageblocks that cannot be completely freed
			 * may increase.
			 */
			set_pageblock_migratetype(page, ac->migratetype);
			ret = move_freepages_block(zone, page, ac->migratetype,
									NULL);
			if (ret) {
				spin_unlock_irqrestore(&zone->lock, flags);
				return ret;
			}
		}
		spin_unlock_irqrestore(&zone->lock, flags);
	}

	return false;
}

/*
 * Try finding a free buddy page on the fallback list and put it on the free
 * list of requested migratetype, possibly along with other pages from the same
 * block, depending on fragmentation avoidance heuristics. Returns true if
 * fallback was found so that __rmqueue_smallest() can grab it.
 *
 * The use of signed ints for order and current_order is a deliberate
 * deviation from the rest of this file, to make the for loop
 * condition simpler.
 */
static __always_inline bool
__rmqueue_fallback(struct zone *zone, int order, int start_migratetype,
						unsigned int alloc_flags)
{
	struct free_area *area;
	int current_order;
	int min_order = order;
	struct page *page;
	int fallback_mt;
	bool can_steal;

	/*
	 * Do not steal pages from freelists belonging to other pageblocks
	 * i.e. orders < pageblock_order. If there are no local zones free,
	 * the zonelists will be reiterated without ALLOC_NOFRAGMENT.
	 */
	if (alloc_flags & ALLOC_NOFRAGMENT)
		min_order = pageblock_order;

	/*
	 * Find the largest available free page in the other list. This roughly
	 * approximates finding the pageblock with the most free pages, which
	 * would be too costly to do exactly.
	 */
	for (current_order = MAX_ORDER - 1; current_order >= min_order;
				--current_order) {
		area = &(zone->free_area[current_order]);
		fallback_mt = find_suitable_fallback(area, current_order,
				start_migratetype, false, &can_steal);
		if (fallback_mt == -1)
			continue;

		/*
		 * We cannot steal all free pages from the pageblock and the
		 * requested migratetype is movable. In that case it's better to
		 * steal and split the smallest available page instead of the
		 * largest available page, because even if the next movable
		 * allocation falls back into a different pageblock than this
		 * one, it won't cause permanent fragmentation.
		 */
		if (!can_steal && start_migratetype == MIGRATE_MOVABLE
					&& current_order > order)
			goto find_smallest;

		goto do_steal;
	}

	return false;

find_smallest:
	for (current_order = order; current_order < MAX_ORDER;
							current_order++) {
		area = &(zone->free_area[current_order]);
		fallback_mt = find_suitable_fallback(area, current_order,
				start_migratetype, false, &can_steal);
		if (fallback_mt != -1)
			break;
	}

	/*
	 * This should not happen - we already found a suitable fallback
	 * when looking for the largest page.
	 */
	VM_BUG_ON(current_order == MAX_ORDER);

do_steal:
	page = get_page_from_free_area(area, fallback_mt);

	steal_suitable_fallback(zone, page, alloc_flags, start_migratetype,
								can_steal);

	trace_mm_page_alloc_extfrag(page, order, current_order,
		start_migratetype, fallback_mt);

	return true;

}

/*
 * Do the hard work of removing an element from the buddy allocator.
 * Call me with the zone->lock already held.
 */
static __always_inline struct page *
__rmqueue(struct zone *zone, unsigned int order, int migratetype,
						unsigned int alloc_flags)
{
	struct page *page;

<<<<<<< HEAD
=======
	if (IS_ENABLED(CONFIG_CMA)) {
		/*
		 * Balance movable allocations between regular and CMA areas by
		 * allocating from CMA when over half of the zone's free memory
		 * is in the CMA area.
		 */
		if (alloc_flags & ALLOC_CMA &&
		    zone_page_state(zone, NR_FREE_CMA_PAGES) >
		    zone_page_state(zone, NR_FREE_PAGES) / 2) {
			page = __rmqueue_cma_fallback(zone, order);
			if (page)
				goto out;
		}
	}
>>>>>>> 287d3bf4
retry:
	page = __rmqueue_smallest(zone, order, migratetype);

<<<<<<< HEAD
	if (unlikely(!page) && __rmqueue_fallback(zone, order, migratetype,
						  alloc_flags))
		goto retry;

	trace_mm_page_alloc_zone_locked(page, order, migratetype);
=======
		if (!page && __rmqueue_fallback(zone, order, migratetype,
								alloc_flags))
			goto retry;
	}
out:
	if (page)
		trace_mm_page_alloc_zone_locked(page, order, migratetype);
>>>>>>> 287d3bf4
	return page;
}

#ifdef CONFIG_CMA
static struct page *__rmqueue_cma(struct zone *zone, unsigned int order,
				  int migratetype,
				  unsigned int alloc_flags)
{
	struct page *page = __rmqueue_cma_fallback(zone, order);
	trace_mm_page_alloc_zone_locked(page, order, MIGRATE_CMA);
	return page;
}
#else
static inline struct page *__rmqueue_cma(struct zone *zone, unsigned int order,
					 int migratetype,
					 unsigned int alloc_flags)
{
	return NULL;
}
#endif

/*
 * Obtain a specified number of elements from the buddy allocator, all under
 * a single hold of the lock, for efficiency.  Add them to the supplied list.
 * Returns the number of new pages which were placed at *list.
 */
static int rmqueue_bulk(struct zone *zone, unsigned int order,
			unsigned long count, struct list_head *list,
			int migratetype, unsigned int alloc_flags)
{
	int i, alloced = 0;

	spin_lock(&zone->lock);
	for (i = 0; i < count; ++i) {
		struct page *page;

		if (is_migrate_cma(migratetype))
			page = __rmqueue_cma(zone, order, migratetype,
					     alloc_flags);
		else
			page = __rmqueue(zone, order, migratetype, alloc_flags);

		if (unlikely(page == NULL))
			break;

		if (unlikely(check_pcp_refill(page)))
			continue;

		/*
		 * Split buddy pages returned by expand() are received here in
		 * physical page order. The page is added to the tail of
		 * caller's list. From the callers perspective, the linked list
		 * is ordered by page number under some conditions. This is
		 * useful for IO devices that can forward direction from the
		 * head, thus also in the physical page order. This is useful
		 * for IO devices that can merge IO requests if the physical
		 * pages are ordered properly.
		 */
		list_add_tail(&page->lru, list);
		alloced++;
		if (is_migrate_cma(get_pcppage_migratetype(page)))
			__mod_zone_page_state(zone, NR_FREE_CMA_PAGES,
					      -(1 << order));
	}

	/*
	 * i pages were removed from the buddy list even if some leak due
	 * to check_pcp_refill failing so adjust NR_FREE_PAGES based
	 * on i. Do not confuse with 'alloced' which is the number of
	 * pages added to the pcp list.
	 */
	__mod_zone_page_state(zone, NR_FREE_PAGES, -(i << order));
	spin_unlock(&zone->lock);
	return alloced;
}

/*
 * Return the pcp list that corresponds to the migrate type if that list isn't
 * empty.
 * If the list is empty return NULL.
 */
static struct list_head *get_populated_pcp_list(struct zone *zone,
			unsigned int order, struct per_cpu_pages *pcp,
			int migratetype, unsigned int alloc_flags)
{
	struct list_head *list = &pcp->lists[migratetype];

	if (list_empty(list)) {
		pcp->count += rmqueue_bulk(zone, order,
				pcp->batch, list,
				migratetype, alloc_flags);

		if (list_empty(list))
			list = NULL;
	}
	return list;
}

#ifdef CONFIG_NUMA
/*
 * Called from the vmstat counter updater to drain pagesets of this
 * currently executing processor on remote nodes after they have
 * expired.
 *
 * Note that this function must be called with the thread pinned to
 * a single processor.
 */
void drain_zone_pages(struct zone *zone, struct per_cpu_pages *pcp)
{
	unsigned long flags;
	int to_drain, batch;

	local_irq_save(flags);
	batch = READ_ONCE(pcp->batch);
	to_drain = min(pcp->count, batch);
	if (to_drain > 0)
		free_pcppages_bulk(zone, to_drain, pcp);
	local_irq_restore(flags);
}
#endif

/*
 * Drain pcplists of the indicated processor and zone.
 *
 * The processor must either be the current processor and the
 * thread pinned to the current processor or a processor that
 * is not online.
 */
static void drain_pages_zone(unsigned int cpu, struct zone *zone)
{
	unsigned long flags;
	struct per_cpu_pageset *pset;
	struct per_cpu_pages *pcp;

	local_irq_save(flags);
	pset = per_cpu_ptr(zone->pageset, cpu);

	pcp = &pset->pcp;
	if (pcp->count)
		free_pcppages_bulk(zone, pcp->count, pcp);
	local_irq_restore(flags);
}

/*
 * Drain pcplists of all zones on the indicated processor.
 *
 * The processor must either be the current processor and the
 * thread pinned to the current processor or a processor that
 * is not online.
 */
static void drain_pages(unsigned int cpu)
{
	struct zone *zone;

	for_each_populated_zone(zone) {
		drain_pages_zone(cpu, zone);
	}
}

/*
 * Spill all of this CPU's per-cpu pages back into the buddy allocator.
 *
 * The CPU has to be pinned. When zone parameter is non-NULL, spill just
 * the single zone's pages.
 */
void drain_local_pages(struct zone *zone)
{
	int cpu = smp_processor_id();

	if (zone)
		drain_pages_zone(cpu, zone);
	else
		drain_pages(cpu);
}

static void drain_local_pages_wq(struct work_struct *work)
{
	struct pcpu_drain *drain;

	drain = container_of(work, struct pcpu_drain, work);

	/*
	 * drain_all_pages doesn't use proper cpu hotplug protection so
	 * we can race with cpu offline when the WQ can move this from
	 * a cpu pinned worker to an unbound one. We can operate on a different
	 * cpu which is allright but we also have to make sure to not move to
	 * a different one.
	 */
	preempt_disable();
	drain_local_pages(drain->zone);
	preempt_enable();
}

/*
 * Spill all the per-cpu pages from all CPUs back into the buddy allocator.
 *
 * When zone parameter is non-NULL, spill just the single zone's pages.
 *
 * Note that this can be extremely slow as the draining happens in a workqueue.
 */
void drain_all_pages(struct zone *zone)
{
	int cpu;

	/*
	 * Allocate in the BSS so we wont require allocation in
	 * direct reclaim path for CONFIG_CPUMASK_OFFSTACK=y
	 */
	static cpumask_t cpus_with_pcps;

	/*
	 * Make sure nobody triggers this path before mm_percpu_wq is fully
	 * initialized.
	 */
	if (WARN_ON_ONCE(!mm_percpu_wq))
		return;

	/*
	 * Do not drain if one is already in progress unless it's specific to
	 * a zone. Such callers are primarily CMA and memory hotplug and need
	 * the drain to be complete when the call returns.
	 */
	if (unlikely(!mutex_trylock(&pcpu_drain_mutex))) {
		if (!zone)
			return;
		mutex_lock(&pcpu_drain_mutex);
	}

	/*
	 * We don't care about racing with CPU hotplug event
	 * as offline notification will cause the notified
	 * cpu to drain that CPU pcps and on_each_cpu_mask
	 * disables preemption as part of its processing
	 */
	for_each_online_cpu(cpu) {
		struct per_cpu_pageset *pcp;
		struct zone *z;
		bool has_pcps = false;

		if (zone) {
			pcp = per_cpu_ptr(zone->pageset, cpu);
			if (pcp->pcp.count)
				has_pcps = true;
		} else {
			for_each_populated_zone(z) {
				pcp = per_cpu_ptr(z->pageset, cpu);
				if (pcp->pcp.count) {
					has_pcps = true;
					break;
				}
			}
		}

		if (has_pcps)
			cpumask_set_cpu(cpu, &cpus_with_pcps);
		else
			cpumask_clear_cpu(cpu, &cpus_with_pcps);
	}

	for_each_cpu(cpu, &cpus_with_pcps) {
		struct pcpu_drain *drain = per_cpu_ptr(&pcpu_drain, cpu);

		drain->zone = zone;
		INIT_WORK(&drain->work, drain_local_pages_wq);
		queue_work_on(cpu, mm_percpu_wq, &drain->work);
	}
	for_each_cpu(cpu, &cpus_with_pcps)
		flush_work(&per_cpu_ptr(&pcpu_drain, cpu)->work);

	mutex_unlock(&pcpu_drain_mutex);
}

#ifdef CONFIG_HIBERNATION

/*
 * Touch the watchdog for every WD_PAGE_COUNT pages.
 */
#define WD_PAGE_COUNT	(128*1024)

void mark_free_pages(struct zone *zone)
{
	unsigned long pfn, max_zone_pfn, page_count = WD_PAGE_COUNT;
	unsigned long flags;
	unsigned int order, t;
	struct page *page;

	if (zone_is_empty(zone))
		return;

	spin_lock_irqsave(&zone->lock, flags);

	max_zone_pfn = zone_end_pfn(zone);
	for (pfn = zone->zone_start_pfn; pfn < max_zone_pfn; pfn++)
		if (pfn_valid(pfn)) {
			page = pfn_to_page(pfn);

			if (!--page_count) {
				touch_nmi_watchdog();
				page_count = WD_PAGE_COUNT;
			}

			if (page_zone(page) != zone)
				continue;

			if (!swsusp_page_is_forbidden(page))
				swsusp_unset_page_free(page);
		}

	for_each_migratetype_order(order, t) {
		list_for_each_entry(page,
				&zone->free_area[order].free_list[t], lru) {
			unsigned long i;

			pfn = page_to_pfn(page);
			for (i = 0; i < (1UL << order); i++) {
				if (!--page_count) {
					touch_nmi_watchdog();
					page_count = WD_PAGE_COUNT;
				}
				swsusp_set_page_free(pfn_to_page(pfn + i));
			}
		}
	}
	spin_unlock_irqrestore(&zone->lock, flags);
}
#endif /* CONFIG_PM */

static bool free_unref_page_prepare(struct page *page, unsigned long pfn)
{
	int migratetype;

	if (!free_pcp_prepare(page))
		return false;

	migratetype = get_pfnblock_migratetype(page, pfn);
	set_pcppage_migratetype(page, migratetype);
	return true;
}

static void free_unref_page_commit(struct page *page, unsigned long pfn)
{
	struct zone *zone = page_zone(page);
	struct per_cpu_pages *pcp;
	int migratetype;

	migratetype = get_pcppage_migratetype(page);
	__count_vm_event(PGFREE);

	/*
	 * We only track unmovable, reclaimable and movable on pcp lists.
	 * Free ISOLATE pages back to the allocator because they are being
	 * offlined but treat HIGHATOMIC as movable pages so we can get those
	 * areas back if necessary. Otherwise, we may have to free
	 * excessively into the page allocator
	 */
	if (migratetype >= MIGRATE_PCPTYPES) {
		if (unlikely(is_migrate_isolate(migratetype))) {
			free_one_page(zone, page, pfn, 0, migratetype,
				      FPI_NONE);
			return;
		}
		migratetype = MIGRATE_MOVABLE;
	}

	pcp = &this_cpu_ptr(zone->pageset)->pcp;
	list_add(&page->lru, &pcp->lists[migratetype]);
	pcp->count++;
	if (pcp->count >= pcp->high) {
		unsigned long batch = READ_ONCE(pcp->batch);
		free_pcppages_bulk(zone, batch, pcp);
	}
}

/*
 * Free a 0-order page
 */
void free_unref_page(struct page *page)
{
	unsigned long flags;
	unsigned long pfn = page_to_pfn(page);

	if (!free_unref_page_prepare(page, pfn))
		return;

	local_irq_save(flags);
	free_unref_page_commit(page, pfn);
	local_irq_restore(flags);
}

/*
 * Free a list of 0-order pages
 */
void free_unref_page_list(struct list_head *list)
{
	struct page *page, *next;
	unsigned long flags, pfn;
	int batch_count = 0;

	/* Prepare pages for freeing */
	list_for_each_entry_safe(page, next, list, lru) {
		pfn = page_to_pfn(page);
		if (!free_unref_page_prepare(page, pfn))
			list_del(&page->lru);
		set_page_private(page, pfn);
	}

	local_irq_save(flags);
	list_for_each_entry_safe(page, next, list, lru) {
		unsigned long pfn = page_private(page);

		set_page_private(page, 0);
		trace_mm_page_free_batched(page);
		free_unref_page_commit(page, pfn);

		/*
		 * Guard against excessive IRQ disabled times when we get
		 * a large list of pages to free.
		 */
		if (++batch_count == SWAP_CLUSTER_MAX) {
			local_irq_restore(flags);
			batch_count = 0;
			local_irq_save(flags);
		}
	}
	local_irq_restore(flags);
}

/*
 * split_page takes a non-compound higher-order page, and splits it into
 * n (1<<order) sub-pages: page[0..n]
 * Each sub-page must be freed individually.
 *
 * Note: this is probably too low level an operation for use in drivers.
 * Please consult with lkml before using this in your driver.
 */
void split_page(struct page *page, unsigned int order)
{
	int i;

	VM_BUG_ON_PAGE(PageCompound(page), page);
	VM_BUG_ON_PAGE(!page_count(page), page);

	for (i = 1; i < (1 << order); i++)
		set_page_refcounted(page + i);
	split_page_owner(page, 1 << order);
}
EXPORT_SYMBOL_GPL(split_page);

int __isolate_free_page(struct page *page, unsigned int order)
{
	unsigned long watermark;
	struct zone *zone;
	int mt;

	BUG_ON(!PageBuddy(page));

	zone = page_zone(page);
	mt = get_pageblock_migratetype(page);

	if (!is_migrate_isolate(mt)) {
		/*
		 * Obey watermarks as if the page was being allocated. We can
		 * emulate a high-order watermark check with a raised order-0
		 * watermark, because we already know our high-order page
		 * exists.
		 */
		watermark = zone->_watermark[WMARK_MIN] + (1UL << order);
		if (!zone_watermark_ok(zone, 0, watermark, 0, ALLOC_CMA))
			return 0;

		__mod_zone_freepage_state(zone, -(1UL << order), mt);
	}

	/* Remove page from free list */

	del_page_from_free_list(page, zone, order);

	/*
	 * Set the pageblock if the isolated page is at least half of a
	 * pageblock
	 */
	if (order >= pageblock_order - 1) {
		struct page *endpage = page + (1 << order) - 1;
		for (; page < endpage; page += pageblock_nr_pages) {
			int mt = get_pageblock_migratetype(page);
			if (!is_migrate_isolate(mt) && !is_migrate_cma(mt)
			    && !is_migrate_highatomic(mt))
				set_pageblock_migratetype(page,
							  MIGRATE_MOVABLE);
		}
	}


	return 1UL << order;
}

/**
 * __putback_isolated_page - Return a now-isolated page back where we got it
 * @page: Page that was isolated
 * @order: Order of the isolated page
 * @mt: The page's pageblock's migratetype
 *
 * This function is meant to return a page pulled from the free lists via
 * __isolate_free_page back to the free lists they were pulled from.
 */
void __putback_isolated_page(struct page *page, unsigned int order, int mt)
{
	struct zone *zone = page_zone(page);

	/* zone lock should be held when this function is called */
	lockdep_assert_held(&zone->lock);

	/* Return isolated page to tail of freelist. */
	__free_one_page(page, page_to_pfn(page), zone, order, mt,
			FPI_SKIP_REPORT_NOTIFY | FPI_TO_TAIL);
}

/*
 * Update NUMA hit/miss statistics
 *
 * Must be called with interrupts disabled.
 */
static inline void zone_statistics(struct zone *preferred_zone, struct zone *z)
{
#ifdef CONFIG_NUMA
	enum numa_stat_item local_stat = NUMA_LOCAL;

	/* skip numa counters update if numa stats is disabled */
	if (!static_branch_likely(&vm_numa_stat_key))
		return;

	if (zone_to_nid(z) != numa_node_id())
		local_stat = NUMA_OTHER;

	if (zone_to_nid(z) == zone_to_nid(preferred_zone))
		__inc_numa_state(z, NUMA_HIT);
	else {
		__inc_numa_state(z, NUMA_MISS);
		__inc_numa_state(preferred_zone, NUMA_FOREIGN);
	}
	__inc_numa_state(z, local_stat);
#endif
}

/* Remove page from the per-cpu list, caller must protect the list */
static struct page *__rmqueue_pcplist(struct zone *zone, int migratetype,
			unsigned int alloc_flags,
			struct per_cpu_pages *pcp,
			gfp_t gfp_flags)
{
	struct page *page = NULL;
	struct list_head *list = NULL;

	do {
		/* First try to get CMA pages */
		if (migratetype == MIGRATE_MOVABLE &&
				gfp_flags & __GFP_CMA) {
			list = get_populated_pcp_list(zone, 0, pcp,
					get_cma_migrate_type(), alloc_flags);
		}

		if (list == NULL) {
			/*
			 * Either CMA is not suitable or there are no
			 * free CMA pages.
			 */
			list = get_populated_pcp_list(zone, 0, pcp,
					migratetype, alloc_flags);
			if (unlikely(list == NULL) ||
					unlikely(list_empty(list)))
				return NULL;
		}

		page = list_first_entry(list, struct page, lru);
		list_del(&page->lru);
		pcp->count--;
	} while (check_new_pcp(page));

	return page;
}

/* Lock and remove page from the per-cpu list */
static struct page *rmqueue_pcplist(struct zone *preferred_zone,
			struct zone *zone, gfp_t gfp_flags,
			int migratetype, unsigned int alloc_flags)
{
	struct per_cpu_pages *pcp;
	struct page *page;
	unsigned long flags;

	local_irq_save(flags);
	pcp = &this_cpu_ptr(zone->pageset)->pcp;
	page = __rmqueue_pcplist(zone,  migratetype, alloc_flags, pcp,
				 gfp_flags);
	if (page) {
		__count_zid_vm_events(PGALLOC, page_zonenum(page), 1);
		zone_statistics(preferred_zone, zone);
	}
	local_irq_restore(flags);
	return page;
}

/*
 * Allocate a page from the given zone. Use pcplists for order-0 allocations.
 */
static inline
struct page *rmqueue(struct zone *preferred_zone,
			struct zone *zone, unsigned int order,
			gfp_t gfp_flags, unsigned int alloc_flags,
			int migratetype)
{
	unsigned long flags;
	struct page *page;

	if (likely(order == 0)) {
		page = rmqueue_pcplist(preferred_zone, zone, gfp_flags,
				       migratetype, alloc_flags);
		goto out;
	}

	/*
	 * We most definitely don't want callers attempting to
	 * allocate greater than order-1 page units with __GFP_NOFAIL.
	 */
	WARN_ON_ONCE((gfp_flags & __GFP_NOFAIL) && (order > 1));
	spin_lock_irqsave(&zone->lock, flags);

	do {
		page = NULL;
		/*
		 * order-0 request can reach here when the pcplist is skipped
		 * due to non-CMA allocation context. HIGHATOMIC area is
		 * reserved for high-order atomic allocation, so order-0
		 * request should skip it.
		 */
		if (order > 0 && alloc_flags & ALLOC_HARDER) {
			page = __rmqueue_smallest(zone, order, MIGRATE_HIGHATOMIC);
			if (page)
				trace_mm_page_alloc_zone_locked(page, order, migratetype);
		}
		if (!page) {
			if (gfp_flags & __GFP_CMA && migratetype == MIGRATE_MOVABLE)
				page = __rmqueue_cma(zone, order, migratetype,
						     alloc_flags);
			if (!page)
				page = __rmqueue(zone, order, migratetype,
						 alloc_flags);
		}
	} while (page && check_new_pages(page, order));
	spin_unlock(&zone->lock);
	if (!page)
		goto failed;
	__mod_zone_freepage_state(zone, -(1 << order),
				  get_pcppage_migratetype(page));

	__count_zid_vm_events(PGALLOC, page_zonenum(page), 1 << order);
	zone_statistics(preferred_zone, zone);
	local_irq_restore(flags);

out:
	/* Separate test+clear to avoid unnecessary atomics */
	if (test_bit(ZONE_BOOSTED_WATERMARK, &zone->flags)) {
		clear_bit(ZONE_BOOSTED_WATERMARK, &zone->flags);
		wakeup_kswapd(zone, 0, 0, zone_idx(zone));
	}

	VM_BUG_ON_PAGE(page && bad_range(zone, page), page);
	return page;

failed:
	local_irq_restore(flags);
	return NULL;
}

#ifdef CONFIG_FAIL_PAGE_ALLOC

static struct {
	struct fault_attr attr;

	bool ignore_gfp_highmem;
	bool ignore_gfp_reclaim;
	u32 min_order;
} fail_page_alloc = {
	.attr = FAULT_ATTR_INITIALIZER,
	.ignore_gfp_reclaim = true,
	.ignore_gfp_highmem = true,
	.min_order = 1,
};

static int __init setup_fail_page_alloc(char *str)
{
	return setup_fault_attr(&fail_page_alloc.attr, str);
}
__setup("fail_page_alloc=", setup_fail_page_alloc);

static bool __should_fail_alloc_page(gfp_t gfp_mask, unsigned int order)
{
	if (order < fail_page_alloc.min_order)
		return false;
	if (gfp_mask & __GFP_NOFAIL)
		return false;
	if (fail_page_alloc.ignore_gfp_highmem && (gfp_mask & __GFP_HIGHMEM))
		return false;
	if (fail_page_alloc.ignore_gfp_reclaim &&
			(gfp_mask & __GFP_DIRECT_RECLAIM))
		return false;

	return should_fail(&fail_page_alloc.attr, 1 << order);
}

#ifdef CONFIG_FAULT_INJECTION_DEBUG_FS

static int __init fail_page_alloc_debugfs(void)
{
	umode_t mode = S_IFREG | 0600;
	struct dentry *dir;

	dir = fault_create_debugfs_attr("fail_page_alloc", NULL,
					&fail_page_alloc.attr);

	debugfs_create_bool("ignore-gfp-wait", mode, dir,
			    &fail_page_alloc.ignore_gfp_reclaim);
	debugfs_create_bool("ignore-gfp-highmem", mode, dir,
			    &fail_page_alloc.ignore_gfp_highmem);
	debugfs_create_u32("min-order", mode, dir, &fail_page_alloc.min_order);

	return 0;
}

late_initcall(fail_page_alloc_debugfs);

#endif /* CONFIG_FAULT_INJECTION_DEBUG_FS */

#else /* CONFIG_FAIL_PAGE_ALLOC */

static inline bool __should_fail_alloc_page(gfp_t gfp_mask, unsigned int order)
{
	return false;
}

#endif /* CONFIG_FAIL_PAGE_ALLOC */

noinline bool should_fail_alloc_page(gfp_t gfp_mask, unsigned int order)
{
	return __should_fail_alloc_page(gfp_mask, order);
}
ALLOW_ERROR_INJECTION(should_fail_alloc_page, TRUE);

static inline long __zone_watermark_unusable_free(struct zone *z,
				unsigned int order, unsigned int alloc_flags)
{
	const bool alloc_harder = (alloc_flags & (ALLOC_HARDER|ALLOC_OOM));
	long unusable_free = (1 << order) - 1;

	/*
	 * If the caller does not have rights to ALLOC_HARDER then subtract
	 * the high-atomic reserves. This will over-estimate the size of the
	 * atomic reserve but it avoids a search.
	 */
	if (likely(!alloc_harder))
		unusable_free += z->nr_reserved_highatomic;

#ifdef CONFIG_CMA
	/* If allocation can't use CMA areas don't use free CMA pages */
	if (!(alloc_flags & ALLOC_CMA))
		unusable_free += zone_page_state(z, NR_FREE_CMA_PAGES);
#endif

	return unusable_free;
}

/*
 * Return true if free base pages are above 'mark'. For high-order checks it
 * will return true of the order-0 watermark is reached and there is at least
 * one free page of a suitable size. Checking now avoids taking the zone lock
 * to check in the allocation paths if no pages are free.
 */
bool __zone_watermark_ok(struct zone *z, unsigned int order, unsigned long mark,
			 int highest_zoneidx, unsigned int alloc_flags,
			 long free_pages)
{
	long min = mark;
	int o;
	const bool alloc_harder = (alloc_flags & (ALLOC_HARDER|ALLOC_OOM));

	/* free_pages may go negative - that's OK */
	free_pages -= __zone_watermark_unusable_free(z, order, alloc_flags);

	if (alloc_flags & ALLOC_HIGH)
		min -= min / 2;

	if (unlikely(alloc_harder)) {
		/*
		 * OOM victims can try even harder than normal ALLOC_HARDER
		 * users on the grounds that it's definitely going to be in
		 * the exit path shortly and free memory. Any allocation it
		 * makes during the free path will be small and short-lived.
		 */
		if (alloc_flags & ALLOC_OOM)
			min -= min / 2;
		else
			min -= min / 4;
	}

	/*
	 * Check watermarks for an order-0 allocation request. If these
	 * are not met, then a high-order request also cannot go ahead
	 * even if a suitable page happened to be free.
	 */
	if (free_pages <= min + z->lowmem_reserve[highest_zoneidx])
		return false;

	/* If this is an order-0 request then the watermark is fine */
	if (!order)
		return true;

	/* For a high-order request, check at least one suitable page is free */
	for (o = order; o < MAX_ORDER; o++) {
		struct free_area *area = &z->free_area[o];
		int mt;

		if (!area->nr_free)
			continue;

		for (mt = 0; mt < MIGRATE_PCPTYPES; mt++) {
#ifdef CONFIG_CMA
			/*
			 * Note that this check is needed only
			 * when MIGRATE_CMA < MIGRATE_PCPTYPES.
			 */
			if (mt == MIGRATE_CMA)
				continue;
#endif
			if (!free_area_empty(area, mt))
				return true;
		}

#ifdef CONFIG_CMA
		if ((alloc_flags & ALLOC_CMA) &&
		    !free_area_empty(area, MIGRATE_CMA)) {
			return true;
		}
#endif
		if (alloc_harder && !free_area_empty(area, MIGRATE_HIGHATOMIC))
			return true;
	}
	return false;
}

bool zone_watermark_ok(struct zone *z, unsigned int order, unsigned long mark,
		      int highest_zoneidx, unsigned int alloc_flags)
{
	return __zone_watermark_ok(z, order, mark, highest_zoneidx, alloc_flags,
					zone_page_state(z, NR_FREE_PAGES));
}

static inline bool zone_watermark_fast(struct zone *z, unsigned int order,
				unsigned long mark, int highest_zoneidx,
				unsigned int alloc_flags, gfp_t gfp_mask)
{
	long free_pages;

	free_pages = zone_page_state(z, NR_FREE_PAGES);

	/*
	 * Fast check for order-0 only. If this fails then the reserves
	 * need to be calculated.
	 */
	if (!order) {
		long fast_free;

		fast_free = free_pages;
		fast_free -= __zone_watermark_unusable_free(z, 0, alloc_flags);
		if (fast_free > mark + z->lowmem_reserve[highest_zoneidx])
			return true;
	}

	if (__zone_watermark_ok(z, order, mark, highest_zoneidx, alloc_flags,
					free_pages))
		return true;
	/*
	 * Ignore watermark boosting for GFP_ATOMIC order-0 allocations
	 * when checking the min watermark. The min watermark is the
	 * point where boosting is ignored so that kswapd is woken up
	 * when below the low watermark.
	 */
	if (unlikely(!order && (gfp_mask & __GFP_ATOMIC) && z->watermark_boost
		&& ((alloc_flags & ALLOC_WMARK_MASK) == WMARK_MIN))) {
		mark = z->_watermark[WMARK_MIN];
		return __zone_watermark_ok(z, order, mark, highest_zoneidx,
					alloc_flags, free_pages);
	}

	return false;
}

bool zone_watermark_ok_safe(struct zone *z, unsigned int order,
			unsigned long mark, int highest_zoneidx)
{
	long free_pages = zone_page_state(z, NR_FREE_PAGES);

	if (z->percpu_drift_mark && free_pages < z->percpu_drift_mark)
		free_pages = zone_page_state_snapshot(z, NR_FREE_PAGES);

	return __zone_watermark_ok(z, order, mark, highest_zoneidx, 0,
								free_pages);
}

#ifdef CONFIG_NUMA
static bool zone_allows_reclaim(struct zone *local_zone, struct zone *zone)
{
	return node_distance(zone_to_nid(local_zone), zone_to_nid(zone)) <=
				node_reclaim_distance;
}
#else	/* CONFIG_NUMA */
static bool zone_allows_reclaim(struct zone *local_zone, struct zone *zone)
{
	return true;
}
#endif	/* CONFIG_NUMA */

/*
 * The restriction on ZONE_DMA32 as being a suitable zone to use to avoid
 * fragmentation is subtle. If the preferred zone was HIGHMEM then
 * premature use of a lower zone may cause lowmem pressure problems that
 * are worse than fragmentation. If the next zone is ZONE_DMA then it is
 * probably too small. It only makes sense to spread allocations to avoid
 * fragmentation between the Normal and DMA32 zones.
 */
static inline unsigned int
alloc_flags_nofragment(struct zone *zone, gfp_t gfp_mask)
{
	unsigned int alloc_flags;

	/*
	 * __GFP_KSWAPD_RECLAIM is assumed to be the same as ALLOC_KSWAPD
	 * to save a branch.
	 */
	alloc_flags = (__force int) (gfp_mask & __GFP_KSWAPD_RECLAIM);

#ifdef CONFIG_ZONE_DMA32
	if (!zone)
		return alloc_flags;

	if (zone_idx(zone) != ZONE_NORMAL)
		return alloc_flags;

	/*
	 * If ZONE_DMA32 exists, assume it is the one after ZONE_NORMAL and
	 * the pointer is within zone->zone_pgdat->node_zones[]. Also assume
	 * on UMA that if Normal is populated then so is DMA32.
	 */
	BUILD_BUG_ON(ZONE_NORMAL - ZONE_DMA32 != 1);
	if (nr_online_nodes > 1 && !populated_zone(--zone))
		return alloc_flags;

	alloc_flags |= ALLOC_NOFRAGMENT;
#endif /* CONFIG_ZONE_DMA32 */
	return alloc_flags;
}

static inline unsigned int current_alloc_flags(gfp_t gfp_mask,
					unsigned int alloc_flags)
{
#ifdef CONFIG_CMA
	unsigned int pflags = current->flags;

	if (!(pflags & PF_MEMALLOC_NOCMA) &&
			gfp_migratetype(gfp_mask) == MIGRATE_MOVABLE &&
			gfp_mask & __GFP_CMA)
		alloc_flags |= ALLOC_CMA;

#endif
	return alloc_flags;
}

/*
 * get_page_from_freelist goes through the zonelist trying to allocate
 * a page.
 */
static struct page *
get_page_from_freelist(gfp_t gfp_mask, unsigned int order, int alloc_flags,
						const struct alloc_context *ac)
{
	struct zoneref *z;
	struct zone *zone;
	struct pglist_data *last_pgdat_dirty_limit = NULL;
	bool no_fallback;

retry:
	/*
	 * Scan zonelist, looking for a zone with enough free.
	 * See also __cpuset_node_allowed() comment in kernel/cpuset.c.
	 */
	no_fallback = alloc_flags & ALLOC_NOFRAGMENT;
	z = ac->preferred_zoneref;
	for_next_zone_zonelist_nodemask(zone, z, ac->highest_zoneidx,
					ac->nodemask) {
		struct page *page;
		unsigned long mark;

		if (cpusets_enabled() &&
			(alloc_flags & ALLOC_CPUSET) &&
			!__cpuset_zone_allowed(zone, gfp_mask))
				continue;
		/*
		 * When allocating a page cache page for writing, we
		 * want to get it from a node that is within its dirty
		 * limit, such that no single node holds more than its
		 * proportional share of globally allowed dirty pages.
		 * The dirty limits take into account the node's
		 * lowmem reserves and high watermark so that kswapd
		 * should be able to balance it without having to
		 * write pages from its LRU list.
		 *
		 * XXX: For now, allow allocations to potentially
		 * exceed the per-node dirty limit in the slowpath
		 * (spread_dirty_pages unset) before going into reclaim,
		 * which is important when on a NUMA setup the allowed
		 * nodes are together not big enough to reach the
		 * global limit.  The proper fix for these situations
		 * will require awareness of nodes in the
		 * dirty-throttling and the flusher threads.
		 */
		if (ac->spread_dirty_pages) {
			if (last_pgdat_dirty_limit == zone->zone_pgdat)
				continue;

			if (!node_dirty_ok(zone->zone_pgdat)) {
				last_pgdat_dirty_limit = zone->zone_pgdat;
				continue;
			}
		}

		if (no_fallback && nr_online_nodes > 1 &&
		    zone != ac->preferred_zoneref->zone) {
			int local_nid;

			/*
			 * If moving to a remote node, retry but allow
			 * fragmenting fallbacks. Locality is more important
			 * than fragmentation avoidance.
			 */
			local_nid = zone_to_nid(ac->preferred_zoneref->zone);
			if (zone_to_nid(zone) != local_nid) {
				alloc_flags &= ~ALLOC_NOFRAGMENT;
				goto retry;
			}
		}

		mark = wmark_pages(zone, alloc_flags & ALLOC_WMARK_MASK);
		if (!zone_watermark_fast(zone, order, mark,
				       ac->highest_zoneidx, alloc_flags,
				       gfp_mask)) {
			int ret;

#ifdef CONFIG_DEFERRED_STRUCT_PAGE_INIT
			/*
			 * Watermark failed for this zone, but see if we can
			 * grow this zone if it contains deferred pages.
			 */
			if (static_branch_unlikely(&deferred_pages)) {
				if (_deferred_grow_zone(zone, order))
					goto try_this_zone;
			}
#endif
			/* Checked here to keep the fast path fast */
			BUILD_BUG_ON(ALLOC_NO_WATERMARKS < NR_WMARK);
			if (alloc_flags & ALLOC_NO_WATERMARKS)
				goto try_this_zone;

			if (node_reclaim_mode == 0 ||
			    !zone_allows_reclaim(ac->preferred_zoneref->zone, zone))
				continue;

			ret = node_reclaim(zone->zone_pgdat, gfp_mask, order);
			switch (ret) {
			case NODE_RECLAIM_NOSCAN:
				/* did not scan */
				continue;
			case NODE_RECLAIM_FULL:
				/* scanned but unreclaimable */
				continue;
			default:
				/* did we reclaim enough */
				if (zone_watermark_ok(zone, order, mark,
					ac->highest_zoneidx, alloc_flags))
					goto try_this_zone;

				continue;
			}
		}

try_this_zone:
		page = rmqueue(ac->preferred_zoneref->zone, zone, order,
				gfp_mask, alloc_flags, ac->migratetype);
		if (page) {
			prep_new_page(page, order, gfp_mask, alloc_flags);

			/*
			 * If this is a high-order atomic allocation then check
			 * if the pageblock should be reserved for the future
			 */
			if (unlikely(order && (alloc_flags & ALLOC_HARDER)))
				reserve_highatomic_pageblock(page, zone, order);

			return page;
		} else {
#ifdef CONFIG_DEFERRED_STRUCT_PAGE_INIT
			/* Try again if zone has deferred pages */
			if (static_branch_unlikely(&deferred_pages)) {
				if (_deferred_grow_zone(zone, order))
					goto try_this_zone;
			}
#endif
		}
	}

	/*
	 * It's possible on a UMA machine to get through all zones that are
	 * fragmented. If avoiding fragmentation, reset and try again.
	 */
	if (no_fallback) {
		alloc_flags &= ~ALLOC_NOFRAGMENT;
		goto retry;
	}

	return NULL;
}

static void warn_alloc_show_mem(gfp_t gfp_mask, nodemask_t *nodemask)
{
	unsigned int filter = SHOW_MEM_FILTER_NODES;

	/*
	 * This documents exceptions given to allocations in certain
	 * contexts that are allowed to allocate outside current's set
	 * of allowed nodes.
	 */
	if (!(gfp_mask & __GFP_NOMEMALLOC))
		if (tsk_is_oom_victim(current) ||
		    (current->flags & (PF_MEMALLOC | PF_EXITING)))
			filter &= ~SHOW_MEM_FILTER_NODES;
	if (in_interrupt() || !(gfp_mask & __GFP_DIRECT_RECLAIM))
		filter &= ~SHOW_MEM_FILTER_NODES;

	show_mem(filter, nodemask);
}

void warn_alloc(gfp_t gfp_mask, nodemask_t *nodemask, const char *fmt, ...)
{
	struct va_format vaf;
	va_list args;
	static DEFINE_RATELIMIT_STATE(nopage_rs, 10*HZ, 1);

	if ((gfp_mask & __GFP_NOWARN) || !__ratelimit(&nopage_rs))
		return;

	va_start(args, fmt);
	vaf.fmt = fmt;
	vaf.va = &args;
	pr_warn("%s: %pV, mode:%#x(%pGg), nodemask=%*pbl",
			current->comm, &vaf, gfp_mask, &gfp_mask,
			nodemask_pr_args(nodemask));
	va_end(args);

	cpuset_print_current_mems_allowed();
	pr_cont("\n");
	dump_stack();
	warn_alloc_show_mem(gfp_mask, nodemask);
}

static inline struct page *
__alloc_pages_cpuset_fallback(gfp_t gfp_mask, unsigned int order,
			      unsigned int alloc_flags,
			      const struct alloc_context *ac)
{
	struct page *page;

	page = get_page_from_freelist(gfp_mask, order,
			alloc_flags|ALLOC_CPUSET, ac);
	/*
	 * fallback to ignore cpuset restriction if our nodes
	 * are depleted
	 */
	if (!page)
		page = get_page_from_freelist(gfp_mask, order,
				alloc_flags, ac);

	return page;
}

static inline struct page *
__alloc_pages_may_oom(gfp_t gfp_mask, unsigned int order,
	const struct alloc_context *ac, unsigned long *did_some_progress)
{
	struct oom_control oc = {
		.zonelist = ac->zonelist,
		.nodemask = ac->nodemask,
		.memcg = NULL,
		.gfp_mask = gfp_mask,
		.order = order,
	};
	struct page *page;

	*did_some_progress = 0;

	/*
	 * Acquire the oom lock.  If that fails, somebody else is
	 * making progress for us.
	 */
	if (!mutex_trylock(&oom_lock)) {
		*did_some_progress = 1;
		schedule_timeout_uninterruptible(1);
		return NULL;
	}

	/*
	 * Go through the zonelist yet one more time, keep very high watermark
	 * here, this is only to catch a parallel oom killing, we must fail if
	 * we're still under heavy pressure. But make sure that this reclaim
	 * attempt shall not depend on __GFP_DIRECT_RECLAIM && !__GFP_NORETRY
	 * allocation which will never fail due to oom_lock already held.
	 */
	page = get_page_from_freelist((gfp_mask | __GFP_HARDWALL) &
				      ~__GFP_DIRECT_RECLAIM, order,
				      ALLOC_WMARK_HIGH|ALLOC_CPUSET, ac);
	if (page)
		goto out;

	/* Coredumps can quickly deplete all memory reserves */
	if (current->flags & PF_DUMPCORE)
		goto out;
	/* The OOM killer will not help higher order allocs */
	if (order > PAGE_ALLOC_COSTLY_ORDER)
		goto out;
	/*
	 * We have already exhausted all our reclaim opportunities without any
	 * success so it is time to admit defeat. We will skip the OOM killer
	 * because it is very likely that the caller has a more reasonable
	 * fallback than shooting a random task.
	 *
	 * The OOM killer may not free memory on a specific node.
	 */
	if (gfp_mask & (__GFP_RETRY_MAYFAIL | __GFP_THISNODE))
		goto out;
	/* The OOM killer does not needlessly kill tasks for lowmem */
	if (ac->highest_zoneidx < ZONE_NORMAL)
		goto out;
	if (pm_suspended_storage())
		goto out;
	/*
	 * XXX: GFP_NOFS allocations should rather fail than rely on
	 * other request to make a forward progress.
	 * We are in an unfortunate situation where out_of_memory cannot
	 * do much for this context but let's try it to at least get
	 * access to memory reserved if the current task is killed (see
	 * out_of_memory). Once filesystems are ready to handle allocation
	 * failures more gracefully we should just bail out here.
	 */

	/* Exhausted what can be done so it's blame time */
	if (out_of_memory(&oc) || WARN_ON_ONCE(gfp_mask & __GFP_NOFAIL)) {
		*did_some_progress = 1;

		/*
		 * Help non-failing allocations by giving them access to memory
		 * reserves
		 */
		if (gfp_mask & __GFP_NOFAIL)
			page = __alloc_pages_cpuset_fallback(gfp_mask, order,
					ALLOC_NO_WATERMARKS, ac);
	}
out:
	mutex_unlock(&oom_lock);
	return page;
}

/*
 * Maximum number of compaction retries wit a progress before OOM
 * killer is consider as the only way to move forward.
 */
#define MAX_COMPACT_RETRIES 16

#ifdef CONFIG_COMPACTION
/* Try memory compaction for high-order allocations before reclaim */
static struct page *
__alloc_pages_direct_compact(gfp_t gfp_mask, unsigned int order,
		unsigned int alloc_flags, const struct alloc_context *ac,
		enum compact_priority prio, enum compact_result *compact_result)
{
	struct page *page = NULL;
	unsigned long pflags;
	unsigned int noreclaim_flag;

	if (!order)
		return NULL;

	psi_memstall_enter(&pflags);
	noreclaim_flag = memalloc_noreclaim_save();

	*compact_result = try_to_compact_pages(gfp_mask, order, alloc_flags, ac,
								prio, &page);

	memalloc_noreclaim_restore(noreclaim_flag);
	psi_memstall_leave(&pflags);

	/*
	 * At least in one zone compaction wasn't deferred or skipped, so let's
	 * count a compaction stall
	 */
	count_vm_event(COMPACTSTALL);

	/* Prep a captured page if available */
	if (page)
		prep_new_page(page, order, gfp_mask, alloc_flags);

	/* Try get a page from the freelist if available */
	if (!page)
		page = get_page_from_freelist(gfp_mask, order, alloc_flags, ac);

	if (page) {
		struct zone *zone = page_zone(page);

		zone->compact_blockskip_flush = false;
		compaction_defer_reset(zone, order, true);
		count_vm_event(COMPACTSUCCESS);
		return page;
	}

	/*
	 * It's bad if compaction run occurs and fails. The most likely reason
	 * is that pages exist, but not enough to satisfy watermarks.
	 */
	count_vm_event(COMPACTFAIL);

	cond_resched();

	return NULL;
}

static inline bool
should_compact_retry(struct alloc_context *ac, int order, int alloc_flags,
		     enum compact_result compact_result,
		     enum compact_priority *compact_priority,
		     int *compaction_retries)
{
	int max_retries = MAX_COMPACT_RETRIES;
	int min_priority;
	bool ret = false;
	int retries = *compaction_retries;
	enum compact_priority priority = *compact_priority;

	if (!order)
		return false;

	if (compaction_made_progress(compact_result))
		(*compaction_retries)++;

	/*
	 * compaction considers all the zone as desperately out of memory
	 * so it doesn't really make much sense to retry except when the
	 * failure could be caused by insufficient priority
	 */
	if (compaction_failed(compact_result))
		goto check_priority;

	/*
	 * compaction was skipped because there are not enough order-0 pages
	 * to work with, so we retry only if it looks like reclaim can help.
	 */
	if (compaction_needs_reclaim(compact_result)) {
		ret = compaction_zonelist_suitable(ac, order, alloc_flags);
		goto out;
	}

	/*
	 * make sure the compaction wasn't deferred or didn't bail out early
	 * due to locks contention before we declare that we should give up.
	 * But the next retry should use a higher priority if allowed, so
	 * we don't just keep bailing out endlessly.
	 */
	if (compaction_withdrawn(compact_result)) {
		goto check_priority;
	}

	/*
	 * !costly requests are much more important than __GFP_RETRY_MAYFAIL
	 * costly ones because they are de facto nofail and invoke OOM
	 * killer to move on while costly can fail and users are ready
	 * to cope with that. 1/4 retries is rather arbitrary but we
	 * would need much more detailed feedback from compaction to
	 * make a better decision.
	 */
	if (order > PAGE_ALLOC_COSTLY_ORDER)
		max_retries /= 4;
	if (*compaction_retries <= max_retries) {
		ret = true;
		goto out;
	}

	/*
	 * Make sure there are attempts at the highest priority if we exhausted
	 * all retries or failed at the lower priorities.
	 */
check_priority:
	min_priority = (order > PAGE_ALLOC_COSTLY_ORDER) ?
			MIN_COMPACT_COSTLY_PRIORITY : MIN_COMPACT_PRIORITY;

	if (*compact_priority > min_priority) {
		(*compact_priority)--;
		*compaction_retries = 0;
		ret = true;
	}
out:
	trace_compact_retry(order, priority, compact_result, retries, max_retries, ret);
	return ret;
}
#else
static inline struct page *
__alloc_pages_direct_compact(gfp_t gfp_mask, unsigned int order,
		unsigned int alloc_flags, const struct alloc_context *ac,
		enum compact_priority prio, enum compact_result *compact_result)
{
	*compact_result = COMPACT_SKIPPED;
	return NULL;
}

static inline bool
should_compact_retry(struct alloc_context *ac, unsigned int order, int alloc_flags,
		     enum compact_result compact_result,
		     enum compact_priority *compact_priority,
		     int *compaction_retries)
{
	struct zone *zone;
	struct zoneref *z;

	if (!order || order > PAGE_ALLOC_COSTLY_ORDER)
		return false;

	/*
	 * There are setups with compaction disabled which would prefer to loop
	 * inside the allocator rather than hit the oom killer prematurely.
	 * Let's give them a good hope and keep retrying while the order-0
	 * watermarks are OK.
	 */
	for_each_zone_zonelist_nodemask(zone, z, ac->zonelist,
				ac->highest_zoneidx, ac->nodemask) {
		if (zone_watermark_ok(zone, 0, min_wmark_pages(zone),
					ac->highest_zoneidx, alloc_flags))
			return true;
	}
	return false;
}
#endif /* CONFIG_COMPACTION */

#ifdef CONFIG_LOCKDEP
static struct lockdep_map __fs_reclaim_map =
	STATIC_LOCKDEP_MAP_INIT("fs_reclaim", &__fs_reclaim_map);

static bool __need_fs_reclaim(gfp_t gfp_mask)
{
	gfp_mask = current_gfp_context(gfp_mask);

	/* no reclaim without waiting on it */
	if (!(gfp_mask & __GFP_DIRECT_RECLAIM))
		return false;

	/* this guy won't enter reclaim */
	if (current->flags & PF_MEMALLOC)
		return false;

	/* We're only interested __GFP_FS allocations for now */
	if (!(gfp_mask & __GFP_FS))
		return false;

	if (gfp_mask & __GFP_NOLOCKDEP)
		return false;

	return true;
}

void __fs_reclaim_acquire(void)
{
	lock_map_acquire(&__fs_reclaim_map);
}

void __fs_reclaim_release(void)
{
	lock_map_release(&__fs_reclaim_map);
}

void fs_reclaim_acquire(gfp_t gfp_mask)
{
	if (__need_fs_reclaim(gfp_mask))
		__fs_reclaim_acquire();
}
EXPORT_SYMBOL_GPL(fs_reclaim_acquire);

void fs_reclaim_release(gfp_t gfp_mask)
{
	if (__need_fs_reclaim(gfp_mask))
		__fs_reclaim_release();
}
EXPORT_SYMBOL_GPL(fs_reclaim_release);
#endif

/* Perform direct synchronous page reclaim */
static unsigned long
__perform_reclaim(gfp_t gfp_mask, unsigned int order,
					const struct alloc_context *ac)
{
	unsigned int noreclaim_flag;
	unsigned long pflags, progress;

	cond_resched();

	/* We now go into synchronous reclaim */
	cpuset_memory_pressure_bump();
	psi_memstall_enter(&pflags);
	fs_reclaim_acquire(gfp_mask);
	noreclaim_flag = memalloc_noreclaim_save();

	progress = try_to_free_pages(ac->zonelist, order, gfp_mask,
								ac->nodemask);

	memalloc_noreclaim_restore(noreclaim_flag);
	fs_reclaim_release(gfp_mask);
	psi_memstall_leave(&pflags);

	cond_resched();

	return progress;
}

/* The really slow allocator path where we enter direct reclaim */
static inline struct page *
__alloc_pages_direct_reclaim(gfp_t gfp_mask, unsigned int order,
		unsigned int alloc_flags, const struct alloc_context *ac,
		unsigned long *did_some_progress)
{
	struct page *page = NULL;
	bool drained = false;

	*did_some_progress = __perform_reclaim(gfp_mask, order, ac);
	if (unlikely(!(*did_some_progress)))
		return NULL;

retry:
	page = get_page_from_freelist(gfp_mask, order, alloc_flags, ac);

	/*
	 * If an allocation failed after direct reclaim, it could be because
	 * pages are pinned on the per-cpu lists or in high alloc reserves.
	 * Shrink them and try again
	 */
	if (!page && !drained) {
		unreserve_highatomic_pageblock(ac, false);
		drain_all_pages(NULL);
		drained = true;
		goto retry;
	}

	return page;
}

static void wake_all_kswapds(unsigned int order, gfp_t gfp_mask,
			     const struct alloc_context *ac)
{
	struct zoneref *z;
	struct zone *zone;
	pg_data_t *last_pgdat = NULL;
	enum zone_type highest_zoneidx = ac->highest_zoneidx;

	for_each_zone_zonelist_nodemask(zone, z, ac->zonelist, highest_zoneidx,
					ac->nodemask) {
		if (last_pgdat != zone->zone_pgdat)
			wakeup_kswapd(zone, gfp_mask, order, highest_zoneidx);
		last_pgdat = zone->zone_pgdat;
	}
}

static inline unsigned int
gfp_to_alloc_flags(gfp_t gfp_mask)
{
	unsigned int alloc_flags = ALLOC_WMARK_MIN | ALLOC_CPUSET;

	/*
	 * __GFP_HIGH is assumed to be the same as ALLOC_HIGH
	 * and __GFP_KSWAPD_RECLAIM is assumed to be the same as ALLOC_KSWAPD
	 * to save two branches.
	 */
	BUILD_BUG_ON(__GFP_HIGH != (__force gfp_t) ALLOC_HIGH);
	BUILD_BUG_ON(__GFP_KSWAPD_RECLAIM != (__force gfp_t) ALLOC_KSWAPD);

	/*
	 * The caller may dip into page reserves a bit more if the caller
	 * cannot run direct reclaim, or if the caller has realtime scheduling
	 * policy or is asking for __GFP_HIGH memory.  GFP_ATOMIC requests will
	 * set both ALLOC_HARDER (__GFP_ATOMIC) and ALLOC_HIGH (__GFP_HIGH).
	 */
	alloc_flags |= (__force int)
		(gfp_mask & (__GFP_HIGH | __GFP_KSWAPD_RECLAIM));

	if (gfp_mask & __GFP_ATOMIC) {
		/*
		 * Not worth trying to allocate harder for __GFP_NOMEMALLOC even
		 * if it can't schedule.
		 */
		if (!(gfp_mask & __GFP_NOMEMALLOC))
			alloc_flags |= ALLOC_HARDER;
		/*
		 * Ignore cpuset mems for GFP_ATOMIC rather than fail, see the
		 * comment for __cpuset_node_allowed().
		 */
		alloc_flags &= ~ALLOC_CPUSET;
	} else if (unlikely(rt_task(current)) && !in_interrupt())
		alloc_flags |= ALLOC_HARDER;

	alloc_flags = current_alloc_flags(gfp_mask, alloc_flags);

	return alloc_flags;
}

static bool oom_reserves_allowed(struct task_struct *tsk)
{
	if (!tsk_is_oom_victim(tsk))
		return false;

	/*
	 * !MMU doesn't have oom reaper so give access to memory reserves
	 * only to the thread with TIF_MEMDIE set
	 */
	if (!IS_ENABLED(CONFIG_MMU) && !test_thread_flag(TIF_MEMDIE))
		return false;

	return true;
}

/*
 * Distinguish requests which really need access to full memory
 * reserves from oom victims which can live with a portion of it
 */
static inline int __gfp_pfmemalloc_flags(gfp_t gfp_mask)
{
	if (unlikely(gfp_mask & __GFP_NOMEMALLOC))
		return 0;
	if (gfp_mask & __GFP_MEMALLOC)
		return ALLOC_NO_WATERMARKS;
	if (in_serving_softirq() && (current->flags & PF_MEMALLOC))
		return ALLOC_NO_WATERMARKS;
	if (!in_interrupt()) {
		if (current->flags & PF_MEMALLOC)
			return ALLOC_NO_WATERMARKS;
		else if (oom_reserves_allowed(current))
			return ALLOC_OOM;
	}

	return 0;
}

bool gfp_pfmemalloc_allowed(gfp_t gfp_mask)
{
	return !!__gfp_pfmemalloc_flags(gfp_mask);
}

/*
 * Checks whether it makes sense to retry the reclaim to make a forward progress
 * for the given allocation request.
 *
 * We give up when we either have tried MAX_RECLAIM_RETRIES in a row
 * without success, or when we couldn't even meet the watermark if we
 * reclaimed all remaining pages on the LRU lists.
 *
 * Returns true if a retry is viable or false to enter the oom path.
 */
static inline bool
should_reclaim_retry(gfp_t gfp_mask, unsigned order,
		     struct alloc_context *ac, int alloc_flags,
		     bool did_some_progress, int *no_progress_loops)
{
	struct zone *zone;
	struct zoneref *z;
	bool ret = false;

	/*
	 * Costly allocations might have made a progress but this doesn't mean
	 * their order will become available due to high fragmentation so
	 * always increment the no progress counter for them
	 */
	if (did_some_progress && order <= PAGE_ALLOC_COSTLY_ORDER)
		*no_progress_loops = 0;
	else
		(*no_progress_loops)++;

	/*
	 * Make sure we converge to OOM if we cannot make any progress
	 * several times in the row.
	 */
	if (*no_progress_loops > MAX_RECLAIM_RETRIES) {
		/* Before OOM, exhaust highatomic_reserve */
		return unreserve_highatomic_pageblock(ac, true);
	}

	/*
	 * Keep reclaiming pages while there is a chance this will lead
	 * somewhere.  If none of the target zones can satisfy our allocation
	 * request even if all reclaimable pages are considered then we are
	 * screwed and have to go OOM.
	 */
	for_each_zone_zonelist_nodemask(zone, z, ac->zonelist,
				ac->highest_zoneidx, ac->nodemask) {
		unsigned long available;
		unsigned long reclaimable;
		unsigned long min_wmark = min_wmark_pages(zone);
		bool wmark;

		available = reclaimable = zone_reclaimable_pages(zone);
		available += zone_page_state_snapshot(zone, NR_FREE_PAGES);

		/*
		 * Would the allocation succeed if we reclaimed all
		 * reclaimable pages?
		 */
		wmark = __zone_watermark_ok(zone, order, min_wmark,
				ac->highest_zoneidx, alloc_flags, available);
		trace_reclaim_retry_zone(z, order, reclaimable,
				available, min_wmark, *no_progress_loops, wmark);
		if (wmark) {
			/*
			 * If we didn't make any progress and have a lot of
			 * dirty + writeback pages then we should wait for
			 * an IO to complete to slow down the reclaim and
			 * prevent from pre mature OOM
			 */
			if (!did_some_progress) {
				unsigned long write_pending;

				write_pending = zone_page_state_snapshot(zone,
							NR_ZONE_WRITE_PENDING);

				if (2 * write_pending > reclaimable) {
					congestion_wait(BLK_RW_ASYNC, HZ/10);
					return true;
				}
			}

			ret = true;
			goto out;
		}
	}

out:
	/*
	 * Memory allocation/reclaim might be called from a WQ context and the
	 * current implementation of the WQ concurrency control doesn't
	 * recognize that a particular WQ is congested if the worker thread is
	 * looping without ever sleeping. Therefore we have to do a short sleep
	 * here rather than calling cond_resched().
	 */
	if (current->flags & PF_WQ_WORKER)
		schedule_timeout_uninterruptible(1);
	else
		cond_resched();
	return ret;
}

static inline bool
check_retry_cpuset(int cpuset_mems_cookie, struct alloc_context *ac)
{
	/*
	 * It's possible that cpuset's mems_allowed and the nodemask from
	 * mempolicy don't intersect. This should be normally dealt with by
	 * policy_nodemask(), but it's possible to race with cpuset update in
	 * such a way the check therein was true, and then it became false
	 * before we got our cpuset_mems_cookie here.
	 * This assumes that for all allocations, ac->nodemask can come only
	 * from MPOL_BIND mempolicy (whose documented semantics is to be ignored
	 * when it does not intersect with the cpuset restrictions) or the
	 * caller can deal with a violated nodemask.
	 */
	if (cpusets_enabled() && ac->nodemask &&
			!cpuset_nodemask_valid_mems_allowed(ac->nodemask)) {
		ac->nodemask = NULL;
		return true;
	}

	/*
	 * When updating a task's mems_allowed or mempolicy nodemask, it is
	 * possible to race with parallel threads in such a way that our
	 * allocation can fail while the mask is being updated. If we are about
	 * to fail, check if the cpuset changed during allocation and if so,
	 * retry.
	 */
	if (read_mems_allowed_retry(cpuset_mems_cookie))
		return true;

	return false;
}

static inline struct page *
__alloc_pages_slowpath(gfp_t gfp_mask, unsigned int order,
						struct alloc_context *ac)
{
	bool can_direct_reclaim = gfp_mask & __GFP_DIRECT_RECLAIM;
	const bool costly_order = order > PAGE_ALLOC_COSTLY_ORDER;
	struct page *page = NULL;
	unsigned int alloc_flags;
	unsigned long did_some_progress;
	enum compact_priority compact_priority;
	enum compact_result compact_result;
	int compaction_retries;
	int no_progress_loops;
	unsigned int cpuset_mems_cookie;
	int reserve_flags;

	/*
	 * We also sanity check to catch abuse of atomic reserves being used by
	 * callers that are not in atomic context.
	 */
	if (WARN_ON_ONCE((gfp_mask & (__GFP_ATOMIC|__GFP_DIRECT_RECLAIM)) ==
				(__GFP_ATOMIC|__GFP_DIRECT_RECLAIM)))
		gfp_mask &= ~__GFP_ATOMIC;

retry_cpuset:
	compaction_retries = 0;
	no_progress_loops = 0;
	compact_priority = DEF_COMPACT_PRIORITY;
	cpuset_mems_cookie = read_mems_allowed_begin();

	/*
	 * The fast path uses conservative alloc_flags to succeed only until
	 * kswapd needs to be woken up, and to avoid the cost of setting up
	 * alloc_flags precisely. So we do that now.
	 */
	alloc_flags = gfp_to_alloc_flags(gfp_mask);

	/*
	 * We need to recalculate the starting point for the zonelist iterator
	 * because we might have used different nodemask in the fast path, or
	 * there was a cpuset modification and we are retrying - otherwise we
	 * could end up iterating over non-eligible zones endlessly.
	 */
	ac->preferred_zoneref = first_zones_zonelist(ac->zonelist,
					ac->highest_zoneidx, ac->nodemask);
	if (!ac->preferred_zoneref->zone)
		goto nopage;

	if (alloc_flags & ALLOC_KSWAPD)
		wake_all_kswapds(order, gfp_mask, ac);

	/*
	 * The adjusted alloc_flags might result in immediate success, so try
	 * that first
	 */
	page = get_page_from_freelist(gfp_mask, order, alloc_flags, ac);
	if (page)
		goto got_pg;

	/*
	 * For costly allocations, try direct compaction first, as it's likely
	 * that we have enough base pages and don't need to reclaim. For non-
	 * movable high-order allocations, do that as well, as compaction will
	 * try prevent permanent fragmentation by migrating from blocks of the
	 * same migratetype.
	 * Don't try this for allocations that are allowed to ignore
	 * watermarks, as the ALLOC_NO_WATERMARKS attempt didn't yet happen.
	 */
	if (can_direct_reclaim &&
			(costly_order ||
			   (order > 0 && ac->migratetype != MIGRATE_MOVABLE))
			&& !gfp_pfmemalloc_allowed(gfp_mask)) {
		page = __alloc_pages_direct_compact(gfp_mask, order,
						alloc_flags, ac,
						INIT_COMPACT_PRIORITY,
						&compact_result);
		if (page)
			goto got_pg;

		/*
		 * Checks for costly allocations with __GFP_NORETRY, which
		 * includes some THP page fault allocations
		 */
		if (costly_order && (gfp_mask & __GFP_NORETRY)) {
			/*
			 * If allocating entire pageblock(s) and compaction
			 * failed because all zones are below low watermarks
			 * or is prohibited because it recently failed at this
			 * order, fail immediately unless the allocator has
			 * requested compaction and reclaim retry.
			 *
			 * Reclaim is
			 *  - potentially very expensive because zones are far
			 *    below their low watermarks or this is part of very
			 *    bursty high order allocations,
			 *  - not guaranteed to help because isolate_freepages()
			 *    may not iterate over freed pages as part of its
			 *    linear scan, and
			 *  - unlikely to make entire pageblocks free on its
			 *    own.
			 */
			if (compact_result == COMPACT_SKIPPED ||
			    compact_result == COMPACT_DEFERRED)
				goto nopage;

			/*
			 * Looks like reclaim/compaction is worth trying, but
			 * sync compaction could be very expensive, so keep
			 * using async compaction.
			 */
			compact_priority = INIT_COMPACT_PRIORITY;
		}
	}

retry:
	/* Ensure kswapd doesn't accidentally go to sleep as long as we loop */
	if (alloc_flags & ALLOC_KSWAPD)
		wake_all_kswapds(order, gfp_mask, ac);

	reserve_flags = __gfp_pfmemalloc_flags(gfp_mask);
	if (reserve_flags)
		alloc_flags = current_alloc_flags(gfp_mask, reserve_flags);

	/*
	 * Reset the nodemask and zonelist iterators if memory policies can be
	 * ignored. These allocations are high priority and system rather than
	 * user oriented.
	 */
	if (!(alloc_flags & ALLOC_CPUSET) || reserve_flags) {
		ac->nodemask = NULL;
		ac->preferred_zoneref = first_zones_zonelist(ac->zonelist,
					ac->highest_zoneidx, ac->nodemask);
	}

	/* Attempt with potentially adjusted zonelist and alloc_flags */
	page = get_page_from_freelist(gfp_mask, order, alloc_flags, ac);
	if (page)
		goto got_pg;

	/* Caller is not willing to reclaim, we can't balance anything */
	if (!can_direct_reclaim)
		goto nopage;

	/* Avoid recursion of direct reclaim */
	if (current->flags & PF_MEMALLOC)
		goto nopage;

	/* Try direct reclaim and then allocating */
	page = __alloc_pages_direct_reclaim(gfp_mask, order, alloc_flags, ac,
							&did_some_progress);
	if (page)
		goto got_pg;

	/* Try direct compaction and then allocating */
	page = __alloc_pages_direct_compact(gfp_mask, order, alloc_flags, ac,
					compact_priority, &compact_result);
	if (page)
		goto got_pg;

	/* Do not loop if specifically requested */
	if (gfp_mask & __GFP_NORETRY)
		goto nopage;

	/*
	 * Do not retry costly high order allocations unless they are
	 * __GFP_RETRY_MAYFAIL
	 */
	if (costly_order && !(gfp_mask & __GFP_RETRY_MAYFAIL))
		goto nopage;

	if (should_reclaim_retry(gfp_mask, order, ac, alloc_flags,
				 did_some_progress > 0, &no_progress_loops))
		goto retry;

	/*
	 * It doesn't make any sense to retry for the compaction if the order-0
	 * reclaim is not able to make any progress because the current
	 * implementation of the compaction depends on the sufficient amount
	 * of free memory (see __compaction_suitable)
	 */
	if (did_some_progress > 0 &&
			should_compact_retry(ac, order, alloc_flags,
				compact_result, &compact_priority,
				&compaction_retries))
		goto retry;


	/* Deal with possible cpuset update races before we start OOM killing */
	if (check_retry_cpuset(cpuset_mems_cookie, ac))
		goto retry_cpuset;

	/* Reclaim has failed us, start killing things */
	page = __alloc_pages_may_oom(gfp_mask, order, ac, &did_some_progress);
	if (page)
		goto got_pg;

	/* Avoid allocations with no watermarks from looping endlessly */
	if (tsk_is_oom_victim(current) &&
	    (alloc_flags & ALLOC_OOM ||
	     (gfp_mask & __GFP_NOMEMALLOC)))
		goto nopage;

	/* Retry as long as the OOM killer is making progress */
	if (did_some_progress) {
		no_progress_loops = 0;
		goto retry;
	}

nopage:
	/* Deal with possible cpuset update races before we fail */
	if (check_retry_cpuset(cpuset_mems_cookie, ac))
		goto retry_cpuset;

	/*
	 * Make sure that __GFP_NOFAIL request doesn't leak out and make sure
	 * we always retry
	 */
	if (gfp_mask & __GFP_NOFAIL) {
		/*
		 * All existing users of the __GFP_NOFAIL are blockable, so warn
		 * of any new users that actually require GFP_NOWAIT
		 */
		if (WARN_ON_ONCE(!can_direct_reclaim))
			goto fail;

		/*
		 * PF_MEMALLOC request from this context is rather bizarre
		 * because we cannot reclaim anything and only can loop waiting
		 * for somebody to do a work for us
		 */
		WARN_ON_ONCE(current->flags & PF_MEMALLOC);

		/*
		 * non failing costly orders are a hard requirement which we
		 * are not prepared for much so let's warn about these users
		 * so that we can identify them and convert them to something
		 * else.
		 */
		WARN_ON_ONCE(order > PAGE_ALLOC_COSTLY_ORDER);

		/*
		 * Help non-failing allocations by giving them access to memory
		 * reserves but do not use ALLOC_NO_WATERMARKS because this
		 * could deplete whole memory reserves which would just make
		 * the situation worse
		 */
		page = __alloc_pages_cpuset_fallback(gfp_mask, order, ALLOC_HARDER, ac);
		if (page)
			goto got_pg;

		cond_resched();
		goto retry;
	}
fail:
	warn_alloc(gfp_mask, ac->nodemask,
			"page allocation failure: order:%u", order);
got_pg:
	return page;
}

static inline bool prepare_alloc_pages(gfp_t gfp_mask, unsigned int order,
		int preferred_nid, nodemask_t *nodemask,
		struct alloc_context *ac, gfp_t *alloc_mask,
		unsigned int *alloc_flags)
{
	ac->highest_zoneidx = gfp_zone(gfp_mask);
	ac->zonelist = node_zonelist(preferred_nid, gfp_mask);
	ac->nodemask = nodemask;
	ac->migratetype = gfp_migratetype(gfp_mask);

	if (cpusets_enabled()) {
		*alloc_mask |= __GFP_HARDWALL;
		/*
		 * When we are in the interrupt context, it is irrelevant
		 * to the current task context. It means that any node ok.
		 */
		if (!in_interrupt() && !ac->nodemask)
			ac->nodemask = &cpuset_current_mems_allowed;
		else
			*alloc_flags |= ALLOC_CPUSET;
	}

	fs_reclaim_acquire(gfp_mask);
	fs_reclaim_release(gfp_mask);

	might_sleep_if(gfp_mask & __GFP_DIRECT_RECLAIM);

	if (should_fail_alloc_page(gfp_mask, order))
		return false;

	*alloc_flags = current_alloc_flags(gfp_mask, *alloc_flags);

	/* Dirty zone balancing only done in the fast path */
	ac->spread_dirty_pages = (gfp_mask & __GFP_WRITE);

	/*
	 * The preferred zone is used for statistics but crucially it is
	 * also used as the starting point for the zonelist iterator. It
	 * may get reset for allocations that ignore memory policies.
	 */
	ac->preferred_zoneref = first_zones_zonelist(ac->zonelist,
					ac->highest_zoneidx, ac->nodemask);

	return true;
}

/*
 * This is the 'heart' of the zoned buddy allocator.
 */
struct page *
__alloc_pages_nodemask(gfp_t gfp_mask, unsigned int order, int preferred_nid,
							nodemask_t *nodemask)
{
	struct page *page;
	unsigned int alloc_flags = ALLOC_WMARK_LOW;
	gfp_t alloc_mask; /* The gfp_t that was actually used for allocation */
	struct alloc_context ac = { };

	/*
	 * There are several places where we assume that the order value is sane
	 * so bail out early if the request is out of bound.
	 */
	if (unlikely(order >= MAX_ORDER)) {
		WARN_ON_ONCE(!(gfp_mask & __GFP_NOWARN));
		return NULL;
	}

	gfp_mask &= gfp_allowed_mask;
	alloc_mask = gfp_mask;
	if (!prepare_alloc_pages(gfp_mask, order, preferred_nid, nodemask, &ac, &alloc_mask, &alloc_flags))
		return NULL;

	/*
	 * Forbid the first pass from falling back to types that fragment
	 * memory until all local zones are considered.
	 */
	alloc_flags |= alloc_flags_nofragment(ac.preferred_zoneref->zone, gfp_mask);

	/* First allocation attempt */
	page = get_page_from_freelist(alloc_mask, order, alloc_flags, &ac);
	if (likely(page))
		goto out;

	/*
	 * Apply scoped allocation constraints. This is mainly about GFP_NOFS
	 * resp. GFP_NOIO which has to be inherited for all allocation requests
	 * from a particular context which has been marked by
	 * memalloc_no{fs,io}_{save,restore}.
	 */
	alloc_mask = current_gfp_context(gfp_mask);
	ac.spread_dirty_pages = false;

	/*
	 * Restore the original nodemask if it was potentially replaced with
	 * &cpuset_current_mems_allowed to optimize the fast-path attempt.
	 */
	ac.nodemask = nodemask;

	page = __alloc_pages_slowpath(alloc_mask, order, &ac);

out:
	if (memcg_kmem_enabled() && (gfp_mask & __GFP_ACCOUNT) && page &&
	    unlikely(__memcg_kmem_charge_page(page, gfp_mask, order) != 0)) {
		__free_pages(page, order);
		page = NULL;
	}

	trace_mm_page_alloc(page, order, alloc_mask, ac.migratetype);

	return page;
}
EXPORT_SYMBOL(__alloc_pages_nodemask);

/*
 * Common helper functions. Never use with __GFP_HIGHMEM because the returned
 * address cannot represent highmem pages. Use alloc_pages and then kmap if
 * you need to access high mem.
 */
unsigned long __get_free_pages(gfp_t gfp_mask, unsigned int order)
{
	struct page *page;

	page = alloc_pages(gfp_mask & ~__GFP_HIGHMEM, order);
	if (!page)
		return 0;
	return (unsigned long) page_address(page);
}
EXPORT_SYMBOL(__get_free_pages);

unsigned long get_zeroed_page(gfp_t gfp_mask)
{
	return __get_free_pages(gfp_mask | __GFP_ZERO, 0);
}
EXPORT_SYMBOL(get_zeroed_page);

static inline void free_the_page(struct page *page, unsigned int order)
{
	if (order == 0)		/* Via pcp? */
		free_unref_page(page);
	else
		__free_pages_ok(page, order, FPI_NONE);
}

void __free_pages(struct page *page, unsigned int order)
{
	if (put_page_testzero(page))
		free_the_page(page, order);
	else if (!PageHead(page))
		while (order-- > 0)
			free_the_page(page + (1 << order), order);
}
EXPORT_SYMBOL(__free_pages);

void free_pages(unsigned long addr, unsigned int order)
{
	if (addr != 0) {
		VM_BUG_ON(!virt_addr_valid((void *)addr));
		__free_pages(virt_to_page((void *)addr), order);
	}
}

EXPORT_SYMBOL(free_pages);

/*
 * Page Fragment:
 *  An arbitrary-length arbitrary-offset area of memory which resides
 *  within a 0 or higher order page.  Multiple fragments within that page
 *  are individually refcounted, in the page's reference counter.
 *
 * The page_frag functions below provide a simple allocation framework for
 * page fragments.  This is used by the network stack and network device
 * drivers to provide a backing region of memory for use as either an
 * sk_buff->head, or to be used in the "frags" portion of skb_shared_info.
 */
static struct page *__page_frag_cache_refill(struct page_frag_cache *nc,
					     gfp_t gfp_mask)
{
	struct page *page = NULL;
	gfp_t gfp = gfp_mask;

#if (PAGE_SIZE < PAGE_FRAG_CACHE_MAX_SIZE)
	gfp_mask |= __GFP_COMP | __GFP_NOWARN | __GFP_NORETRY |
		    __GFP_NOMEMALLOC;
	page = alloc_pages_node(NUMA_NO_NODE, gfp_mask,
				PAGE_FRAG_CACHE_MAX_ORDER);
	nc->size = page ? PAGE_FRAG_CACHE_MAX_SIZE : PAGE_SIZE;
#endif
	if (unlikely(!page))
		page = alloc_pages_node(NUMA_NO_NODE, gfp, 0);

	nc->va = page ? page_address(page) : NULL;

	return page;
}

void __page_frag_cache_drain(struct page *page, unsigned int count)
{
	VM_BUG_ON_PAGE(page_ref_count(page) == 0, page);

	if (page_ref_sub_and_test(page, count))
		free_the_page(page, compound_order(page));
}
EXPORT_SYMBOL(__page_frag_cache_drain);

void *page_frag_alloc(struct page_frag_cache *nc,
		      unsigned int fragsz, gfp_t gfp_mask)
{
	unsigned int size = PAGE_SIZE;
	struct page *page;
	int offset;

	if (unlikely(!nc->va)) {
refill:
		page = __page_frag_cache_refill(nc, gfp_mask);
		if (!page)
			return NULL;

#if (PAGE_SIZE < PAGE_FRAG_CACHE_MAX_SIZE)
		/* if size can vary use size else just use PAGE_SIZE */
		size = nc->size;
#endif
		/* Even if we own the page, we do not use atomic_set().
		 * This would break get_page_unless_zero() users.
		 */
		page_ref_add(page, PAGE_FRAG_CACHE_MAX_SIZE);

		/* reset page count bias and offset to start of new frag */
		nc->pfmemalloc = page_is_pfmemalloc(page);
		nc->pagecnt_bias = PAGE_FRAG_CACHE_MAX_SIZE + 1;
		nc->offset = size;
	}

	offset = nc->offset - fragsz;
	if (unlikely(offset < 0)) {
		page = virt_to_page(nc->va);

		if (!page_ref_sub_and_test(page, nc->pagecnt_bias))
			goto refill;

		if (unlikely(nc->pfmemalloc)) {
			free_the_page(page, compound_order(page));
			goto refill;
		}

#if (PAGE_SIZE < PAGE_FRAG_CACHE_MAX_SIZE)
		/* if size can vary use size else just use PAGE_SIZE */
		size = nc->size;
#endif
		/* OK, page count is 0, we can safely set it */
		set_page_count(page, PAGE_FRAG_CACHE_MAX_SIZE + 1);

		/* reset page count bias and offset to start of new frag */
		nc->pagecnt_bias = PAGE_FRAG_CACHE_MAX_SIZE + 1;
		offset = size - fragsz;
	}

	nc->pagecnt_bias--;
	nc->offset = offset;

	return nc->va + offset;
}
EXPORT_SYMBOL(page_frag_alloc);

/*
 * Frees a page fragment allocated out of either a compound or order 0 page.
 */
void page_frag_free(void *addr)
{
	struct page *page = virt_to_head_page(addr);

	if (unlikely(put_page_testzero(page)))
		free_the_page(page, compound_order(page));
}
EXPORT_SYMBOL(page_frag_free);

static void *make_alloc_exact(unsigned long addr, unsigned int order,
		size_t size)
{
	if (addr) {
		unsigned long alloc_end = addr + (PAGE_SIZE << order);
		unsigned long used = addr + PAGE_ALIGN(size);

		split_page(virt_to_page((void *)addr), order);
		while (used < alloc_end) {
			free_page(used);
			used += PAGE_SIZE;
		}
	}
	return (void *)addr;
}

/**
 * alloc_pages_exact - allocate an exact number physically-contiguous pages.
 * @size: the number of bytes to allocate
 * @gfp_mask: GFP flags for the allocation, must not contain __GFP_COMP
 *
 * This function is similar to alloc_pages(), except that it allocates the
 * minimum number of pages to satisfy the request.  alloc_pages() can only
 * allocate memory in power-of-two pages.
 *
 * This function is also limited by MAX_ORDER.
 *
 * Memory allocated by this function must be released by free_pages_exact().
 *
 * Return: pointer to the allocated area or %NULL in case of error.
 */
void *alloc_pages_exact(size_t size, gfp_t gfp_mask)
{
	unsigned int order = get_order(size);
	unsigned long addr;

	if (WARN_ON_ONCE(gfp_mask & __GFP_COMP))
		gfp_mask &= ~__GFP_COMP;

	addr = __get_free_pages(gfp_mask, order);
	return make_alloc_exact(addr, order, size);
}
EXPORT_SYMBOL(alloc_pages_exact);

/**
 * alloc_pages_exact_nid - allocate an exact number of physically-contiguous
 *			   pages on a node.
 * @nid: the preferred node ID where memory should be allocated
 * @size: the number of bytes to allocate
 * @gfp_mask: GFP flags for the allocation, must not contain __GFP_COMP
 *
 * Like alloc_pages_exact(), but try to allocate on node nid first before falling
 * back.
 *
 * Return: pointer to the allocated area or %NULL in case of error.
 */
void * __meminit alloc_pages_exact_nid(int nid, size_t size, gfp_t gfp_mask)
{
	unsigned int order = get_order(size);
	struct page *p;

	if (WARN_ON_ONCE(gfp_mask & __GFP_COMP))
		gfp_mask &= ~__GFP_COMP;

	p = alloc_pages_node(nid, gfp_mask, order);
	if (!p)
		return NULL;
	return make_alloc_exact((unsigned long)page_address(p), order, size);
}

/**
 * free_pages_exact - release memory allocated via alloc_pages_exact()
 * @virt: the value returned by alloc_pages_exact.
 * @size: size of allocation, same value as passed to alloc_pages_exact().
 *
 * Release the memory allocated by a previous call to alloc_pages_exact.
 */
void free_pages_exact(void *virt, size_t size)
{
	unsigned long addr = (unsigned long)virt;
	unsigned long end = addr + PAGE_ALIGN(size);

	while (addr < end) {
		free_page(addr);
		addr += PAGE_SIZE;
	}
}
EXPORT_SYMBOL(free_pages_exact);

/**
 * nr_free_zone_pages - count number of pages beyond high watermark
 * @offset: The zone index of the highest zone
 *
 * nr_free_zone_pages() counts the number of pages which are beyond the
 * high watermark within all zones at or below a given zone index.  For each
 * zone, the number of pages is calculated as:
 *
 *     nr_free_zone_pages = managed_pages - high_pages
 *
 * Return: number of pages beyond high watermark.
 */
static unsigned long nr_free_zone_pages(int offset)
{
	struct zoneref *z;
	struct zone *zone;

	/* Just pick one node, since fallback list is circular */
	unsigned long sum = 0;

	struct zonelist *zonelist = node_zonelist(numa_node_id(), GFP_KERNEL);

	for_each_zone_zonelist(zone, z, zonelist, offset) {
		unsigned long size = zone_managed_pages(zone);
		unsigned long high = high_wmark_pages(zone);
		if (size > high)
			sum += size - high;
	}

	return sum;
}

/**
 * nr_free_buffer_pages - count number of pages beyond high watermark
 *
 * nr_free_buffer_pages() counts the number of pages which are beyond the high
 * watermark within ZONE_DMA and ZONE_NORMAL.
 *
 * Return: number of pages beyond high watermark within ZONE_DMA and
 * ZONE_NORMAL.
 */
unsigned long nr_free_buffer_pages(void)
{
	return nr_free_zone_pages(gfp_zone(GFP_USER));
}
EXPORT_SYMBOL_GPL(nr_free_buffer_pages);

static inline void show_node(struct zone *zone)
{
	if (IS_ENABLED(CONFIG_NUMA))
		printk("Node %d ", zone_to_nid(zone));
}

long si_mem_available(void)
{
	long available;
	unsigned long pagecache;
	unsigned long wmark_low = 0;
	unsigned long pages[NR_LRU_LISTS];
	unsigned long reclaimable;
	struct zone *zone;
	int lru;

	for (lru = LRU_BASE; lru < NR_LRU_LISTS; lru++)
		pages[lru] = global_node_page_state(NR_LRU_BASE + lru);

	for_each_zone(zone)
		wmark_low += low_wmark_pages(zone);

	/*
	 * Estimate the amount of memory available for userspace allocations,
	 * without causing swapping.
	 */
	available = global_zone_page_state(NR_FREE_PAGES) - totalreserve_pages;

	/*
	 * Not all the page cache can be freed, otherwise the system will
	 * start swapping. Assume at least half of the page cache, or the
	 * low watermark worth of cache, needs to stay.
	 */
	pagecache = pages[LRU_ACTIVE_FILE] + pages[LRU_INACTIVE_FILE];
	pagecache -= min(pagecache / 2, wmark_low);
	available += pagecache;

	/*
	 * Part of the reclaimable slab and other kernel memory consists of
	 * items that are in use, and cannot be freed. Cap this estimate at the
	 * low watermark.
	 */
	reclaimable = global_node_page_state_pages(NR_SLAB_RECLAIMABLE_B) +
		global_node_page_state(NR_KERNEL_MISC_RECLAIMABLE);
	available += reclaimable - min(reclaimable / 2, wmark_low);

	if (available < 0)
		available = 0;
	return available;
}
EXPORT_SYMBOL_GPL(si_mem_available);

void si_meminfo(struct sysinfo *val)
{
	val->totalram = totalram_pages();
	val->sharedram = global_node_page_state(NR_SHMEM);
	val->freeram = global_zone_page_state(NR_FREE_PAGES);
	val->bufferram = nr_blockdev_pages();
	val->totalhigh = totalhigh_pages();
	val->freehigh = nr_free_highpages();
	val->mem_unit = PAGE_SIZE;
}

EXPORT_SYMBOL(si_meminfo);

#ifdef CONFIG_NUMA
void si_meminfo_node(struct sysinfo *val, int nid)
{
	int zone_type;		/* needs to be signed */
	unsigned long managed_pages = 0;
	unsigned long managed_highpages = 0;
	unsigned long free_highpages = 0;
	pg_data_t *pgdat = NODE_DATA(nid);

	for (zone_type = 0; zone_type < MAX_NR_ZONES; zone_type++)
		managed_pages += zone_managed_pages(&pgdat->node_zones[zone_type]);
	val->totalram = managed_pages;
	val->sharedram = node_page_state(pgdat, NR_SHMEM);
	val->freeram = sum_zone_node_page_state(nid, NR_FREE_PAGES);
#ifdef CONFIG_HIGHMEM
	for (zone_type = 0; zone_type < MAX_NR_ZONES; zone_type++) {
		struct zone *zone = &pgdat->node_zones[zone_type];

		if (is_highmem(zone)) {
			managed_highpages += zone_managed_pages(zone);
			free_highpages += zone_page_state(zone, NR_FREE_PAGES);
		}
	}
	val->totalhigh = managed_highpages;
	val->freehigh = free_highpages;
#else
	val->totalhigh = managed_highpages;
	val->freehigh = free_highpages;
#endif
	val->mem_unit = PAGE_SIZE;
}
#endif

/*
 * Determine whether the node should be displayed or not, depending on whether
 * SHOW_MEM_FILTER_NODES was passed to show_free_areas().
 */
static bool show_mem_node_skip(unsigned int flags, int nid, nodemask_t *nodemask)
{
	if (!(flags & SHOW_MEM_FILTER_NODES))
		return false;

	/*
	 * no node mask - aka implicit memory numa policy. Do not bother with
	 * the synchronization - read_mems_allowed_begin - because we do not
	 * have to be precise here.
	 */
	if (!nodemask)
		nodemask = &cpuset_current_mems_allowed;

	return !node_isset(nid, *nodemask);
}

#define K(x) ((x) << (PAGE_SHIFT-10))

static void show_migration_types(unsigned char type)
{
	static const char types[MIGRATE_TYPES] = {
		[MIGRATE_UNMOVABLE]	= 'U',
		[MIGRATE_MOVABLE]	= 'M',
		[MIGRATE_RECLAIMABLE]	= 'E',
		[MIGRATE_HIGHATOMIC]	= 'H',
#ifdef CONFIG_CMA
		[MIGRATE_CMA]		= 'C',
#endif
#ifdef CONFIG_MEMORY_ISOLATION
		[MIGRATE_ISOLATE]	= 'I',
#endif
	};
	char tmp[MIGRATE_TYPES + 1];
	char *p = tmp;
	int i;

	for (i = 0; i < MIGRATE_TYPES; i++) {
		if (type & (1 << i))
			*p++ = types[i];
	}

	*p = '\0';
	printk(KERN_CONT "(%s) ", tmp);
}

/*
 * Show free area list (used inside shift_scroll-lock stuff)
 * We also calculate the percentage fragmentation. We do this by counting the
 * memory on each free list with the exception of the first item on the list.
 *
 * Bits in @filter:
 * SHOW_MEM_FILTER_NODES: suppress nodes that are not allowed by current's
 *   cpuset.
 */
void show_free_areas(unsigned int filter, nodemask_t *nodemask)
{
	unsigned long free_pcp = 0;
	int cpu;
	struct zone *zone;
	pg_data_t *pgdat;

	for_each_populated_zone(zone) {
		if (show_mem_node_skip(filter, zone_to_nid(zone), nodemask))
			continue;

		for_each_online_cpu(cpu)
			free_pcp += per_cpu_ptr(zone->pageset, cpu)->pcp.count;
	}

	printk("active_anon:%lu inactive_anon:%lu isolated_anon:%lu\n"
		" active_file:%lu inactive_file:%lu isolated_file:%lu\n"
		" unevictable:%lu dirty:%lu writeback:%lu\n"
		" slab_reclaimable:%lu slab_unreclaimable:%lu\n"
		" mapped:%lu shmem:%lu pagetables:%lu bounce:%lu\n"
		" free:%lu free_pcp:%lu free_cma:%lu\n",
		global_node_page_state(NR_ACTIVE_ANON),
		global_node_page_state(NR_INACTIVE_ANON),
		global_node_page_state(NR_ISOLATED_ANON),
		global_node_page_state(NR_ACTIVE_FILE),
		global_node_page_state(NR_INACTIVE_FILE),
		global_node_page_state(NR_ISOLATED_FILE),
		global_node_page_state(NR_UNEVICTABLE),
		global_node_page_state(NR_FILE_DIRTY),
		global_node_page_state(NR_WRITEBACK),
		global_node_page_state_pages(NR_SLAB_RECLAIMABLE_B),
		global_node_page_state_pages(NR_SLAB_UNRECLAIMABLE_B),
		global_node_page_state(NR_FILE_MAPPED),
		global_node_page_state(NR_SHMEM),
		global_zone_page_state(NR_PAGETABLE),
		global_zone_page_state(NR_BOUNCE),
		global_zone_page_state(NR_FREE_PAGES),
		free_pcp,
		global_zone_page_state(NR_FREE_CMA_PAGES));

	for_each_online_pgdat(pgdat) {
		if (show_mem_node_skip(filter, pgdat->node_id, nodemask))
			continue;

		printk("Node %d"
			" active_anon:%lukB"
			" inactive_anon:%lukB"
			" active_file:%lukB"
			" inactive_file:%lukB"
			" unevictable:%lukB"
			" isolated(anon):%lukB"
			" isolated(file):%lukB"
			" mapped:%lukB"
			" dirty:%lukB"
			" writeback:%lukB"
			" shmem:%lukB"
#ifdef CONFIG_TRANSPARENT_HUGEPAGE
			" shmem_thp: %lukB"
			" shmem_pmdmapped: %lukB"
			" anon_thp: %lukB"
#endif
			" writeback_tmp:%lukB"
			" kernel_stack:%lukB"
#ifdef CONFIG_SHADOW_CALL_STACK
			" shadow_call_stack:%lukB"
#endif
			" all_unreclaimable? %s"
			"\n",
			pgdat->node_id,
			K(node_page_state(pgdat, NR_ACTIVE_ANON)),
			K(node_page_state(pgdat, NR_INACTIVE_ANON)),
			K(node_page_state(pgdat, NR_ACTIVE_FILE)),
			K(node_page_state(pgdat, NR_INACTIVE_FILE)),
			K(node_page_state(pgdat, NR_UNEVICTABLE)),
			K(node_page_state(pgdat, NR_ISOLATED_ANON)),
			K(node_page_state(pgdat, NR_ISOLATED_FILE)),
			K(node_page_state(pgdat, NR_FILE_MAPPED)),
			K(node_page_state(pgdat, NR_FILE_DIRTY)),
			K(node_page_state(pgdat, NR_WRITEBACK)),
			K(node_page_state(pgdat, NR_SHMEM)),
#ifdef CONFIG_TRANSPARENT_HUGEPAGE
			K(node_page_state(pgdat, NR_SHMEM_THPS) * HPAGE_PMD_NR),
			K(node_page_state(pgdat, NR_SHMEM_PMDMAPPED)
					* HPAGE_PMD_NR),
			K(node_page_state(pgdat, NR_ANON_THPS) * HPAGE_PMD_NR),
#endif
			K(node_page_state(pgdat, NR_WRITEBACK_TEMP)),
			node_page_state(pgdat, NR_KERNEL_STACK_KB),
#ifdef CONFIG_SHADOW_CALL_STACK
			node_page_state(pgdat, NR_KERNEL_SCS_KB),
#endif
			pgdat->kswapd_failures >= MAX_RECLAIM_RETRIES ?
				"yes" : "no");
	}

	for_each_populated_zone(zone) {
		int i;

		if (show_mem_node_skip(filter, zone_to_nid(zone), nodemask))
			continue;

		free_pcp = 0;
		for_each_online_cpu(cpu)
			free_pcp += per_cpu_ptr(zone->pageset, cpu)->pcp.count;

		show_node(zone);
		printk(KERN_CONT
			"%s"
			" free:%lukB"
			" min:%lukB"
			" low:%lukB"
			" high:%lukB"
			" reserved_highatomic:%luKB"
			" active_anon:%lukB"
			" inactive_anon:%lukB"
			" active_file:%lukB"
			" inactive_file:%lukB"
			" unevictable:%lukB"
			" writepending:%lukB"
			" present:%lukB"
			" managed:%lukB"
			" mlocked:%lukB"
			" pagetables:%lukB"
			" bounce:%lukB"
			" free_pcp:%lukB"
			" local_pcp:%ukB"
			" free_cma:%lukB"
			"\n",
			zone->name,
			K(zone_page_state(zone, NR_FREE_PAGES)),
			K(min_wmark_pages(zone)),
			K(low_wmark_pages(zone)),
			K(high_wmark_pages(zone)),
			K(zone->nr_reserved_highatomic),
			K(zone_page_state(zone, NR_ZONE_ACTIVE_ANON)),
			K(zone_page_state(zone, NR_ZONE_INACTIVE_ANON)),
			K(zone_page_state(zone, NR_ZONE_ACTIVE_FILE)),
			K(zone_page_state(zone, NR_ZONE_INACTIVE_FILE)),
			K(zone_page_state(zone, NR_ZONE_UNEVICTABLE)),
			K(zone_page_state(zone, NR_ZONE_WRITE_PENDING)),
			K(zone->present_pages),
			K(zone_managed_pages(zone)),
			K(zone_page_state(zone, NR_MLOCK)),
			K(zone_page_state(zone, NR_PAGETABLE)),
			K(zone_page_state(zone, NR_BOUNCE)),
			K(free_pcp),
			K(this_cpu_read(zone->pageset->pcp.count)),
			K(zone_page_state(zone, NR_FREE_CMA_PAGES)));
		printk("lowmem_reserve[]:");
		for (i = 0; i < MAX_NR_ZONES; i++)
			printk(KERN_CONT " %ld", zone->lowmem_reserve[i]);
		printk(KERN_CONT "\n");
	}

	for_each_populated_zone(zone) {
		unsigned int order;
		unsigned long nr[MAX_ORDER], flags, total = 0;
		unsigned char types[MAX_ORDER];

		if (show_mem_node_skip(filter, zone_to_nid(zone), nodemask))
			continue;
		show_node(zone);
		printk(KERN_CONT "%s: ", zone->name);

		spin_lock_irqsave(&zone->lock, flags);
		for (order = 0; order < MAX_ORDER; order++) {
			struct free_area *area = &zone->free_area[order];
			int type;

			nr[order] = area->nr_free;
			total += nr[order] << order;

			types[order] = 0;
			for (type = 0; type < MIGRATE_TYPES; type++) {
				if (!free_area_empty(area, type))
					types[order] |= 1 << type;
			}
		}
		spin_unlock_irqrestore(&zone->lock, flags);
		for (order = 0; order < MAX_ORDER; order++) {
			printk(KERN_CONT "%lu*%lukB ",
			       nr[order], K(1UL) << order);
			if (nr[order])
				show_migration_types(types[order]);
		}
		printk(KERN_CONT "= %lukB\n", K(total));
	}

	hugetlb_show_meminfo();

	printk("%ld total pagecache pages\n", global_node_page_state(NR_FILE_PAGES));

	show_swap_cache_info();
}

static void zoneref_set_zone(struct zone *zone, struct zoneref *zoneref)
{
	zoneref->zone = zone;
	zoneref->zone_idx = zone_idx(zone);
}

/*
 * Builds allocation fallback zone lists.
 *
 * Add all populated zones of a node to the zonelist.
 */
static int build_zonerefs_node(pg_data_t *pgdat, struct zoneref *zonerefs)
{
	struct zone *zone;
	enum zone_type zone_type = MAX_NR_ZONES;
	int nr_zones = 0;

	do {
		zone_type--;
		zone = pgdat->node_zones + zone_type;
		if (managed_zone(zone)) {
			zoneref_set_zone(zone, &zonerefs[nr_zones++]);
			check_highest_zone(zone_type);
		}
	} while (zone_type);

	return nr_zones;
}

#ifdef CONFIG_NUMA

static int __parse_numa_zonelist_order(char *s)
{
	/*
	 * We used to support different zonlists modes but they turned
	 * out to be just not useful. Let's keep the warning in place
	 * if somebody still use the cmd line parameter so that we do
	 * not fail it silently
	 */
	if (!(*s == 'd' || *s == 'D' || *s == 'n' || *s == 'N')) {
		pr_warn("Ignoring unsupported numa_zonelist_order value:  %s\n", s);
		return -EINVAL;
	}
	return 0;
}

char numa_zonelist_order[] = "Node";

/*
 * sysctl handler for numa_zonelist_order
 */
int numa_zonelist_order_handler(struct ctl_table *table, int write,
		void *buffer, size_t *length, loff_t *ppos)
{
	if (write)
		return __parse_numa_zonelist_order(buffer);
	return proc_dostring(table, write, buffer, length, ppos);
}


#define MAX_NODE_LOAD (nr_online_nodes)
static int node_load[MAX_NUMNODES];

/**
 * find_next_best_node - find the next node that should appear in a given node's fallback list
 * @node: node whose fallback list we're appending
 * @used_node_mask: nodemask_t of already used nodes
 *
 * We use a number of factors to determine which is the next node that should
 * appear on a given node's fallback list.  The node should not have appeared
 * already in @node's fallback list, and it should be the next closest node
 * according to the distance array (which contains arbitrary distance values
 * from each node to each node in the system), and should also prefer nodes
 * with no CPUs, since presumably they'll have very little allocation pressure
 * on them otherwise.
 *
 * Return: node id of the found node or %NUMA_NO_NODE if no node is found.
 */
static int find_next_best_node(int node, nodemask_t *used_node_mask)
{
	int n, val;
	int min_val = INT_MAX;
	int best_node = NUMA_NO_NODE;

	/* Use the local node if we haven't already */
	if (!node_isset(node, *used_node_mask)) {
		node_set(node, *used_node_mask);
		return node;
	}

	for_each_node_state(n, N_MEMORY) {

		/* Don't want a node to appear more than once */
		if (node_isset(n, *used_node_mask))
			continue;

		/* Use the distance array to find the distance */
		val = node_distance(node, n);

		/* Penalize nodes under us ("prefer the next node") */
		val += (n < node);

		/* Give preference to headless and unused nodes */
		if (!cpumask_empty(cpumask_of_node(n)))
			val += PENALTY_FOR_NODE_WITH_CPUS;

		/* Slight preference for less loaded node */
		val *= (MAX_NODE_LOAD*MAX_NUMNODES);
		val += node_load[n];

		if (val < min_val) {
			min_val = val;
			best_node = n;
		}
	}

	if (best_node >= 0)
		node_set(best_node, *used_node_mask);

	return best_node;
}


/*
 * Build zonelists ordered by node and zones within node.
 * This results in maximum locality--normal zone overflows into local
 * DMA zone, if any--but risks exhausting DMA zone.
 */
static void build_zonelists_in_node_order(pg_data_t *pgdat, int *node_order,
		unsigned nr_nodes)
{
	struct zoneref *zonerefs;
	int i;

	zonerefs = pgdat->node_zonelists[ZONELIST_FALLBACK]._zonerefs;

	for (i = 0; i < nr_nodes; i++) {
		int nr_zones;

		pg_data_t *node = NODE_DATA(node_order[i]);

		nr_zones = build_zonerefs_node(node, zonerefs);
		zonerefs += nr_zones;
	}
	zonerefs->zone = NULL;
	zonerefs->zone_idx = 0;
}

/*
 * Build gfp_thisnode zonelists
 */
static void build_thisnode_zonelists(pg_data_t *pgdat)
{
	struct zoneref *zonerefs;
	int nr_zones;

	zonerefs = pgdat->node_zonelists[ZONELIST_NOFALLBACK]._zonerefs;
	nr_zones = build_zonerefs_node(pgdat, zonerefs);
	zonerefs += nr_zones;
	zonerefs->zone = NULL;
	zonerefs->zone_idx = 0;
}

/*
 * Build zonelists ordered by zone and nodes within zones.
 * This results in conserving DMA zone[s] until all Normal memory is
 * exhausted, but results in overflowing to remote node while memory
 * may still exist in local DMA zone.
 */

static void build_zonelists(pg_data_t *pgdat)
{
	static int node_order[MAX_NUMNODES];
	int node, load, nr_nodes = 0;
	nodemask_t used_mask = NODE_MASK_NONE;
	int local_node, prev_node;

	/* NUMA-aware ordering of nodes */
	local_node = pgdat->node_id;
	load = nr_online_nodes;
	prev_node = local_node;

	memset(node_order, 0, sizeof(node_order));
	while ((node = find_next_best_node(local_node, &used_mask)) >= 0) {
		/*
		 * We don't want to pressure a particular node.
		 * So adding penalty to the first node in same
		 * distance group to make it round-robin.
		 */
		if (node_distance(local_node, node) !=
		    node_distance(local_node, prev_node))
			node_load[node] = load;

		node_order[nr_nodes++] = node;
		prev_node = node;
		load--;
	}

	build_zonelists_in_node_order(pgdat, node_order, nr_nodes);
	build_thisnode_zonelists(pgdat);
}

#ifdef CONFIG_HAVE_MEMORYLESS_NODES
/*
 * Return node id of node used for "local" allocations.
 * I.e., first node id of first zone in arg node's generic zonelist.
 * Used for initializing percpu 'numa_mem', which is used primarily
 * for kernel allocations, so use GFP_KERNEL flags to locate zonelist.
 */
int local_memory_node(int node)
{
	struct zoneref *z;

	z = first_zones_zonelist(node_zonelist(node, GFP_KERNEL),
				   gfp_zone(GFP_KERNEL),
				   NULL);
	return zone_to_nid(z->zone);
}
#endif

static void setup_min_unmapped_ratio(void);
static void setup_min_slab_ratio(void);
#else	/* CONFIG_NUMA */

static void build_zonelists(pg_data_t *pgdat)
{
	int node, local_node;
	struct zoneref *zonerefs;
	int nr_zones;

	local_node = pgdat->node_id;

	zonerefs = pgdat->node_zonelists[ZONELIST_FALLBACK]._zonerefs;
	nr_zones = build_zonerefs_node(pgdat, zonerefs);
	zonerefs += nr_zones;

	/*
	 * Now we build the zonelist so that it contains the zones
	 * of all the other nodes.
	 * We don't want to pressure a particular node, so when
	 * building the zones for node N, we make sure that the
	 * zones coming right after the local ones are those from
	 * node N+1 (modulo N)
	 */
	for (node = local_node + 1; node < MAX_NUMNODES; node++) {
		if (!node_online(node))
			continue;
		nr_zones = build_zonerefs_node(NODE_DATA(node), zonerefs);
		zonerefs += nr_zones;
	}
	for (node = 0; node < local_node; node++) {
		if (!node_online(node))
			continue;
		nr_zones = build_zonerefs_node(NODE_DATA(node), zonerefs);
		zonerefs += nr_zones;
	}

	zonerefs->zone = NULL;
	zonerefs->zone_idx = 0;
}

#endif	/* CONFIG_NUMA */

/*
 * Boot pageset table. One per cpu which is going to be used for all
 * zones and all nodes. The parameters will be set in such a way
 * that an item put on a list will immediately be handed over to
 * the buddy list. This is safe since pageset manipulation is done
 * with interrupts disabled.
 *
 * The boot_pagesets must be kept even after bootup is complete for
 * unused processors and/or zones. They do play a role for bootstrapping
 * hotplugged processors.
 *
 * zoneinfo_show() and maybe other functions do
 * not check if the processor is online before following the pageset pointer.
 * Other parts of the kernel may not check if the zone is available.
 */
static void setup_pageset(struct per_cpu_pageset *p, unsigned long batch);
static DEFINE_PER_CPU(struct per_cpu_pageset, boot_pageset);
static DEFINE_PER_CPU(struct per_cpu_nodestat, boot_nodestats);

static void __build_all_zonelists(void *data)
{
	int nid;
	int __maybe_unused cpu;
	pg_data_t *self = data;
	static DEFINE_SPINLOCK(lock);

	spin_lock(&lock);

#ifdef CONFIG_NUMA
	memset(node_load, 0, sizeof(node_load));
#endif

	/*
	 * This node is hotadded and no memory is yet present.   So just
	 * building zonelists is fine - no need to touch other nodes.
	 */
	if (self && !node_online(self->node_id)) {
		build_zonelists(self);
	} else {
		for_each_online_node(nid) {
			pg_data_t *pgdat = NODE_DATA(nid);

			build_zonelists(pgdat);
		}

#ifdef CONFIG_HAVE_MEMORYLESS_NODES
		/*
		 * We now know the "local memory node" for each node--
		 * i.e., the node of the first zone in the generic zonelist.
		 * Set up numa_mem percpu variable for on-line cpus.  During
		 * boot, only the boot cpu should be on-line;  we'll init the
		 * secondary cpus' numa_mem as they come on-line.  During
		 * node/memory hotplug, we'll fixup all on-line cpus.
		 */
		for_each_online_cpu(cpu)
			set_cpu_numa_mem(cpu, local_memory_node(cpu_to_node(cpu)));
#endif
	}

	spin_unlock(&lock);
}

static noinline void __init
build_all_zonelists_init(void)
{
	int cpu;

	__build_all_zonelists(NULL);

	/*
	 * Initialize the boot_pagesets that are going to be used
	 * for bootstrapping processors. The real pagesets for
	 * each zone will be allocated later when the per cpu
	 * allocator is available.
	 *
	 * boot_pagesets are used also for bootstrapping offline
	 * cpus if the system is already booted because the pagesets
	 * are needed to initialize allocators on a specific cpu too.
	 * F.e. the percpu allocator needs the page allocator which
	 * needs the percpu allocator in order to allocate its pagesets
	 * (a chicken-egg dilemma).
	 */
	for_each_possible_cpu(cpu)
		setup_pageset(&per_cpu(boot_pageset, cpu), 0);

	mminit_verify_zonelist();
	cpuset_init_current_mems_allowed();
}

/*
 * unless system_state == SYSTEM_BOOTING.
 *
 * __ref due to call of __init annotated helper build_all_zonelists_init
 * [protected by SYSTEM_BOOTING].
 */
void __ref build_all_zonelists(pg_data_t *pgdat)
{
	unsigned long vm_total_pages;

	if (system_state == SYSTEM_BOOTING) {
		build_all_zonelists_init();
	} else {
		__build_all_zonelists(pgdat);
		/* cpuset refresh routine should be here */
	}
	/* Get the number of free pages beyond high watermark in all zones. */
	vm_total_pages = nr_free_zone_pages(gfp_zone(GFP_HIGHUSER_MOVABLE));
	/*
	 * Disable grouping by mobility if the number of pages in the
	 * system is too low to allow the mechanism to work. It would be
	 * more accurate, but expensive to check per-zone. This check is
	 * made on memory-hotadd so a system can start with mobility
	 * disabled and enable it later
	 */
	if (vm_total_pages < (pageblock_nr_pages * MIGRATE_TYPES))
		page_group_by_mobility_disabled = 1;
	else
		page_group_by_mobility_disabled = 0;

	pr_info("Built %u zonelists, mobility grouping %s.  Total pages: %ld\n",
		nr_online_nodes,
		page_group_by_mobility_disabled ? "off" : "on",
		vm_total_pages);
#ifdef CONFIG_NUMA
	pr_info("Policy zone: %s\n", zone_names[policy_zone]);
#endif
}

/* If zone is ZONE_MOVABLE but memory is mirrored, it is an overlapped init */
static bool __meminit
overlap_memmap_init(unsigned long zone, unsigned long *pfn)
{
	static struct memblock_region *r;

	if (mirrored_kernelcore && zone == ZONE_MOVABLE) {
		if (!r || *pfn >= memblock_region_memory_end_pfn(r)) {
			for_each_mem_region(r) {
				if (*pfn < memblock_region_memory_end_pfn(r))
					break;
			}
		}
		if (*pfn >= memblock_region_memory_base_pfn(r) &&
		    memblock_is_mirror(r)) {
			*pfn = memblock_region_memory_end_pfn(r);
			return true;
		}
	}
	return false;
}

/*
 * Initially all pages are reserved - free ones are freed
 * up by memblock_free_all() once the early boot process is
 * done. Non-atomic initialization, single-pass.
 *
 * All aligned pageblocks are initialized to the specified migratetype
 * (usually MIGRATE_MOVABLE). Besides setting the migratetype, no related
 * zone stats (e.g., nr_isolate_pageblock) are touched.
 */
void __meminit memmap_init_zone(unsigned long size, int nid, unsigned long zone,
		unsigned long start_pfn, unsigned long zone_end_pfn,
		enum meminit_context context,
		struct vmem_altmap *altmap, int migratetype)
{
	unsigned long pfn, end_pfn = start_pfn + size;
	struct page *page;

	if (highest_memmap_pfn < end_pfn - 1)
		highest_memmap_pfn = end_pfn - 1;

#ifdef CONFIG_ZONE_DEVICE
	/*
	 * Honor reservation requested by the driver for this ZONE_DEVICE
	 * memory. We limit the total number of pages to initialize to just
	 * those that might contain the memory mapping. We will defer the
	 * ZONE_DEVICE page initialization until after we have released
	 * the hotplug lock.
	 */
	if (zone == ZONE_DEVICE) {
		if (!altmap)
			return;

		if (start_pfn == altmap->base_pfn)
			start_pfn += altmap->reserve;
		end_pfn = altmap->base_pfn + vmem_altmap_offset(altmap);
	}
#endif

	for (pfn = start_pfn; pfn < end_pfn; ) {
		/*
		 * There can be holes in boot-time mem_map[]s handed to this
		 * function.  They do not exist on hotplugged memory.
		 */
		if (context == MEMINIT_EARLY) {
			if (overlap_memmap_init(zone, &pfn))
				continue;
			if (defer_init(nid, pfn, zone_end_pfn))
				break;
		}

		page = pfn_to_page(pfn);
		__init_single_page(page, pfn, zone, nid);
		if (context == MEMINIT_HOTPLUG)
			__SetPageReserved(page);

		/*
		 * Usually, we want to mark the pageblock MIGRATE_MOVABLE,
		 * such that unmovable allocations won't be scattered all
		 * over the place during system boot.
		 */
		if (IS_ALIGNED(pfn, pageblock_nr_pages)) {
			set_pageblock_migratetype(page, migratetype);
			cond_resched();
		}
		pfn++;
	}
}

#ifdef CONFIG_ZONE_DEVICE
void __ref memmap_init_zone_device(struct zone *zone,
				   unsigned long start_pfn,
				   unsigned long nr_pages,
				   struct dev_pagemap *pgmap)
{
	unsigned long pfn, end_pfn = start_pfn + nr_pages;
	struct pglist_data *pgdat = zone->zone_pgdat;
	struct vmem_altmap *altmap = pgmap_altmap(pgmap);
	unsigned long zone_idx = zone_idx(zone);
	unsigned long start = jiffies;
	int nid = pgdat->node_id;

	if (WARN_ON_ONCE(!pgmap || zone_idx(zone) != ZONE_DEVICE))
		return;

	/*
	 * The call to memmap_init_zone should have already taken care
	 * of the pages reserved for the memmap, so we can just jump to
	 * the end of that region and start processing the device pages.
	 */
	if (altmap) {
		start_pfn = altmap->base_pfn + vmem_altmap_offset(altmap);
		nr_pages = end_pfn - start_pfn;
	}

	for (pfn = start_pfn; pfn < end_pfn; pfn++) {
		struct page *page = pfn_to_page(pfn);

		__init_single_page(page, pfn, zone_idx, nid);

		/*
		 * Mark page reserved as it will need to wait for onlining
		 * phase for it to be fully associated with a zone.
		 *
		 * We can use the non-atomic __set_bit operation for setting
		 * the flag as we are still initializing the pages.
		 */
		__SetPageReserved(page);

		/*
		 * ZONE_DEVICE pages union ->lru with a ->pgmap back pointer
		 * and zone_device_data.  It is a bug if a ZONE_DEVICE page is
		 * ever freed or placed on a driver-private list.
		 */
		page->pgmap = pgmap;
		page->zone_device_data = NULL;

		/*
		 * Mark the block movable so that blocks are reserved for
		 * movable at startup. This will force kernel allocations
		 * to reserve their blocks rather than leaking throughout
		 * the address space during boot when many long-lived
		 * kernel allocations are made.
		 *
		 * Please note that MEMINIT_HOTPLUG path doesn't clear memmap
		 * because this is done early in section_activate()
		 */
		if (IS_ALIGNED(pfn, pageblock_nr_pages)) {
			set_pageblock_migratetype(page, MIGRATE_MOVABLE);
			cond_resched();
		}
	}

	pr_info("%s initialised %lu pages in %ums\n", __func__,
		nr_pages, jiffies_to_msecs(jiffies - start));
}

#endif
static void __meminit zone_init_free_lists(struct zone *zone)
{
	unsigned int order, t;
	for_each_migratetype_order(order, t) {
		INIT_LIST_HEAD(&zone->free_area[order].free_list[t]);
		zone->free_area[order].nr_free = 0;
	}
}

void __meminit __weak memmap_init(unsigned long size, int nid,
				  unsigned long zone,
				  unsigned long range_start_pfn)
{
	unsigned long start_pfn, end_pfn;
	unsigned long range_end_pfn = range_start_pfn + size;
	int i;

	for_each_mem_pfn_range(i, nid, &start_pfn, &end_pfn, NULL) {
		start_pfn = clamp(start_pfn, range_start_pfn, range_end_pfn);
		end_pfn = clamp(end_pfn, range_start_pfn, range_end_pfn);

		if (end_pfn > start_pfn) {
			size = end_pfn - start_pfn;
			memmap_init_zone(size, nid, zone, start_pfn, range_end_pfn,
					 MEMINIT_EARLY, NULL, MIGRATE_MOVABLE);
		}
	}
}

static int zone_batchsize(struct zone *zone)
{
#ifdef CONFIG_MMU
	int batch;

	/*
	 * The per-cpu-pages pools are set to around 1000th of the
	 * size of the zone.
	 */
	batch = zone_managed_pages(zone) / 1024;
	/* But no more than a meg. */
	if (batch * PAGE_SIZE > 1024 * 1024)
		batch = (1024 * 1024) / PAGE_SIZE;
	batch /= 4;		/* We effectively *= 4 below */
	if (batch < 1)
		batch = 1;

	/*
	 * Clamp the batch to a 2^n - 1 value. Having a power
	 * of 2 value was found to be more likely to have
	 * suboptimal cache aliasing properties in some cases.
	 *
	 * For example if 2 tasks are alternately allocating
	 * batches of pages, one task can end up with a lot
	 * of pages of one half of the possible page colors
	 * and the other with pages of the other colors.
	 */
	batch = rounddown_pow_of_two(batch + batch/2) - 1;

	return batch;

#else
	/* The deferral and batching of frees should be suppressed under NOMMU
	 * conditions.
	 *
	 * The problem is that NOMMU needs to be able to allocate large chunks
	 * of contiguous memory as there's no hardware page translation to
	 * assemble apparent contiguous memory from discontiguous pages.
	 *
	 * Queueing large contiguous runs of pages for batching, however,
	 * causes the pages to actually be freed in smaller chunks.  As there
	 * can be a significant delay between the individual batches being
	 * recycled, this leads to the once large chunks of space being
	 * fragmented and becoming unavailable for high-order allocations.
	 */
	return 0;
#endif
}

/*
 * pcp->high and pcp->batch values are related and dependent on one another:
 * ->batch must never be higher then ->high.
 * The following function updates them in a safe manner without read side
 * locking.
 *
 * Any new users of pcp->batch and pcp->high should ensure they can cope with
 * those fields changing asynchronously (acording to the above rule).
 *
 * mutex_is_locked(&pcp_batch_high_lock) required when calling this function
 * outside of boot time (or some other assurance that no concurrent updaters
 * exist).
 */
static void pageset_update(struct per_cpu_pages *pcp, unsigned long high,
		unsigned long batch)
{
       /* start with a fail safe value for batch */
	pcp->batch = 1;
	smp_wmb();

       /* Update high, then batch, in order */
	pcp->high = high;
	smp_wmb();

	pcp->batch = batch;
}

/* a companion to pageset_set_high() */
static void pageset_set_batch(struct per_cpu_pageset *p, unsigned long batch)
{
	pageset_update(&p->pcp, 6 * batch, max(1UL, 1 * batch));
}

static void pageset_init(struct per_cpu_pageset *p)
{
	struct per_cpu_pages *pcp;
	int migratetype;

	memset(p, 0, sizeof(*p));

	pcp = &p->pcp;
	for (migratetype = 0; migratetype < MIGRATE_PCPTYPES; migratetype++)
		INIT_LIST_HEAD(&pcp->lists[migratetype]);
}

static void setup_pageset(struct per_cpu_pageset *p, unsigned long batch)
{
	pageset_init(p);
	pageset_set_batch(p, batch);
}

/*
 * pageset_set_high() sets the high water mark for hot per_cpu_pagelist
 * to the value high for the pageset p.
 */
static void pageset_set_high(struct per_cpu_pageset *p,
				unsigned long high)
{
	unsigned long batch = max(1UL, high / 4);
	if ((high / 4) > (PAGE_SHIFT * 8))
		batch = PAGE_SHIFT * 8;

	pageset_update(&p->pcp, high, batch);
}

static void pageset_set_high_and_batch(struct zone *zone,
				       struct per_cpu_pageset *pcp)
{
	if (percpu_pagelist_fraction)
		pageset_set_high(pcp,
			(zone_managed_pages(zone) /
				percpu_pagelist_fraction));
	else
		pageset_set_batch(pcp, zone_batchsize(zone));
}

static void __meminit zone_pageset_init(struct zone *zone, int cpu)
{
	struct per_cpu_pageset *pcp = per_cpu_ptr(zone->pageset, cpu);

	pageset_init(pcp);
	pageset_set_high_and_batch(zone, pcp);
}

void __meminit setup_zone_pageset(struct zone *zone)
{
	int cpu;
	zone->pageset = alloc_percpu(struct per_cpu_pageset);
	for_each_possible_cpu(cpu)
		zone_pageset_init(zone, cpu);
}

/*
 * Allocate per cpu pagesets and initialize them.
 * Before this call only boot pagesets were available.
 */
void __init setup_per_cpu_pageset(void)
{
	struct pglist_data *pgdat;
	struct zone *zone;
	int __maybe_unused cpu;

	for_each_populated_zone(zone)
		setup_zone_pageset(zone);

#ifdef CONFIG_NUMA
	/*
	 * Unpopulated zones continue using the boot pagesets.
	 * The numa stats for these pagesets need to be reset.
	 * Otherwise, they will end up skewing the stats of
	 * the nodes these zones are associated with.
	 */
	for_each_possible_cpu(cpu) {
		struct per_cpu_pageset *pcp = &per_cpu(boot_pageset, cpu);
		memset(pcp->vm_numa_stat_diff, 0,
		       sizeof(pcp->vm_numa_stat_diff));
	}
#endif

	for_each_online_pgdat(pgdat)
		pgdat->per_cpu_nodestats =
			alloc_percpu(struct per_cpu_nodestat);
}

static __meminit void zone_pcp_init(struct zone *zone)
{
	/*
	 * per cpu subsystem is not up at this point. The following code
	 * relies on the ability of the linker to provide the
	 * offset of a (static) per cpu variable into the per cpu area.
	 */
	zone->pageset = &boot_pageset;

	if (populated_zone(zone))
		printk(KERN_DEBUG "  %s zone: %lu pages, LIFO batch:%u\n",
			zone->name, zone->present_pages,
					 zone_batchsize(zone));
}

void __meminit init_currently_empty_zone(struct zone *zone,
					unsigned long zone_start_pfn,
					unsigned long size)
{
	struct pglist_data *pgdat = zone->zone_pgdat;
	int zone_idx = zone_idx(zone) + 1;

	if (zone_idx > pgdat->nr_zones)
		pgdat->nr_zones = zone_idx;

	zone->zone_start_pfn = zone_start_pfn;

	mminit_dprintk(MMINIT_TRACE, "memmap_init",
			"Initialising map node %d zone %lu pfns %lu -> %lu\n",
			pgdat->node_id,
			(unsigned long)zone_idx(zone),
			zone_start_pfn, (zone_start_pfn + size));

	zone_init_free_lists(zone);
	zone->initialized = 1;
}

/**
 * get_pfn_range_for_nid - Return the start and end page frames for a node
 * @nid: The nid to return the range for. If MAX_NUMNODES, the min and max PFN are returned.
 * @start_pfn: Passed by reference. On return, it will have the node start_pfn.
 * @end_pfn: Passed by reference. On return, it will have the node end_pfn.
 *
 * It returns the start and end page frame of a node based on information
 * provided by memblock_set_node(). If called for a node
 * with no available memory, a warning is printed and the start and end
 * PFNs will be 0.
 */
void __init get_pfn_range_for_nid(unsigned int nid,
			unsigned long *start_pfn, unsigned long *end_pfn)
{
	unsigned long this_start_pfn, this_end_pfn;
	int i;

	*start_pfn = -1UL;
	*end_pfn = 0;

	for_each_mem_pfn_range(i, nid, &this_start_pfn, &this_end_pfn, NULL) {
		*start_pfn = min(*start_pfn, this_start_pfn);
		*end_pfn = max(*end_pfn, this_end_pfn);
	}

	if (*start_pfn == -1UL)
		*start_pfn = 0;
}

/*
 * This finds a zone that can be used for ZONE_MOVABLE pages. The
 * assumption is made that zones within a node are ordered in monotonic
 * increasing memory addresses so that the "highest" populated zone is used
 */
static void __init find_usable_zone_for_movable(void)
{
	int zone_index;
	for (zone_index = MAX_NR_ZONES - 1; zone_index >= 0; zone_index--) {
		if (zone_index == ZONE_MOVABLE)
			continue;

		if (arch_zone_highest_possible_pfn[zone_index] >
				arch_zone_lowest_possible_pfn[zone_index])
			break;
	}

	VM_BUG_ON(zone_index == -1);
	movable_zone = zone_index;
}

/*
 * The zone ranges provided by the architecture do not include ZONE_MOVABLE
 * because it is sized independent of architecture. Unlike the other zones,
 * the starting point for ZONE_MOVABLE is not fixed. It may be different
 * in each node depending on the size of each node and how evenly kernelcore
 * is distributed. This helper function adjusts the zone ranges
 * provided by the architecture for a given node by using the end of the
 * highest usable zone for ZONE_MOVABLE. This preserves the assumption that
 * zones within a node are in order of monotonic increases memory addresses
 */
static void __init adjust_zone_range_for_zone_movable(int nid,
					unsigned long zone_type,
					unsigned long node_start_pfn,
					unsigned long node_end_pfn,
					unsigned long *zone_start_pfn,
					unsigned long *zone_end_pfn)
{
	/* Only adjust if ZONE_MOVABLE is on this node */
	if (zone_movable_pfn[nid]) {
		/* Size ZONE_MOVABLE */
		if (zone_type == ZONE_MOVABLE) {
			*zone_start_pfn = zone_movable_pfn[nid];
			*zone_end_pfn = min(node_end_pfn,
				arch_zone_highest_possible_pfn[movable_zone]);

		/* Adjust for ZONE_MOVABLE starting within this range */
		} else if (!mirrored_kernelcore &&
			*zone_start_pfn < zone_movable_pfn[nid] &&
			*zone_end_pfn > zone_movable_pfn[nid]) {
			*zone_end_pfn = zone_movable_pfn[nid];

		/* Check if this whole range is within ZONE_MOVABLE */
		} else if (*zone_start_pfn >= zone_movable_pfn[nid])
			*zone_start_pfn = *zone_end_pfn;
	}
}

/*
 * Return the number of pages a zone spans in a node, including holes
 * present_pages = zone_spanned_pages_in_node() - zone_absent_pages_in_node()
 */
static unsigned long __init zone_spanned_pages_in_node(int nid,
					unsigned long zone_type,
					unsigned long node_start_pfn,
					unsigned long node_end_pfn,
					unsigned long *zone_start_pfn,
					unsigned long *zone_end_pfn)
{
	unsigned long zone_low = arch_zone_lowest_possible_pfn[zone_type];
	unsigned long zone_high = arch_zone_highest_possible_pfn[zone_type];
	/* When hotadd a new node from cpu_up(), the node should be empty */
	if (!node_start_pfn && !node_end_pfn)
		return 0;

	/* Get the start and end of the zone */
	*zone_start_pfn = clamp(node_start_pfn, zone_low, zone_high);
	*zone_end_pfn = clamp(node_end_pfn, zone_low, zone_high);
	adjust_zone_range_for_zone_movable(nid, zone_type,
				node_start_pfn, node_end_pfn,
				zone_start_pfn, zone_end_pfn);

	/* Check that this node has pages within the zone's required range */
	if (*zone_end_pfn < node_start_pfn || *zone_start_pfn > node_end_pfn)
		return 0;

	/* Move the zone boundaries inside the node if necessary */
	*zone_end_pfn = min(*zone_end_pfn, node_end_pfn);
	*zone_start_pfn = max(*zone_start_pfn, node_start_pfn);

	/* Return the spanned pages */
	return *zone_end_pfn - *zone_start_pfn;
}

/*
 * Return the number of holes in a range on a node. If nid is MAX_NUMNODES,
 * then all holes in the requested range will be accounted for.
 */
unsigned long __init __absent_pages_in_range(int nid,
				unsigned long range_start_pfn,
				unsigned long range_end_pfn)
{
	unsigned long nr_absent = range_end_pfn - range_start_pfn;
	unsigned long start_pfn, end_pfn;
	int i;

	for_each_mem_pfn_range(i, nid, &start_pfn, &end_pfn, NULL) {
		start_pfn = clamp(start_pfn, range_start_pfn, range_end_pfn);
		end_pfn = clamp(end_pfn, range_start_pfn, range_end_pfn);
		nr_absent -= end_pfn - start_pfn;
	}
	return nr_absent;
}

/**
 * absent_pages_in_range - Return number of page frames in holes within a range
 * @start_pfn: The start PFN to start searching for holes
 * @end_pfn: The end PFN to stop searching for holes
 *
 * Return: the number of pages frames in memory holes within a range.
 */
unsigned long __init absent_pages_in_range(unsigned long start_pfn,
							unsigned long end_pfn)
{
	return __absent_pages_in_range(MAX_NUMNODES, start_pfn, end_pfn);
}

/* Return the number of page frames in holes in a zone on a node */
static unsigned long __init zone_absent_pages_in_node(int nid,
					unsigned long zone_type,
					unsigned long node_start_pfn,
					unsigned long node_end_pfn)
{
	unsigned long zone_low = arch_zone_lowest_possible_pfn[zone_type];
	unsigned long zone_high = arch_zone_highest_possible_pfn[zone_type];
	unsigned long zone_start_pfn, zone_end_pfn;
	unsigned long nr_absent;

	/* When hotadd a new node from cpu_up(), the node should be empty */
	if (!node_start_pfn && !node_end_pfn)
		return 0;

	zone_start_pfn = clamp(node_start_pfn, zone_low, zone_high);
	zone_end_pfn = clamp(node_end_pfn, zone_low, zone_high);

	adjust_zone_range_for_zone_movable(nid, zone_type,
			node_start_pfn, node_end_pfn,
			&zone_start_pfn, &zone_end_pfn);
	nr_absent = __absent_pages_in_range(nid, zone_start_pfn, zone_end_pfn);

	/*
	 * ZONE_MOVABLE handling.
	 * Treat pages to be ZONE_MOVABLE in ZONE_NORMAL as absent pages
	 * and vice versa.
	 */
	if (mirrored_kernelcore && zone_movable_pfn[nid]) {
		unsigned long start_pfn, end_pfn;
		struct memblock_region *r;

		for_each_mem_region(r) {
			start_pfn = clamp(memblock_region_memory_base_pfn(r),
					  zone_start_pfn, zone_end_pfn);
			end_pfn = clamp(memblock_region_memory_end_pfn(r),
					zone_start_pfn, zone_end_pfn);

			if (zone_type == ZONE_MOVABLE &&
			    memblock_is_mirror(r))
				nr_absent += end_pfn - start_pfn;

			if (zone_type == ZONE_NORMAL &&
			    !memblock_is_mirror(r))
				nr_absent += end_pfn - start_pfn;
		}
	}

	return nr_absent;
}

static void __init calculate_node_totalpages(struct pglist_data *pgdat,
						unsigned long node_start_pfn,
						unsigned long node_end_pfn)
{
	unsigned long realtotalpages = 0, totalpages = 0;
	enum zone_type i;

	for (i = 0; i < MAX_NR_ZONES; i++) {
		struct zone *zone = pgdat->node_zones + i;
		unsigned long zone_start_pfn, zone_end_pfn;
		unsigned long spanned, absent;
		unsigned long size, real_size;

		spanned = zone_spanned_pages_in_node(pgdat->node_id, i,
						     node_start_pfn,
						     node_end_pfn,
						     &zone_start_pfn,
						     &zone_end_pfn);
		absent = zone_absent_pages_in_node(pgdat->node_id, i,
						   node_start_pfn,
						   node_end_pfn);

		size = spanned;
		real_size = size - absent;

		if (size)
			zone->zone_start_pfn = zone_start_pfn;
		else
			zone->zone_start_pfn = 0;
		zone->spanned_pages = size;
		zone->present_pages = real_size;

		totalpages += size;
		realtotalpages += real_size;
	}

	pgdat->node_spanned_pages = totalpages;
	pgdat->node_present_pages = realtotalpages;
	printk(KERN_DEBUG "On node %d totalpages: %lu\n", pgdat->node_id,
							realtotalpages);
}

#ifndef CONFIG_SPARSEMEM
/*
 * Calculate the size of the zone->blockflags rounded to an unsigned long
 * Start by making sure zonesize is a multiple of pageblock_order by rounding
 * up. Then use 1 NR_PAGEBLOCK_BITS worth of bits per pageblock, finally
 * round what is now in bits to nearest long in bits, then return it in
 * bytes.
 */
static unsigned long __init usemap_size(unsigned long zone_start_pfn, unsigned long zonesize)
{
	unsigned long usemapsize;

	zonesize += zone_start_pfn & (pageblock_nr_pages-1);
	usemapsize = roundup(zonesize, pageblock_nr_pages);
	usemapsize = usemapsize >> pageblock_order;
	usemapsize *= NR_PAGEBLOCK_BITS;
	usemapsize = roundup(usemapsize, 8 * sizeof(unsigned long));

	return usemapsize / 8;
}

static void __ref setup_usemap(struct pglist_data *pgdat,
				struct zone *zone,
				unsigned long zone_start_pfn,
				unsigned long zonesize)
{
	unsigned long usemapsize = usemap_size(zone_start_pfn, zonesize);
	zone->pageblock_flags = NULL;
	if (usemapsize) {
		zone->pageblock_flags =
			memblock_alloc_node(usemapsize, SMP_CACHE_BYTES,
					    pgdat->node_id);
		if (!zone->pageblock_flags)
			panic("Failed to allocate %ld bytes for zone %s pageblock flags on node %d\n",
			      usemapsize, zone->name, pgdat->node_id);
	}
}
#else
static inline void setup_usemap(struct pglist_data *pgdat, struct zone *zone,
				unsigned long zone_start_pfn, unsigned long zonesize) {}
#endif /* CONFIG_SPARSEMEM */

#ifdef CONFIG_HUGETLB_PAGE_SIZE_VARIABLE

/* Initialise the number of pages represented by NR_PAGEBLOCK_BITS */
void __init set_pageblock_order(void)
{
	unsigned int order;

	/* Check that pageblock_nr_pages has not already been setup */
	if (pageblock_order)
		return;

	if (HPAGE_SHIFT > PAGE_SHIFT)
		order = HUGETLB_PAGE_ORDER;
	else
		order = MAX_ORDER - 1;

	/*
	 * Assume the largest contiguous order of interest is a huge page.
	 * This value may be variable depending on boot parameters on IA64 and
	 * powerpc.
	 */
	pageblock_order = order;
}
#else /* CONFIG_HUGETLB_PAGE_SIZE_VARIABLE */

/*
 * When CONFIG_HUGETLB_PAGE_SIZE_VARIABLE is not set, set_pageblock_order()
 * is unused as pageblock_order is set at compile-time. See
 * include/linux/pageblock-flags.h for the values of pageblock_order based on
 * the kernel config
 */
void __init set_pageblock_order(void)
{
}

#endif /* CONFIG_HUGETLB_PAGE_SIZE_VARIABLE */

static unsigned long __init calc_memmap_size(unsigned long spanned_pages,
						unsigned long present_pages)
{
	unsigned long pages = spanned_pages;

	/*
	 * Provide a more accurate estimation if there are holes within
	 * the zone and SPARSEMEM is in use. If there are holes within the
	 * zone, each populated memory region may cost us one or two extra
	 * memmap pages due to alignment because memmap pages for each
	 * populated regions may not be naturally aligned on page boundary.
	 * So the (present_pages >> 4) heuristic is a tradeoff for that.
	 */
	if (spanned_pages > present_pages + (present_pages >> 4) &&
	    IS_ENABLED(CONFIG_SPARSEMEM))
		pages = present_pages;

	return PAGE_ALIGN(pages * sizeof(struct page)) >> PAGE_SHIFT;
}

#ifdef CONFIG_TRANSPARENT_HUGEPAGE
static void pgdat_init_split_queue(struct pglist_data *pgdat)
{
	struct deferred_split *ds_queue = &pgdat->deferred_split_queue;

	spin_lock_init(&ds_queue->split_queue_lock);
	INIT_LIST_HEAD(&ds_queue->split_queue);
	ds_queue->split_queue_len = 0;
}
#else
static void pgdat_init_split_queue(struct pglist_data *pgdat) {}
#endif

#ifdef CONFIG_COMPACTION
static void pgdat_init_kcompactd(struct pglist_data *pgdat)
{
	init_waitqueue_head(&pgdat->kcompactd_wait);
}
#else
static void pgdat_init_kcompactd(struct pglist_data *pgdat) {}
#endif

static void __meminit pgdat_init_internals(struct pglist_data *pgdat)
{
	pgdat_resize_init(pgdat);

	pgdat_init_split_queue(pgdat);
	pgdat_init_kcompactd(pgdat);

	init_waitqueue_head(&pgdat->kswapd_wait);
	init_waitqueue_head(&pgdat->pfmemalloc_wait);

	pgdat_page_ext_init(pgdat);
	spin_lock_init(&pgdat->lru_lock);
	lruvec_init(&pgdat->__lruvec);
}

static void __meminit zone_init_internals(struct zone *zone, enum zone_type idx, int nid,
							unsigned long remaining_pages)
{
	atomic_long_set(&zone->managed_pages, remaining_pages);
	zone_set_nid(zone, nid);
	zone->name = zone_names[idx];
	zone->zone_pgdat = NODE_DATA(nid);
	spin_lock_init(&zone->lock);
	zone_seqlock_init(zone);
	zone_pcp_init(zone);
}

/*
 * Set up the zone data structures
 * - init pgdat internals
 * - init all zones belonging to this node
 *
 * NOTE: this function is only called during memory hotplug
 */
#ifdef CONFIG_MEMORY_HOTPLUG
void __ref free_area_init_core_hotplug(int nid)
{
	enum zone_type z;
	pg_data_t *pgdat = NODE_DATA(nid);

	pgdat_init_internals(pgdat);
	for (z = 0; z < MAX_NR_ZONES; z++)
		zone_init_internals(&pgdat->node_zones[z], z, nid, 0);
}
#endif

/*
 * Set up the zone data structures:
 *   - mark all pages reserved
 *   - mark all memory queues empty
 *   - clear the memory bitmaps
 *
 * NOTE: pgdat should get zeroed by caller.
 * NOTE: this function is only called during early init.
 */
static void __init free_area_init_core(struct pglist_data *pgdat)
{
	enum zone_type j;
	int nid = pgdat->node_id;

	pgdat_init_internals(pgdat);
	pgdat->per_cpu_nodestats = &boot_nodestats;

	for (j = 0; j < MAX_NR_ZONES; j++) {
		struct zone *zone = pgdat->node_zones + j;
		unsigned long size, freesize, memmap_pages;
		unsigned long zone_start_pfn = zone->zone_start_pfn;

		size = zone->spanned_pages;
		freesize = zone->present_pages;

		/*
		 * Adjust freesize so that it accounts for how much memory
		 * is used by this zone for memmap. This affects the watermark
		 * and per-cpu initialisations
		 */
		memmap_pages = calc_memmap_size(size, freesize);
		if (!is_highmem_idx(j)) {
			if (freesize >= memmap_pages) {
				freesize -= memmap_pages;
				if (memmap_pages)
					printk(KERN_DEBUG
					       "  %s zone: %lu pages used for memmap\n",
					       zone_names[j], memmap_pages);
			} else
				pr_warn("  %s zone: %lu pages exceeds freesize %lu\n",
					zone_names[j], memmap_pages, freesize);
		}

		/* Account for reserved pages */
		if (j == 0 && freesize > dma_reserve) {
			freesize -= dma_reserve;
			printk(KERN_DEBUG "  %s zone: %lu pages reserved\n",
					zone_names[0], dma_reserve);
		}

		if (!is_highmem_idx(j))
			nr_kernel_pages += freesize;
		/* Charge for highmem memmap if there are enough kernel pages */
		else if (nr_kernel_pages > memmap_pages * 2)
			nr_kernel_pages -= memmap_pages;
		nr_all_pages += freesize;

		/*
		 * Set an approximate value for lowmem here, it will be adjusted
		 * when the bootmem allocator frees pages into the buddy system.
		 * And all highmem pages will be managed by the buddy system.
		 */
		zone_init_internals(zone, j, nid, freesize);

		if (!size)
			continue;

		set_pageblock_order();
		setup_usemap(pgdat, zone, zone_start_pfn, size);
		init_currently_empty_zone(zone, zone_start_pfn, size);
		memmap_init(size, nid, j, zone_start_pfn);
	}
}

#ifdef CONFIG_FLAT_NODE_MEM_MAP
static void __ref alloc_node_mem_map(struct pglist_data *pgdat)
{
	unsigned long __maybe_unused start = 0;
	unsigned long __maybe_unused offset = 0;

	/* Skip empty nodes */
	if (!pgdat->node_spanned_pages)
		return;

	start = pgdat->node_start_pfn & ~(MAX_ORDER_NR_PAGES - 1);
	offset = pgdat->node_start_pfn - start;
	/* ia64 gets its own node_mem_map, before this, without bootmem */
	if (!pgdat->node_mem_map) {
		unsigned long size, end;
		struct page *map;

		/*
		 * The zone's endpoints aren't required to be MAX_ORDER
		 * aligned but the node_mem_map endpoints must be in order
		 * for the buddy allocator to function correctly.
		 */
		end = pgdat_end_pfn(pgdat);
		end = ALIGN(end, MAX_ORDER_NR_PAGES);
		size =  (end - start) * sizeof(struct page);
		map = memblock_alloc_node(size, SMP_CACHE_BYTES,
					  pgdat->node_id);
		if (!map)
			panic("Failed to allocate %ld bytes for node %d memory map\n",
			      size, pgdat->node_id);
		pgdat->node_mem_map = map + offset;
	}
	pr_debug("%s: node %d, pgdat %08lx, node_mem_map %08lx\n",
				__func__, pgdat->node_id, (unsigned long)pgdat,
				(unsigned long)pgdat->node_mem_map);
#ifndef CONFIG_NEED_MULTIPLE_NODES
	/*
	 * With no DISCONTIG, the global mem_map is just set as node 0's
	 */
	if (pgdat == NODE_DATA(0)) {
		mem_map = NODE_DATA(0)->node_mem_map;
		if (page_to_pfn(mem_map) != pgdat->node_start_pfn)
			mem_map -= offset;
	}
#endif
}
#else
static void __ref alloc_node_mem_map(struct pglist_data *pgdat) { }
#endif /* CONFIG_FLAT_NODE_MEM_MAP */

#ifdef CONFIG_DEFERRED_STRUCT_PAGE_INIT
static inline void pgdat_set_deferred_range(pg_data_t *pgdat)
{
	pgdat->first_deferred_pfn = ULONG_MAX;
}
#else
static inline void pgdat_set_deferred_range(pg_data_t *pgdat) {}
#endif

static void __init free_area_init_node(int nid)
{
	pg_data_t *pgdat = NODE_DATA(nid);
	unsigned long start_pfn = 0;
	unsigned long end_pfn = 0;

	/* pg_data_t should be reset to zero when it's allocated */
	WARN_ON(pgdat->nr_zones || pgdat->kswapd_highest_zoneidx);

	get_pfn_range_for_nid(nid, &start_pfn, &end_pfn);

	pgdat->node_id = nid;
	pgdat->node_start_pfn = start_pfn;
	pgdat->per_cpu_nodestats = NULL;

	pr_info("Initmem setup node %d [mem %#018Lx-%#018Lx]\n", nid,
		(u64)start_pfn << PAGE_SHIFT,
		end_pfn ? ((u64)end_pfn << PAGE_SHIFT) - 1 : 0);
	calculate_node_totalpages(pgdat, start_pfn, end_pfn);

	alloc_node_mem_map(pgdat);
	pgdat_set_deferred_range(pgdat);

	free_area_init_core(pgdat);
}

void __init free_area_init_memoryless_node(int nid)
{
	free_area_init_node(nid);
}

#if !defined(CONFIG_FLAT_NODE_MEM_MAP)
/*
 * Initialize all valid struct pages in the range [spfn, epfn) and mark them
 * PageReserved(). Return the number of struct pages that were initialized.
 */
static u64 __init init_unavailable_range(unsigned long spfn, unsigned long epfn)
{
	unsigned long pfn;
	u64 pgcnt = 0;

	for (pfn = spfn; pfn < epfn; pfn++) {
		if (!pfn_valid(ALIGN_DOWN(pfn, pageblock_nr_pages))) {
			pfn = ALIGN_DOWN(pfn, pageblock_nr_pages)
				+ pageblock_nr_pages - 1;
			continue;
		}
		/*
		 * Use a fake node/zone (0) for now. Some of these pages
		 * (in memblock.reserved but not in memblock.memory) will
		 * get re-initialized via reserve_bootmem_region() later.
		 */
		__init_single_page(pfn_to_page(pfn), pfn, 0, 0);
		__SetPageReserved(pfn_to_page(pfn));
		pgcnt++;
	}

	return pgcnt;
}

/*
 * Only struct pages that are backed by physical memory are zeroed and
 * initialized by going through __init_single_page(). But, there are some
 * struct pages which are reserved in memblock allocator and their fields
 * may be accessed (for example page_to_pfn() on some configuration accesses
 * flags). We must explicitly initialize those struct pages.
 *
 * This function also addresses a similar issue where struct pages are left
 * uninitialized because the physical address range is not covered by
 * memblock.memory or memblock.reserved. That could happen when memblock
 * layout is manually configured via memmap=, or when the highest physical
 * address (max_pfn) does not end on a section boundary.
 */
static void __init init_unavailable_mem(void)
{
	phys_addr_t start, end;
	u64 i, pgcnt;
	phys_addr_t next = 0;

	/*
	 * Loop through unavailable ranges not covered by memblock.memory.
	 */
	pgcnt = 0;
	for_each_mem_range(i, &start, &end) {
		if (next < start)
			pgcnt += init_unavailable_range(PFN_DOWN(next),
							PFN_UP(start));
		next = end;
	}

	/*
	 * Early sections always have a fully populated memmap for the whole
	 * section - see pfn_valid(). If the last section has holes at the
	 * end and that section is marked "online", the memmap will be
	 * considered initialized. Make sure that memmap has a well defined
	 * state.
	 */
	pgcnt += init_unavailable_range(PFN_DOWN(next),
					round_up(max_pfn, PAGES_PER_SECTION));

	/*
	 * Struct pages that do not have backing memory. This could be because
	 * firmware is using some of this memory, or for some other reasons.
	 */
	if (pgcnt)
		pr_info("Zeroed struct page in unavailable ranges: %lld pages", pgcnt);
}
#else
static inline void __init init_unavailable_mem(void)
{
}
#endif /* !CONFIG_FLAT_NODE_MEM_MAP */

#if MAX_NUMNODES > 1
/*
 * Figure out the number of possible node ids.
 */
void __init setup_nr_node_ids(void)
{
	unsigned int highest;

	highest = find_last_bit(node_possible_map.bits, MAX_NUMNODES);
	nr_node_ids = highest + 1;
}
#endif

/**
 * node_map_pfn_alignment - determine the maximum internode alignment
 *
 * This function should be called after node map is populated and sorted.
 * It calculates the maximum power of two alignment which can distinguish
 * all the nodes.
 *
 * For example, if all nodes are 1GiB and aligned to 1GiB, the return value
 * would indicate 1GiB alignment with (1 << (30 - PAGE_SHIFT)).  If the
 * nodes are shifted by 256MiB, 256MiB.  Note that if only the last node is
 * shifted, 1GiB is enough and this function will indicate so.
 *
 * This is used to test whether pfn -> nid mapping of the chosen memory
 * model has fine enough granularity to avoid incorrect mapping for the
 * populated node map.
 *
 * Return: the determined alignment in pfn's.  0 if there is no alignment
 * requirement (single node).
 */
unsigned long __init node_map_pfn_alignment(void)
{
	unsigned long accl_mask = 0, last_end = 0;
	unsigned long start, end, mask;
	int last_nid = NUMA_NO_NODE;
	int i, nid;

	for_each_mem_pfn_range(i, MAX_NUMNODES, &start, &end, &nid) {
		if (!start || last_nid < 0 || last_nid == nid) {
			last_nid = nid;
			last_end = end;
			continue;
		}

		/*
		 * Start with a mask granular enough to pin-point to the
		 * start pfn and tick off bits one-by-one until it becomes
		 * too coarse to separate the current node from the last.
		 */
		mask = ~((1 << __ffs(start)) - 1);
		while (mask && last_end <= (start & (mask << 1)))
			mask <<= 1;

		/* accumulate all internode masks */
		accl_mask |= mask;
	}

	/* convert mask to number of pages */
	return ~accl_mask + 1;
}

/**
 * find_min_pfn_with_active_regions - Find the minimum PFN registered
 *
 * Return: the minimum PFN based on information provided via
 * memblock_set_node().
 */
unsigned long __init find_min_pfn_with_active_regions(void)
{
	return PHYS_PFN(memblock_start_of_DRAM());
}

/*
 * early_calculate_totalpages()
 * Sum pages in active regions for movable zone.
 * Populate N_MEMORY for calculating usable_nodes.
 */
static unsigned long __init early_calculate_totalpages(void)
{
	unsigned long totalpages = 0;
	unsigned long start_pfn, end_pfn;
	int i, nid;

	for_each_mem_pfn_range(i, MAX_NUMNODES, &start_pfn, &end_pfn, &nid) {
		unsigned long pages = end_pfn - start_pfn;

		totalpages += pages;
		if (pages)
			node_set_state(nid, N_MEMORY);
	}
	return totalpages;
}

/*
 * Find the PFN the Movable zone begins in each node. Kernel memory
 * is spread evenly between nodes as long as the nodes have enough
 * memory. When they don't, some nodes will have more kernelcore than
 * others
 */
static void __init find_zone_movable_pfns_for_nodes(void)
{
	int i, nid;
	unsigned long usable_startpfn;
	unsigned long kernelcore_node, kernelcore_remaining;
	/* save the state before borrow the nodemask */
	nodemask_t saved_node_state = node_states[N_MEMORY];
	unsigned long totalpages = early_calculate_totalpages();
	int usable_nodes = nodes_weight(node_states[N_MEMORY]);
	struct memblock_region *r;

	/* Need to find movable_zone earlier when movable_node is specified. */
	find_usable_zone_for_movable();

	/*
	 * If movable_node is specified, ignore kernelcore and movablecore
	 * options.
	 */
	if (movable_node_is_enabled()) {
		for_each_mem_region(r) {
			if (!memblock_is_hotpluggable(r))
				continue;

			nid = memblock_get_region_node(r);

			usable_startpfn = PFN_DOWN(r->base);
			zone_movable_pfn[nid] = zone_movable_pfn[nid] ?
				min(usable_startpfn, zone_movable_pfn[nid]) :
				usable_startpfn;
		}

		goto out2;
	}

	/*
	 * If kernelcore=mirror is specified, ignore movablecore option
	 */
	if (mirrored_kernelcore) {
		bool mem_below_4gb_not_mirrored = false;

		for_each_mem_region(r) {
			if (memblock_is_mirror(r))
				continue;

			nid = memblock_get_region_node(r);

			usable_startpfn = memblock_region_memory_base_pfn(r);

			if (usable_startpfn < 0x100000) {
				mem_below_4gb_not_mirrored = true;
				continue;
			}

			zone_movable_pfn[nid] = zone_movable_pfn[nid] ?
				min(usable_startpfn, zone_movable_pfn[nid]) :
				usable_startpfn;
		}

		if (mem_below_4gb_not_mirrored)
			pr_warn("This configuration results in unmirrored kernel memory.\n");

		goto out2;
	}

	/*
	 * If kernelcore=nn% or movablecore=nn% was specified, calculate the
	 * amount of necessary memory.
	 */
	if (required_kernelcore_percent)
		required_kernelcore = (totalpages * 100 * required_kernelcore_percent) /
				       10000UL;
	if (required_movablecore_percent)
		required_movablecore = (totalpages * 100 * required_movablecore_percent) /
					10000UL;

	/*
	 * If movablecore= was specified, calculate what size of
	 * kernelcore that corresponds so that memory usable for
	 * any allocation type is evenly spread. If both kernelcore
	 * and movablecore are specified, then the value of kernelcore
	 * will be used for required_kernelcore if it's greater than
	 * what movablecore would have allowed.
	 */
	if (required_movablecore) {
		unsigned long corepages;

		/*
		 * Round-up so that ZONE_MOVABLE is at least as large as what
		 * was requested by the user
		 */
		required_movablecore =
			roundup(required_movablecore, MAX_ORDER_NR_PAGES);
		required_movablecore = min(totalpages, required_movablecore);
		corepages = totalpages - required_movablecore;

		required_kernelcore = max(required_kernelcore, corepages);
	}

	/*
	 * If kernelcore was not specified or kernelcore size is larger
	 * than totalpages, there is no ZONE_MOVABLE.
	 */
	if (!required_kernelcore || required_kernelcore >= totalpages)
		goto out;

	/* usable_startpfn is the lowest possible pfn ZONE_MOVABLE can be at */
	usable_startpfn = arch_zone_lowest_possible_pfn[movable_zone];

restart:
	/* Spread kernelcore memory as evenly as possible throughout nodes */
	kernelcore_node = required_kernelcore / usable_nodes;
	for_each_node_state(nid, N_MEMORY) {
		unsigned long start_pfn, end_pfn;

		/*
		 * Recalculate kernelcore_node if the division per node
		 * now exceeds what is necessary to satisfy the requested
		 * amount of memory for the kernel
		 */
		if (required_kernelcore < kernelcore_node)
			kernelcore_node = required_kernelcore / usable_nodes;

		/*
		 * As the map is walked, we track how much memory is usable
		 * by the kernel using kernelcore_remaining. When it is
		 * 0, the rest of the node is usable by ZONE_MOVABLE
		 */
		kernelcore_remaining = kernelcore_node;

		/* Go through each range of PFNs within this node */
		for_each_mem_pfn_range(i, nid, &start_pfn, &end_pfn, NULL) {
			unsigned long size_pages;

			start_pfn = max(start_pfn, zone_movable_pfn[nid]);
			if (start_pfn >= end_pfn)
				continue;

			/* Account for what is only usable for kernelcore */
			if (start_pfn < usable_startpfn) {
				unsigned long kernel_pages;
				kernel_pages = min(end_pfn, usable_startpfn)
								- start_pfn;

				kernelcore_remaining -= min(kernel_pages,
							kernelcore_remaining);
				required_kernelcore -= min(kernel_pages,
							required_kernelcore);

				/* Continue if range is now fully accounted */
				if (end_pfn <= usable_startpfn) {

					/*
					 * Push zone_movable_pfn to the end so
					 * that if we have to rebalance
					 * kernelcore across nodes, we will
					 * not double account here
					 */
					zone_movable_pfn[nid] = end_pfn;
					continue;
				}
				start_pfn = usable_startpfn;
			}

			/*
			 * The usable PFN range for ZONE_MOVABLE is from
			 * start_pfn->end_pfn. Calculate size_pages as the
			 * number of pages used as kernelcore
			 */
			size_pages = end_pfn - start_pfn;
			if (size_pages > kernelcore_remaining)
				size_pages = kernelcore_remaining;
			zone_movable_pfn[nid] = start_pfn + size_pages;

			/*
			 * Some kernelcore has been met, update counts and
			 * break if the kernelcore for this node has been
			 * satisfied
			 */
			required_kernelcore -= min(required_kernelcore,
								size_pages);
			kernelcore_remaining -= size_pages;
			if (!kernelcore_remaining)
				break;
		}
	}

	/*
	 * If there is still required_kernelcore, we do another pass with one
	 * less node in the count. This will push zone_movable_pfn[nid] further
	 * along on the nodes that still have memory until kernelcore is
	 * satisfied
	 */
	usable_nodes--;
	if (usable_nodes && required_kernelcore > usable_nodes)
		goto restart;

out2:
	/* Align start of ZONE_MOVABLE on all nids to MAX_ORDER_NR_PAGES */
	for (nid = 0; nid < MAX_NUMNODES; nid++)
		zone_movable_pfn[nid] =
			roundup(zone_movable_pfn[nid], MAX_ORDER_NR_PAGES);

out:
	/* restore the node_state */
	node_states[N_MEMORY] = saved_node_state;
}

/* Any regular or high memory on that node ? */
static void check_for_memory(pg_data_t *pgdat, int nid)
{
	enum zone_type zone_type;

	for (zone_type = 0; zone_type <= ZONE_MOVABLE - 1; zone_type++) {
		struct zone *zone = &pgdat->node_zones[zone_type];
		if (populated_zone(zone)) {
			if (IS_ENABLED(CONFIG_HIGHMEM))
				node_set_state(nid, N_HIGH_MEMORY);
			if (zone_type <= ZONE_NORMAL)
				node_set_state(nid, N_NORMAL_MEMORY);
			break;
		}
	}
}

/*
 * Some architecturs, e.g. ARC may have ZONE_HIGHMEM below ZONE_NORMAL. For
 * such cases we allow max_zone_pfn sorted in the descending order
 */
bool __weak arch_has_descending_max_zone_pfns(void)
{
	return false;
}

/**
 * free_area_init - Initialise all pg_data_t and zone data
 * @max_zone_pfn: an array of max PFNs for each zone
 *
 * This will call free_area_init_node() for each active node in the system.
 * Using the page ranges provided by memblock_set_node(), the size of each
 * zone in each node and their holes is calculated. If the maximum PFN
 * between two adjacent zones match, it is assumed that the zone is empty.
 * For example, if arch_max_dma_pfn == arch_max_dma32_pfn, it is assumed
 * that arch_max_dma32_pfn has no pages. It is also assumed that a zone
 * starts where the previous one ended. For example, ZONE_DMA32 starts
 * at arch_max_dma_pfn.
 */
void __init free_area_init(unsigned long *max_zone_pfn)
{
	unsigned long start_pfn, end_pfn;
	int i, nid, zone;
	bool descending;

	/* Record where the zone boundaries are */
	memset(arch_zone_lowest_possible_pfn, 0,
				sizeof(arch_zone_lowest_possible_pfn));
	memset(arch_zone_highest_possible_pfn, 0,
				sizeof(arch_zone_highest_possible_pfn));

	start_pfn = find_min_pfn_with_active_regions();
	descending = arch_has_descending_max_zone_pfns();

	for (i = 0; i < MAX_NR_ZONES; i++) {
		if (descending)
			zone = MAX_NR_ZONES - i - 1;
		else
			zone = i;

		if (zone == ZONE_MOVABLE)
			continue;

		end_pfn = max(max_zone_pfn[zone], start_pfn);
		arch_zone_lowest_possible_pfn[zone] = start_pfn;
		arch_zone_highest_possible_pfn[zone] = end_pfn;

		start_pfn = end_pfn;
	}

	/* Find the PFNs that ZONE_MOVABLE begins at in each node */
	memset(zone_movable_pfn, 0, sizeof(zone_movable_pfn));
	find_zone_movable_pfns_for_nodes();

	/* Print out the zone ranges */
	pr_info("Zone ranges:\n");
	for (i = 0; i < MAX_NR_ZONES; i++) {
		if (i == ZONE_MOVABLE)
			continue;
		pr_info("  %-8s ", zone_names[i]);
		if (arch_zone_lowest_possible_pfn[i] ==
				arch_zone_highest_possible_pfn[i])
			pr_cont("empty\n");
		else
			pr_cont("[mem %#018Lx-%#018Lx]\n",
				(u64)arch_zone_lowest_possible_pfn[i]
					<< PAGE_SHIFT,
				((u64)arch_zone_highest_possible_pfn[i]
					<< PAGE_SHIFT) - 1);
	}

	/* Print out the PFNs ZONE_MOVABLE begins at in each node */
	pr_info("Movable zone start for each node\n");
	for (i = 0; i < MAX_NUMNODES; i++) {
		if (zone_movable_pfn[i])
			pr_info("  Node %d: %#018Lx\n", i,
			       (u64)zone_movable_pfn[i] << PAGE_SHIFT);
	}

	/*
	 * Print out the early node map, and initialize the
	 * subsection-map relative to active online memory ranges to
	 * enable future "sub-section" extensions of the memory map.
	 */
	pr_info("Early memory node ranges\n");
	for_each_mem_pfn_range(i, MAX_NUMNODES, &start_pfn, &end_pfn, &nid) {
		pr_info("  node %3d: [mem %#018Lx-%#018Lx]\n", nid,
			(u64)start_pfn << PAGE_SHIFT,
			((u64)end_pfn << PAGE_SHIFT) - 1);
		subsection_map_init(start_pfn, end_pfn - start_pfn);
	}

	/* Initialise every node */
	mminit_verify_pageflags_layout();
	setup_nr_node_ids();
	init_unavailable_mem();
	for_each_online_node(nid) {
		pg_data_t *pgdat = NODE_DATA(nid);
		free_area_init_node(nid);

		/* Any memory on that node */
		if (pgdat->node_present_pages)
			node_set_state(nid, N_MEMORY);
		check_for_memory(pgdat, nid);
	}
}

static int __init cmdline_parse_core(char *p, unsigned long *core,
				     unsigned long *percent)
{
	unsigned long long coremem;
	char *endptr;

	if (!p)
		return -EINVAL;

	/* Value may be a percentage of total memory, otherwise bytes */
	coremem = simple_strtoull(p, &endptr, 0);
	if (*endptr == '%') {
		/* Paranoid check for percent values greater than 100 */
		WARN_ON(coremem > 100);

		*percent = coremem;
	} else {
		coremem = memparse(p, &p);
		/* Paranoid check that UL is enough for the coremem value */
		WARN_ON((coremem >> PAGE_SHIFT) > ULONG_MAX);

		*core = coremem >> PAGE_SHIFT;
		*percent = 0UL;
	}
	return 0;
}

/*
 * kernelcore=size sets the amount of memory for use for allocations that
 * cannot be reclaimed or migrated.
 */
static int __init cmdline_parse_kernelcore(char *p)
{
	/* parse kernelcore=mirror */
	if (parse_option_str(p, "mirror")) {
		mirrored_kernelcore = true;
		return 0;
	}

	return cmdline_parse_core(p, &required_kernelcore,
				  &required_kernelcore_percent);
}

/*
 * movablecore=size sets the amount of memory for use for allocations that
 * can be reclaimed or migrated.
 */
static int __init cmdline_parse_movablecore(char *p)
{
	return cmdline_parse_core(p, &required_movablecore,
				  &required_movablecore_percent);
}

early_param("kernelcore", cmdline_parse_kernelcore);
early_param("movablecore", cmdline_parse_movablecore);

void adjust_managed_page_count(struct page *page, long count)
{
	atomic_long_add(count, &page_zone(page)->managed_pages);
	totalram_pages_add(count);
#ifdef CONFIG_HIGHMEM
	if (PageHighMem(page))
		totalhigh_pages_add(count);
#endif
}
EXPORT_SYMBOL(adjust_managed_page_count);

unsigned long free_reserved_area(void *start, void *end, int poison, const char *s)
{
	void *pos;
	unsigned long pages = 0;

	start = (void *)PAGE_ALIGN((unsigned long)start);
	end = (void *)((unsigned long)end & PAGE_MASK);
	for (pos = start; pos < end; pos += PAGE_SIZE, pages++) {
		struct page *page = virt_to_page(pos);
		void *direct_map_addr;

		/*
		 * 'direct_map_addr' might be different from 'pos'
		 * because some architectures' virt_to_page()
		 * work with aliases.  Getting the direct map
		 * address ensures that we get a _writeable_
		 * alias for the memset().
		 */
		direct_map_addr = page_address(page);
		if ((unsigned int)poison <= 0xFF)
			memset(direct_map_addr, poison, PAGE_SIZE);

		free_reserved_page(page);
	}

	if (pages && s)
		pr_info("Freeing %s memory: %ldK\n",
			s, pages << (PAGE_SHIFT - 10));

	return pages;
}

#ifdef	CONFIG_HIGHMEM
void free_highmem_page(struct page *page)
{
	__free_reserved_page(page);
	totalram_pages_inc();
	atomic_long_inc(&page_zone(page)->managed_pages);
	totalhigh_pages_inc();
}
#endif


void __init mem_init_print_info(const char *str)
{
	unsigned long physpages, codesize, datasize, rosize, bss_size;
	unsigned long init_code_size, init_data_size;

	physpages = get_num_physpages();
	codesize = _etext - _stext;
	datasize = _edata - _sdata;
	rosize = __end_rodata - __start_rodata;
	bss_size = __bss_stop - __bss_start;
	init_data_size = __init_end - __init_begin;
	init_code_size = _einittext - _sinittext;

	/*
	 * Detect special cases and adjust section sizes accordingly:
	 * 1) .init.* may be embedded into .data sections
	 * 2) .init.text.* may be out of [__init_begin, __init_end],
	 *    please refer to arch/tile/kernel/vmlinux.lds.S.
	 * 3) .rodata.* may be embedded into .text or .data sections.
	 */
#define adj_init_size(start, end, size, pos, adj) \
	do { \
		if (start <= pos && pos < end && size > adj) \
			size -= adj; \
	} while (0)

	adj_init_size(__init_begin, __init_end, init_data_size,
		     _sinittext, init_code_size);
	adj_init_size(_stext, _etext, codesize, _sinittext, init_code_size);
	adj_init_size(_sdata, _edata, datasize, __init_begin, init_data_size);
	adj_init_size(_stext, _etext, codesize, __start_rodata, rosize);
	adj_init_size(_sdata, _edata, datasize, __start_rodata, rosize);

#undef	adj_init_size

	pr_info("Memory: %luK/%luK available (%luK kernel code, %luK rwdata, %luK rodata, %luK init, %luK bss, %luK reserved, %luK cma-reserved"
#ifdef	CONFIG_HIGHMEM
		", %luK highmem"
#endif
		"%s%s)\n",
		nr_free_pages() << (PAGE_SHIFT - 10),
		physpages << (PAGE_SHIFT - 10),
		codesize >> 10, datasize >> 10, rosize >> 10,
		(init_data_size + init_code_size) >> 10, bss_size >> 10,
		(physpages - totalram_pages() - totalcma_pages) << (PAGE_SHIFT - 10),
		totalcma_pages << (PAGE_SHIFT - 10),
#ifdef	CONFIG_HIGHMEM
		totalhigh_pages() << (PAGE_SHIFT - 10),
#endif
		str ? ", " : "", str ? str : "");
}

/**
 * set_dma_reserve - set the specified number of pages reserved in the first zone
 * @new_dma_reserve: The number of pages to mark reserved
 *
 * The per-cpu batchsize and zone watermarks are determined by managed_pages.
 * In the DMA zone, a significant percentage may be consumed by kernel image
 * and other unfreeable allocations which can skew the watermarks badly. This
 * function may optionally be used to account for unfreeable pages in the
 * first zone (e.g., ZONE_DMA). The effect will be lower watermarks and
 * smaller per-cpu batchsize.
 */
void __init set_dma_reserve(unsigned long new_dma_reserve)
{
	dma_reserve = new_dma_reserve;
}

static int page_alloc_cpu_dead(unsigned int cpu)
{

	lru_add_drain_cpu(cpu);
	drain_pages(cpu);

	/*
	 * Spill the event counters of the dead processor
	 * into the current processors event counters.
	 * This artificially elevates the count of the current
	 * processor.
	 */
	vm_events_fold_cpu(cpu);

	/*
	 * Zero the differential counters of the dead processor
	 * so that the vm statistics are consistent.
	 *
	 * This is only okay since the processor is dead and cannot
	 * race with what we are doing.
	 */
	cpu_vm_stats_fold(cpu);
	return 0;
}

#ifdef CONFIG_NUMA
int hashdist = HASHDIST_DEFAULT;

static int __init set_hashdist(char *str)
{
	if (!str)
		return 0;
	hashdist = simple_strtoul(str, &str, 0);
	return 1;
}
__setup("hashdist=", set_hashdist);
#endif

void __init page_alloc_init(void)
{
	int ret;

#ifdef CONFIG_NUMA
	if (num_node_state(N_MEMORY) == 1)
		hashdist = 0;
#endif

	ret = cpuhp_setup_state_nocalls(CPUHP_PAGE_ALLOC_DEAD,
					"mm/page_alloc:dead", NULL,
					page_alloc_cpu_dead);
	WARN_ON(ret < 0);
}

/*
 * calculate_totalreserve_pages - called when sysctl_lowmem_reserve_ratio
 *	or min_free_kbytes changes.
 */
static void calculate_totalreserve_pages(void)
{
	struct pglist_data *pgdat;
	unsigned long reserve_pages = 0;
	enum zone_type i, j;

	for_each_online_pgdat(pgdat) {

		pgdat->totalreserve_pages = 0;

		for (i = 0; i < MAX_NR_ZONES; i++) {
			struct zone *zone = pgdat->node_zones + i;
			long max = 0;
			unsigned long managed_pages = zone_managed_pages(zone);

			/* Find valid and maximum lowmem_reserve in the zone */
			for (j = i; j < MAX_NR_ZONES; j++) {
				if (zone->lowmem_reserve[j] > max)
					max = zone->lowmem_reserve[j];
			}

			/* we treat the high watermark as reserved pages. */
			max += high_wmark_pages(zone);

			if (max > managed_pages)
				max = managed_pages;

			pgdat->totalreserve_pages += max;

			reserve_pages += max;
		}
	}
	totalreserve_pages = reserve_pages;
}

/*
 * setup_per_zone_lowmem_reserve - called whenever
 *	sysctl_lowmem_reserve_ratio changes.  Ensures that each zone
 *	has a correct pages reserved value, so an adequate number of
 *	pages are left in the zone after a successful __alloc_pages().
 */
static void setup_per_zone_lowmem_reserve(void)
{
	struct pglist_data *pgdat;
	enum zone_type j, idx;

	for_each_online_pgdat(pgdat) {
		for (j = 0; j < MAX_NR_ZONES; j++) {
			struct zone *zone = pgdat->node_zones + j;
			unsigned long managed_pages = zone_managed_pages(zone);

			zone->lowmem_reserve[j] = 0;

			idx = j;
			while (idx) {
				struct zone *lower_zone;

				idx--;
				lower_zone = pgdat->node_zones + idx;

				if (!sysctl_lowmem_reserve_ratio[idx] ||
				    !zone_managed_pages(lower_zone)) {
					lower_zone->lowmem_reserve[j] = 0;
					continue;
				} else {
					lower_zone->lowmem_reserve[j] =
						managed_pages / sysctl_lowmem_reserve_ratio[idx];
				}
				managed_pages += zone_managed_pages(lower_zone);
			}
		}
	}

	/* update totalreserve_pages */
	calculate_totalreserve_pages();
}

static void __setup_per_zone_wmarks(void)
{
	unsigned long pages_min = min_free_kbytes >> (PAGE_SHIFT - 10);
	unsigned long pages_low = extra_free_kbytes >> (PAGE_SHIFT - 10);
	unsigned long lowmem_pages = 0;
	struct zone *zone;
	unsigned long flags;

	/* Calculate total number of !ZONE_HIGHMEM pages */
	for_each_zone(zone) {
		if (!is_highmem(zone))
			lowmem_pages += zone_managed_pages(zone);
	}

	for_each_zone(zone) {
		u64 tmp, low;

		spin_lock_irqsave(&zone->lock, flags);
		tmp = (u64)pages_min * zone_managed_pages(zone);
		do_div(tmp, lowmem_pages);
		low = (u64)pages_low * zone_managed_pages(zone);
		do_div(low, nr_free_zone_pages(gfp_zone(GFP_HIGHUSER_MOVABLE)));
		if (is_highmem(zone)) {
			/*
			 * __GFP_HIGH and PF_MEMALLOC allocations usually don't
			 * need highmem pages, so cap pages_min to a small
			 * value here.
			 *
			 * The WMARK_HIGH-WMARK_LOW and (WMARK_LOW-WMARK_MIN)
			 * deltas control async page reclaim, and so should
			 * not be capped for highmem.
			 */
			unsigned long min_pages;

			min_pages = zone_managed_pages(zone) / 1024;
			min_pages = clamp(min_pages, SWAP_CLUSTER_MAX, 128UL);
			zone->_watermark[WMARK_MIN] = min_pages;
		} else {
			/*
			 * If it's a lowmem zone, reserve a number of pages
			 * proportionate to the zone's size.
			 */
			zone->_watermark[WMARK_MIN] = tmp;
		}

		/*
		 * Set the kswapd watermarks distance according to the
		 * scale factor in proportion to available memory, but
		 * ensure a minimum size on small systems.
		 */
		tmp = max_t(u64, tmp >> 2,
			    mult_frac(zone_managed_pages(zone),
				      watermark_scale_factor, 10000));

		zone->watermark_boost = 0;
		zone->_watermark[WMARK_LOW]  = min_wmark_pages(zone) + low + tmp;
		zone->_watermark[WMARK_HIGH] = min_wmark_pages(zone) + low + tmp * 2;

		spin_unlock_irqrestore(&zone->lock, flags);
	}

	/* update totalreserve_pages */
	calculate_totalreserve_pages();
}

/**
 * setup_per_zone_wmarks - called when min_free_kbytes changes
 * or when memory is hot-{added|removed}
 *
 * Ensures that the watermark[min,low,high] values for each zone are set
 * correctly with respect to min_free_kbytes.
 */
void setup_per_zone_wmarks(void)
{
	static DEFINE_SPINLOCK(lock);

	spin_lock(&lock);
	__setup_per_zone_wmarks();
	spin_unlock(&lock);
}

/*
 * Initialise min_free_kbytes.
 *
 * For small machines we want it small (128k min).  For large machines
 * we want it large (256MB max).  But it is not linear, because network
 * bandwidth does not increase linearly with machine size.  We use
 *
 *	min_free_kbytes = 4 * sqrt(lowmem_kbytes), for better accuracy:
 *	min_free_kbytes = sqrt(lowmem_kbytes * 16)
 *
 * which yields
 *
 * 16MB:	512k
 * 32MB:	724k
 * 64MB:	1024k
 * 128MB:	1448k
 * 256MB:	2048k
 * 512MB:	2896k
 * 1024MB:	4096k
 * 2048MB:	5792k
 * 4096MB:	8192k
 * 8192MB:	11584k
 * 16384MB:	16384k
 */
int __meminit init_per_zone_wmark_min(void)
{
	unsigned long lowmem_kbytes;
	int new_min_free_kbytes;

	lowmem_kbytes = nr_free_buffer_pages() * (PAGE_SIZE >> 10);
	new_min_free_kbytes = int_sqrt(lowmem_kbytes * 16);

	if (new_min_free_kbytes > user_min_free_kbytes) {
		min_free_kbytes = new_min_free_kbytes;
		if (min_free_kbytes < 128)
			min_free_kbytes = 128;
		if (min_free_kbytes > 262144)
			min_free_kbytes = 262144;
	} else {
		pr_warn("min_free_kbytes is not updated to %d because user defined value %d is preferred\n",
				new_min_free_kbytes, user_min_free_kbytes);
	}
	setup_per_zone_wmarks();
	refresh_zone_stat_thresholds();
	setup_per_zone_lowmem_reserve();

#ifdef CONFIG_NUMA
	setup_min_unmapped_ratio();
	setup_min_slab_ratio();
#endif

	khugepaged_min_free_kbytes_update();

	return 0;
}
postcore_initcall(init_per_zone_wmark_min)

/*
 * min_free_kbytes_sysctl_handler - just a wrapper around proc_dointvec() so
 *	that we can call two helper functions whenever min_free_kbytes
 *	or extra_free_kbytes changes.
 */
int min_free_kbytes_sysctl_handler(struct ctl_table *table, int write,
		void *buffer, size_t *length, loff_t *ppos)
{
	int rc;

	rc = proc_dointvec_minmax(table, write, buffer, length, ppos);
	if (rc)
		return rc;

	if (write) {
		user_min_free_kbytes = min_free_kbytes;
		setup_per_zone_wmarks();
	}
	return 0;
}

int watermark_scale_factor_sysctl_handler(struct ctl_table *table, int write,
		void *buffer, size_t *length, loff_t *ppos)
{
	int rc;

	rc = proc_dointvec_minmax(table, write, buffer, length, ppos);
	if (rc)
		return rc;

	if (write)
		setup_per_zone_wmarks();

	return 0;
}

#ifdef CONFIG_NUMA
static void setup_min_unmapped_ratio(void)
{
	pg_data_t *pgdat;
	struct zone *zone;

	for_each_online_pgdat(pgdat)
		pgdat->min_unmapped_pages = 0;

	for_each_zone(zone)
		zone->zone_pgdat->min_unmapped_pages += (zone_managed_pages(zone) *
						         sysctl_min_unmapped_ratio) / 100;
}


int sysctl_min_unmapped_ratio_sysctl_handler(struct ctl_table *table, int write,
		void *buffer, size_t *length, loff_t *ppos)
{
	int rc;

	rc = proc_dointvec_minmax(table, write, buffer, length, ppos);
	if (rc)
		return rc;

	setup_min_unmapped_ratio();

	return 0;
}

static void setup_min_slab_ratio(void)
{
	pg_data_t *pgdat;
	struct zone *zone;

	for_each_online_pgdat(pgdat)
		pgdat->min_slab_pages = 0;

	for_each_zone(zone)
		zone->zone_pgdat->min_slab_pages += (zone_managed_pages(zone) *
						     sysctl_min_slab_ratio) / 100;
}

int sysctl_min_slab_ratio_sysctl_handler(struct ctl_table *table, int write,
		void *buffer, size_t *length, loff_t *ppos)
{
	int rc;

	rc = proc_dointvec_minmax(table, write, buffer, length, ppos);
	if (rc)
		return rc;

	setup_min_slab_ratio();

	return 0;
}
#endif

/*
 * lowmem_reserve_ratio_sysctl_handler - just a wrapper around
 *	proc_dointvec() so that we can call setup_per_zone_lowmem_reserve()
 *	whenever sysctl_lowmem_reserve_ratio changes.
 *
 * The reserve ratio obviously has absolutely no relation with the
 * minimum watermarks. The lowmem reserve ratio can only make sense
 * if in function of the boot time zone sizes.
 */
int lowmem_reserve_ratio_sysctl_handler(struct ctl_table *table, int write,
		void *buffer, size_t *length, loff_t *ppos)
{
	int i;

	proc_dointvec_minmax(table, write, buffer, length, ppos);

	for (i = 0; i < MAX_NR_ZONES; i++) {
		if (sysctl_lowmem_reserve_ratio[i] < 1)
			sysctl_lowmem_reserve_ratio[i] = 0;
	}

	setup_per_zone_lowmem_reserve();
	return 0;
}

static void __zone_pcp_update(struct zone *zone)
{
	unsigned int cpu;

	for_each_possible_cpu(cpu)
		pageset_set_high_and_batch(zone,
				per_cpu_ptr(zone->pageset, cpu));
}

/*
 * percpu_pagelist_fraction - changes the pcp->high for each zone on each
 * cpu.  It is the fraction of total pages in each zone that a hot per cpu
 * pagelist can have before it gets flushed back to buddy allocator.
 */
int percpu_pagelist_fraction_sysctl_handler(struct ctl_table *table, int write,
		void *buffer, size_t *length, loff_t *ppos)
{
	struct zone *zone;
	int old_percpu_pagelist_fraction;
	int ret;

	mutex_lock(&pcp_batch_high_lock);
	old_percpu_pagelist_fraction = percpu_pagelist_fraction;

	ret = proc_dointvec_minmax(table, write, buffer, length, ppos);
	if (!write || ret < 0)
		goto out;

	/* Sanity checking to avoid pcp imbalance */
	if (percpu_pagelist_fraction &&
	    percpu_pagelist_fraction < MIN_PERCPU_PAGELIST_FRACTION) {
		percpu_pagelist_fraction = old_percpu_pagelist_fraction;
		ret = -EINVAL;
		goto out;
	}

	/* No change? */
	if (percpu_pagelist_fraction == old_percpu_pagelist_fraction)
		goto out;

	for_each_populated_zone(zone)
		__zone_pcp_update(zone);
out:
	mutex_unlock(&pcp_batch_high_lock);
	return ret;
}

#ifndef __HAVE_ARCH_RESERVED_KERNEL_PAGES
/*
 * Returns the number of pages that arch has reserved but
 * is not known to alloc_large_system_hash().
 */
static unsigned long __init arch_reserved_kernel_pages(void)
{
	return 0;
}
#endif

/*
 * Adaptive scale is meant to reduce sizes of hash tables on large memory
 * machines. As memory size is increased the scale is also increased but at
 * slower pace.  Starting from ADAPT_SCALE_BASE (64G), every time memory
 * quadruples the scale is increased by one, which means the size of hash table
 * only doubles, instead of quadrupling as well.
 * Because 32-bit systems cannot have large physical memory, where this scaling
 * makes sense, it is disabled on such platforms.
 */
#if __BITS_PER_LONG > 32
#define ADAPT_SCALE_BASE	(64ul << 30)
#define ADAPT_SCALE_SHIFT	2
#define ADAPT_SCALE_NPAGES	(ADAPT_SCALE_BASE >> PAGE_SHIFT)
#endif

/*
 * allocate a large system hash table from bootmem
 * - it is assumed that the hash table must contain an exact power-of-2
 *   quantity of entries
 * - limit is the number of hash buckets, not the total allocation size
 */
void *__init alloc_large_system_hash(const char *tablename,
				     unsigned long bucketsize,
				     unsigned long numentries,
				     int scale,
				     int flags,
				     unsigned int *_hash_shift,
				     unsigned int *_hash_mask,
				     unsigned long low_limit,
				     unsigned long high_limit)
{
	unsigned long long max = high_limit;
	unsigned long log2qty, size;
	void *table = NULL;
	gfp_t gfp_flags;
	bool virt;

	/* allow the kernel cmdline to have a say */
	if (!numentries) {
		/* round applicable memory size up to nearest megabyte */
		numentries = nr_kernel_pages;
		numentries -= arch_reserved_kernel_pages();

		/* It isn't necessary when PAGE_SIZE >= 1MB */
		if (PAGE_SHIFT < 20)
			numentries = round_up(numentries, (1<<20)/PAGE_SIZE);

#if __BITS_PER_LONG > 32
		if (!high_limit) {
			unsigned long adapt;

			for (adapt = ADAPT_SCALE_NPAGES; adapt < numentries;
			     adapt <<= ADAPT_SCALE_SHIFT)
				scale++;
		}
#endif

		/* limit to 1 bucket per 2^scale bytes of low memory */
		if (scale > PAGE_SHIFT)
			numentries >>= (scale - PAGE_SHIFT);
		else
			numentries <<= (PAGE_SHIFT - scale);

		/* Make sure we've got at least a 0-order allocation.. */
		if (unlikely(flags & HASH_SMALL)) {
			/* Makes no sense without HASH_EARLY */
			WARN_ON(!(flags & HASH_EARLY));
			if (!(numentries >> *_hash_shift)) {
				numentries = 1UL << *_hash_shift;
				BUG_ON(!numentries);
			}
		} else if (unlikely((numentries * bucketsize) < PAGE_SIZE))
			numentries = PAGE_SIZE / bucketsize;
	}
	numentries = roundup_pow_of_two(numentries);

	/* limit allocation size to 1/16 total memory by default */
	if (max == 0) {
		max = ((unsigned long long)nr_all_pages << PAGE_SHIFT) >> 4;
		do_div(max, bucketsize);
	}
	max = min(max, 0x80000000ULL);

	if (numentries < low_limit)
		numentries = low_limit;
	if (numentries > max)
		numentries = max;

	log2qty = ilog2(numentries);

	gfp_flags = (flags & HASH_ZERO) ? GFP_ATOMIC | __GFP_ZERO : GFP_ATOMIC;
	do {
		virt = false;
		size = bucketsize << log2qty;
		if (flags & HASH_EARLY) {
			if (flags & HASH_ZERO)
				table = memblock_alloc(size, SMP_CACHE_BYTES);
			else
				table = memblock_alloc_raw(size,
							   SMP_CACHE_BYTES);
		} else if (get_order(size) >= MAX_ORDER || hashdist) {
			table = __vmalloc(size, gfp_flags);
			virt = true;
		} else {
			/*
			 * If bucketsize is not a power-of-two, we may free
			 * some pages at the end of hash table which
			 * alloc_pages_exact() automatically does
			 */
			table = alloc_pages_exact(size, gfp_flags);
			kmemleak_alloc(table, size, 1, gfp_flags);
		}
	} while (!table && size > PAGE_SIZE && --log2qty);

	if (!table)
		panic("Failed to allocate %s hash table\n", tablename);

	pr_info("%s hash table entries: %ld (order: %d, %lu bytes, %s)\n",
		tablename, 1UL << log2qty, ilog2(size) - PAGE_SHIFT, size,
		virt ? "vmalloc" : "linear");

	if (_hash_shift)
		*_hash_shift = log2qty;
	if (_hash_mask)
		*_hash_mask = (1 << log2qty) - 1;

	return table;
}

/*
 * This function checks whether pageblock includes unmovable pages or not.
 *
 * PageLRU check without isolation or lru_lock could race so that
 * MIGRATE_MOVABLE block might include unmovable pages. And __PageMovable
 * check without lock_page also may miss some movable non-lru pages at
 * race condition. So you can't expect this function should be exact.
 *
 * Returns a page without holding a reference. If the caller wants to
 * dereference that page (e.g., dumping), it has to make sure that it
 * cannot get removed (e.g., via memory unplug) concurrently.
 *
 */
struct page *has_unmovable_pages(struct zone *zone, struct page *page,
				 int migratetype, int flags)
{
	unsigned long iter = 0;
	unsigned long pfn = page_to_pfn(page);
	unsigned long offset = pfn % pageblock_nr_pages;

	if (is_migrate_cma_page(page)) {
		/*
		 * CMA allocations (alloc_contig_range) really need to mark
		 * isolate CMA pageblocks even when they are not movable in fact
		 * so consider them movable here.
		 */
		if (is_migrate_cma(migratetype))
			return NULL;

		return page;
	}

	for (; iter < pageblock_nr_pages - offset; iter++) {
		if (!pfn_valid_within(pfn + iter))
			continue;

		page = pfn_to_page(pfn + iter);

		/*
		 * Both, bootmem allocations and memory holes are marked
		 * PG_reserved and are unmovable. We can even have unmovable
		 * allocations inside ZONE_MOVABLE, for example when
		 * specifying "movablecore".
		 */
		if (PageReserved(page))
			return page;

		/*
		 * If the zone is movable and we have ruled out all reserved
		 * pages then it should be reasonably safe to assume the rest
		 * is movable.
		 */
		if (zone_idx(zone) == ZONE_MOVABLE)
			continue;

		/*
		 * Hugepages are not in LRU lists, but they're movable.
		 * THPs are on the LRU, but need to be counted as #small pages.
		 * We need not scan over tail pages because we don't
		 * handle each tail page individually in migration.
		 */
		if (PageHuge(page) || PageTransCompound(page)) {
			struct page *head = compound_head(page);
			unsigned int skip_pages;

			if (PageHuge(page)) {
				if (!hugepage_migration_supported(page_hstate(head)))
					return page;
			} else if (!PageLRU(head) && !__PageMovable(head)) {
				return page;
			}

			skip_pages = compound_nr(head) - (page - head);
			iter += skip_pages - 1;
			continue;
		}

		/*
		 * We can't use page_count without pin a page
		 * because another CPU can free compound page.
		 * This check already skips compound tails of THP
		 * because their page->_refcount is zero at all time.
		 */
		if (!page_ref_count(page)) {
			if (PageBuddy(page))
				iter += (1 << buddy_order(page)) - 1;
			continue;
		}

		/*
		 * The HWPoisoned page may be not in buddy system, and
		 * page_count() is not 0.
		 */
		if ((flags & MEMORY_OFFLINE) && PageHWPoison(page))
			continue;

		/*
		 * We treat all PageOffline() pages as movable when offlining
		 * to give drivers a chance to decrement their reference count
		 * in MEM_GOING_OFFLINE in order to indicate that these pages
		 * can be offlined as there are no direct references anymore.
		 * For actually unmovable PageOffline() where the driver does
		 * not support this, we will fail later when trying to actually
		 * move these pages that still have a reference count > 0.
		 * (false negatives in this function only)
		 */
		if ((flags & MEMORY_OFFLINE) && PageOffline(page))
			continue;

		if (__PageMovable(page) || PageLRU(page))
			continue;

		/*
		 * If there are RECLAIMABLE pages, we need to check
		 * it.  But now, memory offline itself doesn't call
		 * shrink_node_slabs() and it still to be fixed.
		 */
		return page;
	}
	return NULL;
}

#ifdef CONFIG_CONTIG_ALLOC
static unsigned long pfn_max_align_down(unsigned long pfn)
{
	return pfn & ~(max_t(unsigned long, MAX_ORDER_NR_PAGES,
			     pageblock_nr_pages) - 1);
}

static unsigned long pfn_max_align_up(unsigned long pfn)
{
	return ALIGN(pfn, max_t(unsigned long, MAX_ORDER_NR_PAGES,
				pageblock_nr_pages));
}

/* [start, end) must belong to a single zone. */
static int __alloc_contig_migrate_range(struct compact_control *cc,
					unsigned long start, unsigned long end)
{
	/* This function is based on compact_zone() from compaction.c. */
	unsigned int nr_reclaimed;
	unsigned long pfn = start;
	unsigned int tries = 0;
	int ret = 0;
	struct migration_target_control mtc = {
		.nid = zone_to_nid(cc->zone),
		.gfp_mask = GFP_USER | __GFP_MOVABLE | __GFP_RETRY_MAYFAIL,
	};

	migrate_prep();

	while (pfn < end || !list_empty(&cc->migratepages)) {
		if (fatal_signal_pending(current)) {
			ret = -EINTR;
			break;
		}

		if (list_empty(&cc->migratepages)) {
			cc->nr_migratepages = 0;
			pfn = isolate_migratepages_range(cc, pfn, end);
			if (!pfn) {
				ret = -EINTR;
				break;
			}
			tries = 0;
		} else if (++tries == 5) {
			ret = ret < 0 ? ret : -EBUSY;
			break;
		}

		nr_reclaimed = reclaim_clean_pages_from_list(cc->zone,
							&cc->migratepages);
		cc->nr_migratepages -= nr_reclaimed;

		ret = migrate_pages(&cc->migratepages, alloc_migration_target,
				NULL, (unsigned long)&mtc, cc->mode, MR_CONTIG_RANGE);
	}
	if (ret < 0) {
		putback_movable_pages(&cc->migratepages);
		return ret;
	}
	return 0;
}

/**
 * alloc_contig_range() -- tries to allocate given range of pages
 * @start:	start PFN to allocate
 * @end:	one-past-the-last PFN to allocate
 * @migratetype:	migratetype of the underlaying pageblocks (either
 *			#MIGRATE_MOVABLE or #MIGRATE_CMA).  All pageblocks
 *			in range must have the same migratetype and it must
 *			be either of the two.
 * @gfp_mask:	GFP mask to use during compaction
 *
 * The PFN range does not have to be pageblock or MAX_ORDER_NR_PAGES
 * aligned.  The PFN range must belong to a single zone.
 *
 * The first thing this routine does is attempt to MIGRATE_ISOLATE all
 * pageblocks in the range.  Once isolated, the pageblocks should not
 * be modified by others.
 *
 * Return: zero on success or negative error code.  On success all
 * pages which PFN is in [start, end) are allocated for the caller and
 * need to be freed with free_contig_range().
 */
int alloc_contig_range(unsigned long start, unsigned long end,
		       unsigned migratetype, gfp_t gfp_mask)
{
	unsigned long outer_start, outer_end;
	unsigned int order;
	int ret = 0;

	struct compact_control cc = {
		.nr_migratepages = 0,
		.order = -1,
		.zone = page_zone(pfn_to_page(start)),
		.mode = MIGRATE_SYNC,
		.ignore_skip_hint = true,
		.no_set_skip_hint = true,
		.gfp_mask = current_gfp_context(gfp_mask),
		.alloc_contig = true,
	};
	INIT_LIST_HEAD(&cc.migratepages);

	/*
	 * What we do here is we mark all pageblocks in range as
	 * MIGRATE_ISOLATE.  Because pageblock and max order pages may
	 * have different sizes, and due to the way page allocator
	 * work, we align the range to biggest of the two pages so
	 * that page allocator won't try to merge buddies from
	 * different pageblocks and change MIGRATE_ISOLATE to some
	 * other migration type.
	 *
	 * Once the pageblocks are marked as MIGRATE_ISOLATE, we
	 * migrate the pages from an unaligned range (ie. pages that
	 * we are interested in).  This will put all the pages in
	 * range back to page allocator as MIGRATE_ISOLATE.
	 *
	 * When this is done, we take the pages in range from page
	 * allocator removing them from the buddy system.  This way
	 * page allocator will never consider using them.
	 *
	 * This lets us mark the pageblocks back as
	 * MIGRATE_CMA/MIGRATE_MOVABLE so that free pages in the
	 * aligned range but not in the unaligned, original range are
	 * put back to page allocator so that buddy can use them.
	 */

	ret = start_isolate_page_range(pfn_max_align_down(start),
				       pfn_max_align_up(end), migratetype, 0);
	if (ret)
		return ret;

	/*
	 * In case of -EBUSY, we'd like to know which page causes problem.
	 * So, just fall through. test_pages_isolated() has a tracepoint
	 * which will report the busy page.
	 *
	 * It is possible that busy pages could become available before
	 * the call to test_pages_isolated, and the range will actually be
	 * allocated.  So, if we fall through be sure to clear ret so that
	 * -EBUSY is not accidentally used or returned to caller.
	 */
	ret = __alloc_contig_migrate_range(&cc, start, end);
	if (ret && ret != -EBUSY)
		goto done;
	ret =0;

	/*
	 * Pages from [start, end) are within a MAX_ORDER_NR_PAGES
	 * aligned blocks that are marked as MIGRATE_ISOLATE.  What's
	 * more, all pages in [start, end) are free in page allocator.
	 * What we are going to do is to allocate all pages from
	 * [start, end) (that is remove them from page allocator).
	 *
	 * The only problem is that pages at the beginning and at the
	 * end of interesting range may be not aligned with pages that
	 * page allocator holds, ie. they can be part of higher order
	 * pages.  Because of this, we reserve the bigger range and
	 * once this is done free the pages we are not interested in.
	 *
	 * We don't have to hold zone->lock here because the pages are
	 * isolated thus they won't get removed from buddy.
	 */

	lru_add_drain_all();

	order = 0;
	outer_start = start;
	while (!PageBuddy(pfn_to_page(outer_start))) {
		if (++order >= MAX_ORDER) {
			outer_start = start;
			break;
		}
		outer_start &= ~0UL << order;
	}

	if (outer_start != start) {
		order = buddy_order(pfn_to_page(outer_start));

		/*
		 * outer_start page could be small order buddy page and
		 * it doesn't include start page. Adjust outer_start
		 * in this case to report failed page properly
		 * on tracepoint in test_pages_isolated()
		 */
		if (outer_start + (1UL << order) <= start)
			outer_start = start;
	}

	/* Make sure the range is really isolated. */
	if (test_pages_isolated(outer_start, end, 0)) {
		pr_info_ratelimited("%s: [%lx, %lx) PFNs busy\n",
			__func__, outer_start, end);
		ret = -EBUSY;
		goto done;
	}

	/* Grab isolated pages from freelists. */
	outer_end = isolate_freepages_range(&cc, outer_start, end);
	if (!outer_end) {
		ret = -EBUSY;
		goto done;
	}

	/* Free head and tail (if any) */
	if (start != outer_start)
		free_contig_range(outer_start, start - outer_start);
	if (end != outer_end)
		free_contig_range(end, outer_end - end);

done:
	undo_isolate_page_range(pfn_max_align_down(start),
				pfn_max_align_up(end), migratetype);
	return ret;
}
EXPORT_SYMBOL(alloc_contig_range);

static int __alloc_contig_pages(unsigned long start_pfn,
				unsigned long nr_pages, gfp_t gfp_mask)
{
	unsigned long end_pfn = start_pfn + nr_pages;

	return alloc_contig_range(start_pfn, end_pfn, MIGRATE_MOVABLE,
				  gfp_mask);
}

static bool pfn_range_valid_contig(struct zone *z, unsigned long start_pfn,
				   unsigned long nr_pages)
{
	unsigned long i, end_pfn = start_pfn + nr_pages;
	struct page *page;

	for (i = start_pfn; i < end_pfn; i++) {
		page = pfn_to_online_page(i);
		if (!page)
			return false;

		if (page_zone(page) != z)
			return false;

		if (PageReserved(page))
			return false;

		if (page_count(page) > 0)
			return false;

		if (PageHuge(page))
			return false;
	}
	return true;
}

static bool zone_spans_last_pfn(const struct zone *zone,
				unsigned long start_pfn, unsigned long nr_pages)
{
	unsigned long last_pfn = start_pfn + nr_pages - 1;

	return zone_spans_pfn(zone, last_pfn);
}

/**
 * alloc_contig_pages() -- tries to find and allocate contiguous range of pages
 * @nr_pages:	Number of contiguous pages to allocate
 * @gfp_mask:	GFP mask to limit search and used during compaction
 * @nid:	Target node
 * @nodemask:	Mask for other possible nodes
 *
 * This routine is a wrapper around alloc_contig_range(). It scans over zones
 * on an applicable zonelist to find a contiguous pfn range which can then be
 * tried for allocation with alloc_contig_range(). This routine is intended
 * for allocation requests which can not be fulfilled with the buddy allocator.
 *
 * The allocated memory is always aligned to a page boundary. If nr_pages is a
 * power of two then the alignment is guaranteed to be to the given nr_pages
 * (e.g. 1GB request would be aligned to 1GB).
 *
 * Allocated pages can be freed with free_contig_range() or by manually calling
 * __free_page() on each allocated page.
 *
 * Return: pointer to contiguous pages on success, or NULL if not successful.
 */
struct page *alloc_contig_pages(unsigned long nr_pages, gfp_t gfp_mask,
				int nid, nodemask_t *nodemask)
{
	unsigned long ret, pfn, flags;
	struct zonelist *zonelist;
	struct zone *zone;
	struct zoneref *z;

	zonelist = node_zonelist(nid, gfp_mask);
	for_each_zone_zonelist_nodemask(zone, z, zonelist,
					gfp_zone(gfp_mask), nodemask) {
		spin_lock_irqsave(&zone->lock, flags);

		pfn = ALIGN(zone->zone_start_pfn, nr_pages);
		while (zone_spans_last_pfn(zone, pfn, nr_pages)) {
			if (pfn_range_valid_contig(zone, pfn, nr_pages)) {
				/*
				 * We release the zone lock here because
				 * alloc_contig_range() will also lock the zone
				 * at some point. If there's an allocation
				 * spinning on this lock, it may win the race
				 * and cause alloc_contig_range() to fail...
				 */
				spin_unlock_irqrestore(&zone->lock, flags);
				ret = __alloc_contig_pages(pfn, nr_pages,
							gfp_mask);
				if (!ret)
					return pfn_to_page(pfn);
				spin_lock_irqsave(&zone->lock, flags);
			}
			pfn += nr_pages;
		}
		spin_unlock_irqrestore(&zone->lock, flags);
	}
	return NULL;
}
#endif /* CONFIG_CONTIG_ALLOC */

void free_contig_range(unsigned long pfn, unsigned int nr_pages)
{
	unsigned int count = 0;

	for (; nr_pages--; pfn++) {
		struct page *page = pfn_to_page(pfn);

		count += page_count(page) != 1;
		__free_page(page);
	}
	WARN(count != 0, "%d pages are still in use!\n", count);
}
EXPORT_SYMBOL(free_contig_range);

/*
 * The zone indicated has a new number of managed_pages; batch sizes and percpu
 * page high values need to be recalulated.
 */
void __meminit zone_pcp_update(struct zone *zone)
{
	mutex_lock(&pcp_batch_high_lock);
	__zone_pcp_update(zone);
	mutex_unlock(&pcp_batch_high_lock);
}

void zone_pcp_reset(struct zone *zone)
{
	unsigned long flags;
	int cpu;
	struct per_cpu_pageset *pset;

	/* avoid races with drain_pages()  */
	local_irq_save(flags);
	if (zone->pageset != &boot_pageset) {
		for_each_online_cpu(cpu) {
			pset = per_cpu_ptr(zone->pageset, cpu);
			drain_zonestat(zone, pset);
		}
		free_percpu(zone->pageset);
		zone->pageset = &boot_pageset;
	}
	local_irq_restore(flags);
}

#ifdef CONFIG_MEMORY_HOTREMOVE
/*
 * All pages in the range must be in a single zone, must not contain holes,
 * must span full sections, and must be isolated before calling this function.
 */
void __offline_isolated_pages(unsigned long start_pfn, unsigned long end_pfn)
{
	unsigned long pfn = start_pfn;
	struct page *page;
	struct zone *zone;
	unsigned int order;
	unsigned long flags;

	offline_mem_sections(pfn, end_pfn);
	zone = page_zone(pfn_to_page(pfn));
	spin_lock_irqsave(&zone->lock, flags);
	while (pfn < end_pfn) {
		page = pfn_to_page(pfn);
		/*
		 * The HWPoisoned page may be not in buddy system, and
		 * page_count() is not 0.
		 */
		if (unlikely(!PageBuddy(page) && PageHWPoison(page))) {
			pfn++;
			continue;
		}
		/*
		 * At this point all remaining PageOffline() pages have a
		 * reference count of 0 and can simply be skipped.
		 */
		if (PageOffline(page)) {
			BUG_ON(page_count(page));
			BUG_ON(PageBuddy(page));
			pfn++;
			continue;
		}

		BUG_ON(page_count(page));
		BUG_ON(!PageBuddy(page));
		order = buddy_order(page);
		del_page_from_free_list(page, zone, order);
		pfn += (1 << order);
	}
	spin_unlock_irqrestore(&zone->lock, flags);
}
#endif

bool is_free_buddy_page(struct page *page)
{
	struct zone *zone = page_zone(page);
	unsigned long pfn = page_to_pfn(page);
	unsigned long flags;
	unsigned int order;

	spin_lock_irqsave(&zone->lock, flags);
	for (order = 0; order < MAX_ORDER; order++) {
		struct page *page_head = page - (pfn & ((1 << order) - 1));

		if (PageBuddy(page_head) && buddy_order(page_head) >= order)
			break;
	}
	spin_unlock_irqrestore(&zone->lock, flags);

	return order < MAX_ORDER;
}

#ifdef CONFIG_MEMORY_FAILURE
/*
 * Break down a higher-order page in sub-pages, and keep our target out of
 * buddy allocator.
 */
static void break_down_buddy_pages(struct zone *zone, struct page *page,
				   struct page *target, int low, int high,
				   int migratetype)
{
	unsigned long size = 1 << high;
	struct page *current_buddy, *next_page;

	while (high > low) {
		high--;
		size >>= 1;

		if (target >= &page[size]) {
			next_page = page + size;
			current_buddy = page;
		} else {
			next_page = page;
			current_buddy = page + size;
		}

		if (set_page_guard(zone, current_buddy, high, migratetype))
			continue;

		if (current_buddy != target) {
			add_to_free_list(current_buddy, zone, high, migratetype);
			set_buddy_order(current_buddy, high);
			page = next_page;
		}
	}
}

/*
 * Take a page that will be marked as poisoned off the buddy allocator.
 */
bool take_page_off_buddy(struct page *page)
{
	struct zone *zone = page_zone(page);
	unsigned long pfn = page_to_pfn(page);
	unsigned long flags;
	unsigned int order;
	bool ret = false;

	spin_lock_irqsave(&zone->lock, flags);
	for (order = 0; order < MAX_ORDER; order++) {
		struct page *page_head = page - (pfn & ((1 << order) - 1));
		int page_order = buddy_order(page_head);

		if (PageBuddy(page_head) && page_order >= order) {
			unsigned long pfn_head = page_to_pfn(page_head);
			int migratetype = get_pfnblock_migratetype(page_head,
								   pfn_head);

			del_page_from_free_list(page_head, zone, page_order);
			break_down_buddy_pages(zone, page_head, page, 0,
						page_order, migratetype);
			ret = true;
			break;
		}
		if (page_count(page_head) > 0)
			break;
	}
	spin_unlock_irqrestore(&zone->lock, flags);
	return ret;
}
#endif<|MERGE_RESOLUTION|>--- conflicted
+++ resolved
@@ -2858,8 +2858,6 @@
 {
 	struct page *page;
 
-<<<<<<< HEAD
-=======
 	if (IS_ENABLED(CONFIG_CMA)) {
 		/*
 		 * Balance movable allocations between regular and CMA areas by
@@ -2874,17 +2872,9 @@
 				goto out;
 		}
 	}
->>>>>>> 287d3bf4
 retry:
 	page = __rmqueue_smallest(zone, order, migratetype);
 
-<<<<<<< HEAD
-	if (unlikely(!page) && __rmqueue_fallback(zone, order, migratetype,
-						  alloc_flags))
-		goto retry;
-
-	trace_mm_page_alloc_zone_locked(page, order, migratetype);
-=======
 		if (!page && __rmqueue_fallback(zone, order, migratetype,
 								alloc_flags))
 			goto retry;
@@ -2892,7 +2882,6 @@
 out:
 	if (page)
 		trace_mm_page_alloc_zone_locked(page, order, migratetype);
->>>>>>> 287d3bf4
 	return page;
 }
 
