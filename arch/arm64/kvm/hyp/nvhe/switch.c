// SPDX-License-Identifier: GPL-2.0-only
/*
 * Copyright (C) 2015 - ARM Ltd
 * Author: Marc Zyngier <marc.zyngier@arm.com>
 */

#include <hyp/switch.h>
#include <hyp/sysreg-sr.h>

#include <linux/arm-smccc.h>
#include <linux/kvm_host.h>
#include <linux/types.h>
#include <linux/jump_label.h>
#include <uapi/linux/psci.h>

#include <kvm/arm_psci.h>

#include <asm/barrier.h>
#include <asm/cpufeature.h>
#include <asm/kprobes.h>
#include <asm/kvm_asm.h>
#include <asm/kvm_emulate.h>
#include <asm/kvm_hyp.h>
#include <asm/kvm_mmu.h>
#include <asm/fpsimd.h>
#include <asm/debug-monitors.h>
#include <asm/processor.h>

#include <nvhe/mem_protect.h>
#include <nvhe/pkvm.h>

/* Non-VHE specific context */
DEFINE_PER_CPU(struct kvm_host_data, kvm_host_data);
DEFINE_PER_CPU(struct kvm_cpu_context, kvm_hyp_ctxt);
DEFINE_PER_CPU(unsigned long, kvm_hyp_vector);

static void __activate_traps(struct kvm_vcpu *vcpu)
{
	u64 val;

	___activate_traps(vcpu);
	__activate_traps_common(vcpu);

	val = vcpu->arch.cptr_el2;
	val |= CPTR_EL2_TTA | CPTR_EL2_TAM;
	if (!update_fp_enabled(vcpu)) {
		val |= CPTR_EL2_TFP | CPTR_EL2_TZ;
		__activate_traps_fpsimd32(vcpu);
	}

	write_sysreg(val, cptr_el2);
	write_sysreg(__this_cpu_read(kvm_hyp_vector), vbar_el2);

	if (cpus_have_final_cap(ARM64_WORKAROUND_SPECULATIVE_AT)) {
		struct kvm_cpu_context *ctxt = &vcpu->arch.ctxt;

		isb();
		/*
		 * At this stage, and thanks to the above isb(), S2 is
		 * configured and enabled. We can now restore the guest's S1
		 * configuration: SCTLR, and only then TCR.
		 */
		write_sysreg_el1(ctxt_sys_reg(ctxt, SCTLR_EL1),	SYS_SCTLR);
		isb();
		write_sysreg_el1(ctxt_sys_reg(ctxt, TCR_EL1),	SYS_TCR);
	}
}

static void __deactivate_traps(struct kvm_vcpu *vcpu)
{
	extern char __kvm_hyp_host_vector[];
	u64 cptr;

	___deactivate_traps(vcpu);

	if (cpus_have_final_cap(ARM64_WORKAROUND_SPECULATIVE_AT)) {
		u64 val;

		/*
		 * Set the TCR and SCTLR registers in the exact opposite
		 * sequence as __activate_traps (first prevent walks,
		 * then force the MMU on). A generous sprinkling of isb()
		 * ensure that things happen in this exact order.
		 */
		val = read_sysreg_el1(SYS_TCR);
		write_sysreg_el1(val | TCR_EPD1_MASK | TCR_EPD0_MASK, SYS_TCR);
		isb();
		val = read_sysreg_el1(SYS_SCTLR);
		write_sysreg_el1(val | SCTLR_ELx_M, SYS_SCTLR);
		isb();
	}

	__deactivate_traps_common(vcpu);

	write_sysreg(this_cpu_ptr(&kvm_init_params)->hcr_el2, hcr_el2);

	cptr = CPTR_EL2_DEFAULT;
	if (vcpu_has_sve(vcpu) && (vcpu->arch.flags & KVM_ARM64_FP_ENABLED))
		cptr |= CPTR_EL2_TZ;

	write_sysreg(cptr, cptr_el2);
	write_sysreg(__kvm_hyp_host_vector, vbar_el2);
}

/* Save VGICv3 state on non-VHE systems */
static void __hyp_vgic_save_state(struct kvm_vcpu *vcpu)
{
	if (static_branch_unlikely(&kvm_vgic_global_state.gicv3_cpuif)) {
		__vgic_v3_save_state(&vcpu->arch.vgic_cpu.vgic_v3);
		__vgic_v3_deactivate_traps(&vcpu->arch.vgic_cpu.vgic_v3);
	}
}

/* Restore VGICv3 state on non_VEH systems */
static void __hyp_vgic_restore_state(struct kvm_vcpu *vcpu)
{
	if (static_branch_unlikely(&kvm_vgic_global_state.gicv3_cpuif)) {
		__vgic_v3_activate_traps(&vcpu->arch.vgic_cpu.vgic_v3);
		__vgic_v3_restore_state(&vcpu->arch.vgic_cpu.vgic_v3);
	}
}

/*
 * Disable host events, enable guest events
 */
static bool __pmu_switch_to_guest(struct kvm_cpu_context *host_ctxt)
{
	struct kvm_host_data *host;
	struct kvm_pmu_events *pmu;

	host = container_of(host_ctxt, struct kvm_host_data, host_ctxt);
	pmu = &host->pmu_events;

	if (pmu->events_host)
		write_sysreg(pmu->events_host, pmcntenclr_el0);

	if (pmu->events_guest)
		write_sysreg(pmu->events_guest, pmcntenset_el0);

	return (pmu->events_host || pmu->events_guest);
}

/*
 * Disable guest events, enable host events
 */
static void __pmu_switch_to_host(struct kvm_cpu_context *host_ctxt)
{
	struct kvm_host_data *host;
	struct kvm_pmu_events *pmu;

	host = container_of(host_ctxt, struct kvm_host_data, host_ctxt);
	pmu = &host->pmu_events;

	if (pmu->events_guest)
		write_sysreg(pmu->events_guest, pmcntenclr_el0);

	if (pmu->events_host)
		write_sysreg(pmu->events_host, pmcntenset_el0);
}

<<<<<<< HEAD
/**
=======
/*
>>>>>>> 50e12445
 * Handler for protected VM MSR, MRS or System instruction execution in AArch64.
 *
 * Returns true if the hypervisor has handled the exit, and control should go
 * back to the guest, or false if it hasn't.
 */
static bool kvm_handle_pvm_sys64(struct kvm_vcpu *vcpu, u64 *exit_code)
{
	/*
	 * Make sure we handle the exit for workarounds and ptrauth
	 * before the pKVM handling, as the latter could decide to
	 * UNDEF.
	 */
	return (kvm_hyp_handle_sysreg(vcpu, exit_code) ||
		kvm_handle_pvm_sysreg(vcpu, exit_code));
}

<<<<<<< HEAD
/**
=======
/*
>>>>>>> 50e12445
 * Handler for protected floating-point and Advanced SIMD accesses.
 *
 * Returns true if the hypervisor has handled the exit, and control should go
 * back to the guest, or false if it hasn't.
 */
static bool kvm_handle_pvm_fpsimd(struct kvm_vcpu *vcpu, u64 *exit_code)
{
	/* Linux guests assume support for floating-point and Advanced SIMD. */
	BUILD_BUG_ON(!FIELD_GET(ARM64_FEATURE_MASK(ID_AA64PFR0_FP),
				PVM_ID_AA64PFR0_ALLOW));
	BUILD_BUG_ON(!FIELD_GET(ARM64_FEATURE_MASK(ID_AA64PFR0_ASIMD),
				PVM_ID_AA64PFR0_ALLOW));

	return kvm_hyp_handle_fpsimd(vcpu, exit_code);
}

static const exit_handler_fn hyp_exit_handlers[] = {
	[0 ... ESR_ELx_EC_MAX]		= NULL,
	[ESR_ELx_EC_CP15_32]		= kvm_hyp_handle_cp15_32,
	[ESR_ELx_EC_SYS64]		= kvm_hyp_handle_sysreg,
	[ESR_ELx_EC_SVE]		= kvm_hyp_handle_fpsimd,
	[ESR_ELx_EC_FP_ASIMD]		= kvm_hyp_handle_fpsimd,
	[ESR_ELx_EC_IABT_LOW]		= kvm_hyp_handle_iabt_low,
	[ESR_ELx_EC_DABT_LOW]		= kvm_hyp_handle_dabt_low,
	[ESR_ELx_EC_PAC]		= kvm_hyp_handle_ptrauth,
};

static const exit_handler_fn pvm_exit_handlers[] = {
	[0 ... ESR_ELx_EC_MAX]		= NULL,
	[ESR_ELx_EC_HVC64]		= kvm_handle_pvm_hvc64,
	[ESR_ELx_EC_SYS64]		= kvm_handle_pvm_sys64,
	[ESR_ELx_EC_SVE]		= kvm_handle_pvm_restricted,
	[ESR_ELx_EC_FP_ASIMD]		= kvm_handle_pvm_fpsimd,
	[ESR_ELx_EC_IABT_LOW]		= kvm_hyp_handle_iabt_low,
	[ESR_ELx_EC_DABT_LOW]		= kvm_hyp_handle_dabt_low,
	[ESR_ELx_EC_PAC]		= kvm_hyp_handle_ptrauth,
};

static const exit_handler_fn *kvm_get_exit_handler_array(struct kvm_vcpu *vcpu)
{
	if (unlikely(vcpu_is_protected(vcpu)))
		return pvm_exit_handlers;

	return hyp_exit_handlers;
}

/*
 * Some guests (e.g., protected VMs) are not be allowed to run in AArch32.
 * The ARMv8 architecture does not give the hypervisor a mechanism to prevent a
 * guest from dropping to AArch32 EL0 if implemented by the CPU. If the
 * hypervisor spots a guest in such a state ensure it is handled, and don't
 * trust the host to spot or fix it.  The check below is based on the one in
 * kvm_arch_vcpu_ioctl_run().
 *
 * Returns false if the guest ran in AArch32 when it shouldn't have, and
 * thus should exit to the host, or true if a the guest run loop can continue.
 */
static void early_exit_filter(struct kvm_vcpu *vcpu, u64 *exit_code)
{
	if (unlikely(vcpu_is_protected(vcpu) && vcpu_mode_is_32bit(vcpu))) {
		/*
		 * As we have caught the guest red-handed, decide that it isn't
		 * fit for purpose anymore by making the vcpu invalid. The VMM
		 * can try and fix it by re-initializing the vcpu with
		 * KVM_ARM_VCPU_INIT, however, this is likely not possible for
		 * protected VMs.
		 */
		vcpu->arch.target = -1;
		*exit_code &= BIT(ARM_EXIT_WITH_SERROR_BIT);
		*exit_code |= ARM_EXCEPTION_IL;
	}
}

/* Switch to the guest for legacy non-VHE systems */
int __kvm_vcpu_run(struct kvm_vcpu *vcpu)
{
	struct kvm_cpu_context *host_ctxt;
	struct kvm_cpu_context *guest_ctxt;
	struct kvm_s2_mmu *mmu;
	bool pmu_switch_needed;
	u64 exit_code;

	/*
	 * Having IRQs masked via PMR when entering the guest means the GIC
	 * will not signal the CPU of interrupts of lower priority, and the
	 * only way to get out will be via guest exceptions.
	 * Naturally, we want to avoid this.
	 */
	if (system_uses_irq_prio_masking()) {
		gic_write_pmr(GIC_PRIO_IRQON | GIC_PRIO_PSR_I_SET);
		pmr_sync();
	}

	host_ctxt = &this_cpu_ptr(&kvm_host_data)->host_ctxt;
	host_ctxt->__hyp_running_vcpu = vcpu;
	guest_ctxt = &vcpu->arch.ctxt;

	pmu_switch_needed = __pmu_switch_to_guest(host_ctxt);

	__sysreg_save_state_nvhe(host_ctxt);
	/*
	 * We must flush and disable the SPE buffer for nVHE, as
	 * the translation regime(EL1&0) is going to be loaded with
	 * that of the guest. And we must do this before we change the
	 * translation regime to EL2 (via MDCR_EL2_E2PB == 0) and
	 * before we load guest Stage1.
	 */
	__debug_save_host_buffers_nvhe(vcpu);

	__kvm_adjust_pc(vcpu);

	/*
	 * We must restore the 32-bit state before the sysregs, thanks
	 * to erratum #852523 (Cortex-A57) or #853709 (Cortex-A72).
	 *
	 * Also, and in order to be able to deal with erratum #1319537 (A57)
	 * and #1319367 (A72), we must ensure that all VM-related sysreg are
	 * restored before we enable S2 translation.
	 */
	__sysreg32_restore_state(vcpu);
	__sysreg_restore_state_nvhe(guest_ctxt);

	mmu = kern_hyp_va(vcpu->arch.hw_mmu);
	__load_stage2(mmu, kern_hyp_va(mmu->arch));
	__activate_traps(vcpu);

	__hyp_vgic_restore_state(vcpu);
	__timer_enable_traps(vcpu);

	__debug_switch_to_guest(vcpu);

	do {
		/* Jump in the fire! */
		exit_code = __guest_enter(vcpu);

		/* And we're baaack! */
	} while (fixup_guest_exit(vcpu, &exit_code));

	__sysreg_save_state_nvhe(guest_ctxt);
	__sysreg32_save_state(vcpu);
	__timer_disable_traps(vcpu);
	__hyp_vgic_save_state(vcpu);

	__deactivate_traps(vcpu);
	__load_host_stage2();

	__sysreg_restore_state_nvhe(host_ctxt);

	if (vcpu->arch.flags & KVM_ARM64_FP_ENABLED)
		__fpsimd_save_fpexc32(vcpu);

	__debug_switch_to_host(vcpu);
	/*
	 * This must come after restoring the host sysregs, since a non-VHE
	 * system may enable SPE here and make use of the TTBRs.
	 */
	__debug_restore_host_buffers_nvhe(vcpu);

	if (pmu_switch_needed)
		__pmu_switch_to_host(host_ctxt);

	/* Returning to host will clear PSR.I, remask PMR if needed */
	if (system_uses_irq_prio_masking())
		gic_write_pmr(GIC_PRIO_IRQOFF);

	host_ctxt->__hyp_running_vcpu = NULL;

	return exit_code;
}

void __noreturn hyp_panic(void)
{
	u64 spsr = read_sysreg_el2(SYS_SPSR);
	u64 elr = read_sysreg_el2(SYS_ELR);
	u64 par = read_sysreg_par();
	struct kvm_cpu_context *host_ctxt;
	struct kvm_vcpu *vcpu;

	host_ctxt = &this_cpu_ptr(&kvm_host_data)->host_ctxt;
	vcpu = host_ctxt->__hyp_running_vcpu;

	if (vcpu) {
		__timer_disable_traps(vcpu);
		__deactivate_traps(vcpu);
		__load_host_stage2();
		__sysreg_restore_state_nvhe(host_ctxt);
	}

	__hyp_do_panic(host_ctxt, spsr, elr, par);
	unreachable();
}

asmlinkage void kvm_unexpected_el2_exception(void)
{
	__kvm_unexpected_el2_exception();
}<|MERGE_RESOLUTION|>--- conflicted
+++ resolved
@@ -158,11 +158,7 @@
 		write_sysreg(pmu->events_host, pmcntenset_el0);
 }
 
-<<<<<<< HEAD
-/**
-=======
-/*
->>>>>>> 50e12445
+/*
  * Handler for protected VM MSR, MRS or System instruction execution in AArch64.
  *
  * Returns true if the hypervisor has handled the exit, and control should go
@@ -179,11 +175,7 @@
 		kvm_handle_pvm_sysreg(vcpu, exit_code));
 }
 
-<<<<<<< HEAD
-/**
-=======
-/*
->>>>>>> 50e12445
+/*
  * Handler for protected floating-point and Advanced SIMD accesses.
  *
  * Returns true if the hypervisor has handled the exit, and control should go
