// SPDX-License-Identifier: GPL-2.0-only
/*
 * SMP initialisation and IPI support
 * Based on arch/arm/kernel/smp.c
 *
 * Copyright (C) 2012 ARM Ltd.
 */

#include <linux/acpi.h>
#include <linux/arm_sdei.h>
#include <linux/delay.h>
#include <linux/init.h>
#include <linux/spinlock.h>
#include <linux/sched/mm.h>
#include <linux/sched/hotplug.h>
#include <linux/sched/task_stack.h>
#include <linux/interrupt.h>
#include <linux/cache.h>
#include <linux/profile.h>
#include <linux/errno.h>
#include <linux/mm.h>
#include <linux/err.h>
#include <linux/cpu.h>
#include <linux/smp.h>
#include <linux/seq_file.h>
#include <linux/irq.h>
#include <linux/irqchip/arm-gic-v3.h>
#include <linux/percpu.h>
#include <linux/clockchips.h>
#include <linux/completion.h>
#include <linux/of.h>
#include <linux/irq_work.h>
#include <linux/kernel_stat.h>
#include <linux/kexec.h>
#include <linux/kvm_host.h>

#include <asm/alternative.h>
#include <asm/atomic.h>
#include <asm/cacheflush.h>
#include <asm/cpu.h>
#include <asm/cputype.h>
#include <asm/cpu_ops.h>
#include <asm/daifflags.h>
#include <asm/kvm_mmu.h>
#include <asm/mmu_context.h>
#include <asm/numa.h>
#include <asm/processor.h>
#include <asm/smp_plat.h>
#include <asm/sections.h>
#include <asm/tlbflush.h>
#include <asm/ptrace.h>
#include <asm/virt.h>

#define CREATE_TRACE_POINTS
#include <trace/events/ipi.h>
#undef CREATE_TRACE_POINTS
#include <trace/hooks/debug.h>

DEFINE_PER_CPU_READ_MOSTLY(int, cpu_number);
EXPORT_PER_CPU_SYMBOL(cpu_number);
EXPORT_TRACEPOINT_SYMBOL_GPL(ipi_raise);
EXPORT_TRACEPOINT_SYMBOL_GPL(ipi_entry);
EXPORT_TRACEPOINT_SYMBOL_GPL(ipi_exit);

/*
 * as from 2.5, kernels no longer have an init_tasks structure
 * so we need some other way of telling a new secondary core
 * where to place its SVC stack
 */
struct secondary_data secondary_data;
/* Number of CPUs which aren't online, but looping in kernel text. */
static int cpus_stuck_in_kernel;

enum ipi_msg_type {
	IPI_RESCHEDULE,
	IPI_CALL_FUNC,
	IPI_CPU_STOP,
	IPI_CPU_CRASH_STOP,
	IPI_TIMER,
	IPI_IRQ_WORK,
	IPI_WAKEUP,
	NR_IPI
};

static int ipi_irq_base __read_mostly;
static int nr_ipi __read_mostly = NR_IPI;
static struct irq_desc *ipi_desc[NR_IPI] __read_mostly;

static void ipi_setup(int cpu);

#ifdef CONFIG_HOTPLUG_CPU
static void ipi_teardown(int cpu);
static int op_cpu_kill(unsigned int cpu);
#else
static inline int op_cpu_kill(unsigned int cpu)
{
	return -ENOSYS;
}
#endif


/*
 * Boot a secondary CPU, and assign it the specified idle task.
 * This also gives us the initial stack to use for this CPU.
 */
static int boot_secondary(unsigned int cpu, struct task_struct *idle)
{
	const struct cpu_operations *ops = get_cpu_ops(cpu);

	if (ops->cpu_boot)
		return ops->cpu_boot(cpu);

	return -EOPNOTSUPP;
}

static DECLARE_COMPLETION(cpu_running);

int __cpu_up(unsigned int cpu, struct task_struct *idle)
{
	int ret;
	long status;

	/*
	 * We need to tell the secondary core where to find its stack and the
	 * page tables.
	 */
	secondary_data.task = idle;
	update_cpu_boot_status(CPU_MMU_OFF);

	/* Now bring the CPU into our world */
	ret = boot_secondary(cpu, idle);
	if (ret) {
		pr_err("CPU%u: failed to boot: %d\n", cpu, ret);
		return ret;
	}

	/*
	 * CPU was successfully started, wait for it to come online or
	 * time out.
	 */
	wait_for_completion_timeout(&cpu_running,
				    msecs_to_jiffies(5000));
	if (cpu_online(cpu))
		return 0;

	pr_crit("CPU%u: failed to come online\n", cpu);
	secondary_data.task = NULL;
	status = READ_ONCE(secondary_data.status);
	if (status == CPU_MMU_OFF)
		status = READ_ONCE(__early_cpu_boot_status);

	switch (status & CPU_BOOT_STATUS_MASK) {
	default:
		pr_err("CPU%u: failed in unknown state : 0x%lx\n",
		       cpu, status);
		cpus_stuck_in_kernel++;
		break;
	case CPU_KILL_ME:
		if (!op_cpu_kill(cpu)) {
			pr_crit("CPU%u: died during early boot\n", cpu);
			break;
		}
		pr_crit("CPU%u: may not have shut down cleanly\n", cpu);
		fallthrough;
	case CPU_STUCK_IN_KERNEL:
		pr_crit("CPU%u: is stuck in kernel\n", cpu);
		if (status & CPU_STUCK_REASON_52_BIT_VA)
			pr_crit("CPU%u: does not support 52-bit VAs\n", cpu);
		if (status & CPU_STUCK_REASON_NO_GRAN) {
			pr_crit("CPU%u: does not support %luK granule\n",
				cpu, PAGE_SIZE / SZ_1K);
		}
		cpus_stuck_in_kernel++;
		break;
	case CPU_PANIC_KERNEL:
		panic("CPU%u detected unsupported configuration\n", cpu);
	}

	return -EIO;
}

static void init_gic_priority_masking(void)
{
	u32 cpuflags;

	if (WARN_ON(!gic_enable_sre()))
		return;

	cpuflags = read_sysreg(daif);

	WARN_ON(!(cpuflags & PSR_I_BIT));
	WARN_ON(!(cpuflags & PSR_F_BIT));

	gic_write_pmr(GIC_PRIO_IRQON | GIC_PRIO_PSR_I_SET);
}

/*
 * This is the secondary CPU boot entry.  We're using this CPUs
 * idle thread stack, but a set of temporary page tables.
 */
asmlinkage notrace void secondary_start_kernel(void)
{
	u64 mpidr = read_cpuid_mpidr() & MPIDR_HWID_BITMASK;
	struct mm_struct *mm = &init_mm;
	const struct cpu_operations *ops;
	unsigned int cpu = smp_processor_id();

	/*
	 * All kernel threads share the same mm context; grab a
	 * reference and switch to it.
	 */
	mmgrab(mm);
	current->active_mm = mm;

	/*
	 * TTBR0 is only used for the identity mapping at this stage. Make it
	 * point to zero page to avoid speculatively fetching new entries.
	 */
	cpu_uninstall_idmap();

	if (system_uses_irq_prio_masking())
		init_gic_priority_masking();

	rcu_cpu_starting(cpu);
	trace_hardirqs_off();

	/*
	 * If the system has established the capabilities, make sure
	 * this CPU ticks all of those. If it doesn't, the CPU will
	 * fail to come online.
	 */
	check_local_cpu_capabilities();

	ops = get_cpu_ops(cpu);
	if (ops->cpu_postboot)
		ops->cpu_postboot();

	/*
	 * Log the CPU info before it is marked online and might get read.
	 */
	cpuinfo_store_cpu();
	store_cpu_topology(cpu);

	/*
	 * Enable GIC and timers.
	 */
	notify_cpu_starting(cpu);

	ipi_setup(cpu);

	numa_add_cpu(cpu);

	/*
	 * OK, now it's safe to let the boot CPU continue.  Wait for
	 * the CPU migration code to notice that the CPU is online
	 * before we continue.
	 */
	pr_info("CPU%u: Booted secondary processor 0x%010lx [0x%08x]\n",
					 cpu, (unsigned long)mpidr,
					 read_cpuid_id());
	update_cpu_boot_status(CPU_BOOT_SUCCESS);
	set_cpu_online(cpu, true);
	complete(&cpu_running);

	local_daif_restore(DAIF_PROCCTX);

	/*
	 * OK, it's off to the idle thread for us
	 */
	cpu_startup_entry(CPUHP_AP_ONLINE_IDLE);
}

#ifdef CONFIG_HOTPLUG_CPU
static int op_cpu_disable(unsigned int cpu)
{
	const struct cpu_operations *ops = get_cpu_ops(cpu);

	/*
	 * If we don't have a cpu_die method, abort before we reach the point
	 * of no return. CPU0 may not have an cpu_ops, so test for it.
	 */
	if (!ops || !ops->cpu_die)
		return -EOPNOTSUPP;

	/*
	 * We may need to abort a hot unplug for some other mechanism-specific
	 * reason.
	 */
	if (ops->cpu_disable)
		return ops->cpu_disable(cpu);

	return 0;
}

/*
 * __cpu_disable runs on the processor to be shutdown.
 */
int __cpu_disable(void)
{
	unsigned int cpu = smp_processor_id();
	int ret;

	ret = op_cpu_disable(cpu);
	if (ret)
		return ret;

	remove_cpu_topology(cpu);
	numa_remove_cpu(cpu);

	/*
	 * Take this CPU offline.  Once we clear this, we can't return,
	 * and we must not schedule until we're ready to give up the cpu.
	 */
	set_cpu_online(cpu, false);
	ipi_teardown(cpu);

	/*
	 * OK - migrate IRQs away from this CPU
	 */
	irq_migrate_all_off_this_cpu();

	return 0;
}

static int op_cpu_kill(unsigned int cpu)
{
	const struct cpu_operations *ops = get_cpu_ops(cpu);

	/*
	 * If we have no means of synchronising with the dying CPU, then assume
	 * that it is really dead. We can only wait for an arbitrary length of
	 * time and hope that it's dead, so let's skip the wait and just hope.
	 */
	if (!ops->cpu_kill)
		return 0;

	return ops->cpu_kill(cpu);
}

/*
 * called on the thread which is asking for a CPU to be shutdown -
 * waits until shutdown has completed, or it is timed out.
 */
void __cpu_die(unsigned int cpu)
{
	int err;

	if (!cpu_wait_death(cpu, 5)) {
		pr_crit("CPU%u: cpu didn't die\n", cpu);
		return;
	}
	pr_debug("CPU%u: shutdown\n", cpu);

	/*
	 * Now that the dying CPU is beyond the point of no return w.r.t.
	 * in-kernel synchronisation, try to get the firwmare to help us to
	 * verify that it has really left the kernel before we consider
	 * clobbering anything it might still be using.
	 */
	err = op_cpu_kill(cpu);
	if (err)
		pr_warn("CPU%d may not have shut down cleanly: %d\n", cpu, err);
}

/*
 * Called from the idle thread for the CPU which has been shutdown.
 *
 */
void cpu_die(void)
{
	unsigned int cpu = smp_processor_id();
	const struct cpu_operations *ops = get_cpu_ops(cpu);

	idle_task_exit();

	local_daif_mask();

	/* Tell __cpu_die() that this CPU is now safe to dispose of */
	(void)cpu_report_death();

	/*
	 * Actually shutdown the CPU. This must never fail. The specific hotplug
	 * mechanism must perform all required cache maintenance to ensure that
	 * no dirty lines are lost in the process of shutting down the CPU.
	 */
	ops->cpu_die(cpu);

	BUG();
}
#endif

static void __cpu_try_die(int cpu)
{
#ifdef CONFIG_HOTPLUG_CPU
	const struct cpu_operations *ops = get_cpu_ops(cpu);

	if (ops && ops->cpu_die)
		ops->cpu_die(cpu);
#endif
}

/*
 * Kill the calling secondary CPU, early in bringup before it is turned
 * online.
 */
void cpu_die_early(void)
{
	int cpu = smp_processor_id();

	pr_crit("CPU%d: will not boot\n", cpu);

	/* Mark this CPU absent */
	set_cpu_present(cpu, 0);
	rcu_report_dead(cpu);

	if (IS_ENABLED(CONFIG_HOTPLUG_CPU)) {
		update_cpu_boot_status(CPU_KILL_ME);
		__cpu_try_die(cpu);
	}

	update_cpu_boot_status(CPU_STUCK_IN_KERNEL);

	cpu_park_loop();
}

static void __init hyp_mode_check(void)
{
	if (is_hyp_mode_available())
		pr_info("CPU: All CPU(s) started at EL2\n");
	else if (is_hyp_mode_mismatched())
		WARN_TAINT(1, TAINT_CPU_OUT_OF_SPEC,
			   "CPU: CPUs started in inconsistent modes");
	else
		pr_info("CPU: All CPU(s) started at EL1\n");
	if (IS_ENABLED(CONFIG_KVM) && !is_kernel_in_hyp_mode()) {
		kvm_compute_layout();
		kvm_apply_hyp_relocations();
	}
}

void __init smp_cpus_done(unsigned int max_cpus)
{
	pr_info("SMP: Total of %d processors activated.\n", num_online_cpus());
	setup_cpu_features();
	hyp_mode_check();
	apply_alternatives_all();
	mark_linear_text_alias_ro();
}

void __init smp_prepare_boot_cpu(void)
{
	/*
	 * The runtime per-cpu areas have been allocated by
	 * setup_per_cpu_areas(), and CPU0's boot time per-cpu area will be
	 * freed shortly, so we must move over to the runtime per-cpu area.
	 */
	set_my_cpu_offset(per_cpu_offset(smp_processor_id()));
	cpuinfo_store_boot_cpu();

	/*
	 * We now know enough about the boot CPU to apply the
	 * alternatives that cannot wait until interrupt handling
	 * and/or scheduling is enabled.
	 */
	apply_boot_alternatives();

	/* Conditionally switch to GIC PMR for interrupt masking */
	if (system_uses_irq_prio_masking())
		init_gic_priority_masking();

	kasan_init_hw_tags();
}

static u64 __init of_get_cpu_mpidr(struct device_node *dn)
{
	const __be32 *cell;
	u64 hwid;

	/*
	 * A cpu node with missing "reg" property is
	 * considered invalid to build a cpu_logical_map
	 * entry.
	 */
	cell = of_get_property(dn, "reg", NULL);
	if (!cell) {
		pr_err("%pOF: missing reg property\n", dn);
		return INVALID_HWID;
	}

	hwid = of_read_number(cell, of_n_addr_cells(dn));
	/*
	 * Non affinity bits must be set to 0 in the DT
	 */
	if (hwid & ~MPIDR_HWID_BITMASK) {
		pr_err("%pOF: invalid reg property\n", dn);
		return INVALID_HWID;
	}
	return hwid;
}

/*
 * Duplicate MPIDRs are a recipe for disaster. Scan all initialized
 * entries and check for duplicates. If any is found just ignore the
 * cpu. cpu_logical_map was initialized to INVALID_HWID to avoid
 * matching valid MPIDR values.
 */
static bool __init is_mpidr_duplicate(unsigned int cpu, u64 hwid)
{
	unsigned int i;

	for (i = 1; (i < cpu) && (i < NR_CPUS); i++)
		if (cpu_logical_map(i) == hwid)
			return true;
	return false;
}

/*
 * Initialize cpu operations for a logical cpu and
 * set it in the possible mask on success
 */
static int __init smp_cpu_setup(int cpu)
{
	const struct cpu_operations *ops;

	if (init_cpu_ops(cpu))
		return -ENODEV;

	ops = get_cpu_ops(cpu);
	if (ops->cpu_init(cpu))
		return -ENODEV;

	set_cpu_possible(cpu, true);

	return 0;
}

static bool bootcpu_valid __initdata;
static unsigned int cpu_count = 1;

#ifdef CONFIG_ACPI
static struct acpi_madt_generic_interrupt cpu_madt_gicc[NR_CPUS];

struct acpi_madt_generic_interrupt *acpi_cpu_get_madt_gicc(int cpu)
{
	return &cpu_madt_gicc[cpu];
}

/*
 * acpi_map_gic_cpu_interface - parse processor MADT entry
 *
 * Carry out sanity checks on MADT processor entry and initialize
 * cpu_logical_map on success
 */
static void __init
acpi_map_gic_cpu_interface(struct acpi_madt_generic_interrupt *processor)
{
	u64 hwid = processor->arm_mpidr;

	if (!(processor->flags & ACPI_MADT_ENABLED)) {
		pr_debug("skipping disabled CPU entry with 0x%llx MPIDR\n", hwid);
		return;
	}

	if (hwid & ~MPIDR_HWID_BITMASK || hwid == INVALID_HWID) {
		pr_err("skipping CPU entry with invalid MPIDR 0x%llx\n", hwid);
		return;
	}

	if (is_mpidr_duplicate(cpu_count, hwid)) {
		pr_err("duplicate CPU MPIDR 0x%llx in MADT\n", hwid);
		return;
	}

	/* Check if GICC structure of boot CPU is available in the MADT */
	if (cpu_logical_map(0) == hwid) {
		if (bootcpu_valid) {
			pr_err("duplicate boot CPU MPIDR: 0x%llx in MADT\n",
			       hwid);
			return;
		}
		bootcpu_valid = true;
		cpu_madt_gicc[0] = *processor;
		return;
	}

	if (cpu_count >= NR_CPUS)
		return;

	/* map the logical cpu id to cpu MPIDR */
	set_cpu_logical_map(cpu_count, hwid);

	cpu_madt_gicc[cpu_count] = *processor;

	/*
	 * Set-up the ACPI parking protocol cpu entries
	 * while initializing the cpu_logical_map to
	 * avoid parsing MADT entries multiple times for
	 * nothing (ie a valid cpu_logical_map entry should
	 * contain a valid parking protocol data set to
	 * initialize the cpu if the parking protocol is
	 * the only available enable method).
	 */
	acpi_set_mailbox_entry(cpu_count, processor);

	cpu_count++;
}

static int __init
acpi_parse_gic_cpu_interface(union acpi_subtable_headers *header,
			     const unsigned long end)
{
	struct acpi_madt_generic_interrupt *processor;

	processor = (struct acpi_madt_generic_interrupt *)header;
	if (BAD_MADT_GICC_ENTRY(processor, end))
		return -EINVAL;

	acpi_table_print_madt_entry(&header->common);

	acpi_map_gic_cpu_interface(processor);

	return 0;
}

static void __init acpi_parse_and_init_cpus(void)
{
	int i;

	/*
	 * do a walk of MADT to determine how many CPUs
	 * we have including disabled CPUs, and get information
	 * we need for SMP init.
	 */
	acpi_table_parse_madt(ACPI_MADT_TYPE_GENERIC_INTERRUPT,
				      acpi_parse_gic_cpu_interface, 0);

	/*
	 * In ACPI, SMP and CPU NUMA information is provided in separate
	 * static tables, namely the MADT and the SRAT.
	 *
	 * Thus, it is simpler to first create the cpu logical map through
	 * an MADT walk and then map the logical cpus to their node ids
	 * as separate steps.
	 */
	acpi_map_cpus_to_nodes();

	for (i = 0; i < nr_cpu_ids; i++)
		early_map_cpu_to_node(i, acpi_numa_get_nid(i));
}
#else
#define acpi_parse_and_init_cpus(...)	do { } while (0)
#endif

/*
 * Enumerate the possible CPU set from the device tree and build the
 * cpu logical map array containing MPIDR values related to logical
 * cpus. Assumes that cpu_logical_map(0) has already been initialized.
 */
static void __init of_parse_and_init_cpus(void)
{
	struct device_node *dn;

	for_each_of_cpu_node(dn) {
		u64 hwid = of_get_cpu_mpidr(dn);

		if (hwid == INVALID_HWID)
			goto next;

		if (is_mpidr_duplicate(cpu_count, hwid)) {
			pr_err("%pOF: duplicate cpu reg properties in the DT\n",
				dn);
			goto next;
		}

		/*
		 * The numbering scheme requires that the boot CPU
		 * must be assigned logical id 0. Record it so that
		 * the logical map built from DT is validated and can
		 * be used.
		 */
		if (hwid == cpu_logical_map(0)) {
			if (bootcpu_valid) {
				pr_err("%pOF: duplicate boot cpu reg property in DT\n",
					dn);
				goto next;
			}

			bootcpu_valid = true;
			early_map_cpu_to_node(0, of_node_to_nid(dn));

			/*
			 * cpu_logical_map has already been
			 * initialized and the boot cpu doesn't need
			 * the enable-method so continue without
			 * incrementing cpu.
			 */
			continue;
		}

		if (cpu_count >= NR_CPUS)
			goto next;

		pr_debug("cpu logical map 0x%llx\n", hwid);
		set_cpu_logical_map(cpu_count, hwid);

		early_map_cpu_to_node(cpu_count, of_node_to_nid(dn));
next:
		cpu_count++;
	}
}

/*
 * Enumerate the possible CPU set from the device tree or ACPI and build the
 * cpu logical map array containing MPIDR values related to logical
 * cpus. Assumes that cpu_logical_map(0) has already been initialized.
 */
void __init smp_init_cpus(void)
{
	int i;

	if (acpi_disabled)
		of_parse_and_init_cpus();
	else
		acpi_parse_and_init_cpus();

	if (cpu_count > nr_cpu_ids)
		pr_warn("Number of cores (%d) exceeds configured maximum of %u - clipping\n",
			cpu_count, nr_cpu_ids);

	if (!bootcpu_valid) {
		pr_err("missing boot CPU MPIDR, not enabling secondaries\n");
		return;
	}

	/*
	 * We need to set the cpu_logical_map entries before enabling
	 * the cpus so that cpu processor description entries (DT cpu nodes
	 * and ACPI MADT entries) can be retrieved by matching the cpu hwid
	 * with entries in cpu_logical_map while initializing the cpus.
	 * If the cpu set-up fails, invalidate the cpu_logical_map entry.
	 */
	for (i = 1; i < nr_cpu_ids; i++) {
		if (cpu_logical_map(i) != INVALID_HWID) {
			if (smp_cpu_setup(i))
				set_cpu_logical_map(i, INVALID_HWID);
		}
	}
}

void __init smp_prepare_cpus(unsigned int max_cpus)
{
	const struct cpu_operations *ops;
	int err;
	unsigned int cpu;
	unsigned int this_cpu;

	init_cpu_topology();

	this_cpu = smp_processor_id();
	store_cpu_topology(this_cpu);
	numa_store_cpu_info(this_cpu);
	numa_add_cpu(this_cpu);

	/*
	 * If UP is mandated by "nosmp" (which implies "maxcpus=0"), don't set
	 * secondary CPUs present.
	 */
	if (max_cpus == 0)
		return;

	/*
	 * Initialise the present map (which describes the set of CPUs
	 * actually populated at the present time) and release the
	 * secondaries from the bootloader.
	 */
	for_each_possible_cpu(cpu) {

		per_cpu(cpu_number, cpu) = cpu;

		if (cpu == smp_processor_id())
			continue;

		ops = get_cpu_ops(cpu);
		if (!ops)
			continue;

		err = ops->cpu_prepare(cpu);
		if (err)
			continue;

		set_cpu_present(cpu, true);
		numa_store_cpu_info(cpu);
	}
}

static const char *ipi_types[NR_IPI] __tracepoint_string = {
	[IPI_RESCHEDULE]	= "Rescheduling interrupts",
	[IPI_CALL_FUNC]		= "Function call interrupts",
	[IPI_CPU_STOP]		= "CPU stop interrupts",
	[IPI_CPU_CRASH_STOP]	= "CPU stop (for crash dump) interrupts",
	[IPI_TIMER]		= "Timer broadcast interrupts",
	[IPI_IRQ_WORK]		= "IRQ work interrupts",
	[IPI_WAKEUP]		= "CPU wake-up interrupts",
};

static void smp_cross_call(const struct cpumask *target, unsigned int ipinr);

unsigned long irq_err_count;

int arch_show_interrupts(struct seq_file *p, int prec)
{
	unsigned int cpu, i;

	for (i = 0; i < NR_IPI; i++) {
		seq_printf(p, "%*s%u:%s", prec - 1, "IPI", i,
			   prec >= 4 ? " " : "");
		for_each_online_cpu(cpu)
			seq_printf(p, "%10u ", irq_desc_kstat_cpu(ipi_desc[i], cpu));
		seq_printf(p, "      %s\n", ipi_types[i]);
	}

	seq_printf(p, "%*s: %10lu\n", prec, "Err", irq_err_count);
	return 0;
}

void arch_send_call_function_ipi_mask(const struct cpumask *mask)
{
	smp_cross_call(mask, IPI_CALL_FUNC);
}

void arch_send_call_function_single_ipi(int cpu)
{
	smp_cross_call(cpumask_of(cpu), IPI_CALL_FUNC);
}

#ifdef CONFIG_ARM64_ACPI_PARKING_PROTOCOL
void arch_send_wakeup_ipi_mask(const struct cpumask *mask)
{
	smp_cross_call(mask, IPI_WAKEUP);
}
#endif

#ifdef CONFIG_IRQ_WORK
void arch_irq_work_raise(void)
{
	smp_cross_call(cpumask_of(smp_processor_id()), IPI_IRQ_WORK);
}
#endif

static void local_cpu_stop(void)
{
	set_cpu_online(smp_processor_id(), false);

	local_daif_mask();
	sdei_mask_local_cpu();
	cpu_park_loop();
}

/*
 * We need to implement panic_smp_self_stop() for parallel panic() calls, so
 * that cpu_online_mask gets correctly updated and smp_send_stop() can skip
 * CPUs that have already stopped themselves.
 */
void panic_smp_self_stop(void)
{
	local_cpu_stop();
}

#ifdef CONFIG_KEXEC_CORE
static atomic_t waiting_for_crash_ipi = ATOMIC_INIT(0);
#endif

static void ipi_cpu_crash_stop(unsigned int cpu, struct pt_regs *regs)
{
#ifdef CONFIG_KEXEC_CORE
	crash_save_cpu(regs, cpu);

	atomic_dec(&waiting_for_crash_ipi);

	local_irq_disable();
	sdei_mask_local_cpu();

	if (IS_ENABLED(CONFIG_HOTPLUG_CPU))
		__cpu_try_die(cpu);

	/* just in case */
	cpu_park_loop();
#endif
}

/*
 * Main handler for inter-processor interrupts
 */
static void do_handle_IPI(int ipinr)
{
	unsigned int cpu = smp_processor_id();

	if ((unsigned)ipinr < NR_IPI)
		trace_ipi_entry_rcuidle(ipi_types[ipinr]);

	switch (ipinr) {
	case IPI_RESCHEDULE:
		scheduler_ipi();
		break;

	case IPI_CALL_FUNC:
		generic_smp_call_function_interrupt();
		break;

	case IPI_CPU_STOP:
<<<<<<< HEAD
		trace_android_vh_ipi_stop_rcuidle(get_irq_regs());
=======
		trace_android_vh_ipi_stop(get_irq_regs());
>>>>>>> 50e12445
		local_cpu_stop();
		break;

	case IPI_CPU_CRASH_STOP:
		if (IS_ENABLED(CONFIG_KEXEC_CORE)) {
			ipi_cpu_crash_stop(cpu, get_irq_regs());

			unreachable();
		}
		break;

#ifdef CONFIG_GENERIC_CLOCKEVENTS_BROADCAST
	case IPI_TIMER:
		tick_receive_broadcast();
		break;
#endif

#ifdef CONFIG_IRQ_WORK
	case IPI_IRQ_WORK:
		irq_work_run();
		break;
#endif

#ifdef CONFIG_ARM64_ACPI_PARKING_PROTOCOL
	case IPI_WAKEUP:
		WARN_ONCE(!acpi_parking_protocol_valid(cpu),
			  "CPU%u: Wake-up IPI outside the ACPI parking protocol\n",
			  cpu);
		break;
#endif

	default:
		pr_crit("CPU%u: Unknown IPI message 0x%x\n", cpu, ipinr);
		break;
	}

	if ((unsigned)ipinr < NR_IPI)
		trace_ipi_exit_rcuidle(ipi_types[ipinr]);
}

static irqreturn_t ipi_handler(int irq, void *data)
{
	do_handle_IPI(irq - ipi_irq_base);
	return IRQ_HANDLED;
}

static void smp_cross_call(const struct cpumask *target, unsigned int ipinr)
{
	trace_ipi_raise(target, ipi_types[ipinr]);
	__ipi_send_mask(ipi_desc[ipinr], target);
}

static void ipi_setup(int cpu)
{
	int i;

	if (WARN_ON_ONCE(!ipi_irq_base))
		return;

	for (i = 0; i < nr_ipi; i++)
		enable_percpu_irq(ipi_irq_base + i, 0);
}

#ifdef CONFIG_HOTPLUG_CPU
static void ipi_teardown(int cpu)
{
	int i;

	if (WARN_ON_ONCE(!ipi_irq_base))
		return;

	for (i = 0; i < nr_ipi; i++)
		disable_percpu_irq(ipi_irq_base + i);
}
#endif

void __init set_smp_ipi_range(int ipi_base, int n)
{
	int i;

	WARN_ON(n < NR_IPI);
	nr_ipi = min(n, NR_IPI);

	for (i = 0; i < nr_ipi; i++) {
		int err;

		err = request_percpu_irq(ipi_base + i, ipi_handler,
					 "IPI", &cpu_number);
		WARN_ON(err);

		ipi_desc[i] = irq_to_desc(ipi_base + i);

		if (i != IPI_RESCHEDULE)
			irq_set_status_flags(ipi_base + i, IRQ_HIDDEN);
		else
			/* The recheduling IPI is special... */
			irq_set_status_flags(ipi_base + i, IRQ_HIDDEN|IRQ_RAW);
	}

	ipi_irq_base = ipi_base;

	/* Setup the boot CPU immediately */
	ipi_setup(smp_processor_id());
}

void smp_send_reschedule(int cpu)
{
	smp_cross_call(cpumask_of(cpu), IPI_RESCHEDULE);
}

#ifdef CONFIG_GENERIC_CLOCKEVENTS_BROADCAST
void tick_broadcast(const struct cpumask *mask)
{
	smp_cross_call(mask, IPI_TIMER);
}
#endif

/*
 * The number of CPUs online, not counting this CPU (which may not be
 * fully online and so not counted in num_online_cpus()).
 */
static inline unsigned int num_other_online_cpus(void)
{
	unsigned int this_cpu_online = cpu_online(smp_processor_id());

	return num_online_cpus() - this_cpu_online;
}

void smp_send_stop(void)
{
	unsigned long timeout;

	if (num_other_online_cpus()) {
		cpumask_t mask;

		cpumask_copy(&mask, cpu_online_mask);
		cpumask_clear_cpu(smp_processor_id(), &mask);

		if (system_state <= SYSTEM_RUNNING)
			pr_crit("SMP: stopping secondary CPUs\n");
		smp_cross_call(&mask, IPI_CPU_STOP);
	}

	/* Wait up to one second for other CPUs to stop */
	timeout = USEC_PER_SEC;
	while (num_other_online_cpus() && timeout--)
		udelay(1);

	if (num_other_online_cpus())
		pr_warn("SMP: failed to stop secondary CPUs %*pbl\n",
			cpumask_pr_args(cpu_online_mask));

	sdei_mask_local_cpu();
}

#ifdef CONFIG_KEXEC_CORE
void crash_smp_send_stop(void)
{
	static int cpus_stopped;
	cpumask_t mask;
	unsigned long timeout;

	/*
	 * This function can be called twice in panic path, but obviously
	 * we execute this only once.
	 */
	if (cpus_stopped)
		return;

	cpus_stopped = 1;

	/*
	 * If this cpu is the only one alive at this point in time, online or
	 * not, there are no stop messages to be sent around, so just back out.
	 */
	if (num_other_online_cpus() == 0) {
		sdei_mask_local_cpu();
		return;
	}

	cpumask_copy(&mask, cpu_online_mask);
	cpumask_clear_cpu(smp_processor_id(), &mask);

	atomic_set(&waiting_for_crash_ipi, num_other_online_cpus());

	pr_crit("SMP: stopping secondary CPUs\n");
	smp_cross_call(&mask, IPI_CPU_CRASH_STOP);

	/* Wait up to one second for other CPUs to stop */
	timeout = USEC_PER_SEC;
	while ((atomic_read(&waiting_for_crash_ipi) > 0) && timeout--)
		udelay(1);

	if (atomic_read(&waiting_for_crash_ipi) > 0)
		pr_warn("SMP: failed to stop secondary CPUs %*pbl\n",
			cpumask_pr_args(&mask));

	sdei_mask_local_cpu();
}

bool smp_crash_stop_failed(void)
{
	return (atomic_read(&waiting_for_crash_ipi) > 0);
}
#endif

/*
 * not supported here
 */
int setup_profiling_timer(unsigned int multiplier)
{
	return -EINVAL;
}

static bool have_cpu_die(void)
{
#ifdef CONFIG_HOTPLUG_CPU
	int any_cpu = raw_smp_processor_id();
	const struct cpu_operations *ops = get_cpu_ops(any_cpu);

	if (ops && ops->cpu_die)
		return true;
#endif
	return false;
}

bool cpus_are_stuck_in_kernel(void)
{
	bool smp_spin_tables = (num_possible_cpus() > 1 && !have_cpu_die());

	return !!cpus_stuck_in_kernel || smp_spin_tables ||
		is_protected_kvm_enabled();
}

int nr_ipi_get(void)
{
	return nr_ipi;
}
EXPORT_SYMBOL_GPL(nr_ipi_get);

struct irq_desc **ipi_desc_get(void)
{
	return ipi_desc;
}
EXPORT_SYMBOL_GPL(ipi_desc_get);<|MERGE_RESOLUTION|>--- conflicted
+++ resolved
@@ -908,11 +908,7 @@
 		break;
 
 	case IPI_CPU_STOP:
-<<<<<<< HEAD
-		trace_android_vh_ipi_stop_rcuidle(get_irq_regs());
-=======
 		trace_android_vh_ipi_stop(get_irq_regs());
->>>>>>> 50e12445
 		local_cpu_stop();
 		break;
 
