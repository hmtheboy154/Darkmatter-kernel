// SPDX-License-Identifier: GPL-2.0-only
/*
 * Contains CPU specific errata definitions
 *
 * Copyright (C) 2014 ARM Ltd.
 */

#include <linux/arm-smccc.h>
#include <linux/types.h>
#include <linux/cpu.h>
#include <asm/cpu.h>
#include <asm/cputype.h>
#include <asm/cpufeature.h>
#include <asm/kvm_asm.h>
#include <asm/smp_plat.h>

static bool __maybe_unused
is_affected_midr_range(const struct arm64_cpu_capabilities *entry, int scope)
{
	const struct arm64_midr_revidr *fix;
	u32 midr = read_cpuid_id(), revidr;

	WARN_ON(scope != SCOPE_LOCAL_CPU || preemptible());
	if (!is_midr_in_range(midr, &entry->midr_range))
		return false;

	midr &= MIDR_REVISION_MASK | MIDR_VARIANT_MASK;
	revidr = read_cpuid(REVIDR_EL1);
	for (fix = entry->fixed_revs; fix && fix->revidr_mask; fix++)
		if (midr == fix->midr_rv && (revidr & fix->revidr_mask))
			return false;

	return true;
}

static bool __maybe_unused
is_affected_midr_range_list(const struct arm64_cpu_capabilities *entry,
			    int scope)
{
	WARN_ON(scope != SCOPE_LOCAL_CPU || preemptible());
	return is_midr_in_range_list(read_cpuid_id(), entry->midr_range_list);
}

static bool __maybe_unused
is_kryo_midr(const struct arm64_cpu_capabilities *entry, int scope)
{
	u32 model;

	WARN_ON(scope != SCOPE_LOCAL_CPU || preemptible());

	model = read_cpuid_id();
	model &= MIDR_IMPLEMENTOR_MASK | (0xf00 << MIDR_PARTNUM_SHIFT) |
		 MIDR_ARCHITECTURE_MASK;

	return model == entry->midr_range.model;
}

static bool
has_mismatched_cache_type(const struct arm64_cpu_capabilities *entry,
			  int scope)
{
	u64 mask = arm64_ftr_reg_ctrel0.strict_mask;
	u64 sys = arm64_ftr_reg_ctrel0.sys_val & mask;
	u64 ctr_raw, ctr_real;

	WARN_ON(scope != SCOPE_LOCAL_CPU || preemptible());

	/*
	 * We want to make sure that all the CPUs in the system expose
	 * a consistent CTR_EL0 to make sure that applications behaves
	 * correctly with migration.
	 *
	 * If a CPU has CTR_EL0.IDC but does not advertise it via CTR_EL0 :
	 *
	 * 1) It is safe if the system doesn't support IDC, as CPU anyway
	 *    reports IDC = 0, consistent with the rest.
	 *
	 * 2) If the system has IDC, it is still safe as we trap CTR_EL0
	 *    access on this CPU via the ARM64_HAS_CACHE_IDC capability.
	 *
	 * So, we need to make sure either the raw CTR_EL0 or the effective
	 * CTR_EL0 matches the system's copy to allow a secondary CPU to boot.
	 */
	ctr_raw = read_cpuid_cachetype() & mask;
	ctr_real = read_cpuid_effective_cachetype() & mask;

	return (ctr_real != sys) && (ctr_raw != sys);
}

static void
cpu_enable_trap_ctr_access(const struct arm64_cpu_capabilities *cap)
{
	u64 mask = arm64_ftr_reg_ctrel0.strict_mask;
	bool enable_uct_trap = false;

	/* Trap CTR_EL0 access on this CPU, only if it has a mismatch */
	if ((read_cpuid_cachetype() & mask) !=
	    (arm64_ftr_reg_ctrel0.sys_val & mask))
		enable_uct_trap = true;

	/* ... or if the system is affected by an erratum */
	if (cap->capability == ARM64_WORKAROUND_1542419)
		enable_uct_trap = true;

	if (enable_uct_trap)
		sysreg_clear_set(sctlr_el1, SCTLR_EL1_UCT, 0);
}

#ifdef CONFIG_ARM64_ERRATUM_1463225
static bool
has_cortex_a76_erratum_1463225(const struct arm64_cpu_capabilities *entry,
			       int scope)
{
	return is_affected_midr_range_list(entry, scope) && is_kernel_in_hyp_mode();
}
#endif

static void __maybe_unused
cpu_enable_cache_maint_trap(const struct arm64_cpu_capabilities *__unused)
{
	sysreg_clear_set(sctlr_el1, SCTLR_EL1_UCI, 0);
}

static DEFINE_RAW_SPINLOCK(reg_user_mask_modification);
static void __maybe_unused
cpu_clear_bf16_from_user_emulation(const struct arm64_cpu_capabilities *__unused)
{
	struct arm64_ftr_reg *regp;

	regp = get_arm64_ftr_reg(SYS_ID_AA64ISAR1_EL1);
	if (!regp)
		return;

	raw_spin_lock(&reg_user_mask_modification);
	if (regp->user_mask & ID_AA64ISAR1_EL1_BF16_MASK)
		regp->user_mask &= ~ID_AA64ISAR1_EL1_BF16_MASK;
	raw_spin_unlock(&reg_user_mask_modification);
}

#define CAP_MIDR_RANGE(model, v_min, r_min, v_max, r_max)	\
	.matches = is_affected_midr_range,			\
	.midr_range = MIDR_RANGE(model, v_min, r_min, v_max, r_max)

#define CAP_MIDR_ALL_VERSIONS(model)					\
	.matches = is_affected_midr_range,				\
	.midr_range = MIDR_ALL_VERSIONS(model)

#define MIDR_FIXED(rev, revidr_mask) \
	.fixed_revs = (struct arm64_midr_revidr[]){{ (rev), (revidr_mask) }, {}}

#define ERRATA_MIDR_RANGE(model, v_min, r_min, v_max, r_max)		\
	.type = ARM64_CPUCAP_LOCAL_CPU_ERRATUM,				\
	CAP_MIDR_RANGE(model, v_min, r_min, v_max, r_max)

#define CAP_MIDR_RANGE_LIST(list)				\
	.matches = is_affected_midr_range_list,			\
	.midr_range_list = list

/* Errata affecting a range of revisions of  given model variant */
#define ERRATA_MIDR_REV_RANGE(m, var, r_min, r_max)	 \
	ERRATA_MIDR_RANGE(m, var, r_min, var, r_max)

/* Errata affecting a single variant/revision of a model */
#define ERRATA_MIDR_REV(model, var, rev)	\
	ERRATA_MIDR_RANGE(model, var, rev, var, rev)

/* Errata affecting all variants/revisions of a given a model */
#define ERRATA_MIDR_ALL_VERSIONS(model)				\
	.type = ARM64_CPUCAP_LOCAL_CPU_ERRATUM,			\
	CAP_MIDR_ALL_VERSIONS(model)

/* Errata affecting a list of midr ranges, with same work around */
#define ERRATA_MIDR_RANGE_LIST(midr_list)			\
	.type = ARM64_CPUCAP_LOCAL_CPU_ERRATUM,			\
	CAP_MIDR_RANGE_LIST(midr_list)

static const __maybe_unused struct midr_range tx2_family_cpus[] = {
	MIDR_ALL_VERSIONS(MIDR_BRCM_VULCAN),
	MIDR_ALL_VERSIONS(MIDR_CAVIUM_THUNDERX2),
	{},
};

static bool __maybe_unused
needs_tx2_tvm_workaround(const struct arm64_cpu_capabilities *entry,
			 int scope)
{
	int i;

	if (!is_affected_midr_range_list(entry, scope) ||
	    !is_hyp_mode_available())
		return false;

	for_each_possible_cpu(i) {
		if (MPIDR_AFFINITY_LEVEL(cpu_logical_map(i), 0) != 0)
			return true;
	}

	return false;
}

static bool __maybe_unused
has_neoverse_n1_erratum_1542419(const struct arm64_cpu_capabilities *entry,
				int scope)
{
	u32 midr = read_cpuid_id();
	bool has_dic = read_cpuid_cachetype() & BIT(CTR_EL0_DIC_SHIFT);
	const struct midr_range range = MIDR_ALL_VERSIONS(MIDR_NEOVERSE_N1);

	WARN_ON(scope != SCOPE_LOCAL_CPU || preemptible());
	return is_midr_in_range(midr, &range) && has_dic;
}

#ifdef CONFIG_ARM64_WORKAROUND_REPEAT_TLBI
static const struct arm64_cpu_capabilities arm64_repeat_tlbi_list[] = {
#ifdef CONFIG_QCOM_FALKOR_ERRATUM_1009
	{
		ERRATA_MIDR_REV(MIDR_QCOM_FALKOR_V1, 0, 0)
	},
	{
		.midr_range.model = MIDR_QCOM_KRYO,
		.matches = is_kryo_midr,
	},
#endif
#ifdef CONFIG_ARM64_ERRATUM_1286807
	{
		ERRATA_MIDR_RANGE(MIDR_CORTEX_A76, 0, 0, 3, 0),
	},
	{
		/* Kryo4xx Gold (rcpe to rfpe) => (r0p0 to r3p0) */
		ERRATA_MIDR_RANGE(MIDR_QCOM_KRYO_4XX_GOLD, 0xc, 0xe, 0xf, 0xe),
	},
#endif
#ifdef CONFIG_ARM64_ERRATUM_2441007
	{
		ERRATA_MIDR_ALL_VERSIONS(MIDR_CORTEX_A55),
	},
#endif
#ifdef CONFIG_ARM64_ERRATUM_2441009
	{
		/* Cortex-A510 r0p0 -> r1p1. Fixed in r1p2 */
		ERRATA_MIDR_RANGE(MIDR_CORTEX_A510, 0, 0, 1, 1),
	},
#endif
	{},
};
#endif

#ifdef CONFIG_CAVIUM_ERRATUM_23154
static const struct midr_range cavium_erratum_23154_cpus[] = {
	MIDR_ALL_VERSIONS(MIDR_THUNDERX),
	MIDR_ALL_VERSIONS(MIDR_THUNDERX_81XX),
	MIDR_ALL_VERSIONS(MIDR_THUNDERX_83XX),
	MIDR_ALL_VERSIONS(MIDR_OCTX2_98XX),
	MIDR_ALL_VERSIONS(MIDR_OCTX2_96XX),
	MIDR_ALL_VERSIONS(MIDR_OCTX2_95XX),
	MIDR_ALL_VERSIONS(MIDR_OCTX2_95XXN),
	MIDR_ALL_VERSIONS(MIDR_OCTX2_95XXMM),
	MIDR_ALL_VERSIONS(MIDR_OCTX2_95XXO),
	{},
};
#endif

#ifdef CONFIG_CAVIUM_ERRATUM_27456
const struct midr_range cavium_erratum_27456_cpus[] = {
	/* Cavium ThunderX, T88 pass 1.x - 2.1 */
	MIDR_RANGE(MIDR_THUNDERX, 0, 0, 1, 1),
	/* Cavium ThunderX, T81 pass 1.0 */
	MIDR_REV(MIDR_THUNDERX_81XX, 0, 0),
	{},
};
#endif

#ifdef CONFIG_CAVIUM_ERRATUM_30115
static const struct midr_range cavium_erratum_30115_cpus[] = {
	/* Cavium ThunderX, T88 pass 1.x - 2.2 */
	MIDR_RANGE(MIDR_THUNDERX, 0, 0, 1, 2),
	/* Cavium ThunderX, T81 pass 1.0 - 1.2 */
	MIDR_REV_RANGE(MIDR_THUNDERX_81XX, 0, 0, 2),
	/* Cavium ThunderX, T83 pass 1.0 */
	MIDR_REV(MIDR_THUNDERX_83XX, 0, 0),
	{},
};
#endif

#ifdef CONFIG_QCOM_FALKOR_ERRATUM_1003
static const struct arm64_cpu_capabilities qcom_erratum_1003_list[] = {
	{
		ERRATA_MIDR_REV(MIDR_QCOM_FALKOR_V1, 0, 0),
	},
	{
		.midr_range.model = MIDR_QCOM_KRYO,
		.matches = is_kryo_midr,
	},
	{},
};
#endif

#ifdef CONFIG_ARM64_WORKAROUND_CLEAN_CACHE
static const struct midr_range workaround_clean_cache[] = {
#if	defined(CONFIG_ARM64_ERRATUM_826319) || \
	defined(CONFIG_ARM64_ERRATUM_827319) || \
	defined(CONFIG_ARM64_ERRATUM_824069)
	/* Cortex-A53 r0p[012]: ARM errata 826319, 827319, 824069 */
	MIDR_REV_RANGE(MIDR_CORTEX_A53, 0, 0, 2),
#endif
#ifdef	CONFIG_ARM64_ERRATUM_819472
	/* Cortex-A53 r0p[01] : ARM errata 819472 */
	MIDR_REV_RANGE(MIDR_CORTEX_A53, 0, 0, 1),
#endif
	{},
};
#endif

#ifdef CONFIG_ARM64_ERRATUM_1418040
/*
 * - 1188873 affects r0p0 to r2p0
 * - 1418040 affects r0p0 to r3p1
 */
static const struct midr_range erratum_1418040_list[] = {
	/* Cortex-A76 r0p0 to r3p1 */
	MIDR_RANGE(MIDR_CORTEX_A76, 0, 0, 3, 1),
	/* Neoverse-N1 r0p0 to r3p1 */
	MIDR_RANGE(MIDR_NEOVERSE_N1, 0, 0, 3, 1),
	/* Kryo4xx Gold (rcpe to rfpf) => (r0p0 to r3p1) */
	MIDR_RANGE(MIDR_QCOM_KRYO_4XX_GOLD, 0xc, 0xe, 0xf, 0xf),
	{},
};
#endif

#ifdef CONFIG_ARM64_ERRATUM_845719
static const struct midr_range erratum_845719_list[] = {
	/* Cortex-A53 r0p[01234] */
	MIDR_REV_RANGE(MIDR_CORTEX_A53, 0, 0, 4),
	/* Brahma-B53 r0p[0] */
	MIDR_REV(MIDR_BRAHMA_B53, 0, 0),
	/* Kryo2XX Silver rAp4 */
	MIDR_REV(MIDR_QCOM_KRYO_2XX_SILVER, 0xa, 0x4),
	{},
};
#endif

#ifdef CONFIG_ARM64_ERRATUM_843419
static const struct arm64_cpu_capabilities erratum_843419_list[] = {
	{
		/* Cortex-A53 r0p[01234] */
		.matches = is_affected_midr_range,
		ERRATA_MIDR_REV_RANGE(MIDR_CORTEX_A53, 0, 0, 4),
		MIDR_FIXED(0x4, BIT(8)),
	},
	{
		/* Brahma-B53 r0p[0] */
		.matches = is_affected_midr_range,
		ERRATA_MIDR_REV(MIDR_BRAHMA_B53, 0, 0),
	},
	{},
};
#endif

#ifdef CONFIG_ARM64_WORKAROUND_SPECULATIVE_AT
static const struct midr_range erratum_speculative_at_list[] = {
#ifdef CONFIG_ARM64_ERRATUM_1165522
	/* Cortex A76 r0p0 to r2p0 */
	MIDR_RANGE(MIDR_CORTEX_A76, 0, 0, 2, 0),
#endif
#ifdef CONFIG_ARM64_ERRATUM_1319367
	MIDR_ALL_VERSIONS(MIDR_CORTEX_A57),
	MIDR_ALL_VERSIONS(MIDR_CORTEX_A72),
#endif
#ifdef CONFIG_ARM64_ERRATUM_1530923
	/* Cortex A55 r0p0 to r2p0 */
	MIDR_RANGE(MIDR_CORTEX_A55, 0, 0, 2, 0),
	/* Kryo4xx Silver (rdpe => r1p0) */
	MIDR_REV(MIDR_QCOM_KRYO_4XX_SILVER, 0xd, 0xe),
#endif
	{},
};
#endif

#ifdef CONFIG_ARM64_ERRATUM_1463225
static const struct midr_range erratum_1463225[] = {
	/* Cortex-A76 r0p0 - r3p1 */
	MIDR_RANGE(MIDR_CORTEX_A76, 0, 0, 3, 1),
	/* Kryo4xx Gold (rcpe to rfpf) => (r0p0 to r3p1) */
	MIDR_RANGE(MIDR_QCOM_KRYO_4XX_GOLD, 0xc, 0xe, 0xf, 0xf),
	{},
};
#endif

#ifdef CONFIG_ARM64_WORKAROUND_TRBE_OVERWRITE_FILL_MODE
static const struct midr_range trbe_overwrite_fill_mode_cpus[] = {
#ifdef CONFIG_ARM64_ERRATUM_2139208
	MIDR_ALL_VERSIONS(MIDR_NEOVERSE_N2),
#endif
#ifdef CONFIG_ARM64_ERRATUM_2119858
	MIDR_ALL_VERSIONS(MIDR_CORTEX_A710),
	MIDR_RANGE(MIDR_CORTEX_X2, 0, 0, 2, 0),
#endif
	{},
};
#endif	/* CONFIG_ARM64_WORKAROUND_TRBE_OVERWRITE_FILL_MODE */

#ifdef CONFIG_ARM64_WORKAROUND_TSB_FLUSH_FAILURE
static const struct midr_range tsb_flush_fail_cpus[] = {
#ifdef CONFIG_ARM64_ERRATUM_2067961
	MIDR_ALL_VERSIONS(MIDR_NEOVERSE_N2),
#endif
#ifdef CONFIG_ARM64_ERRATUM_2054223
	MIDR_ALL_VERSIONS(MIDR_CORTEX_A710),
#endif
	{},
};
#endif	/* CONFIG_ARM64_WORKAROUND_TSB_FLUSH_FAILURE */

#ifdef CONFIG_ARM64_WORKAROUND_TRBE_WRITE_OUT_OF_RANGE
static struct midr_range trbe_write_out_of_range_cpus[] = {
#ifdef CONFIG_ARM64_ERRATUM_2253138
	MIDR_ALL_VERSIONS(MIDR_NEOVERSE_N2),
#endif
#ifdef CONFIG_ARM64_ERRATUM_2224489
	MIDR_ALL_VERSIONS(MIDR_CORTEX_A710),
	MIDR_RANGE(MIDR_CORTEX_X2, 0, 0, 2, 0),
#endif
	{},
};
#endif /* CONFIG_ARM64_WORKAROUND_TRBE_WRITE_OUT_OF_RANGE */

#ifdef CONFIG_ARM64_ERRATUM_1742098
static struct midr_range broken_aarch32_aes[] = {
	MIDR_RANGE(MIDR_CORTEX_A57, 0, 1, 0xf, 0xf),
	MIDR_ALL_VERSIONS(MIDR_CORTEX_A72),
	{},
};
#endif /* CONFIG_ARM64_WORKAROUND_TRBE_WRITE_OUT_OF_RANGE */

const struct arm64_cpu_capabilities arm64_errata[] = {
#ifdef CONFIG_ARM64_WORKAROUND_CLEAN_CACHE
	{
		.desc = "ARM errata 826319, 827319, 824069, or 819472",
		.capability = ARM64_WORKAROUND_CLEAN_CACHE,
		ERRATA_MIDR_RANGE_LIST(workaround_clean_cache),
		.cpu_enable = cpu_enable_cache_maint_trap,
	},
#endif
#ifdef CONFIG_ARM64_ERRATUM_832075
	{
	/* Cortex-A57 r0p0 - r1p2 */
		.desc = "ARM erratum 832075",
		.capability = ARM64_WORKAROUND_DEVICE_LOAD_ACQUIRE,
		ERRATA_MIDR_RANGE(MIDR_CORTEX_A57,
				  0, 0,
				  1, 2),
	},
#endif
#ifdef CONFIG_ARM64_ERRATUM_834220
	{
	/* Cortex-A57 r0p0 - r1p2 */
		.desc = "ARM erratum 834220",
		.capability = ARM64_WORKAROUND_834220,
		ERRATA_MIDR_RANGE(MIDR_CORTEX_A57,
				  0, 0,
				  1, 2),
	},
#endif
#ifdef CONFIG_ARM64_ERRATUM_843419
	{
		.desc = "ARM erratum 843419",
		.capability = ARM64_WORKAROUND_843419,
		.type = ARM64_CPUCAP_LOCAL_CPU_ERRATUM,
		.matches = cpucap_multi_entry_cap_matches,
		.match_list = erratum_843419_list,
	},
#endif
#ifdef CONFIG_ARM64_ERRATUM_845719
	{
		.desc = "ARM erratum 845719",
		.capability = ARM64_WORKAROUND_845719,
		ERRATA_MIDR_RANGE_LIST(erratum_845719_list),
	},
#endif
#ifdef CONFIG_CAVIUM_ERRATUM_23154
	{
		.desc = "Cavium errata 23154 and 38545",
		.capability = ARM64_WORKAROUND_CAVIUM_23154,
		.type = ARM64_CPUCAP_LOCAL_CPU_ERRATUM,
		ERRATA_MIDR_RANGE_LIST(cavium_erratum_23154_cpus),
	},
#endif
#ifdef CONFIG_CAVIUM_ERRATUM_27456
	{
		.desc = "Cavium erratum 27456",
		.capability = ARM64_WORKAROUND_CAVIUM_27456,
		ERRATA_MIDR_RANGE_LIST(cavium_erratum_27456_cpus),
	},
#endif
#ifdef CONFIG_CAVIUM_ERRATUM_30115
	{
		.desc = "Cavium erratum 30115",
		.capability = ARM64_WORKAROUND_CAVIUM_30115,
		ERRATA_MIDR_RANGE_LIST(cavium_erratum_30115_cpus),
	},
#endif
	{
		.desc = "Mismatched cache type (CTR_EL0)",
		.capability = ARM64_MISMATCHED_CACHE_TYPE,
		.matches = has_mismatched_cache_type,
		.type = ARM64_CPUCAP_LOCAL_CPU_ERRATUM,
		.cpu_enable = cpu_enable_trap_ctr_access,
	},
#ifdef CONFIG_QCOM_FALKOR_ERRATUM_1003
	{
		.desc = "Qualcomm Technologies Falkor/Kryo erratum 1003",
		.capability = ARM64_WORKAROUND_QCOM_FALKOR_E1003,
		.type = ARM64_CPUCAP_LOCAL_CPU_ERRATUM,
		.matches = cpucap_multi_entry_cap_matches,
		.match_list = qcom_erratum_1003_list,
	},
#endif
#ifdef CONFIG_ARM64_WORKAROUND_REPEAT_TLBI
	{
		.desc = "Qualcomm erratum 1009, or ARM erratum 1286807, 2441009",
		.capability = ARM64_WORKAROUND_REPEAT_TLBI,
		.type = ARM64_CPUCAP_LOCAL_CPU_ERRATUM,
		.matches = cpucap_multi_entry_cap_matches,
		.match_list = arm64_repeat_tlbi_list,
	},
#endif
#ifdef CONFIG_ARM64_ERRATUM_858921
	{
	/* Cortex-A73 all versions */
		.desc = "ARM erratum 858921",
		.capability = ARM64_WORKAROUND_858921,
		ERRATA_MIDR_ALL_VERSIONS(MIDR_CORTEX_A73),
	},
#endif
	{
		.desc = "Spectre-v2",
		.capability = ARM64_SPECTRE_V2,
		.type = ARM64_CPUCAP_LOCAL_CPU_ERRATUM,
		.matches = has_spectre_v2,
		.cpu_enable = spectre_v2_enable_mitigation,
	},
#ifdef CONFIG_RANDOMIZE_BASE
	{
	/* Must come after the Spectre-v2 entry */
		.desc = "Spectre-v3a",
		.capability = ARM64_SPECTRE_V3A,
		.type = ARM64_CPUCAP_LOCAL_CPU_ERRATUM,
		.matches = has_spectre_v3a,
		.cpu_enable = spectre_v3a_enable_mitigation,
	},
#endif
	{
		.desc = "Spectre-v4",
		.capability = ARM64_SPECTRE_V4,
		.type = ARM64_CPUCAP_LOCAL_CPU_ERRATUM,
		.matches = has_spectre_v4,
		.cpu_enable = spectre_v4_enable_mitigation,
	},
	{
		.desc = "Spectre-BHB",
		.capability = ARM64_SPECTRE_BHB,
		.type = ARM64_CPUCAP_LOCAL_CPU_ERRATUM,
		.matches = is_spectre_bhb_affected,
		.cpu_enable = spectre_bhb_enable_mitigation,
	},
#ifdef CONFIG_ARM64_ERRATUM_1418040
	{
		.desc = "ARM erratum 1418040",
		.capability = ARM64_WORKAROUND_1418040,
		ERRATA_MIDR_RANGE_LIST(erratum_1418040_list),
		/*
		 * We need to allow affected CPUs to come in late, but
		 * also need the non-affected CPUs to be able to come
		 * in at any point in time. Wonderful.
		 */
		.type = ARM64_CPUCAP_WEAK_LOCAL_CPU_FEATURE,
	},
#endif
#ifdef CONFIG_ARM64_WORKAROUND_SPECULATIVE_AT
	{
		.desc = "ARM errata 1165522, 1319367, or 1530923",
		.capability = ARM64_WORKAROUND_SPECULATIVE_AT,
		ERRATA_MIDR_RANGE_LIST(erratum_speculative_at_list),
	},
#endif
#ifdef CONFIG_ARM64_ERRATUM_1463225
	{
		.desc = "ARM erratum 1463225",
		.capability = ARM64_WORKAROUND_1463225,
		.type = ARM64_CPUCAP_LOCAL_CPU_ERRATUM,
		.matches = has_cortex_a76_erratum_1463225,
		.midr_range_list = erratum_1463225,
	},
#endif
#ifdef CONFIG_CAVIUM_TX2_ERRATUM_219
	{
		.desc = "Cavium ThunderX2 erratum 219 (KVM guest sysreg trapping)",
		.capability = ARM64_WORKAROUND_CAVIUM_TX2_219_TVM,
		ERRATA_MIDR_RANGE_LIST(tx2_family_cpus),
		.matches = needs_tx2_tvm_workaround,
	},
	{
		.desc = "Cavium ThunderX2 erratum 219 (PRFM removal)",
		.capability = ARM64_WORKAROUND_CAVIUM_TX2_219_PRFM,
		ERRATA_MIDR_RANGE_LIST(tx2_family_cpus),
	},
#endif
#ifdef CONFIG_ARM64_ERRATUM_1542419
	{
		/* we depend on the firmware portion for correctness */
		.desc = "ARM erratum 1542419 (kernel portion)",
		.capability = ARM64_WORKAROUND_1542419,
		.type = ARM64_CPUCAP_LOCAL_CPU_ERRATUM,
		.matches = has_neoverse_n1_erratum_1542419,
		.cpu_enable = cpu_enable_trap_ctr_access,
	},
#endif
#ifdef CONFIG_ARM64_ERRATUM_1508412
	{
		/* we depend on the firmware portion for correctness */
		.desc = "ARM erratum 1508412 (kernel portion)",
		.capability = ARM64_WORKAROUND_1508412,
		ERRATA_MIDR_RANGE(MIDR_CORTEX_A77,
				  0, 0,
				  1, 0),
	},
#endif
#ifdef CONFIG_NVIDIA_CARMEL_CNP_ERRATUM
	{
		/* NVIDIA Carmel */
		.desc = "NVIDIA Carmel CNP erratum",
		.capability = ARM64_WORKAROUND_NVIDIA_CARMEL_CNP,
		ERRATA_MIDR_ALL_VERSIONS(MIDR_NVIDIA_CARMEL),
	},
#endif
#ifdef CONFIG_ARM64_WORKAROUND_TRBE_OVERWRITE_FILL_MODE
	{
		/*
		 * The erratum work around is handled within the TRBE
		 * driver and can be applied per-cpu. So, we can allow
		 * a late CPU to come online with this erratum.
		 */
		.desc = "ARM erratum 2119858 or 2139208",
		.capability = ARM64_WORKAROUND_TRBE_OVERWRITE_FILL_MODE,
		.type = ARM64_CPUCAP_WEAK_LOCAL_CPU_FEATURE,
		CAP_MIDR_RANGE_LIST(trbe_overwrite_fill_mode_cpus),
	},
#endif
#ifdef CONFIG_ARM64_WORKAROUND_TSB_FLUSH_FAILURE
	{
		.desc = "ARM erratum 2067961 or 2054223",
		.capability = ARM64_WORKAROUND_TSB_FLUSH_FAILURE,
		ERRATA_MIDR_RANGE_LIST(tsb_flush_fail_cpus),
	},
#endif
#ifdef CONFIG_ARM64_WORKAROUND_TRBE_WRITE_OUT_OF_RANGE
	{
		.desc = "ARM erratum 2253138 or 2224489",
		.capability = ARM64_WORKAROUND_TRBE_WRITE_OUT_OF_RANGE,
		.type = ARM64_CPUCAP_WEAK_LOCAL_CPU_FEATURE,
		CAP_MIDR_RANGE_LIST(trbe_write_out_of_range_cpus),
	},
#endif
#ifdef CONFIG_ARM64_ERRATUM_2077057
	{
		.desc = "ARM erratum 2077057",
		.capability = ARM64_WORKAROUND_2077057,
		ERRATA_MIDR_REV_RANGE(MIDR_CORTEX_A510, 0, 0, 2),
	},
#endif
#ifdef CONFIG_ARM64_ERRATUM_2064142
	{
		.desc = "ARM erratum 2064142",
		.capability = ARM64_WORKAROUND_2064142,

		/* Cortex-A510 r0p0 - r0p2 */
		ERRATA_MIDR_REV_RANGE(MIDR_CORTEX_A510, 0, 0, 2)
	},
#endif
#ifdef CONFIG_ARM64_ERRATUM_2457168
	{
		.desc = "ARM erratum 2457168",
		.capability = ARM64_WORKAROUND_2457168,
		.type = ARM64_CPUCAP_WEAK_LOCAL_CPU_FEATURE,

		/* Cortex-A510 r0p0-r1p1 */
		CAP_MIDR_RANGE(MIDR_CORTEX_A510, 0, 0, 1, 1)
	},
#endif
#ifdef CONFIG_ARM64_ERRATUM_2038923
	{
		.desc = "ARM erratum 2038923",
		.capability = ARM64_WORKAROUND_2038923,

		/* Cortex-A510 r0p0 - r0p2 */
		ERRATA_MIDR_REV_RANGE(MIDR_CORTEX_A510, 0, 0, 2)
	},
#endif
#ifdef CONFIG_ARM64_ERRATUM_1902691
	{
		.desc = "ARM erratum 1902691",
		.capability = ARM64_WORKAROUND_1902691,

		/* Cortex-A510 r0p0 - r0p1 */
		ERRATA_MIDR_REV_RANGE(MIDR_CORTEX_A510, 0, 0, 1)
	},
#endif
#ifdef CONFIG_ARM64_ERRATUM_1742098
	{
		.desc = "ARM erratum 1742098",
		.capability = ARM64_WORKAROUND_1742098,
		CAP_MIDR_RANGE_LIST(broken_aarch32_aes),
		.type = ARM64_CPUCAP_LOCAL_CPU_ERRATUM,
	},
#endif
#ifdef CONFIG_ARM64_ERRATUM_2658417
	{
		.desc = "ARM erratum 2658417",
		.capability = ARM64_WORKAROUND_2658417,
		/* Cortex-A510 r0p0 - r1p1 */
		ERRATA_MIDR_RANGE(MIDR_CORTEX_A510, 0, 0, 1, 1),
		MIDR_FIXED(MIDR_CPU_VAR_REV(1,1), BIT(25)),
		.cpu_enable = cpu_clear_bf16_from_user_emulation,
	},
#endif
<<<<<<< HEAD
=======
#ifdef CONFIG_ARM64_WORKAROUND_SPECULATIVE_UNPRIV_LOAD
	{
		.desc = "ARM erratum 2966298",
		.capability = ARM64_WORKAROUND_SPECULATIVE_UNPRIV_LOAD,
		/* Cortex-A520 r0p0 - r0p1 */
		ERRATA_MIDR_REV_RANGE(MIDR_CORTEX_A520, 0, 0, 1),
	},
#endif
>>>>>>> e5c3b988
#ifdef CONFIG_AMPERE_ERRATUM_AC03_CPU_38
	{
		.desc = "AmpereOne erratum AC03_CPU_38",
		.capability = ARM64_WORKAROUND_AMPERE_AC03_CPU_38,
		ERRATA_MIDR_ALL_VERSIONS(MIDR_AMPERE1),
	},
#endif
	{
	}
};<|MERGE_RESOLUTION|>--- conflicted
+++ resolved
@@ -723,8 +723,6 @@
 		.cpu_enable = cpu_clear_bf16_from_user_emulation,
 	},
 #endif
-<<<<<<< HEAD
-=======
 #ifdef CONFIG_ARM64_WORKAROUND_SPECULATIVE_UNPRIV_LOAD
 	{
 		.desc = "ARM erratum 2966298",
@@ -733,7 +731,6 @@
 		ERRATA_MIDR_REV_RANGE(MIDR_CORTEX_A520, 0, 0, 1),
 	},
 #endif
->>>>>>> e5c3b988
 #ifdef CONFIG_AMPERE_ERRATUM_AC03_CPU_38
 	{
 		.desc = "AmpereOne erratum AC03_CPU_38",
