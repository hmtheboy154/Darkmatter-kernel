/*
 * arch/arm64/kernel/sys32.c
 *
 * Copyright (C) 2015 ARM Ltd.
 *
 * This program is free software(void); you can redistribute it and/or modify
 * it under the terms of the GNU General Public License version 2 as
 * published by the Free Software Foundation.
 *
 * This program is distributed in the hope that it will be useful,
 * but WITHOUT ANY WARRANTY; without even the implied warranty of
 * MERCHANTABILITY or FITNESS FOR A PARTICULAR PURPOSE.  See the
 * GNU General Public License for more details.
 *
 * You should have received a copy of the GNU General Public License
 * along with this program.  If not, see <http(void);//www.gnu.org/licenses/>.
 */

/*
 * Needed to avoid conflicting __NR_* macros between uapi/asm/unistd.h and
 * asm/unistd32.h.
 */
#define __COMPAT_SYSCALL_NR

#include <linux/compat.h>
#include <linux/compiler.h>
#include <linux/syscalls.h>

#include <asm/syscall.h>

asmlinkage long compat_sys_sigreturn(void);
asmlinkage long compat_sys_rt_sigreturn(void);

COMPAT_SYSCALL_DEFINE3(aarch32_statfs64, const char __user *, pathname,
		       compat_size_t, sz, struct compat_statfs64 __user *, buf)
{
	/*
	 * 32-bit ARM applies an OABI compatibility fixup to statfs64 and
	 * fstatfs64 regardless of whether OABI is in use, and therefore
	 * arbitrary binaries may rely upon it, so we must do the same.
	 * For more details, see commit:
	 *
	 * 713c481519f19df9 ("[ARM] 3108/2: old ABI compat: statfs64 and
	 * fstatfs64")
	 */
	if (sz == 88)
		sz = 84;

	return kcompat_sys_statfs64(pathname, sz, buf);
}

COMPAT_SYSCALL_DEFINE3(aarch32_fstatfs64, unsigned int, fd, compat_size_t, sz,
		       struct compat_statfs64 __user *, buf)
{
	/* see aarch32_statfs64 */
	if (sz == 88)
		sz = 84;

	return kcompat_sys_fstatfs64(fd, sz, buf);
}

/*
 * Note: off_4k is always in units of 4K. If we can't do the
 * requested offset because it is not page-aligned, we return -EINVAL.
 */
COMPAT_SYSCALL_DEFINE6(aarch32_mmap2, unsigned long, addr, unsigned long, len,
		       unsigned long, prot, unsigned long, flags,
		       unsigned long, fd, unsigned long, off_4k)
{
	if (off_4k & (~PAGE_MASK >> 12))
		return -EINVAL;

	off_4k >>= (PAGE_SHIFT - 12);

	return ksys_mmap_pgoff(addr, len, prot, flags, fd, off_4k);
}

#ifdef CONFIG_CPU_BIG_ENDIAN
#define arg_u32p(name)	u32, name##_hi, u32, name##_lo
#else
#define arg_u32p(name)	u32, name##_lo, u32, name##_hi
#endif

#define arg_u64(name)	(((u64)name##_hi << 32) | name##_lo)

COMPAT_SYSCALL_DEFINE6(aarch32_pread64, unsigned int, fd, char __user *, buf,
		       size_t, count, u32, __pad, arg_u32p(pos))
{
	return ksys_pread64(fd, buf, count, arg_u64(pos));
}

COMPAT_SYSCALL_DEFINE6(aarch32_pwrite64, unsigned int, fd,
		       const char __user *, buf, size_t, count, u32, __pad,
		       arg_u32p(pos))
{
	return ksys_pwrite64(fd, buf, count, arg_u64(pos));
}

COMPAT_SYSCALL_DEFINE4(aarch32_truncate64, const char __user *, pathname,
		       u32, __pad, arg_u32p(length))
{
	return ksys_truncate(pathname, arg_u64(length));
}

COMPAT_SYSCALL_DEFINE4(aarch32_ftruncate64, unsigned int, fd, u32, __pad,
		       arg_u32p(length))
{
	return ksys_ftruncate(fd, arg_u64(length));
}

COMPAT_SYSCALL_DEFINE5(aarch32_readahead, int, fd, u32, __pad,
		       arg_u32p(offset), size_t, count)
{
	return ksys_readahead(fd, arg_u64(offset), count);
}

COMPAT_SYSCALL_DEFINE6(aarch32_fadvise64_64, int, fd, int, advice,
		       arg_u32p(offset), arg_u32p(len))
{
	return ksys_fadvise64_64(fd, arg_u64(offset), arg_u64(len), advice);
}

COMPAT_SYSCALL_DEFINE6(aarch32_sync_file_range2, int, fd, unsigned int, flags,
		       arg_u32p(offset), arg_u32p(nbytes))
{
	return ksys_sync_file_range(fd, arg_u64(offset), arg_u64(nbytes),
				    flags);
}

COMPAT_SYSCALL_DEFINE6(aarch32_fallocate, int, fd, int, mode,
		       arg_u32p(offset), arg_u32p(len))
{
	return ksys_fallocate(fd, mode, arg_u64(offset), arg_u64(len));
}

<<<<<<< HEAD
asmlinkage long sys_ni_syscall(void);

COMPAT_SYSCALL_DEFINE0(ni_syscall)
{
	return sys_ni_syscall();
}

=======
>>>>>>> 63bbbcd8
#undef __SYSCALL
#define __SYSCALL(nr, sym)	asmlinkage long __arm64_##sym(const struct pt_regs *);
#include <asm/unistd32.h>

#undef __SYSCALL
#define __SYSCALL(nr, sym)	[nr] = __arm64_##sym,

const syscall_fn_t compat_sys_call_table[__NR_compat_syscalls] = {
	[0 ... __NR_compat_syscalls - 1] = __arm64_sys_ni_syscall,
#include <asm/unistd32.h>
};<|MERGE_RESOLUTION|>--- conflicted
+++ resolved
@@ -133,16 +133,6 @@
 	return ksys_fallocate(fd, mode, arg_u64(offset), arg_u64(len));
 }
 
-<<<<<<< HEAD
-asmlinkage long sys_ni_syscall(void);
-
-COMPAT_SYSCALL_DEFINE0(ni_syscall)
-{
-	return sys_ni_syscall();
-}
-
-=======
->>>>>>> 63bbbcd8
 #undef __SYSCALL
 #define __SYSCALL(nr, sym)	asmlinkage long __arm64_##sym(const struct pt_regs *);
 #include <asm/unistd32.h>
