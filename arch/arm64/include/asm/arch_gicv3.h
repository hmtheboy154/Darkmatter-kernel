/*
 * arch/arm64/include/asm/arch_gicv3.h
 *
 * Copyright (C) 2015 ARM Ltd.
 *
 * This program is free software: you can redistribute it and/or modify
 * it under the terms of the GNU General Public License version 2 as
 * published by the Free Software Foundation.
 *
 * This program is distributed in the hope that it will be useful,
 * but WITHOUT ANY WARRANTY; without even the implied warranty of
 * MERCHANTABILITY or FITNESS FOR A PARTICULAR PURPOSE.  See the
 * GNU General Public License for more details.
 *
 * You should have received a copy of the GNU General Public License
 * along with this program.  If not, see <http://www.gnu.org/licenses/>.
 */
#ifndef __ASM_ARCH_GICV3_H
#define __ASM_ARCH_GICV3_H

#include <asm/sysreg.h>

#define ICC_EOIR1_EL1			sys_reg(3, 0, 12, 12, 1)
#define ICC_DIR_EL1			sys_reg(3, 0, 12, 11, 1)
#define ICC_IAR1_EL1			sys_reg(3, 0, 12, 12, 0)
#define ICC_SGI1R_EL1			sys_reg(3, 0, 12, 11, 5)
#define ICC_PMR_EL1			sys_reg(3, 0, 4, 6, 0)
#define ICC_CTLR_EL1			sys_reg(3, 0, 12, 12, 4)
#define ICC_SRE_EL1			sys_reg(3, 0, 12, 12, 5)
#define ICC_GRPEN1_EL1			sys_reg(3, 0, 12, 12, 7)
#define ICC_BPR1_EL1			sys_reg(3, 0, 12, 12, 3)

#define ICC_SRE_EL2			sys_reg(3, 4, 12, 9, 5)

/*
 * System register definitions
 */
#define ICH_VSEIR_EL2			sys_reg(3, 4, 12, 9, 4)
#define ICH_HCR_EL2			sys_reg(3, 4, 12, 11, 0)
#define ICH_VTR_EL2			sys_reg(3, 4, 12, 11, 1)
#define ICH_MISR_EL2			sys_reg(3, 4, 12, 11, 2)
#define ICH_EISR_EL2			sys_reg(3, 4, 12, 11, 3)
#define ICH_ELSR_EL2			sys_reg(3, 4, 12, 11, 5)
#define ICH_VMCR_EL2			sys_reg(3, 4, 12, 11, 7)

#define __LR0_EL2(x)			sys_reg(3, 4, 12, 12, x)
#define __LR8_EL2(x)			sys_reg(3, 4, 12, 13, x)

#define ICH_LR0_EL2			__LR0_EL2(0)
#define ICH_LR1_EL2			__LR0_EL2(1)
#define ICH_LR2_EL2			__LR0_EL2(2)
#define ICH_LR3_EL2			__LR0_EL2(3)
#define ICH_LR4_EL2			__LR0_EL2(4)
#define ICH_LR5_EL2			__LR0_EL2(5)
#define ICH_LR6_EL2			__LR0_EL2(6)
#define ICH_LR7_EL2			__LR0_EL2(7)
#define ICH_LR8_EL2			__LR8_EL2(0)
#define ICH_LR9_EL2			__LR8_EL2(1)
#define ICH_LR10_EL2			__LR8_EL2(2)
#define ICH_LR11_EL2			__LR8_EL2(3)
#define ICH_LR12_EL2			__LR8_EL2(4)
#define ICH_LR13_EL2			__LR8_EL2(5)
#define ICH_LR14_EL2			__LR8_EL2(6)
#define ICH_LR15_EL2			__LR8_EL2(7)

#define __AP0Rx_EL2(x)			sys_reg(3, 4, 12, 8, x)
#define ICH_AP0R0_EL2			__AP0Rx_EL2(0)
#define ICH_AP0R1_EL2			__AP0Rx_EL2(1)
#define ICH_AP0R2_EL2			__AP0Rx_EL2(2)
#define ICH_AP0R3_EL2			__AP0Rx_EL2(3)

#define __AP1Rx_EL2(x)			sys_reg(3, 4, 12, 9, x)
#define ICH_AP1R0_EL2			__AP1Rx_EL2(0)
#define ICH_AP1R1_EL2			__AP1Rx_EL2(1)
#define ICH_AP1R2_EL2			__AP1Rx_EL2(2)
#define ICH_AP1R3_EL2			__AP1Rx_EL2(3)

#ifndef __ASSEMBLY__

#include <linux/stringify.h>
#include <asm/barrier.h>

<<<<<<< HEAD
#define read_gicreg(r)							\
	({								\
		u64 reg;						\
		asm volatile(DEFINE_MRS_S				\
			"mrs_s %0, " __stringify(r) "\n"		\
			UNDEFINE_MRS_S					\
			: "=r" (reg));					\
		reg;							\
	})

#define write_gicreg(v,r)						\
	do {								\
		u64 __val = (v);					\
		asm volatile(DEFINE_MSR_S				\
			"msr_s " __stringify(r) ", %0\n"		\
			UNDEFINE_MSR_S					\
			: : "r" (__val));				\
	} while (0)
=======
#define read_gicreg			read_sysreg_s
#define write_gicreg			write_sysreg_s
>>>>>>> 5507839a

/*
 * Low-level accessors
 *
 * These system registers are 32 bits, but we make sure that the compiler
 * sets the GP register's most significant bits to 0 with an explicit cast.
 */

static inline void gic_write_eoir(u32 irq)
{
<<<<<<< HEAD
	asm volatile(DEFINE_MSR_S
		"msr_s " __stringify(ICC_EOIR1_EL1) ", %0\n"
		UNDEFINE_MSR_S
		: : "r" ((u64)irq));
=======
	write_sysreg_s(irq, ICC_EOIR1_EL1);
>>>>>>> 5507839a
	isb();
}

static inline void gic_write_dir(u32 irq)
{
<<<<<<< HEAD
	asm volatile(DEFINE_MSR_S
		"msr_s " __stringify(ICC_DIR_EL1) ", %0\n"
		UNDEFINE_MSR_S
		: : "r" ((u64)irq));
=======
	write_sysreg_s(irq, ICC_DIR_EL1);
>>>>>>> 5507839a
	isb();
}

static inline u64 gic_read_iar_common(void)
{
	u64 irqstat;

<<<<<<< HEAD
	asm volatile(DEFINE_MRS_S
		"mrs_s %0, " __stringify(ICC_IAR1_EL1) "\n"
		UNDEFINE_MRS_S
		: "=r" (irqstat));
=======
	irqstat = read_sysreg_s(ICC_IAR1_EL1);
>>>>>>> 5507839a
	dsb(sy);
	return irqstat;
}

/*
 * Cavium ThunderX erratum 23154
 *
 * The gicv3 of ThunderX requires a modified version for reading the
 * IAR status to ensure data synchronization (access to icc_iar1_el1
 * is not sync'ed before and after).
 */
static inline u64 gic_read_iar_cavium_thunderx(void)
{
	u64 irqstat;

	asm volatile(
		"nop;nop;nop;nop\n\t"
<<<<<<< HEAD
		"nop;nop;nop;nop\n\t"
		DEFINE_MRS_S
		"mrs_s %0, " __stringify(ICC_IAR1_EL1) "\n\t"
		UNDEFINE_MRS_S
		"nop;nop;nop;nop"
		: "=r" (irqstat));
=======
		"nop;nop;nop;nop");

	irqstat = read_sysreg_s(ICC_IAR1_EL1);

	asm volatile(
		"nop;nop;nop;nop");
>>>>>>> 5507839a
	mb();

	return irqstat;
}

static inline void gic_write_pmr(u32 val)
{
<<<<<<< HEAD
	asm volatile(DEFINE_MSR_S
		"msr_s " __stringify(ICC_PMR_EL1) ", %0\n"
		UNDEFINE_MSR_S
		: : "r" ((u64)val));
	/* As per the architecture specification */
	mb();
=======
	write_sysreg_s(val, ICC_PMR_EL1);
>>>>>>> 5507839a
}

static inline void gic_write_ctlr(u32 val)
{
<<<<<<< HEAD
	asm volatile(DEFINE_MSR_S
		"msr_s " __stringify(ICC_CTLR_EL1) ", %0\n"
		UNDEFINE_MSR_S
		: : "r" ((u64)val));
=======
	write_sysreg_s(val, ICC_CTLR_EL1);
>>>>>>> 5507839a
	isb();
}

static inline void gic_write_grpen1(u32 val)
{
<<<<<<< HEAD
	asm volatile(DEFINE_MSR_S
		"msr_s " __stringify(ICC_GRPEN1_EL1) ", %0\n"
		UNDEFINE_MSR_S
		: : "r" ((u64)val));
=======
	write_sysreg_s(val, ICC_GRPEN1_EL1);
>>>>>>> 5507839a
	isb();
}

static inline void gic_write_sgi1r(u64 val)
{
<<<<<<< HEAD
	asm volatile(DEFINE_MSR_S
		"msr_s " __stringify(ICC_SGI1R_EL1) ", %0\n"
		UNDEFINE_MSR_S
		: : "r" (val));
	/* As per the architecture specification */
	mb();
=======
	write_sysreg_s(val, ICC_SGI1R_EL1);
>>>>>>> 5507839a
}

static inline u32 gic_read_sre(void)
{
<<<<<<< HEAD
	u64 val;

	asm volatile(DEFINE_MRS_S
		"mrs_s %0, " __stringify(ICC_SRE_EL1) "\n"
		UNDEFINE_MRS_S
		: "=r" (val));
	return val;
=======
	return read_sysreg_s(ICC_SRE_EL1);
>>>>>>> 5507839a
}

static inline void gic_write_sre(u32 val)
{
<<<<<<< HEAD
	asm volatile(DEFINE_MSR_S
		"msr_s " __stringify(ICC_SRE_EL1) ", %0\n"
		UNDEFINE_MSR_S
		: : "r" ((u64)val));
=======
	write_sysreg_s(val, ICC_SRE_EL1);
>>>>>>> 5507839a
	isb();
}

static inline void gic_write_bpr1(u32 val)
{
<<<<<<< HEAD
	asm volatile(DEFINE_MSR_S
		"msr_s " __stringify(ICC_BPR1_EL1) ", %x0\n"
		UNDEFINE_MSR_S
		: : "rZ" (val));
=======
	write_sysreg_s(val, ICC_BPR1_EL1);
>>>>>>> 5507839a
}

#define gic_read_typer(c)		readq_relaxed(c)
#define gic_write_irouter(v, c)		writeq_relaxed(v, c)

#endif /* __ASSEMBLY__ */
#endif /* __ASM_ARCH_GICV3_H */<|MERGE_RESOLUTION|>--- conflicted
+++ resolved
@@ -80,29 +80,8 @@
 #include <linux/stringify.h>
 #include <asm/barrier.h>
 
-<<<<<<< HEAD
-#define read_gicreg(r)							\
-	({								\
-		u64 reg;						\
-		asm volatile(DEFINE_MRS_S				\
-			"mrs_s %0, " __stringify(r) "\n"		\
-			UNDEFINE_MRS_S					\
-			: "=r" (reg));					\
-		reg;							\
-	})
-
-#define write_gicreg(v,r)						\
-	do {								\
-		u64 __val = (v);					\
-		asm volatile(DEFINE_MSR_S				\
-			"msr_s " __stringify(r) ", %0\n"		\
-			UNDEFINE_MSR_S					\
-			: : "r" (__val));				\
-	} while (0)
-=======
 #define read_gicreg			read_sysreg_s
 #define write_gicreg			write_sysreg_s
->>>>>>> 5507839a
 
 /*
  * Low-level accessors
@@ -113,27 +92,13 @@
 
 static inline void gic_write_eoir(u32 irq)
 {
-<<<<<<< HEAD
-	asm volatile(DEFINE_MSR_S
-		"msr_s " __stringify(ICC_EOIR1_EL1) ", %0\n"
-		UNDEFINE_MSR_S
-		: : "r" ((u64)irq));
-=======
 	write_sysreg_s(irq, ICC_EOIR1_EL1);
->>>>>>> 5507839a
 	isb();
 }
 
 static inline void gic_write_dir(u32 irq)
 {
-<<<<<<< HEAD
-	asm volatile(DEFINE_MSR_S
-		"msr_s " __stringify(ICC_DIR_EL1) ", %0\n"
-		UNDEFINE_MSR_S
-		: : "r" ((u64)irq));
-=======
 	write_sysreg_s(irq, ICC_DIR_EL1);
->>>>>>> 5507839a
 	isb();
 }
 
@@ -141,14 +106,7 @@
 {
 	u64 irqstat;
 
-<<<<<<< HEAD
-	asm volatile(DEFINE_MRS_S
-		"mrs_s %0, " __stringify(ICC_IAR1_EL1) "\n"
-		UNDEFINE_MRS_S
-		: "=r" (irqstat));
-=======
 	irqstat = read_sysreg_s(ICC_IAR1_EL1);
->>>>>>> 5507839a
 	dsb(sy);
 	return irqstat;
 }
@@ -166,21 +124,12 @@
 
 	asm volatile(
 		"nop;nop;nop;nop\n\t"
-<<<<<<< HEAD
-		"nop;nop;nop;nop\n\t"
-		DEFINE_MRS_S
-		"mrs_s %0, " __stringify(ICC_IAR1_EL1) "\n\t"
-		UNDEFINE_MRS_S
-		"nop;nop;nop;nop"
-		: "=r" (irqstat));
-=======
 		"nop;nop;nop;nop");
 
 	irqstat = read_sysreg_s(ICC_IAR1_EL1);
 
 	asm volatile(
 		"nop;nop;nop;nop");
->>>>>>> 5507839a
 	mb();
 
 	return irqstat;
@@ -188,96 +137,40 @@
 
 static inline void gic_write_pmr(u32 val)
 {
-<<<<<<< HEAD
-	asm volatile(DEFINE_MSR_S
-		"msr_s " __stringify(ICC_PMR_EL1) ", %0\n"
-		UNDEFINE_MSR_S
-		: : "r" ((u64)val));
-	/* As per the architecture specification */
-	mb();
-=======
 	write_sysreg_s(val, ICC_PMR_EL1);
->>>>>>> 5507839a
 }
 
 static inline void gic_write_ctlr(u32 val)
 {
-<<<<<<< HEAD
-	asm volatile(DEFINE_MSR_S
-		"msr_s " __stringify(ICC_CTLR_EL1) ", %0\n"
-		UNDEFINE_MSR_S
-		: : "r" ((u64)val));
-=======
 	write_sysreg_s(val, ICC_CTLR_EL1);
->>>>>>> 5507839a
 	isb();
 }
 
 static inline void gic_write_grpen1(u32 val)
 {
-<<<<<<< HEAD
-	asm volatile(DEFINE_MSR_S
-		"msr_s " __stringify(ICC_GRPEN1_EL1) ", %0\n"
-		UNDEFINE_MSR_S
-		: : "r" ((u64)val));
-=======
 	write_sysreg_s(val, ICC_GRPEN1_EL1);
->>>>>>> 5507839a
 	isb();
 }
 
 static inline void gic_write_sgi1r(u64 val)
 {
-<<<<<<< HEAD
-	asm volatile(DEFINE_MSR_S
-		"msr_s " __stringify(ICC_SGI1R_EL1) ", %0\n"
-		UNDEFINE_MSR_S
-		: : "r" (val));
-	/* As per the architecture specification */
-	mb();
-=======
 	write_sysreg_s(val, ICC_SGI1R_EL1);
->>>>>>> 5507839a
 }
 
 static inline u32 gic_read_sre(void)
 {
-<<<<<<< HEAD
-	u64 val;
-
-	asm volatile(DEFINE_MRS_S
-		"mrs_s %0, " __stringify(ICC_SRE_EL1) "\n"
-		UNDEFINE_MRS_S
-		: "=r" (val));
-	return val;
-=======
 	return read_sysreg_s(ICC_SRE_EL1);
->>>>>>> 5507839a
 }
 
 static inline void gic_write_sre(u32 val)
 {
-<<<<<<< HEAD
-	asm volatile(DEFINE_MSR_S
-		"msr_s " __stringify(ICC_SRE_EL1) ", %0\n"
-		UNDEFINE_MSR_S
-		: : "r" ((u64)val));
-=======
 	write_sysreg_s(val, ICC_SRE_EL1);
->>>>>>> 5507839a
 	isb();
 }
 
 static inline void gic_write_bpr1(u32 val)
 {
-<<<<<<< HEAD
-	asm volatile(DEFINE_MSR_S
-		"msr_s " __stringify(ICC_BPR1_EL1) ", %x0\n"
-		UNDEFINE_MSR_S
-		: : "rZ" (val));
-=======
 	write_sysreg_s(val, ICC_BPR1_EL1);
->>>>>>> 5507839a
 }
 
 #define gic_read_typer(c)		readq_relaxed(c)
