/* SPDX-License-Identifier: GPL-2.0-only */
/*
 * Based on arch/arm/include/asm/assembler.h, arch/arm/mm/proc-macros.S
 *
 * Copyright (C) 1996-2000 Russell King
 * Copyright (C) 2012 ARM Ltd.
 */
#ifndef __ASSEMBLY__
#error "Only include this from assembly code"
#endif

#ifndef __ASM_ASSEMBLER_H
#define __ASM_ASSEMBLER_H

#include <asm-generic/export.h>

#include <asm/asm-offsets.h>
#include <asm/asm-bug.h>
<<<<<<< HEAD
=======
#include <asm/alternative.h>
>>>>>>> 76081a5f
#include <asm/cpufeature.h>
#include <asm/cputype.h>
#include <asm/debug-monitors.h>
#include <asm/page.h>
#include <asm/pgtable-hwdef.h>
#include <asm/ptrace.h>
#include <asm/thread_info.h>

	/*
	 * Provide a wxN alias for each wN register so what we can paste a xN
	 * reference after a 'w' to obtain the 32-bit version.
	 */
	.irp	n,0,1,2,3,4,5,6,7,8,9,10,11,12,13,14,15,16,17,18,19,20,21,22,23,24,25,26,27,28,29,30
	wx\n	.req	w\n
	.endr

	.macro save_and_disable_daif, flags
	mrs	\flags, daif
	msr	daifset, #0xf
	.endm

	.macro disable_daif
	msr	daifset, #0xf
	.endm

	.macro enable_daif
	msr	daifclr, #0xf
	.endm

	.macro	restore_daif, flags:req
	msr	daif, \flags
	.endm

	/* IRQ is the lowest priority flag, unconditionally unmask the rest. */
	.macro enable_da_f
	msr	daifclr, #(8 | 4 | 1)
	.endm

/*
 * Save/restore interrupts.
 */
	.macro	save_and_disable_irq, flags
	mrs	\flags, daif
	msr	daifset, #2
	.endm

	.macro	restore_irq, flags
	msr	daif, \flags
	.endm

	.macro	enable_dbg
	msr	daifclr, #8
	.endm

	.macro	disable_step_tsk, flgs, tmp
	tbz	\flgs, #TIF_SINGLESTEP, 9990f
	mrs	\tmp, mdscr_el1
	bic	\tmp, \tmp, #DBG_MDSCR_SS
	msr	mdscr_el1, \tmp
	isb	// Synchronise with enable_dbg
9990:
	.endm

	/* call with daif masked */
	.macro	enable_step_tsk, flgs, tmp
	tbz	\flgs, #TIF_SINGLESTEP, 9990f
	mrs	\tmp, mdscr_el1
	orr	\tmp, \tmp, #DBG_MDSCR_SS
	msr	mdscr_el1, \tmp
9990:
	.endm

/*
 * RAS Error Synchronization barrier
 */
	.macro  esb
#ifdef CONFIG_ARM64_RAS_EXTN
	hint    #16
#else
	nop
#endif
	.endm

/*
 * Value prediction barrier
 */
	.macro	csdb
	hint	#20
	.endm

/*
 * Speculation barrier
 */
	.macro	sb
alternative_if_not ARM64_HAS_SB
	dsb	nsh
	isb
alternative_else
	SB_BARRIER_INSN
	nop
alternative_endif
	.endm

/*
 * NOP sequence
 */
	.macro	nops, num
	.rept	\num
	nop
	.endr
	.endm

/*
 * Emit an entry into the exception table
 */
	.macro		_asm_extable, from, to
	.pushsection	__ex_table, "a"
	.align		3
	.long		(\from - .), (\to - .)
	.popsection
	.endm

#define USER(l, x...)				\
9999:	x;					\
	_asm_extable	9999b, l

/*
 * Register aliases.
 */
lr	.req	x30		// link register

/*
 * Vector entry
 */
	 .macro	ventry	label
	.align	7
	b	\label
	.endm

/*
 * Select code when configured for BE.
 */
#ifdef CONFIG_CPU_BIG_ENDIAN
#define CPU_BE(code...) code
#else
#define CPU_BE(code...)
#endif

/*
 * Select code when configured for LE.
 */
#ifdef CONFIG_CPU_BIG_ENDIAN
#define CPU_LE(code...)
#else
#define CPU_LE(code...) code
#endif

/*
 * Define a macro that constructs a 64-bit value by concatenating two
 * 32-bit registers. Note that on big endian systems the order of the
 * registers is swapped.
 */
#ifndef CONFIG_CPU_BIG_ENDIAN
	.macro	regs_to_64, rd, lbits, hbits
#else
	.macro	regs_to_64, rd, hbits, lbits
#endif
	orr	\rd, \lbits, \hbits, lsl #32
	.endm

/*
 * Pseudo-ops for PC-relative adr/ldr/str <reg>, <symbol> where
 * <symbol> is within the range +/- 4 GB of the PC.
 */
	/*
	 * @dst: destination register (64 bit wide)
	 * @sym: name of the symbol
	 */
	.macro	adr_l, dst, sym
	adrp	\dst, \sym
	add	\dst, \dst, :lo12:\sym
	.endm

	/*
	 * @dst: destination register (32 or 64 bit wide)
	 * @sym: name of the symbol
	 * @tmp: optional 64-bit scratch register to be used if <dst> is a
	 *       32-bit wide register, in which case it cannot be used to hold
	 *       the address
	 */
	.macro	ldr_l, dst, sym, tmp=
	.ifb	\tmp
	adrp	\dst, \sym
	ldr	\dst, [\dst, :lo12:\sym]
	.else
	adrp	\tmp, \sym
	ldr	\dst, [\tmp, :lo12:\sym]
	.endif
	.endm

	/*
	 * @src: source register (32 or 64 bit wide)
	 * @sym: name of the symbol
	 * @tmp: mandatory 64-bit scratch register to calculate the address
	 *       while <src> needs to be preserved.
	 */
	.macro	str_l, src, sym, tmp
	adrp	\tmp, \sym
	str	\src, [\tmp, :lo12:\sym]
	.endm

	/*
	 * @dst: destination register
	 */
#if defined(__KVM_NVHE_HYPERVISOR__) || defined(__KVM_VHE_HYPERVISOR__)
	.macro	this_cpu_offset, dst
	mrs	\dst, tpidr_el2
	.endm
#else
	.macro	this_cpu_offset, dst
alternative_if_not ARM64_HAS_VIRT_HOST_EXTN
	mrs	\dst, tpidr_el1
alternative_else
	mrs	\dst, tpidr_el2
alternative_endif
	.endm
#endif

	/*
	 * @dst: Result of per_cpu(sym, smp_processor_id()) (can be SP)
	 * @sym: The name of the per-cpu variable
	 * @tmp: scratch register
	 */
	.macro adr_this_cpu, dst, sym, tmp
	adrp	\tmp, \sym
	add	\dst, \tmp, #:lo12:\sym
	this_cpu_offset \tmp
	add	\dst, \dst, \tmp
	.endm

	/*
	 * @dst: Result of READ_ONCE(per_cpu(sym, smp_processor_id()))
	 * @sym: The name of the per-cpu variable
	 * @tmp: scratch register
	 */
	.macro ldr_this_cpu dst, sym, tmp
	adr_l	\dst, \sym
	this_cpu_offset \tmp
	ldr	\dst, [\dst, \tmp]
	.endm

/*
 * vma_vm_mm - get mm pointer from vma pointer (vma->vm_mm)
 */
	.macro	vma_vm_mm, rd, rn
	ldr	\rd, [\rn, #VMA_VM_MM]
	.endm

/*
 * read_ctr - read CTR_EL0. If the system has mismatched register fields,
 * provide the system wide safe value from arm64_ftr_reg_ctrel0.sys_val
 */
	.macro	read_ctr, reg
#ifndef __KVM_NVHE_HYPERVISOR__
alternative_if_not ARM64_MISMATCHED_CACHE_TYPE
	mrs	\reg, ctr_el0			// read CTR
	nop
alternative_else
	ldr_l	\reg, arm64_ftr_reg_ctrel0 + ARM64_FTR_SYSVAL
alternative_endif
#else
alternative_if_not ARM64_KVM_PROTECTED_MODE
	ASM_BUG()
alternative_else_nop_endif
alternative_cb kvm_compute_final_ctr_el0
	movz	\reg, #0
	movk	\reg, #0, lsl #16
	movk	\reg, #0, lsl #32
	movk	\reg, #0, lsl #48
alternative_cb_end
#endif
	.endm


/*
 * raw_dcache_line_size - get the minimum D-cache line size on this CPU
 * from the CTR register.
 */
	.macro	raw_dcache_line_size, reg, tmp
	mrs	\tmp, ctr_el0			// read CTR
	ubfm	\tmp, \tmp, #16, #19		// cache line size encoding
	mov	\reg, #4			// bytes per word
	lsl	\reg, \reg, \tmp		// actual cache line size
	.endm

/*
 * dcache_line_size - get the safe D-cache line size across all CPUs
 */
	.macro	dcache_line_size, reg, tmp
	read_ctr	\tmp
	ubfm		\tmp, \tmp, #16, #19	// cache line size encoding
	mov		\reg, #4		// bytes per word
	lsl		\reg, \reg, \tmp	// actual cache line size
	.endm

/*
 * raw_icache_line_size - get the minimum I-cache line size on this CPU
 * from the CTR register.
 */
	.macro	raw_icache_line_size, reg, tmp
	mrs	\tmp, ctr_el0			// read CTR
	and	\tmp, \tmp, #0xf		// cache line size encoding
	mov	\reg, #4			// bytes per word
	lsl	\reg, \reg, \tmp		// actual cache line size
	.endm

/*
 * icache_line_size - get the safe I-cache line size across all CPUs
 */
	.macro	icache_line_size, reg, tmp
	read_ctr	\tmp
	and		\tmp, \tmp, #0xf	// cache line size encoding
	mov		\reg, #4		// bytes per word
	lsl		\reg, \reg, \tmp	// actual cache line size
	.endm

/*
 * tcr_set_t0sz - update TCR.T0SZ so that we can load the ID map
 */
	.macro	tcr_set_t0sz, valreg, t0sz
	bfi	\valreg, \t0sz, #TCR_T0SZ_OFFSET, #TCR_TxSZ_WIDTH
	.endm

/*
 * tcr_set_t1sz - update TCR.T1SZ
 */
	.macro	tcr_set_t1sz, valreg, t1sz
	bfi	\valreg, \t1sz, #TCR_T1SZ_OFFSET, #TCR_TxSZ_WIDTH
	.endm

/*
 * tcr_compute_pa_size - set TCR.(I)PS to the highest supported
 * ID_AA64MMFR0_EL1.PARange value
 *
 *	tcr:		register with the TCR_ELx value to be updated
 *	pos:		IPS or PS bitfield position
 *	tmp{0,1}:	temporary registers
 */
	.macro	tcr_compute_pa_size, tcr, pos, tmp0, tmp1
	mrs	\tmp0, ID_AA64MMFR0_EL1
	// Narrow PARange to fit the PS field in TCR_ELx
	ubfx	\tmp0, \tmp0, #ID_AA64MMFR0_PARANGE_SHIFT, #3
	mov	\tmp1, #ID_AA64MMFR0_PARANGE_MAX
	cmp	\tmp0, \tmp1
	csel	\tmp0, \tmp1, \tmp0, hi
	bfi	\tcr, \tmp0, \pos, #3
	.endm

/*
 * Macro to perform a data cache maintenance for the interval
 * [kaddr, kaddr + size)
 *
 * 	op:		operation passed to dc instruction
 * 	domain:		domain used in dsb instruciton
 * 	kaddr:		starting virtual address of the region
 * 	size:		size of the region
 * 	Corrupts:	kaddr, size, tmp1, tmp2
 */
	.macro __dcache_op_workaround_clean_cache, op, kaddr
alternative_if_not ARM64_WORKAROUND_CLEAN_CACHE
	dc	\op, \kaddr
alternative_else
	dc	civac, \kaddr
alternative_endif
	.endm

	.macro dcache_by_line_op op, domain, kaddr, size, tmp1, tmp2
	dcache_line_size \tmp1, \tmp2
	add	\size, \kaddr, \size
	sub	\tmp2, \tmp1, #1
	bic	\kaddr, \kaddr, \tmp2
9998:
	.ifc	\op, cvau
	__dcache_op_workaround_clean_cache \op, \kaddr
	.else
	.ifc	\op, cvac
	__dcache_op_workaround_clean_cache \op, \kaddr
	.else
	.ifc	\op, cvap
	sys	3, c7, c12, 1, \kaddr	// dc cvap
	.else
	.ifc	\op, cvadp
	sys	3, c7, c13, 1, \kaddr	// dc cvadp
	.else
	dc	\op, \kaddr
	.endif
	.endif
	.endif
	.endif
	add	\kaddr, \kaddr, \tmp1
	cmp	\kaddr, \size
	b.lo	9998b
	dsb	\domain
	.endm

/*
 * Macro to perform an instruction cache maintenance for the interval
 * [start, end)
 *
 * 	start, end:	virtual addresses describing the region
 *	label:		A label to branch to on user fault.
 * 	Corrupts:	tmp1, tmp2
 */
	.macro invalidate_icache_by_line start, end, tmp1, tmp2, label
	icache_line_size \tmp1, \tmp2
	sub	\tmp2, \tmp1, #1
	bic	\tmp2, \start, \tmp2
9997:
USER(\label, ic	ivau, \tmp2)			// invalidate I line PoU
	add	\tmp2, \tmp2, \tmp1
	cmp	\tmp2, \end
	b.lo	9997b
	dsb	ish
	isb
	.endm

/*
 * reset_pmuserenr_el0 - reset PMUSERENR_EL0 if PMUv3 present
 */
	.macro	reset_pmuserenr_el0, tmpreg
	mrs	\tmpreg, id_aa64dfr0_el1
	sbfx	\tmpreg, \tmpreg, #ID_AA64DFR0_PMUVER_SHIFT, #4
	cmp	\tmpreg, #1			// Skip if no PMU present
	b.lt	9000f
	msr	pmuserenr_el0, xzr		// Disable PMU access from EL0
9000:
	.endm

/*
 * reset_amuserenr_el0 - reset AMUSERENR_EL0 if AMUv1 present
 */
	.macro	reset_amuserenr_el0, tmpreg
	mrs	\tmpreg, id_aa64pfr0_el1	// Check ID_AA64PFR0_EL1
	ubfx	\tmpreg, \tmpreg, #ID_AA64PFR0_AMU_SHIFT, #4
	cbz	\tmpreg, .Lskip_\@		// Skip if no AMU present
	msr_s	SYS_AMUSERENR_EL0, xzr		// Disable AMU access from EL0
.Lskip_\@:
	.endm
/*
 * copy_page - copy src to dest using temp registers t1-t8
 */
	.macro copy_page dest:req src:req t1:req t2:req t3:req t4:req t5:req t6:req t7:req t8:req
9998:	ldp	\t1, \t2, [\src]
	ldp	\t3, \t4, [\src, #16]
	ldp	\t5, \t6, [\src, #32]
	ldp	\t7, \t8, [\src, #48]
	add	\src, \src, #64
	stnp	\t1, \t2, [\dest]
	stnp	\t3, \t4, [\dest, #16]
	stnp	\t5, \t6, [\dest, #32]
	stnp	\t7, \t8, [\dest, #48]
	add	\dest, \dest, #64
	tst	\src, #(PAGE_SIZE - 1)
	b.ne	9998b
	.endm

/*
 * Annotate a function as being unsuitable for kprobes.
 */
#ifdef CONFIG_KPROBES
#define NOKPROBE(x)				\
	.pushsection "_kprobe_blacklist", "aw";	\
	.quad	x;				\
	.popsection;
#else
#define NOKPROBE(x)
#endif

#if defined(CONFIG_KASAN_GENERIC) || defined(CONFIG_KASAN_SW_TAGS)
#define EXPORT_SYMBOL_NOKASAN(name)
#else
#define EXPORT_SYMBOL_NOKASAN(name)	EXPORT_SYMBOL(name)
#endif

	/*
	 * Emit a 64-bit absolute little endian symbol reference in a way that
	 * ensures that it will be resolved at build time, even when building a
	 * PIE binary. This requires cooperation from the linker script, which
	 * must emit the lo32/hi32 halves individually.
	 */
	.macro	le64sym, sym
	.long	\sym\()_lo32
	.long	\sym\()_hi32
	.endm

	/*
	 * mov_q - move an immediate constant into a 64-bit register using
	 *         between 2 and 4 movz/movk instructions (depending on the
	 *         magnitude and sign of the operand)
	 */
	.macro	mov_q, reg, val
	.if (((\val) >> 31) == 0 || ((\val) >> 31) == 0x1ffffffff)
	movz	\reg, :abs_g1_s:\val
	.else
	.if (((\val) >> 47) == 0 || ((\val) >> 47) == 0x1ffff)
	movz	\reg, :abs_g2_s:\val
	.else
	movz	\reg, :abs_g3:\val
	movk	\reg, :abs_g2_nc:\val
	.endif
	movk	\reg, :abs_g1_nc:\val
	.endif
	movk	\reg, :abs_g0_nc:\val
	.endm

/*
 * Return the current task_struct.
 */
	.macro	get_current_task, rd
	mrs	\rd, sp_el0
	.endm

/*
 * Offset ttbr1 to allow for 48-bit kernel VAs set with 52-bit PTRS_PER_PGD.
 * orr is used as it can cover the immediate value (and is idempotent).
 * In future this may be nop'ed out when dealing with 52-bit kernel VAs.
 * 	ttbr: Value of ttbr to set, modified.
 */
	.macro	offset_ttbr1, ttbr, tmp
#ifdef CONFIG_ARM64_VA_BITS_52
	mrs_s	\tmp, SYS_ID_AA64MMFR2_EL1
	and	\tmp, \tmp, #(0xf << ID_AA64MMFR2_LVA_SHIFT)
	cbnz	\tmp, .Lskipoffs_\@
	orr	\ttbr, \ttbr, #TTBR1_BADDR_4852_OFFSET
.Lskipoffs_\@ :
#endif
	.endm

/*
 * Perform the reverse of offset_ttbr1.
 * bic is used as it can cover the immediate value and, in future, won't need
 * to be nop'ed out when dealing with 52-bit kernel VAs.
 */
	.macro	restore_ttbr1, ttbr
#ifdef CONFIG_ARM64_VA_BITS_52
	bic	\ttbr, \ttbr, #TTBR1_BADDR_4852_OFFSET
#endif
	.endm

/*
 * Arrange a physical address in a TTBR register, taking care of 52-bit
 * addresses.
 *
 * 	phys:	physical address, preserved
 * 	ttbr:	returns the TTBR value
 */
	.macro	phys_to_ttbr, ttbr, phys
#ifdef CONFIG_ARM64_PA_BITS_52
	orr	\ttbr, \phys, \phys, lsr #46
	and	\ttbr, \ttbr, #TTBR_BADDR_MASK_52
#else
	mov	\ttbr, \phys
#endif
	.endm

	.macro	phys_to_pte, pte, phys
#ifdef CONFIG_ARM64_PA_BITS_52
	/*
	 * We assume \phys is 64K aligned and this is guaranteed by only
	 * supporting this configuration with 64K pages.
	 */
	orr	\pte, \phys, \phys, lsr #36
	and	\pte, \pte, #PTE_ADDR_MASK
#else
	mov	\pte, \phys
#endif
	.endm

	.macro	pte_to_phys, phys, pte
#ifdef CONFIG_ARM64_PA_BITS_52
	ubfiz	\phys, \pte, #(48 - 16 - 12), #16
	bfxil	\phys, \pte, #16, #32
	lsl	\phys, \phys, #16
#else
	and	\phys, \pte, #PTE_ADDR_MASK
#endif
	.endm

/*
 * tcr_clear_errata_bits - Clear TCR bits that trigger an errata on this CPU.
 */
	.macro	tcr_clear_errata_bits, tcr, tmp1, tmp2
#ifdef CONFIG_FUJITSU_ERRATUM_010001
	mrs	\tmp1, midr_el1

	mov_q	\tmp2, MIDR_FUJITSU_ERRATUM_010001_MASK
	and	\tmp1, \tmp1, \tmp2
	mov_q	\tmp2, MIDR_FUJITSU_ERRATUM_010001
	cmp	\tmp1, \tmp2
	b.ne	10f

	mov_q	\tmp2, TCR_CLEAR_FUJITSU_ERRATUM_010001
	bic	\tcr, \tcr, \tmp2
10:
#endif /* CONFIG_FUJITSU_ERRATUM_010001 */
	.endm

/**
 * Errata workaround prior to disable MMU. Insert an ISB immediately prior
 * to executing the MSR that will change SCTLR_ELn[M] from a value of 1 to 0.
 */
	.macro pre_disable_mmu_workaround
#ifdef CONFIG_QCOM_FALKOR_ERRATUM_E1041
	isb
#endif
	.endm

	/*
	 * frame_push - Push @regcount callee saved registers to the stack,
	 *              starting at x19, as well as x29/x30, and set x29 to
	 *              the new value of sp. Add @extra bytes of stack space
	 *              for locals.
	 */
	.macro		frame_push, regcount:req, extra
	__frame		st, \regcount, \extra
	.endm

	/*
	 * frame_pop  - Pop the callee saved registers from the stack that were
	 *              pushed in the most recent call to frame_push, as well
	 *              as x29/x30 and any extra stack space that may have been
	 *              allocated.
	 */
	.macro		frame_pop
	__frame		ld
	.endm

	.macro		__frame_regs, reg1, reg2, op, num
	.if		.Lframe_regcount == \num
	\op\()r		\reg1, [sp, #(\num + 1) * 8]
	.elseif		.Lframe_regcount > \num
	\op\()p		\reg1, \reg2, [sp, #(\num + 1) * 8]
	.endif
	.endm

	.macro		__frame, op, regcount, extra=0
	.ifc		\op, st
	.if		(\regcount) < 0 || (\regcount) > 10
	.error		"regcount should be in the range [0 ... 10]"
	.endif
	.if		((\extra) % 16) != 0
	.error		"extra should be a multiple of 16 bytes"
	.endif
	.ifdef		.Lframe_regcount
	.if		.Lframe_regcount != -1
	.error		"frame_push/frame_pop may not be nested"
	.endif
	.endif
	.set		.Lframe_regcount, \regcount
	.set		.Lframe_extra, \extra
	.set		.Lframe_local_offset, ((\regcount + 3) / 2) * 16
	stp		x29, x30, [sp, #-.Lframe_local_offset - .Lframe_extra]!
	mov		x29, sp
	.endif

	__frame_regs	x19, x20, \op, 1
	__frame_regs	x21, x22, \op, 3
	__frame_regs	x23, x24, \op, 5
	__frame_regs	x25, x26, \op, 7
	__frame_regs	x27, x28, \op, 9

	.ifc		\op, ld
	.if		.Lframe_regcount == -1
	.error		"frame_push/frame_pop may not be nested"
	.endif
	ldp		x29, x30, [sp], #.Lframe_local_offset + .Lframe_extra
	.set		.Lframe_regcount, -1
	.endif
	.endm

/*
 * Set SCTLR_ELx to the @reg value, and invalidate the local icache
 * in the process. This is called when setting the MMU on.
<<<<<<< HEAD
 */
.macro set_sctlr, sreg, reg
	msr	\sreg, \reg
	isb
	/*
	 * Invalidate the local I-cache so that any instructions fetched
	 * speculatively from the PoC are discarded, since they may have
	 * been dynamically patched at the PoU.
	 */
	ic	iallu
	dsb	nsh
	isb
.endm

.macro set_sctlr_el1, reg
	set_sctlr sctlr_el1, \reg
.endm

.macro set_sctlr_el2, reg
	set_sctlr sctlr_el2, \reg
.endm

/*
 * Check whether to yield to another runnable task from kernel mode NEON code
 * (which runs with preemption disabled).
 *
 * if_will_cond_yield_neon
 *        // pre-yield patchup code
 * do_cond_yield_neon
 *        // post-yield patchup code
 * endif_yield_neon    <label>
 *
 * where <label> is optional, and marks the point where execution will resume
 * after a yield has been performed. If omitted, execution resumes right after
 * the endif_yield_neon invocation. Note that the entire sequence, including
 * the provided patchup code, will be omitted from the image if
 * CONFIG_PREEMPTION is not defined.
 *
 * As a convenience, in the case where no patchup code is required, the above
 * sequence may be abbreviated to
 *
 * cond_yield_neon <label>
 *
 * Note that the patchup code does not support assembler directives that change
 * the output section, any use of such directives is undefined.
 *
 * The yield itself consists of the following:
 * - Check whether the preempt count is exactly 1 and a reschedule is also
 *   needed. If so, calling of preempt_enable() in kernel_neon_end() will
 *   trigger a reschedule. If it is not the case, yielding is pointless.
 * - Disable and re-enable kernel mode NEON, and branch to the yield fixup
 *   code.
 *
 * This macro sequence may clobber all CPU state that is not guaranteed by the
 * AAPCS to be preserved across an ordinary function call.
=======
>>>>>>> 76081a5f
 */
.macro set_sctlr, sreg, reg
	msr	\sreg, \reg
	isb
	/*
	 * Invalidate the local I-cache so that any instructions fetched
	 * speculatively from the PoC are discarded, since they may have
	 * been dynamically patched at the PoU.
	 */
	ic	iallu
	dsb	nsh
	isb
.endm

.macro set_sctlr_el1, reg
	set_sctlr sctlr_el1, \reg
.endm

.macro set_sctlr_el2, reg
	set_sctlr sctlr_el2, \reg
.endm

	/*
	 * Check whether preempt/bh-disabled asm code should yield as soon as
	 * it is able. This is the case if we are currently running in task
	 * context, and either a softirq is pending, or the TIF_NEED_RESCHED
	 * flag is set and re-enabling preemption a single time would result in
	 * a preempt count of zero. (Note that the TIF_NEED_RESCHED flag is
	 * stored negated in the top word of the thread_info::preempt_count
	 * field)
	 */
	.macro		cond_yield, lbl:req, tmp:req, tmp2:req
	get_current_task \tmp
	ldr		\tmp, [\tmp, #TSK_TI_PREEMPT]
	/*
	 * If we are serving a softirq, there is no point in yielding: the
	 * softirq will not be preempted no matter what we do, so we should
	 * run to completion as quickly as we can.
	 */
	tbnz		\tmp, #SOFTIRQ_SHIFT, .Lnoyield_\@
#ifdef CONFIG_PREEMPTION
	sub		\tmp, \tmp, #PREEMPT_DISABLE_OFFSET
	cbz		\tmp, \lbl
#endif
	adr_l		\tmp, irq_stat + IRQ_CPUSTAT_SOFTIRQ_PENDING
	this_cpu_offset	\tmp2
	ldr		w\tmp, [\tmp, \tmp2]
	cbnz		w\tmp, \lbl	// yield on pending softirq in task context
.Lnoyield_\@:
	.endm

/*
 * This macro emits a program property note section identifying
 * architecture features which require special handling, mainly for
 * use in assembly files included in the VDSO.
 */

#define NT_GNU_PROPERTY_TYPE_0  5
#define GNU_PROPERTY_AARCH64_FEATURE_1_AND      0xc0000000

#define GNU_PROPERTY_AARCH64_FEATURE_1_BTI      (1U << 0)
#define GNU_PROPERTY_AARCH64_FEATURE_1_PAC      (1U << 1)

#ifdef CONFIG_ARM64_BTI_KERNEL
#define GNU_PROPERTY_AARCH64_FEATURE_1_DEFAULT		\
		((GNU_PROPERTY_AARCH64_FEATURE_1_BTI |	\
		  GNU_PROPERTY_AARCH64_FEATURE_1_PAC))
#endif

#ifdef GNU_PROPERTY_AARCH64_FEATURE_1_DEFAULT
.macro emit_aarch64_feature_1_and, feat=GNU_PROPERTY_AARCH64_FEATURE_1_DEFAULT
	.pushsection .note.gnu.property, "a"
	.align  3
	.long   2f - 1f
	.long   6f - 3f
	.long   NT_GNU_PROPERTY_TYPE_0
1:      .string "GNU"
2:
	.align  3
3:      .long   GNU_PROPERTY_AARCH64_FEATURE_1_AND
	.long   5f - 4f
4:
	/*
	 * This is described with an array of char in the Linux API
	 * spec but the text and all other usage (including binutils,
	 * clang and GCC) treat this as a 32 bit value so no swizzling
	 * is required for big endian.
	 */
	.long   \feat
5:
	.align  3
6:
	.popsection
.endm

#else
.macro emit_aarch64_feature_1_and, feat=0
.endm

#endif /* GNU_PROPERTY_AARCH64_FEATURE_1_DEFAULT */

#endif	/* __ASM_ASSEMBLER_H */<|MERGE_RESOLUTION|>--- conflicted
+++ resolved
@@ -16,10 +16,7 @@
 
 #include <asm/asm-offsets.h>
 #include <asm/asm-bug.h>
-<<<<<<< HEAD
-=======
 #include <asm/alternative.h>
->>>>>>> 76081a5f
 #include <asm/cpufeature.h>
 #include <asm/cputype.h>
 #include <asm/debug-monitors.h>
@@ -703,64 +700,6 @@
 /*
  * Set SCTLR_ELx to the @reg value, and invalidate the local icache
  * in the process. This is called when setting the MMU on.
-<<<<<<< HEAD
- */
-.macro set_sctlr, sreg, reg
-	msr	\sreg, \reg
-	isb
-	/*
-	 * Invalidate the local I-cache so that any instructions fetched
-	 * speculatively from the PoC are discarded, since they may have
-	 * been dynamically patched at the PoU.
-	 */
-	ic	iallu
-	dsb	nsh
-	isb
-.endm
-
-.macro set_sctlr_el1, reg
-	set_sctlr sctlr_el1, \reg
-.endm
-
-.macro set_sctlr_el2, reg
-	set_sctlr sctlr_el2, \reg
-.endm
-
-/*
- * Check whether to yield to another runnable task from kernel mode NEON code
- * (which runs with preemption disabled).
- *
- * if_will_cond_yield_neon
- *        // pre-yield patchup code
- * do_cond_yield_neon
- *        // post-yield patchup code
- * endif_yield_neon    <label>
- *
- * where <label> is optional, and marks the point where execution will resume
- * after a yield has been performed. If omitted, execution resumes right after
- * the endif_yield_neon invocation. Note that the entire sequence, including
- * the provided patchup code, will be omitted from the image if
- * CONFIG_PREEMPTION is not defined.
- *
- * As a convenience, in the case where no patchup code is required, the above
- * sequence may be abbreviated to
- *
- * cond_yield_neon <label>
- *
- * Note that the patchup code does not support assembler directives that change
- * the output section, any use of such directives is undefined.
- *
- * The yield itself consists of the following:
- * - Check whether the preempt count is exactly 1 and a reschedule is also
- *   needed. If so, calling of preempt_enable() in kernel_neon_end() will
- *   trigger a reschedule. If it is not the case, yielding is pointless.
- * - Disable and re-enable kernel mode NEON, and branch to the yield fixup
- *   code.
- *
- * This macro sequence may clobber all CPU state that is not guaranteed by the
- * AAPCS to be preserved across an ordinary function call.
-=======
->>>>>>> 76081a5f
  */
 .macro set_sctlr, sreg, reg
 	msr	\sreg, \reg
