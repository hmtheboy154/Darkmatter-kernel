--- conflicted
+++ resolved
@@ -341,30 +341,16 @@
 	}
 
 	/* Penwell and Cloverview have the TSC which doesn't sleep on S3 */
-<<<<<<< HEAD
-	if (c->x86 == 6) {
-		switch (c->x86_model) {
-		case INTEL_FAM6_ATOM_SILVERMONT:
-			set_cpu_cap(c, X86_FEATURE_TSC_RELIABLE);
-			/* Fall through */
-		case INTEL_FAM6_ATOM_SALTWELL_MID:
-		case INTEL_FAM6_ATOM_SALTWELL_TABLET:
-		case INTEL_FAM6_ATOM_SILVERMONT_MID:
-		case INTEL_FAM6_ATOM_AIRMONT_NP:
-			set_cpu_cap(c, X86_FEATURE_NONSTOP_TSC_S3);
-			break;
-		default:
-			break;
-		}
-=======
 	switch (c->x86_vfm) {
+	case INTEL_ATOM_SILVERMONT:
+		set_cpu_cap(c, X86_FEATURE_TSC_RELIABLE);
+		/* Fall through */
 	case INTEL_ATOM_SALTWELL_MID:
 	case INTEL_ATOM_SALTWELL_TABLET:
 	case INTEL_ATOM_SILVERMONT_MID:
 	case INTEL_ATOM_AIRMONT_NP:
 		set_cpu_cap(c, X86_FEATURE_NONSTOP_TSC_S3);
 		break;
->>>>>>> 3259186c
 	}
 
 	/*
