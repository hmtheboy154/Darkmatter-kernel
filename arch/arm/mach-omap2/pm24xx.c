/*
 * OMAP2 Power Management Routines
 *
 * Copyright (C) 2005 Texas Instruments, Inc.
 * Copyright (C) 2006-2008 Nokia Corporation
 *
 * Written by:
 * Richard Woodruff <r-woodruff2@ti.com>
 * Tony Lindgren
 * Juha Yrjola
 * Amit Kucheria <amit.kucheria@nokia.com>
 * Igor Stoppa <igor.stoppa@nokia.com>
 *
 * Based on pm.c for omap1
 *
 * This program is free software; you can redistribute it and/or modify
 * it under the terms of the GNU General Public License version 2 as
 * published by the Free Software Foundation.
 */

#include <linux/suspend.h>
#include <linux/sched.h>
#include <linux/proc_fs.h>
#include <linux/interrupt.h>
#include <linux/sysfs.h>
#include <linux/module.h>
#include <linux/delay.h>
#include <linux/clk-provider.h>
#include <linux/irq.h>
#include <linux/time.h>
#include <linux/gpio.h>
#include <linux/platform_data/gpio-omap.h>

#include <asm/fncpy.h>

#include <asm/mach/time.h>
#include <asm/mach/irq.h>
#include <asm/mach-types.h>
#include <asm/system_misc.h>

#include <linux/omap-dma.h>

#include "soc.h"
#include "common.h"
#include "clock.h"
#include "prm2xxx.h"
#include "prm-regbits-24xx.h"
#include "cm2xxx.h"
#include "cm-regbits-24xx.h"
#include "sdrc.h"
#include "sram.h"
#include "pm.h"
#include "control.h"
#include "powerdomain.h"
#include "clockdomain.h"

static void (*omap2_sram_suspend)(u32 dllctrl, void __iomem *sdrc_dlla_ctrl,
				  void __iomem *sdrc_power);

static struct powerdomain *mpu_pwrdm, *core_pwrdm;
static struct clockdomain *dsp_clkdm, *mpu_clkdm, *wkup_clkdm, *gfx_clkdm;

static struct clk *osc_ck, *emul_ck;

static int omap2_fclks_active(void)
{
	u32 f1, f2;

	f1 = omap2_cm_read_mod_reg(CORE_MOD, CM_FCLKEN1);
	f2 = omap2_cm_read_mod_reg(CORE_MOD, OMAP24XX_CM_FCLKEN2);

	return (f1 | f2) ? 1 : 0;
}

static int omap2_enter_full_retention(void)
{
	u32 l;

	/* There is 1 reference hold for all children of the oscillator
	 * clock, the following will remove it. If no one else uses the
	 * oscillator itself it will be disabled if/when we enter retention
	 * mode.
	 */
	clk_disable(osc_ck);

	/* Clear old wake-up events */
	/* REVISIT: These write to reserved bits? */
	omap2_prm_write_mod_reg(0xffffffff, CORE_MOD, PM_WKST1);
	omap2_prm_write_mod_reg(0xffffffff, CORE_MOD, OMAP24XX_PM_WKST2);
	omap2_prm_write_mod_reg(0xffffffff, WKUP_MOD, PM_WKST);

	pwrdm_set_next_pwrst(core_pwrdm, PWRDM_POWER_RET);
	pwrdm_set_next_pwrst(mpu_pwrdm, PWRDM_POWER_RET);

	/* Workaround to kill USB */
	l = omap_ctrl_readl(OMAP2_CONTROL_DEVCONF0) | OMAP24XX_USBSTANDBYCTRL;
	omap_ctrl_writel(l, OMAP2_CONTROL_DEVCONF0);

	omap2_gpio_prepare_for_idle(0);

	/* One last check for pending IRQs to avoid extra latency due
	 * to sleeping unnecessarily. */
	if (omap_irq_pending())
		goto no_sleep;

	/* Jump to SRAM suspend code */
	omap2_sram_suspend(sdrc_read_reg(SDRC_DLLA_CTRL),
			   OMAP_SDRC_REGADDR(SDRC_DLLA_CTRL),
			   OMAP_SDRC_REGADDR(SDRC_POWER));

no_sleep:
	omap2_gpio_resume_after_idle();

	clk_enable(osc_ck);

	/* clear CORE wake-up events */
	omap2_prm_write_mod_reg(0xffffffff, CORE_MOD, PM_WKST1);
	omap2_prm_write_mod_reg(0xffffffff, CORE_MOD, OMAP24XX_PM_WKST2);

	/* wakeup domain events - bit 1: GPT1, bit5 GPIO */
	omap2_prm_clear_mod_reg_bits(0x4 | 0x1, WKUP_MOD, PM_WKST);

	/* MPU domain wake events */
	l = omap2_prm_read_mod_reg(OCP_MOD, OMAP2_PRCM_IRQSTATUS_MPU_OFFSET);
	if (l & 0x01)
		omap2_prm_write_mod_reg(0x01, OCP_MOD,
				  OMAP2_PRCM_IRQSTATUS_MPU_OFFSET);
	if (l & 0x20)
		omap2_prm_write_mod_reg(0x20, OCP_MOD,
				  OMAP2_PRCM_IRQSTATUS_MPU_OFFSET);

	/* Mask future PRCM-to-MPU interrupts */
	omap2_prm_write_mod_reg(0x0, OCP_MOD, OMAP2_PRCM_IRQSTATUS_MPU_OFFSET);

<<<<<<< HEAD
	pwrdm_set_next_pwrst(mpu_pwrdm, PWRDM_POWER_ON);
	pwrdm_set_next_pwrst(core_pwrdm, PWRDM_POWER_ON);

=======
>>>>>>> 814a18a5
	return 0;
}

static int sti_console_enabled;

static int omap2_allow_mpu_retention(void)
{
	u32 l;

	/* Check for MMC, UART2, UART1, McSPI2, McSPI1 and DSS1. */
	l = omap2_cm_read_mod_reg(CORE_MOD, CM_FCLKEN1);
	if (l & (OMAP2420_EN_MMC_MASK | OMAP24XX_EN_UART2_MASK |
		 OMAP24XX_EN_UART1_MASK | OMAP24XX_EN_MCSPI2_MASK |
		 OMAP24XX_EN_MCSPI1_MASK | OMAP24XX_EN_DSS1_MASK))
		return 0;
	/* Check for UART3. */
	l = omap2_cm_read_mod_reg(CORE_MOD, OMAP24XX_CM_FCLKEN2);
	if (l & OMAP24XX_EN_UART3_MASK)
		return 0;
	if (sti_console_enabled)
		return 0;

	return 1;
}

static void omap2_enter_mpu_retention(void)
{
<<<<<<< HEAD
=======
	const int zero = 0;

>>>>>>> 814a18a5
	/* The peripherals seem not to be able to wake up the MPU when
	 * it is in retention mode. */
	if (omap2_allow_mpu_retention()) {
		/* REVISIT: These write to reserved bits? */
		omap2_prm_write_mod_reg(0xffffffff, CORE_MOD, PM_WKST1);
		omap2_prm_write_mod_reg(0xffffffff, CORE_MOD, OMAP24XX_PM_WKST2);
		omap2_prm_write_mod_reg(0xffffffff, WKUP_MOD, PM_WKST);

		/* Try to enter MPU retention */
		pwrdm_set_next_pwrst(mpu_pwrdm, PWRDM_POWER_RET);

	} else {
		/* Block MPU retention */
		pwrdm_set_next_pwrst(mpu_pwrdm, PWRDM_POWER_ON);
	}

<<<<<<< HEAD
	omap2_sram_idle();

	pwrdm_set_next_pwrst(mpu_pwrdm, PWRDM_POWER_ON);
=======
	/* WFI */
	asm("mcr p15, 0, %0, c7, c0, 4" : : "r" (zero) : "memory", "cc");
>>>>>>> 814a18a5
}

static int omap2_can_sleep(void)
{
	if (omap2_fclks_active())
		return 0;
	if (__clk_is_enabled(osc_ck))
		return 0;
	if (omap_dma_running())
		return 0;

	return 1;
}

static void omap2_pm_idle(void)
{
	local_fiq_disable();

	if (!omap2_can_sleep()) {
		if (omap_irq_pending())
			goto out;
		omap2_enter_mpu_retention();
		goto out;
	}

	if (omap_irq_pending())
		goto out;

	omap2_enter_full_retention();

out:
	local_fiq_enable();
}

static void __init prcm_setup_regs(void)
{
	int i, num_mem_banks;
	struct powerdomain *pwrdm;

	/*
	 * Enable autoidle
	 * XXX This should be handled by hwmod code or PRCM init code
	 */
	omap2_prm_write_mod_reg(OMAP24XX_AUTOIDLE_MASK, OCP_MOD,
			  OMAP2_PRCM_SYSCONFIG_OFFSET);

	/*
	 * Set CORE powerdomain memory banks to retain their contents
	 * during RETENTION
	 */
	num_mem_banks = pwrdm_get_mem_bank_count(core_pwrdm);
	for (i = 0; i < num_mem_banks; i++)
		pwrdm_set_mem_retst(core_pwrdm, i, PWRDM_POWER_RET);

	pwrdm_set_logic_retst(core_pwrdm, PWRDM_POWER_RET);

	pwrdm_set_logic_retst(mpu_pwrdm, PWRDM_POWER_RET);

	/* Force-power down DSP, GFX powerdomains */

	pwrdm = clkdm_get_pwrdm(dsp_clkdm);
	pwrdm_set_next_pwrst(pwrdm, PWRDM_POWER_OFF);

	pwrdm = clkdm_get_pwrdm(gfx_clkdm);
	pwrdm_set_next_pwrst(pwrdm, PWRDM_POWER_OFF);

	/* Enable hardware-supervised idle for all clkdms */
	clkdm_for_each(omap_pm_clkdms_setup, NULL);
	clkdm_add_wkdep(mpu_clkdm, wkup_clkdm);

#ifdef CONFIG_SUSPEND
	omap_pm_suspend = omap2_enter_full_retention;
#endif

	/* REVISIT: Configure number of 32 kHz clock cycles for sys_clk
	 * stabilisation */
	omap2_prm_write_mod_reg(15 << OMAP_SETUP_TIME_SHIFT, OMAP24XX_GR_MOD,
				OMAP2_PRCM_CLKSSETUP_OFFSET);

	/* Configure automatic voltage transition */
	omap2_prm_write_mod_reg(2 << OMAP_SETUP_TIME_SHIFT, OMAP24XX_GR_MOD,
				OMAP2_PRCM_VOLTSETUP_OFFSET);
	omap2_prm_write_mod_reg(OMAP24XX_AUTO_EXTVOLT_MASK |
				(0x1 << OMAP24XX_SETOFF_LEVEL_SHIFT) |
				OMAP24XX_MEMRETCTRL_MASK |
				(0x1 << OMAP24XX_SETRET_LEVEL_SHIFT) |
				(0x0 << OMAP24XX_VOLT_LEVEL_SHIFT),
				OMAP24XX_GR_MOD, OMAP2_PRCM_VOLTCTRL_OFFSET);

	/* Enable wake-up events */
	omap2_prm_write_mod_reg(OMAP24XX_EN_GPIOS_MASK | OMAP24XX_EN_GPT1_MASK,
				WKUP_MOD, PM_WKEN);
}

int __init omap2_pm_init(void)
{
	u32 l;

	printk(KERN_INFO "Power Management for OMAP2 initializing\n");
	l = omap2_prm_read_mod_reg(OCP_MOD, OMAP2_PRCM_REVISION_OFFSET);
	printk(KERN_INFO "PRCM revision %d.%d\n", (l >> 4) & 0x0f, l & 0x0f);

	/* Look up important powerdomains */

	mpu_pwrdm = pwrdm_lookup("mpu_pwrdm");
	if (!mpu_pwrdm)
		pr_err("PM: mpu_pwrdm not found\n");

	core_pwrdm = pwrdm_lookup("core_pwrdm");
	if (!core_pwrdm)
		pr_err("PM: core_pwrdm not found\n");

	/* Look up important clockdomains */

	mpu_clkdm = clkdm_lookup("mpu_clkdm");
	if (!mpu_clkdm)
		pr_err("PM: mpu_clkdm not found\n");

	wkup_clkdm = clkdm_lookup("wkup_clkdm");
	if (!wkup_clkdm)
		pr_err("PM: wkup_clkdm not found\n");

	dsp_clkdm = clkdm_lookup("dsp_clkdm");
	if (!dsp_clkdm)
		pr_err("PM: dsp_clkdm not found\n");

	gfx_clkdm = clkdm_lookup("gfx_clkdm");
	if (!gfx_clkdm)
		pr_err("PM: gfx_clkdm not found\n");


	osc_ck = clk_get(NULL, "osc_ck");
	if (IS_ERR(osc_ck)) {
		printk(KERN_ERR "could not get osc_ck\n");
		return -ENODEV;
	}

	if (cpu_is_omap242x()) {
		emul_ck = clk_get(NULL, "emul_ck");
		if (IS_ERR(emul_ck)) {
			printk(KERN_ERR "could not get emul_ck\n");
			clk_put(osc_ck);
			return -ENODEV;
		}
	}

	prcm_setup_regs();

	/*
	 * We copy the assembler sleep/wakeup routines to SRAM.
	 * These routines need to be in SRAM as that's the only
	 * memory the MPU can see when it wakes up after the entire
	 * chip enters idle.
	 */
	omap2_sram_suspend = omap_sram_push(omap24xx_cpu_suspend,
					    omap24xx_cpu_suspend_sz);

	arm_pm_idle = omap2_pm_idle;

	return 0;
}<|MERGE_RESOLUTION|>--- conflicted
+++ resolved
@@ -132,12 +132,9 @@
 	/* Mask future PRCM-to-MPU interrupts */
 	omap2_prm_write_mod_reg(0x0, OCP_MOD, OMAP2_PRCM_IRQSTATUS_MPU_OFFSET);
 
-<<<<<<< HEAD
 	pwrdm_set_next_pwrst(mpu_pwrdm, PWRDM_POWER_ON);
 	pwrdm_set_next_pwrst(core_pwrdm, PWRDM_POWER_ON);
 
-=======
->>>>>>> 814a18a5
 	return 0;
 }
 
@@ -165,11 +162,8 @@
 
 static void omap2_enter_mpu_retention(void)
 {
-<<<<<<< HEAD
-=======
 	const int zero = 0;
 
->>>>>>> 814a18a5
 	/* The peripherals seem not to be able to wake up the MPU when
 	 * it is in retention mode. */
 	if (omap2_allow_mpu_retention()) {
@@ -186,14 +180,10 @@
 		pwrdm_set_next_pwrst(mpu_pwrdm, PWRDM_POWER_ON);
 	}
 
-<<<<<<< HEAD
-	omap2_sram_idle();
-
-	pwrdm_set_next_pwrst(mpu_pwrdm, PWRDM_POWER_ON);
-=======
 	/* WFI */
 	asm("mcr p15, 0, %0, c7, c0, 4" : : "r" (zero) : "memory", "cc");
->>>>>>> 814a18a5
+
+	pwrdm_set_next_pwrst(mpu_pwrdm, PWRDM_POWER_ON);
 }
 
 static int omap2_can_sleep(void)
