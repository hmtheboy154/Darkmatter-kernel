--- conflicted
+++ resolved
@@ -649,11 +649,7 @@
 	depends on $(success,$(AR) --help | head -n 1 | grep -qi llvm)
 	depends on ARCH_SUPPORTS_LTO_CLANG
 	depends on !FTRACE_MCOUNT_USE_RECORDMCOUNT
-<<<<<<< HEAD
-	depends on !KASAN
-=======
 	depends on !KASAN || KASAN_HW_TAGS
->>>>>>> 5f85626b
 	depends on !GCOV_KERNEL
 	help
 	  The compiler and Kconfig options support building with Clang's
