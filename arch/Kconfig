# SPDX-License-Identifier: GPL-2.0
#
# General architecture dependent options
#

#
# Note: arch/$(SRCARCH)/Kconfig needs to be included first so that it can
# override the default values in this file.
#
source "arch/$(SRCARCH)/Kconfig"

menu "General architecture-dependent options"

config CRASH_CORE
	bool

config KEXEC_CORE
	select CRASH_CORE
	bool

config KEXEC_ELF
	bool

config HAVE_IMA_KEXEC
	bool

config SET_FS
	bool

config HOTPLUG_SMT
	bool

config GENERIC_ENTRY
       bool

config KPROBES
	bool "Kprobes"
	depends on MODULES
	depends on HAVE_KPROBES
	select KALLSYMS
	help
	  Kprobes allows you to trap at almost any kernel address and
	  execute a callback function.  register_kprobe() establishes
	  a probepoint and specifies the callback.  Kprobes is useful
	  for kernel debugging, non-intrusive instrumentation and testing.
	  If in doubt, say "N".

config JUMP_LABEL
	bool "Optimize very unlikely/likely branches"
	depends on HAVE_ARCH_JUMP_LABEL
	depends on CC_HAS_ASM_GOTO
	help
	 This option enables a transparent branch optimization that
	 makes certain almost-always-true or almost-always-false branch
	 conditions even cheaper to execute within the kernel.

	 Certain performance-sensitive kernel code, such as trace points,
	 scheduler functionality, networking code and KVM have such
	 branches and include support for this optimization technique.

	 If it is detected that the compiler has support for "asm goto",
	 the kernel will compile such branches with just a nop
	 instruction. When the condition flag is toggled to true, the
	 nop will be converted to a jump instruction to execute the
	 conditional block of instructions.

	 This technique lowers overhead and stress on the branch prediction
	 of the processor and generally makes the kernel faster. The update
	 of the condition is slower, but those are always very rare.

	 ( On 32-bit x86, the necessary options added to the compiler
	   flags may increase the size of the kernel slightly. )

config STATIC_KEYS_SELFTEST
	bool "Static key selftest"
	depends on JUMP_LABEL
	help
	  Boot time self-test of the branch patching code.

config STATIC_CALL_SELFTEST
	bool "Static call selftest"
	depends on HAVE_STATIC_CALL
	help
	  Boot time self-test of the call patching code.

config OPTPROBES
	def_bool y
	depends on KPROBES && HAVE_OPTPROBES
	select TASKS_RCU if PREEMPTION

config KPROBES_ON_FTRACE
	def_bool y
	depends on KPROBES && HAVE_KPROBES_ON_FTRACE
	depends on DYNAMIC_FTRACE_WITH_REGS
	help
	 If function tracer is enabled and the arch supports full
	 passing of pt_regs to function tracing, then kprobes can
	 optimize on top of function tracing.

config UPROBES
	def_bool n
	depends on ARCH_SUPPORTS_UPROBES
	help
	  Uprobes is the user-space counterpart to kprobes: they
	  enable instrumentation applications (such as 'perf probe')
	  to establish unintrusive probes in user-space binaries and
	  libraries, by executing handler functions when the probes
	  are hit by user-space applications.

	  ( These probes come in the form of single-byte breakpoints,
	    managed by the kernel and kept transparent to the probed
	    application. )

config HAVE_64BIT_ALIGNED_ACCESS
	def_bool 64BIT && !HAVE_EFFICIENT_UNALIGNED_ACCESS
	help
	  Some architectures require 64 bit accesses to be 64 bit
	  aligned, which also requires structs containing 64 bit values
	  to be 64 bit aligned too. This includes some 32 bit
	  architectures which can do 64 bit accesses, as well as 64 bit
	  architectures without unaligned access.

	  This symbol should be selected by an architecture if 64 bit
	  accesses are required to be 64 bit aligned in this way even
	  though it is not a 64 bit architecture.

	  See Documentation/core-api/unaligned-memory-access.rst for
	  more information on the topic of unaligned memory accesses.

config HAVE_EFFICIENT_UNALIGNED_ACCESS
	bool
	help
	  Some architectures are unable to perform unaligned accesses
	  without the use of get_unaligned/put_unaligned. Others are
	  unable to perform such accesses efficiently (e.g. trap on
	  unaligned access and require fixing it up in the exception
	  handler.)

	  This symbol should be selected by an architecture if it can
	  perform unaligned accesses efficiently to allow different
	  code paths to be selected for these cases. Some network
	  drivers, for example, could opt to not fix up alignment
	  problems with received packets if doing so would not help
	  much.

	  See Documentation/core-api/unaligned-memory-access.rst for more
	  information on the topic of unaligned memory accesses.

config ARCH_USE_BUILTIN_BSWAP
	bool
	help
	 Modern versions of GCC (since 4.4) have builtin functions
	 for handling byte-swapping. Using these, instead of the old
	 inline assembler that the architecture code provides in the
	 __arch_bswapXX() macros, allows the compiler to see what's
	 happening and offers more opportunity for optimisation. In
	 particular, the compiler will be able to combine the byteswap
	 with a nearby load or store and use load-and-swap or
	 store-and-swap instructions if the architecture has them. It
	 should almost *never* result in code which is worse than the
	 hand-coded assembler in <asm/swab.h>.  But just in case it
	 does, the use of the builtins is optional.

	 Any architecture with load-and-swap or store-and-swap
	 instructions should set this. And it shouldn't hurt to set it
	 on architectures that don't have such instructions.

config KRETPROBES
	def_bool y
	depends on KPROBES && HAVE_KRETPROBES

config USER_RETURN_NOTIFIER
	bool
	depends on HAVE_USER_RETURN_NOTIFIER
	help
	  Provide a kernel-internal notification when a cpu is about to
	  switch to user mode.

config HAVE_IOREMAP_PROT
	bool

config HAVE_KPROBES
	bool

config HAVE_KRETPROBES
	bool

config HAVE_OPTPROBES
	bool

config HAVE_KPROBES_ON_FTRACE
	bool

config HAVE_FUNCTION_ERROR_INJECTION
	bool

config HAVE_NMI
	bool

config TRACE_IRQFLAGS_SUPPORT
	bool

config TRACE_IRQFLAGS_NMI_SUPPORT
	bool

#
# An arch should select this if it provides all these things:
#
#	task_pt_regs()		in asm/processor.h or asm/ptrace.h
#	arch_has_single_step()	if there is hardware single-step support
#	arch_has_block_step()	if there is hardware block-step support
#	asm/syscall.h		supplying asm-generic/syscall.h interface
#	linux/regset.h		user_regset interfaces
#	CORE_DUMP_USE_REGSET	#define'd in linux/elf.h
#	TIF_SYSCALL_TRACE	calls tracehook_report_syscall_{entry,exit}
#	TIF_NOTIFY_RESUME	calls tracehook_notify_resume()
#	signal delivery		calls tracehook_signal_handler()
#
config HAVE_ARCH_TRACEHOOK
	bool

config HAVE_DMA_CONTIGUOUS
	bool

config GENERIC_SMP_IDLE_THREAD
	bool

config GENERIC_IDLE_POLL_SETUP
	bool

config ARCH_HAS_FORTIFY_SOURCE
	bool
	help
	  An architecture should select this when it can successfully
	  build and run with CONFIG_FORTIFY_SOURCE.

#
# Select if the arch provides a historic keepinit alias for the retain_initrd
# command line option
#
config ARCH_HAS_KEEPINITRD
	bool

# Select if arch has all set_memory_ro/rw/x/nx() functions in asm/cacheflush.h
config ARCH_HAS_SET_MEMORY
	bool

# Select if arch has all set_direct_map_invalid/default() functions
config ARCH_HAS_SET_DIRECT_MAP
	bool

#
# Select if the architecture provides the arch_dma_set_uncached symbol to
# either provide an uncached segment alias for a DMA allocation, or
# to remap the page tables in place.
#
config ARCH_HAS_DMA_SET_UNCACHED
	bool

#
# Select if the architectures provides the arch_dma_clear_uncached symbol
# to undo an in-place page table remap for uncached access.
#
config ARCH_HAS_DMA_CLEAR_UNCACHED
	bool

# Select if arch init_task must go in the __init_task_data section
config ARCH_TASK_STRUCT_ON_STACK
	bool

# Select if arch has its private alloc_task_struct() function
config ARCH_TASK_STRUCT_ALLOCATOR
	bool

config HAVE_ARCH_THREAD_STRUCT_WHITELIST
	bool
	depends on !ARCH_TASK_STRUCT_ALLOCATOR
	help
	  An architecture should select this to provide hardened usercopy
	  knowledge about what region of the thread_struct should be
	  whitelisted for copying to userspace. Normally this is only the
	  FPU registers. Specifically, arch_thread_struct_whitelist()
	  should be implemented. Without this, the entire thread_struct
	  field in task_struct will be left whitelisted.

# Select if arch has its private alloc_thread_stack() function
config ARCH_THREAD_STACK_ALLOCATOR
	bool

# Select if arch wants to size task_struct dynamically via arch_task_struct_size:
config ARCH_WANTS_DYNAMIC_TASK_STRUCT
	bool

config ARCH_WANTS_NO_INSTR
	bool
	help
	  An architecture should select this if the noinstr macro is being used on
	  functions to denote that the toolchain should avoid instrumenting such
	  functions and is required for correctness.

config ARCH_32BIT_OFF_T
	bool
	depends on !64BIT
	help
	  All new 32-bit architectures should have 64-bit off_t type on
	  userspace side which corresponds to the loff_t kernel type. This
	  is the requirement for modern ABIs. Some existing architectures
	  still support 32-bit off_t. This option is enabled for all such
	  architectures explicitly.

# Selected by 64 bit architectures which have a 32 bit f_tinode in struct ustat
config ARCH_32BIT_USTAT_F_TINODE
	bool

config HAVE_ASM_MODVERSIONS
	bool
	help
	  This symbol should be selected by an architecture if it provides
	  <asm/asm-prototypes.h> to support the module versioning for symbols
	  exported from assembly code.

config HAVE_REGS_AND_STACK_ACCESS_API
	bool
	help
	  This symbol should be selected by an architecture if it supports
	  the API needed to access registers and stack entries from pt_regs,
	  declared in asm/ptrace.h
	  For example the kprobes-based event tracer needs this API.

config HAVE_RSEQ
	bool
	depends on HAVE_REGS_AND_STACK_ACCESS_API
	help
	  This symbol should be selected by an architecture if it
	  supports an implementation of restartable sequences.

config HAVE_FUNCTION_ARG_ACCESS_API
	bool
	help
	  This symbol should be selected by an architecture if it supports
	  the API needed to access function arguments from pt_regs,
	  declared in asm/ptrace.h

config HAVE_HW_BREAKPOINT
	bool
	depends on PERF_EVENTS

config HAVE_MIXED_BREAKPOINTS_REGS
	bool
	depends on HAVE_HW_BREAKPOINT
	help
	  Depending on the arch implementation of hardware breakpoints,
	  some of them have separate registers for data and instruction
	  breakpoints addresses, others have mixed registers to store
	  them but define the access type in a control register.
	  Select this option if your arch implements breakpoints under the
	  latter fashion.

config HAVE_USER_RETURN_NOTIFIER
	bool

config HAVE_PERF_EVENTS_NMI
	bool
	help
	  System hardware can generate an NMI using the perf event
	  subsystem.  Also has support for calculating CPU cycle events
	  to determine how many clock cycles in a given period.

config HAVE_HARDLOCKUP_DETECTOR_PERF
	bool
	depends on HAVE_PERF_EVENTS_NMI
	help
	  The arch chooses to use the generic perf-NMI-based hardlockup
	  detector. Must define HAVE_PERF_EVENTS_NMI.

config HAVE_NMI_WATCHDOG
	depends on HAVE_NMI
	bool
	help
	  The arch provides a low level NMI watchdog. It provides
	  asm/nmi.h, and defines its own arch_touch_nmi_watchdog().

config HAVE_HARDLOCKUP_DETECTOR_ARCH
	bool
	select HAVE_NMI_WATCHDOG
	help
	  The arch chooses to provide its own hardlockup detector, which is
	  a superset of the HAVE_NMI_WATCHDOG. It also conforms to config
	  interfaces and parameters provided by hardlockup detector subsystem.

config HAVE_PERF_REGS
	bool
	help
	  Support selective register dumps for perf events. This includes
	  bit-mapping of each registers and a unique architecture id.

config HAVE_PERF_USER_STACK_DUMP
	bool
	help
	  Support user stack dumps for perf event samples. This needs
	  access to the user stack pointer which is not unified across
	  architectures.

config HAVE_ARCH_JUMP_LABEL
	bool

config HAVE_ARCH_JUMP_LABEL_RELATIVE
	bool

config MMU_GATHER_TABLE_FREE
	bool

config MMU_GATHER_RCU_TABLE_FREE
	bool
	select MMU_GATHER_TABLE_FREE

config MMU_GATHER_PAGE_SIZE
	bool

config MMU_GATHER_NO_RANGE
	bool

config MMU_GATHER_NO_GATHER
	bool
	depends on MMU_GATHER_TABLE_FREE

config ARCH_WANT_IRQS_OFF_ACTIVATE_MM
	bool
	help
	  Temporary select until all architectures can be converted to have
	  irqs disabled over activate_mm. Architectures that do IPI based TLB
	  shootdowns should enable this.

config ARCH_HAVE_NMI_SAFE_CMPXCHG
	bool

config HAVE_ALIGNED_STRUCT_PAGE
	bool
	help
	  This makes sure that struct pages are double word aligned and that
	  e.g. the SLUB allocator can perform double word atomic operations
	  on a struct page for better performance. However selecting this
	  might increase the size of a struct page by a word.

config HAVE_CMPXCHG_LOCAL
	bool

config HAVE_CMPXCHG_DOUBLE
	bool

config ARCH_WEAK_RELEASE_ACQUIRE
	bool

config ARCH_WANT_IPC_PARSE_VERSION
	bool

config ARCH_WANT_COMPAT_IPC_PARSE_VERSION
	bool

config ARCH_WANT_OLD_COMPAT_IPC
	select ARCH_WANT_COMPAT_IPC_PARSE_VERSION
	bool

config HAVE_ARCH_SECCOMP
	bool
	help
	  An arch should select this symbol to support seccomp mode 1 (the fixed
	  syscall policy), and must provide an overrides for __NR_seccomp_sigreturn,
	  and compat syscalls if the asm-generic/seccomp.h defaults need adjustment:
	  - __NR_seccomp_read_32
	  - __NR_seccomp_write_32
	  - __NR_seccomp_exit_32
	  - __NR_seccomp_sigreturn_32

config HAVE_ARCH_SECCOMP_FILTER
	bool
	select HAVE_ARCH_SECCOMP
	help
	  An arch should select this symbol if it provides all of these things:
	  - all the requirements for HAVE_ARCH_SECCOMP
	  - syscall_get_arch()
	  - syscall_get_arguments()
	  - syscall_rollback()
	  - syscall_set_return_value()
	  - SIGSYS siginfo_t support
	  - secure_computing is called from a ptrace_event()-safe context
	  - secure_computing return value is checked and a return value of -1
	    results in the system call being skipped immediately.
	  - seccomp syscall wired up
	  - if !HAVE_SPARSE_SYSCALL_NR, have SECCOMP_ARCH_NATIVE,
	    SECCOMP_ARCH_NATIVE_NR, SECCOMP_ARCH_NATIVE_NAME defined. If
	    COMPAT is supported, have the SECCOMP_ARCH_COMPAT* defines too.

config SECCOMP
	prompt "Enable seccomp to safely execute untrusted bytecode"
	def_bool y
	depends on HAVE_ARCH_SECCOMP
	help
	  This kernel feature is useful for number crunching applications
	  that may need to handle untrusted bytecode during their
	  execution. By using pipes or other transports made available
	  to the process as file descriptors supporting the read/write
	  syscalls, it's possible to isolate those applications in their
	  own address space using seccomp. Once seccomp is enabled via
	  prctl(PR_SET_SECCOMP) or the seccomp() syscall, it cannot be
	  disabled and the task is only allowed to execute a few safe
	  syscalls defined by each seccomp mode.

	  If unsure, say Y.

config SECCOMP_FILTER
	def_bool y
	depends on HAVE_ARCH_SECCOMP_FILTER && SECCOMP && NET
	help
	  Enable tasks to build secure computing environments defined
	  in terms of Berkeley Packet Filter programs which implement
	  task-defined system call filtering polices.

	  See Documentation/userspace-api/seccomp_filter.rst for details.

config SECCOMP_CACHE_DEBUG
	bool "Show seccomp filter cache status in /proc/pid/seccomp_cache"
	depends on SECCOMP_FILTER && !HAVE_SPARSE_SYSCALL_NR
	depends on PROC_FS
	help
	  This enables the /proc/pid/seccomp_cache interface to monitor
	  seccomp cache data. The file format is subject to change. Reading
	  the file requires CAP_SYS_ADMIN.

	  This option is for debugging only. Enabling presents the risk that
	  an adversary may be able to infer the seccomp filter logic.

	  If unsure, say N.

config HAVE_ARCH_STACKLEAK
	bool
	help
	  An architecture should select this if it has the code which
	  fills the used part of the kernel stack with the STACKLEAK_POISON
	  value before returning from system calls.

config HAVE_STACKPROTECTOR
	bool
	help
	  An arch should select this symbol if:
	  - it has implemented a stack canary (e.g. __stack_chk_guard)

config STACKPROTECTOR
	bool "Stack Protector buffer overflow detection"
	depends on HAVE_STACKPROTECTOR
	depends on $(cc-option,-fstack-protector)
	default y
	help
	  This option turns on the "stack-protector" GCC feature. This
	  feature puts, at the beginning of functions, a canary value on
	  the stack just before the return address, and validates
	  the value just before actually returning.  Stack based buffer
	  overflows (that need to overwrite this return address) now also
	  overwrite the canary, which gets detected and the attack is then
	  neutralized via a kernel panic.

	  Functions will have the stack-protector canary logic added if they
	  have an 8-byte or larger character array on the stack.

	  This feature requires gcc version 4.2 or above, or a distribution
	  gcc with the feature backported ("-fstack-protector").

	  On an x86 "defconfig" build, this feature adds canary checks to
	  about 3% of all kernel functions, which increases kernel code size
	  by about 0.3%.

config STACKPROTECTOR_STRONG
	bool "Strong Stack Protector"
	depends on STACKPROTECTOR
	depends on $(cc-option,-fstack-protector-strong)
	default y
	help
	  Functions will have the stack-protector canary logic added in any
	  of the following conditions:

	  - local variable's address used as part of the right hand side of an
	    assignment or function argument
	  - local variable is an array (or union containing an array),
	    regardless of array type or length
	  - uses register local variables

	  This feature requires gcc version 4.9 or above, or a distribution
	  gcc with the feature backported ("-fstack-protector-strong").

	  On an x86 "defconfig" build, this feature adds canary checks to
	  about 20% of all kernel functions, which increases the kernel code
	  size by about 2%.

config ARCH_SUPPORTS_SHADOW_CALL_STACK
	bool
	help
	  An architecture should select this if it supports Clang's Shadow
	  Call Stack and implements runtime support for shadow stack
	  switching.

config SHADOW_CALL_STACK
	bool "Clang Shadow Call Stack"
	depends on CC_IS_CLANG && ARCH_SUPPORTS_SHADOW_CALL_STACK
	depends on DYNAMIC_FTRACE_WITH_REGS || !FUNCTION_GRAPH_TRACER
	help
	  This option enables Clang's Shadow Call Stack, which uses a
	  shadow stack to protect function return addresses from being
	  overwritten by an attacker. More information can be found in
	  Clang's documentation:

	    https://clang.llvm.org/docs/ShadowCallStack.html

	  Note that security guarantees in the kernel differ from the
	  ones documented for user space. The kernel must store addresses
	  of shadow stacks in memory, which means an attacker capable of
	  reading and writing arbitrary memory may be able to locate them
	  and hijack control flow by modifying the stacks.

config LTO
	bool
	help
	  Selected if the kernel will be built using the compiler's LTO feature.

config LTO_CLANG
	bool
	select LTO
	help
	  Selected if the kernel will be built using Clang's LTO feature.

config ARCH_SUPPORTS_LTO_CLANG
	bool
	help
	  An architecture should select this option if it supports:
	  - compiling with Clang,
	  - compiling inline assembly with Clang's integrated assembler,
	  - and linking with LLD.

config ARCH_SUPPORTS_LTO_CLANG_THIN
	bool
	help
	  An architecture should select this option if it can support Clang's
	  ThinLTO mode.

config HAS_LTO_CLANG
	def_bool y
	# Clang >= 11: https://github.com/ClangBuiltLinux/linux/issues/510
	depends on CC_IS_CLANG && CLANG_VERSION >= 110000 && LD_IS_LLD && AS_IS_LLVM
	depends on $(success,$(NM) --help | head -n 1 | grep -qi llvm)
	depends on $(success,$(AR) --help | head -n 1 | grep -qi llvm)
	depends on ARCH_SUPPORTS_LTO_CLANG
	depends on !FTRACE_MCOUNT_USE_RECORDMCOUNT
	depends on !KASAN || KASAN_HW_TAGS
	depends on !GCOV_KERNEL
	help
	  The compiler and Kconfig options support building with Clang's
	  LTO.

choice
	prompt "Link Time Optimization (LTO)"
	default LTO_NONE
	help
	  This option enables Link Time Optimization (LTO), which allows the
	  compiler to optimize binaries globally.

	  If unsure, select LTO_NONE. Note that LTO is very resource-intensive
	  so it's disabled by default.

config LTO_NONE
	bool "None"
	help
	  Build the kernel normally, without Link Time Optimization (LTO).

config LTO_CLANG_FULL
	bool "Clang Full LTO (EXPERIMENTAL)"
	depends on HAS_LTO_CLANG
	depends on !COMPILE_TEST
	select LTO_CLANG
	help
          This option enables Clang's full Link Time Optimization (LTO), which
          allows the compiler to optimize the kernel globally. If you enable
          this option, the compiler generates LLVM bitcode instead of ELF
          object files, and the actual compilation from bitcode happens at
          the LTO link step, which may take several minutes depending on the
          kernel configuration. More information can be found from LLVM's
          documentation:

	    https://llvm.org/docs/LinkTimeOptimization.html

	  During link time, this option can use a large amount of RAM, and
	  may take much longer than the ThinLTO option.

config LTO_CLANG_THIN
	bool "Clang ThinLTO (EXPERIMENTAL)"
	depends on HAS_LTO_CLANG && ARCH_SUPPORTS_LTO_CLANG_THIN
	select LTO_CLANG
	help
	  This option enables Clang's ThinLTO, which allows for parallel
	  optimization and faster incremental compiles compared to the
	  CONFIG_LTO_CLANG_FULL option. More information can be found
	  from Clang's documentation:

	    https://clang.llvm.org/docs/ThinLTO.html

	  If unsure, say Y.
endchoice

config ARCH_SUPPORTS_CFI_CLANG
	bool
	help
	  An architecture should select this option if it can support Clang's
	  Control-Flow Integrity (CFI) checking.

config CFI_CLANG
	bool "Use Clang's Control Flow Integrity (CFI)"
	depends on LTO_CLANG && ARCH_SUPPORTS_CFI_CLANG
	# Clang >= 12:
	# - https://bugs.llvm.org/show_bug.cgi?id=46258
	# - https://bugs.llvm.org/show_bug.cgi?id=47479
	depends on CLANG_VERSION >= 120000
	select KALLSYMS
	help
	  This option enables Clang’s forward-edge Control Flow Integrity
	  (CFI) checking, where the compiler injects a runtime check to each
	  indirect function call to ensure the target is a valid function with
	  the correct static type. This restricts possible call targets and
	  makes it more difficult for an attacker to exploit bugs that allow
	  the modification of stored function pointers. More information can be
	  found from Clang's documentation:

	    https://clang.llvm.org/docs/ControlFlowIntegrity.html

config CFI_CLANG_SHADOW
	bool "Use CFI shadow to speed up cross-module checks"
	default y
	depends on CFI_CLANG && MODULES
	help
	  If you select this option, the kernel builds a fast look-up table of
	  CFI check functions in loaded modules to reduce performance overhead.

	  If unsure, say Y.

config CFI_PERMISSIVE
	bool "Use CFI in permissive mode"
	depends on CFI_CLANG
	help
	  When selected, Control Flow Integrity (CFI) violations result in a
	  warning instead of a kernel panic. This option should only be used
	  for finding indirect call type mismatches during development.

	  If unsure, say N.

config HAVE_ARCH_WITHIN_STACK_FRAMES
	bool
	help
	  An architecture should select this if it can walk the kernel stack
	  frames to determine if an object is part of either the arguments
	  or local variables (i.e. that it excludes saved return addresses,
	  and similar) by implementing an inline arch_within_stack_frames(),
	  which is used by CONFIG_HARDENED_USERCOPY.

config HAVE_CONTEXT_TRACKING
	bool
	help
	  Provide kernel/user boundaries probes necessary for subsystems
	  that need it, such as userspace RCU extended quiescent state.
	  Syscalls need to be wrapped inside user_exit()-user_enter(), either
	  optimized behind static key or through the slow path using TIF_NOHZ
	  flag. Exceptions handlers must be wrapped as well. Irqs are already
	  protected inside rcu_irq_enter/rcu_irq_exit() but preemption or signal
	  handling on irq exit still need to be protected.

config HAVE_CONTEXT_TRACKING_OFFSTACK
	bool
	help
	  Architecture neither relies on exception_enter()/exception_exit()
	  nor on schedule_user(). Also preempt_schedule_notrace() and
	  preempt_schedule_irq() can't be called in a preemptible section
	  while context tracking is CONTEXT_USER. This feature reflects a sane
	  entry implementation where the following requirements are met on
	  critical entry code, ie: before user_exit() or after user_enter():

	  - Critical entry code isn't preemptible (or better yet:
	    not interruptible).
	  - No use of RCU read side critical sections, unless rcu_nmi_enter()
	    got called.
	  - No use of instrumentation, unless instrumentation_begin() got
	    called.

config HAVE_TIF_NOHZ
	bool
	help
	  Arch relies on TIF_NOHZ and syscall slow path to implement context
	  tracking calls to user_enter()/user_exit().

config HAVE_VIRT_CPU_ACCOUNTING
	bool

config HAVE_VIRT_CPU_ACCOUNTING_IDLE
	bool
	help
	  Architecture has its own way to account idle CPU time and therefore
	  doesn't implement vtime_account_idle().

config ARCH_HAS_SCALED_CPUTIME
	bool

config HAVE_VIRT_CPU_ACCOUNTING_GEN
	bool
	default y if 64BIT
	help
	  With VIRT_CPU_ACCOUNTING_GEN, cputime_t becomes 64-bit.
	  Before enabling this option, arch code must be audited
	  to ensure there are no races in concurrent read/write of
	  cputime_t. For example, reading/writing 64-bit cputime_t on
	  some 32-bit arches may require multiple accesses, so proper
	  locking is needed to protect against concurrent accesses.

config HAVE_IRQ_TIME_ACCOUNTING
	bool
	help
	  Archs need to ensure they use a high enough resolution clock to
	  support irq time accounting and then call enable_sched_clock_irqtime().

config HAVE_MOVE_PUD
	bool
	help
	  Architectures that select this are able to move page tables at the
	  PUD level. If there are only 3 page table levels, the move effectively
	  happens at the PGD level.

config HAVE_MOVE_PMD
	bool
	help
	  Archs that select this are able to move page tables at the PMD level.

config HAVE_ARCH_TRANSPARENT_HUGEPAGE
	bool

config HAVE_ARCH_TRANSPARENT_HUGEPAGE_PUD
	bool

config HAVE_ARCH_HUGE_VMAP
	bool

#
#  Archs that select this would be capable of PMD-sized vmaps (i.e.,
#  arch_vmap_pmd_supported() returns true), and they must make no assumptions
#  that vmalloc memory is mapped with PAGE_SIZE ptes. The VM_NO_HUGE_VMAP flag
#  can be used to prohibit arch-specific allocations from using hugepages to
#  help with this (e.g., modules may require it).
#
config HAVE_ARCH_HUGE_VMALLOC
	depends on HAVE_ARCH_HUGE_VMAP
	bool

config ARCH_WANT_HUGE_PMD_SHARE
	bool

config HAVE_ARCH_SOFT_DIRTY
	bool

config HAVE_MOD_ARCH_SPECIFIC
	bool
	help
	  The arch uses struct mod_arch_specific to store data.  Many arches
	  just need a simple module loader without arch specific data - those
	  should not enable this.

config MODULES_USE_ELF_RELA
	bool
	help
	  Modules only use ELF RELA relocations.  Modules with ELF REL
	  relocations will give an error.

config MODULES_USE_ELF_REL
	bool
	help
	  Modules only use ELF REL relocations.  Modules with ELF RELA
	  relocations will give an error.

config HAVE_IRQ_EXIT_ON_IRQ_STACK
	bool
	help
	  Architecture doesn't only execute the irq handler on the irq stack
	  but also irq_exit(). This way we can process softirqs on this irq
	  stack instead of switching to a new one when we call __do_softirq()
	  in the end of an hardirq.
	  This spares a stack switch and improves cache usage on softirq
	  processing.

config HAVE_SOFTIRQ_ON_OWN_STACK
	bool
	help
	  Architecture provides a function to run __do_softirq() on a
	  separate stack.

config PGTABLE_LEVELS
	int
	default 2

config ARCH_HAS_ELF_RANDOMIZE
	bool
	help
	  An architecture supports choosing randomized locations for
	  stack, mmap, brk, and ET_DYN. Defined functions:
	  - arch_mmap_rnd()
	  - arch_randomize_brk()

config HAVE_ARCH_MMAP_RND_BITS
	bool
	help
	  An arch should select this symbol if it supports setting a variable
	  number of bits for use in establishing the base address for mmap
	  allocations, has MMU enabled and provides values for both:
	  - ARCH_MMAP_RND_BITS_MIN
	  - ARCH_MMAP_RND_BITS_MAX

config HAVE_EXIT_THREAD
	bool
	help
	  An architecture implements exit_thread.

config ARCH_MMAP_RND_BITS_MIN
	int

config ARCH_MMAP_RND_BITS_MAX
	int

config ARCH_MMAP_RND_BITS_DEFAULT
	int

config ARCH_MMAP_RND_BITS
	int "Number of bits to use for ASLR of mmap base address" if EXPERT
	range ARCH_MMAP_RND_BITS_MIN ARCH_MMAP_RND_BITS_MAX
	default ARCH_MMAP_RND_BITS_DEFAULT if ARCH_MMAP_RND_BITS_DEFAULT
	default ARCH_MMAP_RND_BITS_MIN
	depends on HAVE_ARCH_MMAP_RND_BITS
	help
	  This value can be used to select the number of bits to use to
	  determine the random offset to the base address of vma regions
	  resulting from mmap allocations. This value will be bounded
	  by the architecture's minimum and maximum supported values.

	  This value can be changed after boot using the
	  /proc/sys/vm/mmap_rnd_bits tunable

config HAVE_ARCH_MMAP_RND_COMPAT_BITS
	bool
	help
	  An arch should select this symbol if it supports running applications
	  in compatibility mode, supports setting a variable number of bits for
	  use in establishing the base address for mmap allocations, has MMU
	  enabled and provides values for both:
	  - ARCH_MMAP_RND_COMPAT_BITS_MIN
	  - ARCH_MMAP_RND_COMPAT_BITS_MAX

config ARCH_MMAP_RND_COMPAT_BITS_MIN
	int

config ARCH_MMAP_RND_COMPAT_BITS_MAX
	int

config ARCH_MMAP_RND_COMPAT_BITS_DEFAULT
	int

config ARCH_MMAP_RND_COMPAT_BITS
	int "Number of bits to use for ASLR of mmap base address for compatible applications" if EXPERT
	range ARCH_MMAP_RND_COMPAT_BITS_MIN ARCH_MMAP_RND_COMPAT_BITS_MAX
	default ARCH_MMAP_RND_COMPAT_BITS_DEFAULT if ARCH_MMAP_RND_COMPAT_BITS_DEFAULT
	default ARCH_MMAP_RND_COMPAT_BITS_MIN
	depends on HAVE_ARCH_MMAP_RND_COMPAT_BITS
	help
	  This value can be used to select the number of bits to use to
	  determine the random offset to the base address of vma regions
	  resulting from mmap allocations for compatible applications This
	  value will be bounded by the architecture's minimum and maximum
	  supported values.

	  This value can be changed after boot using the
	  /proc/sys/vm/mmap_rnd_compat_bits tunable

config HAVE_ARCH_COMPAT_MMAP_BASES
	bool
	help
	  This allows 64bit applications to invoke 32-bit mmap() syscall
	  and vice-versa 32-bit applications to call 64-bit mmap().
	  Required for applications doing different bitness syscalls.

# This allows to use a set of generic functions to determine mmap base
# address by giving priority to top-down scheme only if the process
# is not in legacy mode (compat task, unlimited stack size or
# sysctl_legacy_va_layout).
# Architecture that selects this option can provide its own version of:
# - STACK_RND_MASK
config ARCH_WANT_DEFAULT_TOPDOWN_MMAP_LAYOUT
	bool
	depends on MMU
	select ARCH_HAS_ELF_RANDOMIZE

config HAVE_STACK_VALIDATION
	bool
	help
	  Architecture supports the 'objtool check' host tool command, which
	  performs compile-time stack metadata validation.

config HAVE_RELIABLE_STACKTRACE
	bool
	help
	  Architecture has either save_stack_trace_tsk_reliable() or
	  arch_stack_walk_reliable() function which only returns a stack trace
	  if it can guarantee the trace is reliable.

config HAVE_ARCH_HASH
	bool
	default n
	help
	  If this is set, the architecture provides an <asm/hash.h>
	  file which provides platform-specific implementations of some
	  functions in <linux/hash.h> or fs/namei.c.

config HAVE_ARCH_NVRAM_OPS
	bool

config ISA_BUS_API
	def_bool ISA

#
# ABI hall of shame
#
config CLONE_BACKWARDS
	bool
	help
	  Architecture has tls passed as the 4th argument of clone(2),
	  not the 5th one.

config CLONE_BACKWARDS2
	bool
	help
	  Architecture has the first two arguments of clone(2) swapped.

config CLONE_BACKWARDS3
	bool
	help
	  Architecture has tls passed as the 3rd argument of clone(2),
	  not the 5th one.

config ODD_RT_SIGACTION
	bool
	help
	  Architecture has unusual rt_sigaction(2) arguments

config OLD_SIGSUSPEND
	bool
	help
	  Architecture has old sigsuspend(2) syscall, of one-argument variety

config OLD_SIGSUSPEND3
	bool
	help
	  Even weirder antique ABI - three-argument sigsuspend(2)

config OLD_SIGACTION
	bool
	help
	  Architecture has old sigaction(2) syscall.  Nope, not the same
	  as OLD_SIGSUSPEND | OLD_SIGSUSPEND3 - alpha has sigsuspend(2),
	  but fairly different variant of sigaction(2), thanks to OSF/1
	  compatibility...

config COMPAT_OLD_SIGACTION
	bool

config COMPAT_32BIT_TIME
	bool "Provide system calls for 32-bit time_t"
	default !64BIT || COMPAT
	help
	  This enables 32 bit time_t support in addition to 64 bit time_t support.
	  This is relevant on all 32-bit architectures, and 64-bit architectures
	  as part of compat syscall handling.

config ARCH_NO_PREEMPT
	bool

config ARCH_EPHEMERAL_INODES
	def_bool n
	help
	  An arch should select this symbol if it doesn't keep track of inode
	  instances on its own, but instead relies on something else (e.g. the
	  host kernel for an UML kernel).

config ARCH_SUPPORTS_RT
	bool

config CPU_NO_EFFICIENT_FFS
	def_bool n

config HAVE_ARCH_VMAP_STACK
	def_bool n
	help
	  An arch should select this symbol if it can support kernel stacks
	  in vmalloc space.  This means:

	  - vmalloc space must be large enough to hold many kernel stacks.
	    This may rule out many 32-bit architectures.

	  - Stacks in vmalloc space need to work reliably.  For example, if
	    vmap page tables are created on demand, either this mechanism
	    needs to work while the stack points to a virtual address with
	    unpopulated page tables or arch code (switch_to() and switch_mm(),
	    most likely) needs to ensure that the stack's page table entries
	    are populated before running on a possibly unpopulated stack.

	  - If the stack overflows into a guard page, something reasonable
	    should happen.  The definition of "reasonable" is flexible, but
	    instantly rebooting without logging anything would be unfriendly.

config VMAP_STACK
	default y
	bool "Use a virtually-mapped stack"
	depends on HAVE_ARCH_VMAP_STACK
	depends on !KASAN || KASAN_HW_TAGS || KASAN_VMALLOC
	help
	  Enable this if you want the use virtually-mapped kernel stacks
	  with guard pages.  This causes kernel stack overflows to be
	  caught immediately rather than causing difficult-to-diagnose
	  corruption.

	  To use this with software KASAN modes, the architecture must support
	  backing virtual mappings with real shadow memory, and KASAN_VMALLOC
	  must be enabled.

config HAVE_ARCH_RANDOMIZE_KSTACK_OFFSET
	def_bool n
	help
	  An arch should select this symbol if it can support kernel stack
	  offset randomization with calls to add_random_kstack_offset()
	  during syscall entry and choose_random_kstack_offset() during
	  syscall exit. Careful removal of -fstack-protector-strong and
	  -fstack-protector should also be applied to the entry code and
	  closely examined, as the artificial stack bump looks like an array
	  to the compiler, so it will attempt to add canary checks regardless
	  of the static branch state.

config RANDOMIZE_KSTACK_OFFSET_DEFAULT
	bool "Randomize kernel stack offset on syscall entry"
	depends on HAVE_ARCH_RANDOMIZE_KSTACK_OFFSET
	depends on INIT_STACK_NONE || !CC_IS_CLANG || CLANG_VERSION >= 140000
	help
	  The kernel stack offset can be randomized (after pt_regs) by
	  roughly 5 bits of entropy, frustrating memory corruption
	  attacks that depend on stack address determinism or
	  cross-syscall address exposures. This feature is controlled
	  by kernel boot param "randomize_kstack_offset=on/off", and this
	  config chooses the default boot state.

config ARCH_OPTIONAL_KERNEL_RWX
	def_bool n

config ARCH_OPTIONAL_KERNEL_RWX_DEFAULT
	def_bool n

config ARCH_HAS_STRICT_KERNEL_RWX
	def_bool n

config STRICT_KERNEL_RWX
	bool "Make kernel text and rodata read-only" if ARCH_OPTIONAL_KERNEL_RWX
	depends on ARCH_HAS_STRICT_KERNEL_RWX
	default !ARCH_OPTIONAL_KERNEL_RWX || ARCH_OPTIONAL_KERNEL_RWX_DEFAULT
	help
	  If this is set, kernel text and rodata memory will be made read-only,
	  and non-text memory will be made non-executable. This provides
	  protection against certain security exploits (e.g. executing the heap
	  or modifying text)

	  These features are considered standard security practice these days.
	  You should say Y here in almost all cases.

config ARCH_HAS_STRICT_MODULE_RWX
	def_bool n

config STRICT_MODULE_RWX
	bool "Set loadable kernel module data as NX and text as RO" if ARCH_OPTIONAL_KERNEL_RWX
	depends on ARCH_HAS_STRICT_MODULE_RWX && MODULES
	default !ARCH_OPTIONAL_KERNEL_RWX || ARCH_OPTIONAL_KERNEL_RWX_DEFAULT
	help
	  If this is set, module text and rodata memory will be made read-only,
	  and non-text memory will be made non-executable. This provides
	  protection against certain security exploits (e.g. writing to text)

# select if the architecture provides an asm/dma-direct.h header
config ARCH_HAS_PHYS_TO_DMA
	bool

config HAVE_ARCH_COMPILER_H
	bool
	help
	  An architecture can select this if it provides an
	  asm/compiler.h header that should be included after
	  linux/compiler-*.h in order to override macro definitions that those
	  headers generally provide.

config HAVE_ARCH_PREL32_RELOCATIONS
	bool
	help
	  May be selected by an architecture if it supports place-relative
	  32-bit relocations, both in the toolchain and in the module loader,
	  in which case relative references can be used in special sections
	  for PCI fixup, initcalls etc which are only half the size on 64 bit
	  architectures, and don't require runtime relocation on relocatable
	  kernels.

config ARCH_USE_MEMREMAP_PROT
	bool

config LOCK_EVENT_COUNTS
	bool "Locking event counts collection"
	depends on DEBUG_FS
	help
	  Enable light-weight counting of various locking related events
	  in the system with minimal performance impact. This reduces
	  the chance of application behavior change because of timing
	  differences. The counts are reported via debugfs.

# Select if the architecture has support for applying RELR relocations.
config ARCH_HAS_RELR
	bool

config RELR
	bool "Use RELR relocation packing"
	depends on ARCH_HAS_RELR && TOOLS_SUPPORT_RELR
	default y
	help
	  Store the kernel's dynamic relocations in the RELR relocation packing
	  format. Requires a compatible linker (LLD supports this feature), as
	  well as compatible NM and OBJCOPY utilities (llvm-nm and llvm-objcopy
	  are compatible).

config ARCH_HAS_MEM_ENCRYPT
	bool

config ARCH_HAS_CC_PLATFORM
	bool

config HAVE_SPARSE_SYSCALL_NR
       bool
       help
          An architecture should select this if its syscall numbering is sparse
	  to save space. For example, MIPS architecture has a syscall array with
	  entries at 4000, 5000 and 6000 locations. This option turns on syscall
	  related optimizations for a given architecture.

config ARCH_HAS_VDSO_DATA
	bool

config HAVE_STATIC_CALL
	bool

config HAVE_STATIC_CALL_INLINE
	bool
	depends on HAVE_STATIC_CALL

config HAVE_PREEMPT_DYNAMIC
	bool
	depends on HAVE_STATIC_CALL
	depends on GENERIC_ENTRY
	help
	   Select this if the architecture support boot time preempt setting
	   on top of static calls. It is strongly advised to support inline
	   static call to avoid any overhead.

config ARCH_WANT_LD_ORPHAN_WARN
	bool
	help
	  An arch should select this symbol once all linker sections are explicitly
	  included, size-asserted, or discarded in the linker scripts. This is
	  important because we never want expected sections to be placed heuristically
	  by the linker, since the locations of such sections can change between linker
	  versions.

config HAVE_ARCH_PFN_VALID
	bool

config ARCH_SUPPORTS_DEBUG_PAGEALLOC
	bool

config ARCH_SPLIT_ARG64
	bool
	help
	   If a 32-bit architecture requires 64-bit arguments to be split into
	   pairs of 32-bit arguments, select this option.

config ARCH_HAS_ELFCORE_COMPAT
	bool

config ARCH_HAS_PARANOID_L1D_FLUSH
	bool

config ARCH_HAVE_TRACE_MMIO_ACCESS
	bool

config ARCH_HAS_NONLEAF_PMD_YOUNG
	bool
<<<<<<< HEAD
	depends on PGTABLE_LEVELS > 2
=======
>>>>>>> 50e12445
	help
	  Architectures that select this option are capable of setting the
	  accessed bit in non-leaf PMD entries when using them as part of linear
	  address translations. Page table walkers that clear the accessed bit
	  may use this capability to reduce their search space.

source "kernel/gcov/Kconfig"

source "scripts/gcc-plugins/Kconfig"

endmenu<|MERGE_RESOLUTION|>--- conflicted
+++ resolved
@@ -1300,10 +1300,6 @@
 
 config ARCH_HAS_NONLEAF_PMD_YOUNG
 	bool
-<<<<<<< HEAD
-	depends on PGTABLE_LEVELS > 2
-=======
->>>>>>> 50e12445
 	help
 	  Architectures that select this option are capable of setting the
 	  accessed bit in non-leaf PMD entries when using them as part of linear
