# SPDX-License-Identifier: GPL-2.0
#
# General architecture dependent options
#

#
# Note: arch/$(SRCARCH)/Kconfig needs to be included first so that it can
# override the default values in this file.
#
source "arch/$(SRCARCH)/Kconfig"

menu "General architecture-dependent options"

config CRASH_CORE
	bool

config KEXEC_CORE
	select CRASH_CORE
	bool

config KEXEC_ELF
	bool

config HAVE_IMA_KEXEC
	bool

config SET_FS
	bool

config HOTPLUG_SMT
	bool

config GENERIC_ENTRY
       bool

config KPROBES
	bool "Kprobes"
	depends on MODULES
	depends on HAVE_KPROBES
	select KALLSYMS
	help
	  Kprobes allows you to trap at almost any kernel address and
	  execute a callback function.  register_kprobe() establishes
	  a probepoint and specifies the callback.  Kprobes is useful
	  for kernel debugging, non-intrusive instrumentation and testing.
	  If in doubt, say "N".

config JUMP_LABEL
	bool "Optimize very unlikely/likely branches"
	depends on HAVE_ARCH_JUMP_LABEL
	depends on CC_HAS_ASM_GOTO
	help
	 This option enables a transparent branch optimization that
	 makes certain almost-always-true or almost-always-false branch
	 conditions even cheaper to execute within the kernel.

	 Certain performance-sensitive kernel code, such as trace points,
	 scheduler functionality, networking code and KVM have such
	 branches and include support for this optimization technique.

	 If it is detected that the compiler has support for "asm goto",
	 the kernel will compile such branches with just a nop
	 instruction. When the condition flag is toggled to true, the
	 nop will be converted to a jump instruction to execute the
	 conditional block of instructions.

	 This technique lowers overhead and stress on the branch prediction
	 of the processor and generally makes the kernel faster. The update
	 of the condition is slower, but those are always very rare.

	 ( On 32-bit x86, the necessary options added to the compiler
	   flags may increase the size of the kernel slightly. )

config STATIC_KEYS_SELFTEST
	bool "Static key selftest"
	depends on JUMP_LABEL
	help
	  Boot time self-test of the branch patching code.

config STATIC_CALL_SELFTEST
	bool "Static call selftest"
	depends on HAVE_STATIC_CALL
	help
	  Boot time self-test of the call patching code.

config OPTPROBES
	def_bool y
	depends on KPROBES && HAVE_OPTPROBES
	select TASKS_RCU if PREEMPTION

config KPROBES_ON_FTRACE
	def_bool y
	depends on KPROBES && HAVE_KPROBES_ON_FTRACE
	depends on DYNAMIC_FTRACE_WITH_REGS
	help
	 If function tracer is enabled and the arch supports full
	 passing of pt_regs to function tracing, then kprobes can
	 optimize on top of function tracing.

config UPROBES
	def_bool n
	depends on ARCH_SUPPORTS_UPROBES
	help
	  Uprobes is the user-space counterpart to kprobes: they
	  enable instrumentation applications (such as 'perf probe')
	  to establish unintrusive probes in user-space binaries and
	  libraries, by executing handler functions when the probes
	  are hit by user-space applications.

	  ( These probes come in the form of single-byte breakpoints,
	    managed by the kernel and kept transparent to the probed
	    application. )

config HAVE_64BIT_ALIGNED_ACCESS
	def_bool 64BIT && !HAVE_EFFICIENT_UNALIGNED_ACCESS
	help
	  Some architectures require 64 bit accesses to be 64 bit
	  aligned, which also requires structs containing 64 bit values
	  to be 64 bit aligned too. This includes some 32 bit
	  architectures which can do 64 bit accesses, as well as 64 bit
	  architectures without unaligned access.

	  This symbol should be selected by an architecture if 64 bit
	  accesses are required to be 64 bit aligned in this way even
	  though it is not a 64 bit architecture.

	  See Documentation/core-api/unaligned-memory-access.rst for
	  more information on the topic of unaligned memory accesses.

config HAVE_EFFICIENT_UNALIGNED_ACCESS
	bool
	help
	  Some architectures are unable to perform unaligned accesses
	  without the use of get_unaligned/put_unaligned. Others are
	  unable to perform such accesses efficiently (e.g. trap on
	  unaligned access and require fixing it up in the exception
	  handler.)

	  This symbol should be selected by an architecture if it can
	  perform unaligned accesses efficiently to allow different
	  code paths to be selected for these cases. Some network
	  drivers, for example, could opt to not fix up alignment
	  problems with received packets if doing so would not help
	  much.

	  See Documentation/core-api/unaligned-memory-access.rst for more
	  information on the topic of unaligned memory accesses.

config ARCH_USE_BUILTIN_BSWAP
	bool
	help
	 Modern versions of GCC (since 4.4) have builtin functions
	 for handling byte-swapping. Using these, instead of the old
	 inline assembler that the architecture code provides in the
	 __arch_bswapXX() macros, allows the compiler to see what's
	 happening and offers more opportunity for optimisation. In
	 particular, the compiler will be able to combine the byteswap
	 with a nearby load or store and use load-and-swap or
	 store-and-swap instructions if the architecture has them. It
	 should almost *never* result in code which is worse than the
	 hand-coded assembler in <asm/swab.h>.  But just in case it
	 does, the use of the builtins is optional.

	 Any architecture with load-and-swap or store-and-swap
	 instructions should set this. And it shouldn't hurt to set it
	 on architectures that don't have such instructions.

config KRETPROBES
	def_bool y
	depends on KPROBES && HAVE_KRETPROBES

config USER_RETURN_NOTIFIER
	bool
	depends on HAVE_USER_RETURN_NOTIFIER
	help
	  Provide a kernel-internal notification when a cpu is about to
	  switch to user mode.

config HAVE_IOREMAP_PROT
	bool

config HAVE_KPROBES
	bool

config HAVE_KRETPROBES
	bool

config HAVE_OPTPROBES
	bool

config HAVE_KPROBES_ON_FTRACE
	bool

config HAVE_FUNCTION_ERROR_INJECTION
	bool

config HAVE_NMI
	bool

config TRACE_IRQFLAGS_SUPPORT
	bool

#
# An arch should select this if it provides all these things:
#
#	task_pt_regs()		in asm/processor.h or asm/ptrace.h
#	arch_has_single_step()	if there is hardware single-step support
#	arch_has_block_step()	if there is hardware block-step support
#	asm/syscall.h		supplying asm-generic/syscall.h interface
#	linux/regset.h		user_regset interfaces
#	CORE_DUMP_USE_REGSET	#define'd in linux/elf.h
#	TIF_SYSCALL_TRACE	calls tracehook_report_syscall_{entry,exit}
#	TIF_NOTIFY_RESUME	calls tracehook_notify_resume()
#	signal delivery		calls tracehook_signal_handler()
#
config HAVE_ARCH_TRACEHOOK
	bool

config HAVE_DMA_CONTIGUOUS
	bool

config GENERIC_SMP_IDLE_THREAD
	bool

config GENERIC_IDLE_POLL_SETUP
	bool

config ARCH_HAS_FORTIFY_SOURCE
	bool
	help
	  An architecture should select this when it can successfully
	  build and run with CONFIG_FORTIFY_SOURCE.

#
# Select if the arch provides a historic keepinit alias for the retain_initrd
# command line option
#
config ARCH_HAS_KEEPINITRD
	bool

# Select if arch has all set_memory_ro/rw/x/nx() functions in asm/cacheflush.h
config ARCH_HAS_SET_MEMORY
	bool

# Select if arch has all set_direct_map_invalid/default() functions
config ARCH_HAS_SET_DIRECT_MAP
	bool

#
# Select if the architecture provides the arch_dma_set_uncached symbol to
# either provide an uncached segment alias for a DMA allocation, or
# to remap the page tables in place.
#
config ARCH_HAS_DMA_SET_UNCACHED
	bool

#
# Select if the architectures provides the arch_dma_clear_uncached symbol
# to undo an in-place page table remap for uncached access.
#
config ARCH_HAS_DMA_CLEAR_UNCACHED
	bool

# Select if arch init_task must go in the __init_task_data section
config ARCH_TASK_STRUCT_ON_STACK
	bool

# Select if arch has its private alloc_task_struct() function
config ARCH_TASK_STRUCT_ALLOCATOR
	bool

config HAVE_ARCH_THREAD_STRUCT_WHITELIST
	bool
	depends on !ARCH_TASK_STRUCT_ALLOCATOR
	help
	  An architecture should select this to provide hardened usercopy
	  knowledge about what region of the thread_struct should be
	  whitelisted for copying to userspace. Normally this is only the
	  FPU registers. Specifically, arch_thread_struct_whitelist()
	  should be implemented. Without this, the entire thread_struct
	  field in task_struct will be left whitelisted.

# Select if arch has its private alloc_thread_stack() function
config ARCH_THREAD_STACK_ALLOCATOR
	bool

# Select if arch wants to size task_struct dynamically via arch_task_struct_size:
config ARCH_WANTS_DYNAMIC_TASK_STRUCT
	bool

config ARCH_WANTS_NO_INSTR
	bool
	help
	  An architecture should select this if the noinstr macro is being used on
	  functions to denote that the toolchain should avoid instrumenting such
	  functions and is required for correctness.

config ARCH_32BIT_OFF_T
	bool
	depends on !64BIT
	help
	  All new 32-bit architectures should have 64-bit off_t type on
	  userspace side which corresponds to the loff_t kernel type. This
	  is the requirement for modern ABIs. Some existing architectures
	  still support 32-bit off_t. This option is enabled for all such
	  architectures explicitly.

# Selected by 64 bit architectures which have a 32 bit f_tinode in struct ustat
config ARCH_32BIT_USTAT_F_TINODE
	bool

config HAVE_ASM_MODVERSIONS
	bool
	help
	  This symbol should be selected by an architecture if it provides
	  <asm/asm-prototypes.h> to support the module versioning for symbols
	  exported from assembly code.

config HAVE_REGS_AND_STACK_ACCESS_API
	bool
	help
	  This symbol should be selected by an architecture if it supports
	  the API needed to access registers and stack entries from pt_regs,
	  declared in asm/ptrace.h
	  For example the kprobes-based event tracer needs this API.

config HAVE_RSEQ
	bool
	depends on HAVE_REGS_AND_STACK_ACCESS_API
	help
	  This symbol should be selected by an architecture if it
	  supports an implementation of restartable sequences.

config HAVE_FUNCTION_ARG_ACCESS_API
	bool
	help
	  This symbol should be selected by an architecture if it supports
	  the API needed to access function arguments from pt_regs,
	  declared in asm/ptrace.h

config HAVE_HW_BREAKPOINT
	bool
	depends on PERF_EVENTS

config HAVE_MIXED_BREAKPOINTS_REGS
	bool
	depends on HAVE_HW_BREAKPOINT
	help
	  Depending on the arch implementation of hardware breakpoints,
	  some of them have separate registers for data and instruction
	  breakpoints addresses, others have mixed registers to store
	  them but define the access type in a control register.
	  Select this option if your arch implements breakpoints under the
	  latter fashion.

config HAVE_USER_RETURN_NOTIFIER
	bool

config HAVE_PERF_EVENTS_NMI
	bool
	help
	  System hardware can generate an NMI using the perf event
	  subsystem.  Also has support for calculating CPU cycle events
	  to determine how many clock cycles in a given period.

config HAVE_HARDLOCKUP_DETECTOR_PERF
	bool
	depends on HAVE_PERF_EVENTS_NMI
	help
	  The arch chooses to use the generic perf-NMI-based hardlockup
	  detector. Must define HAVE_PERF_EVENTS_NMI.

config HAVE_NMI_WATCHDOG
	depends on HAVE_NMI
	bool
	help
	  The arch provides a low level NMI watchdog. It provides
	  asm/nmi.h, and defines its own arch_touch_nmi_watchdog().

config HAVE_HARDLOCKUP_DETECTOR_ARCH
	bool
	select HAVE_NMI_WATCHDOG
	help
	  The arch chooses to provide its own hardlockup detector, which is
	  a superset of the HAVE_NMI_WATCHDOG. It also conforms to config
	  interfaces and parameters provided by hardlockup detector subsystem.

config HAVE_PERF_REGS
	bool
	help
	  Support selective register dumps for perf events. This includes
	  bit-mapping of each registers and a unique architecture id.

config HAVE_PERF_USER_STACK_DUMP
	bool
	help
	  Support user stack dumps for perf event samples. This needs
	  access to the user stack pointer which is not unified across
	  architectures.

config HAVE_ARCH_JUMP_LABEL
	bool

config HAVE_ARCH_JUMP_LABEL_RELATIVE
	bool

config MMU_GATHER_TABLE_FREE
	bool

config MMU_GATHER_RCU_TABLE_FREE
	bool
	select MMU_GATHER_TABLE_FREE

config MMU_GATHER_PAGE_SIZE
	bool

config MMU_GATHER_NO_RANGE
	bool

config MMU_GATHER_NO_GATHER
	bool
	depends on MMU_GATHER_TABLE_FREE

config ARCH_WANT_IRQS_OFF_ACTIVATE_MM
	bool
	help
	  Temporary select until all architectures can be converted to have
	  irqs disabled over activate_mm. Architectures that do IPI based TLB
	  shootdowns should enable this.

config ARCH_HAVE_NMI_SAFE_CMPXCHG
	bool

config HAVE_ALIGNED_STRUCT_PAGE
	bool
	help
	  This makes sure that struct pages are double word aligned and that
	  e.g. the SLUB allocator can perform double word atomic operations
	  on a struct page for better performance. However selecting this
	  might increase the size of a struct page by a word.

config HAVE_CMPXCHG_LOCAL
	bool

config HAVE_CMPXCHG_DOUBLE
	bool

config ARCH_WEAK_RELEASE_ACQUIRE
	bool

config ARCH_WANT_IPC_PARSE_VERSION
	bool

config ARCH_WANT_COMPAT_IPC_PARSE_VERSION
	bool

config ARCH_WANT_OLD_COMPAT_IPC
	select ARCH_WANT_COMPAT_IPC_PARSE_VERSION
	bool

config HAVE_ARCH_SECCOMP
	bool
	help
	  An arch should select this symbol to support seccomp mode 1 (the fixed
	  syscall policy), and must provide an overrides for __NR_seccomp_sigreturn,
	  and compat syscalls if the asm-generic/seccomp.h defaults need adjustment:
	  - __NR_seccomp_read_32
	  - __NR_seccomp_write_32
	  - __NR_seccomp_exit_32
	  - __NR_seccomp_sigreturn_32

config HAVE_ARCH_SECCOMP_FILTER
	bool
	select HAVE_ARCH_SECCOMP
	help
	  An arch should select this symbol if it provides all of these things:
	  - all the requirements for HAVE_ARCH_SECCOMP
	  - syscall_get_arch()
	  - syscall_get_arguments()
	  - syscall_rollback()
	  - syscall_set_return_value()
	  - SIGSYS siginfo_t support
	  - secure_computing is called from a ptrace_event()-safe context
	  - secure_computing return value is checked and a return value of -1
	    results in the system call being skipped immediately.
	  - seccomp syscall wired up
	  - if !HAVE_SPARSE_SYSCALL_NR, have SECCOMP_ARCH_NATIVE,
	    SECCOMP_ARCH_NATIVE_NR, SECCOMP_ARCH_NATIVE_NAME defined. If
	    COMPAT is supported, have the SECCOMP_ARCH_COMPAT* defines too.

config SECCOMP
	prompt "Enable seccomp to safely execute untrusted bytecode"
	def_bool y
	depends on HAVE_ARCH_SECCOMP
	help
	  This kernel feature is useful for number crunching applications
	  that may need to handle untrusted bytecode during their
	  execution. By using pipes or other transports made available
	  to the process as file descriptors supporting the read/write
	  syscalls, it's possible to isolate those applications in their
	  own address space using seccomp. Once seccomp is enabled via
	  prctl(PR_SET_SECCOMP) or the seccomp() syscall, it cannot be
	  disabled and the task is only allowed to execute a few safe
	  syscalls defined by each seccomp mode.

	  If unsure, say Y.

config SECCOMP_FILTER
	def_bool y
	depends on HAVE_ARCH_SECCOMP_FILTER && SECCOMP && NET
	help
	  Enable tasks to build secure computing environments defined
	  in terms of Berkeley Packet Filter programs which implement
	  task-defined system call filtering polices.

	  See Documentation/userspace-api/seccomp_filter.rst for details.

config SECCOMP_CACHE_DEBUG
	bool "Show seccomp filter cache status in /proc/pid/seccomp_cache"
	depends on SECCOMP_FILTER && !HAVE_SPARSE_SYSCALL_NR
	depends on PROC_FS
	help
	  This enables the /proc/pid/seccomp_cache interface to monitor
	  seccomp cache data. The file format is subject to change. Reading
	  the file requires CAP_SYS_ADMIN.

	  This option is for debugging only. Enabling presents the risk that
	  an adversary may be able to infer the seccomp filter logic.

	  If unsure, say N.

config HAVE_ARCH_STACKLEAK
	bool
	help
	  An architecture should select this if it has the code which
	  fills the used part of the kernel stack with the STACKLEAK_POISON
	  value before returning from system calls.

config HAVE_STACKPROTECTOR
	bool
	help
	  An arch should select this symbol if:
	  - it has implemented a stack canary (e.g. __stack_chk_guard)

config STACKPROTECTOR
	bool "Stack Protector buffer overflow detection"
	depends on HAVE_STACKPROTECTOR
	depends on $(cc-option,-fstack-protector)
	default y
	help
	  This option turns on the "stack-protector" GCC feature. This
	  feature puts, at the beginning of functions, a canary value on
	  the stack just before the return address, and validates
	  the value just before actually returning.  Stack based buffer
	  overflows (that need to overwrite this return address) now also
	  overwrite the canary, which gets detected and the attack is then
	  neutralized via a kernel panic.

	  Functions will have the stack-protector canary logic added if they
	  have an 8-byte or larger character array on the stack.

	  This feature requires gcc version 4.2 or above, or a distribution
	  gcc with the feature backported ("-fstack-protector").

	  On an x86 "defconfig" build, this feature adds canary checks to
	  about 3% of all kernel functions, which increases kernel code size
	  by about 0.3%.

config STACKPROTECTOR_STRONG
	bool "Strong Stack Protector"
	depends on STACKPROTECTOR
	depends on $(cc-option,-fstack-protector-strong)
	default y
	help
	  Functions will have the stack-protector canary logic added in any
	  of the following conditions:

	  - local variable's address used as part of the right hand side of an
	    assignment or function argument
	  - local variable is an array (or union containing an array),
	    regardless of array type or length
	  - uses register local variables

	  This feature requires gcc version 4.9 or above, or a distribution
	  gcc with the feature backported ("-fstack-protector-strong").

	  On an x86 "defconfig" build, this feature adds canary checks to
	  about 20% of all kernel functions, which increases the kernel code
	  size by about 2%.

config ARCH_SUPPORTS_SHADOW_CALL_STACK
	bool
	help
	  An architecture should select this if it supports Clang's Shadow
	  Call Stack and implements runtime support for shadow stack
	  switching.

config SHADOW_CALL_STACK
	bool "Clang Shadow Call Stack"
	depends on CC_IS_CLANG && ARCH_SUPPORTS_SHADOW_CALL_STACK
	depends on DYNAMIC_FTRACE_WITH_REGS || !FUNCTION_GRAPH_TRACER
	help
	  This option enables Clang's Shadow Call Stack, which uses a
	  shadow stack to protect function return addresses from being
	  overwritten by an attacker. More information can be found in
	  Clang's documentation:

	    https://clang.llvm.org/docs/ShadowCallStack.html

	  Note that security guarantees in the kernel differ from the
	  ones documented for user space. The kernel must store addresses
	  of shadow stacks in memory, which means an attacker capable of
	  reading and writing arbitrary memory may be able to locate them
	  and hijack control flow by modifying the stacks.

config LTO
	bool
	help
	  Selected if the kernel will be built using the compiler's LTO feature.

config LTO_CLANG
	bool
	select LTO
	help
	  Selected if the kernel will be built using Clang's LTO feature.

config ARCH_SUPPORTS_LTO_CLANG
	bool
	help
	  An architecture should select this option if it supports:
	  - compiling with Clang,
	  - compiling inline assembly with Clang's integrated assembler,
	  - and linking with LLD.

config ARCH_SUPPORTS_LTO_CLANG_THIN
	bool
	help
	  An architecture should select this option if it can support Clang's
	  ThinLTO mode.

config HAS_LTO_CLANG
	def_bool y
	# Clang >= 11: https://github.com/ClangBuiltLinux/linux/issues/510
	depends on CC_IS_CLANG && CLANG_VERSION >= 110000 && LD_IS_LLD && AS_IS_LLVM
	depends on $(success,$(NM) --help | head -n 1 | grep -qi llvm)
	depends on $(success,$(AR) --help | head -n 1 | grep -qi llvm)
	depends on ARCH_SUPPORTS_LTO_CLANG
	depends on !FTRACE_MCOUNT_USE_RECORDMCOUNT
	depends on !KASAN || KASAN_HW_TAGS
	depends on !GCOV_KERNEL
	help
	  The compiler and Kconfig options support building with Clang's
	  LTO.

choice
	prompt "Link Time Optimization (LTO)"
	default LTO_NONE
	help
	  This option enables Link Time Optimization (LTO), which allows the
	  compiler to optimize binaries globally.

	  If unsure, select LTO_NONE. Note that LTO is very resource-intensive
	  so it's disabled by default.

config LTO_NONE
	bool "None"
	help
	  Build the kernel normally, without Link Time Optimization (LTO).

config LTO_CLANG_FULL
	bool "Clang Full LTO (EXPERIMENTAL)"
	depends on HAS_LTO_CLANG
	depends on !COMPILE_TEST
	select LTO_CLANG
	help
          This option enables Clang's full Link Time Optimization (LTO), which
          allows the compiler to optimize the kernel globally. If you enable
          this option, the compiler generates LLVM bitcode instead of ELF
          object files, and the actual compilation from bitcode happens at
          the LTO link step, which may take several minutes depending on the
          kernel configuration. More information can be found from LLVM's
          documentation:

	    https://llvm.org/docs/LinkTimeOptimization.html

	  During link time, this option can use a large amount of RAM, and
	  may take much longer than the ThinLTO option.

config LTO_CLANG_THIN
	bool "Clang ThinLTO (EXPERIMENTAL)"
	depends on HAS_LTO_CLANG && ARCH_SUPPORTS_LTO_CLANG_THIN
	select LTO_CLANG
	help
	  This option enables Clang's ThinLTO, which allows for parallel
	  optimization and faster incremental compiles compared to the
	  CONFIG_LTO_CLANG_FULL option. More information can be found
	  from Clang's documentation:

	    https://clang.llvm.org/docs/ThinLTO.html

	  If unsure, say Y.
endchoice

config ARCH_SUPPORTS_CFI_CLANG
	bool
	help
	  An architecture should select this option if it can support Clang's
	  Control-Flow Integrity (CFI) checking.

config CFI_CLANG
	bool "Use Clang's Control Flow Integrity (CFI)"
	depends on LTO_CLANG && ARCH_SUPPORTS_CFI_CLANG
	# Clang >= 12:
	# - https://bugs.llvm.org/show_bug.cgi?id=46258
	# - https://bugs.llvm.org/show_bug.cgi?id=47479
	depends on CLANG_VERSION >= 120000
	select KALLSYMS
	help
	  This option enables Clang’s forward-edge Control Flow Integrity
	  (CFI) checking, where the compiler injects a runtime check to each
	  indirect function call to ensure the target is a valid function with
	  the correct static type. This restricts possible call targets and
	  makes it more difficult for an attacker to exploit bugs that allow
	  the modification of stored function pointers. More information can be
	  found from Clang's documentation:

	    https://clang.llvm.org/docs/ControlFlowIntegrity.html

config CFI_CLANG_SHADOW
	bool "Use CFI shadow to speed up cross-module checks"
	default y
	depends on CFI_CLANG && MODULES
	help
	  If you select this option, the kernel builds a fast look-up table of
	  CFI check functions in loaded modules to reduce performance overhead.

	  If unsure, say Y.

config CFI_PERMISSIVE
	bool "Use CFI in permissive mode"
	depends on CFI_CLANG
	help
	  When selected, Control Flow Integrity (CFI) violations result in a
	  warning instead of a kernel panic. This option should only be used
	  for finding indirect call type mismatches during development.

	  If unsure, say N.

config HAVE_ARCH_WITHIN_STACK_FRAMES
	bool
	help
	  An architecture should select this if it can walk the kernel stack
	  frames to determine if an object is part of either the arguments
	  or local variables (i.e. that it excludes saved return addresses,
	  and similar) by implementing an inline arch_within_stack_frames(),
	  which is used by CONFIG_HARDENED_USERCOPY.

config HAVE_CONTEXT_TRACKING
	bool
	help
	  Provide kernel/user boundaries probes necessary for subsystems
	  that need it, such as userspace RCU extended quiescent state.
	  Syscalls need to be wrapped inside user_exit()-user_enter(), either
	  optimized behind static key or through the slow path using TIF_NOHZ
	  flag. Exceptions handlers must be wrapped as well. Irqs are already
	  protected inside rcu_irq_enter/rcu_irq_exit() but preemption or signal
	  handling on irq exit still need to be protected.

config HAVE_CONTEXT_TRACKING_OFFSTACK
	bool
	help
	  Architecture neither relies on exception_enter()/exception_exit()
	  nor on schedule_user(). Also preempt_schedule_notrace() and
	  preempt_schedule_irq() can't be called in a preemptible section
	  while context tracking is CONTEXT_USER. This feature reflects a sane
	  entry implementation where the following requirements are met on
	  critical entry code, ie: before user_exit() or after user_enter():

	  - Critical entry code isn't preemptible (or better yet:
	    not interruptible).
	  - No use of RCU read side critical sections, unless rcu_nmi_enter()
	    got called.
	  - No use of instrumentation, unless instrumentation_begin() got
	    called.

config HAVE_TIF_NOHZ
	bool
	help
	  Arch relies on TIF_NOHZ and syscall slow path to implement context
	  tracking calls to user_enter()/user_exit().

config HAVE_VIRT_CPU_ACCOUNTING
	bool

config HAVE_VIRT_CPU_ACCOUNTING_IDLE
	bool
	help
	  Architecture has its own way to account idle CPU time and therefore
	  doesn't implement vtime_account_idle().

config ARCH_HAS_SCALED_CPUTIME
	bool

config HAVE_VIRT_CPU_ACCOUNTING_GEN
	bool
	default y if 64BIT
	help
	  With VIRT_CPU_ACCOUNTING_GEN, cputime_t becomes 64-bit.
	  Before enabling this option, arch code must be audited
	  to ensure there are no races in concurrent read/write of
	  cputime_t. For example, reading/writing 64-bit cputime_t on
	  some 32-bit arches may require multiple accesses, so proper
	  locking is needed to protect against concurrent accesses.

config HAVE_IRQ_TIME_ACCOUNTING
	bool
	help
	  Archs need to ensure they use a high enough resolution clock to
	  support irq time accounting and then call enable_sched_clock_irqtime().

config HAVE_MOVE_PUD
	bool
	help
	  Architectures that select this are able to move page tables at the
	  PUD level. If there are only 3 page table levels, the move effectively
	  happens at the PGD level.

config HAVE_MOVE_PMD
	bool
	help
	  Archs that select this are able to move page tables at the PMD level.

config HAVE_ARCH_TRANSPARENT_HUGEPAGE
	bool

config HAVE_ARCH_TRANSPARENT_HUGEPAGE_PUD
	bool

config HAVE_ARCH_HUGE_VMAP
	bool

#
#  Archs that select this would be capable of PMD-sized vmaps (i.e.,
#  arch_vmap_pmd_supported() returns true), and they must make no assumptions
#  that vmalloc memory is mapped with PAGE_SIZE ptes. The VM_NO_HUGE_VMAP flag
#  can be used to prohibit arch-specific allocations from using hugepages to
#  help with this (e.g., modules may require it).
#
config HAVE_ARCH_HUGE_VMALLOC
	depends on HAVE_ARCH_HUGE_VMAP
	bool

config ARCH_WANT_HUGE_PMD_SHARE
	bool

config HAVE_ARCH_SOFT_DIRTY
	bool

config HAVE_MOD_ARCH_SPECIFIC
	bool
	help
	  The arch uses struct mod_arch_specific to store data.  Many arches
	  just need a simple module loader without arch specific data - those
	  should not enable this.

config MODULES_USE_ELF_RELA
	bool
	help
	  Modules only use ELF RELA relocations.  Modules with ELF REL
	  relocations will give an error.

config MODULES_USE_ELF_REL
	bool
	help
	  Modules only use ELF REL relocations.  Modules with ELF RELA
	  relocations will give an error.

config HAVE_IRQ_EXIT_ON_IRQ_STACK
	bool
	help
	  Architecture doesn't only execute the irq handler on the irq stack
	  but also irq_exit(). This way we can process softirqs on this irq
	  stack instead of switching to a new one when we call __do_softirq()
	  in the end of an hardirq.
	  This spares a stack switch and improves cache usage on softirq
	  processing.

config HAVE_SOFTIRQ_ON_OWN_STACK
	bool
	help
	  Architecture provides a function to run __do_softirq() on a
	  separate stack.

config PGTABLE_LEVELS
	int
	default 2

config ARCH_HAS_ELF_RANDOMIZE
	bool
	help
	  An architecture supports choosing randomized locations for
	  stack, mmap, brk, and ET_DYN. Defined functions:
	  - arch_mmap_rnd()
	  - arch_randomize_brk()

config HAVE_ARCH_MMAP_RND_BITS
	bool
	help
	  An arch should select this symbol if it supports setting a variable
	  number of bits for use in establishing the base address for mmap
	  allocations, has MMU enabled and provides values for both:
	  - ARCH_MMAP_RND_BITS_MIN
	  - ARCH_MMAP_RND_BITS_MAX

config HAVE_EXIT_THREAD
	bool
	help
	  An architecture implements exit_thread.

config ARCH_MMAP_RND_BITS_MIN
	int

config ARCH_MMAP_RND_BITS_MAX
	int

config ARCH_MMAP_RND_BITS_DEFAULT
	int

config ARCH_MMAP_RND_BITS
	int "Number of bits to use for ASLR of mmap base address" if EXPERT
	range ARCH_MMAP_RND_BITS_MIN ARCH_MMAP_RND_BITS_MAX
	default ARCH_MMAP_RND_BITS_DEFAULT if ARCH_MMAP_RND_BITS_DEFAULT
	default ARCH_MMAP_RND_BITS_MIN
	depends on HAVE_ARCH_MMAP_RND_BITS
	help
	  This value can be used to select the number of bits to use to
	  determine the random offset to the base address of vma regions
	  resulting from mmap allocations. This value will be bounded
	  by the architecture's minimum and maximum supported values.

	  This value can be changed after boot using the
	  /proc/sys/vm/mmap_rnd_bits tunable

config HAVE_ARCH_MMAP_RND_COMPAT_BITS
	bool
	help
	  An arch should select this symbol if it supports running applications
	  in compatibility mode, supports setting a variable number of bits for
	  use in establishing the base address for mmap allocations, has MMU
	  enabled and provides values for both:
	  - ARCH_MMAP_RND_COMPAT_BITS_MIN
	  - ARCH_MMAP_RND_COMPAT_BITS_MAX

config ARCH_MMAP_RND_COMPAT_BITS_MIN
	int

config ARCH_MMAP_RND_COMPAT_BITS_MAX
	int

config ARCH_MMAP_RND_COMPAT_BITS_DEFAULT
	int

config ARCH_MMAP_RND_COMPAT_BITS
	int "Number of bits to use for ASLR of mmap base address for compatible applications" if EXPERT
	range ARCH_MMAP_RND_COMPAT_BITS_MIN ARCH_MMAP_RND_COMPAT_BITS_MAX
	default ARCH_MMAP_RND_COMPAT_BITS_DEFAULT if ARCH_MMAP_RND_COMPAT_BITS_DEFAULT
	default ARCH_MMAP_RND_COMPAT_BITS_MIN
	depends on HAVE_ARCH_MMAP_RND_COMPAT_BITS
	help
	  This value can be used to select the number of bits to use to
	  determine the random offset to the base address of vma regions
	  resulting from mmap allocations for compatible applications This
	  value will be bounded by the architecture's minimum and maximum
	  supported values.

	  This value can be changed after boot using the
	  /proc/sys/vm/mmap_rnd_compat_bits tunable

config HAVE_ARCH_COMPAT_MMAP_BASES
	bool
	help
	  This allows 64bit applications to invoke 32-bit mmap() syscall
	  and vice-versa 32-bit applications to call 64-bit mmap().
	  Required for applications doing different bitness syscalls.

# This allows to use a set of generic functions to determine mmap base
# address by giving priority to top-down scheme only if the process
# is not in legacy mode (compat task, unlimited stack size or
# sysctl_legacy_va_layout).
# Architecture that selects this option can provide its own version of:
# - STACK_RND_MASK
config ARCH_WANT_DEFAULT_TOPDOWN_MMAP_LAYOUT
	bool
	depends on MMU
	select ARCH_HAS_ELF_RANDOMIZE

config HAVE_STACK_VALIDATION
	bool
	help
	  Architecture supports the 'objtool check' host tool command, which
	  performs compile-time stack metadata validation.

config HAVE_RELIABLE_STACKTRACE
	bool
	help
	  Architecture has either save_stack_trace_tsk_reliable() or
	  arch_stack_walk_reliable() function which only returns a stack trace
	  if it can guarantee the trace is reliable.

config HAVE_ARCH_HASH
	bool
	default n
	help
	  If this is set, the architecture provides an <asm/hash.h>
	  file which provides platform-specific implementations of some
	  functions in <linux/hash.h> or fs/namei.c.

config HAVE_ARCH_NVRAM_OPS
	bool

config ISA_BUS_API
	def_bool ISA

#
# ABI hall of shame
#
config CLONE_BACKWARDS
	bool
	help
	  Architecture has tls passed as the 4th argument of clone(2),
	  not the 5th one.

config CLONE_BACKWARDS2
	bool
	help
	  Architecture has the first two arguments of clone(2) swapped.

config CLONE_BACKWARDS3
	bool
	help
	  Architecture has tls passed as the 3rd argument of clone(2),
	  not the 5th one.

config ODD_RT_SIGACTION
	bool
	help
	  Architecture has unusual rt_sigaction(2) arguments

config OLD_SIGSUSPEND
	bool
	help
	  Architecture has old sigsuspend(2) syscall, of one-argument variety

config OLD_SIGSUSPEND3
	bool
	help
	  Even weirder antique ABI - three-argument sigsuspend(2)

config OLD_SIGACTION
	bool
	help
	  Architecture has old sigaction(2) syscall.  Nope, not the same
	  as OLD_SIGSUSPEND | OLD_SIGSUSPEND3 - alpha has sigsuspend(2),
	  but fairly different variant of sigaction(2), thanks to OSF/1
	  compatibility...

config COMPAT_OLD_SIGACTION
	bool

config COMPAT_32BIT_TIME
	bool "Provide system calls for 32-bit time_t"
	default !64BIT || COMPAT
	help
	  This enables 32 bit time_t support in addition to 64 bit time_t support.
	  This is relevant on all 32-bit architectures, and 64-bit architectures
	  as part of compat syscall handling.

config ARCH_NO_PREEMPT
	bool

config ARCH_EPHEMERAL_INODES
	def_bool n
	help
	  An arch should select this symbol if it doesn't keep track of inode
	  instances on its own, but instead relies on something else (e.g. the
	  host kernel for an UML kernel).

config ARCH_SUPPORTS_RT
	bool

config CPU_NO_EFFICIENT_FFS
	def_bool n

config HAVE_ARCH_VMAP_STACK
	def_bool n
	help
	  An arch should select this symbol if it can support kernel stacks
	  in vmalloc space.  This means:

	  - vmalloc space must be large enough to hold many kernel stacks.
	    This may rule out many 32-bit architectures.

	  - Stacks in vmalloc space need to work reliably.  For example, if
	    vmap page tables are created on demand, either this mechanism
	    needs to work while the stack points to a virtual address with
	    unpopulated page tables or arch code (switch_to() and switch_mm(),
	    most likely) needs to ensure that the stack's page table entries
	    are populated before running on a possibly unpopulated stack.

	  - If the stack overflows into a guard page, something reasonable
	    should happen.  The definition of "reasonable" is flexible, but
	    instantly rebooting without logging anything would be unfriendly.

config VMAP_STACK
	default y
	bool "Use a virtually-mapped stack"
	depends on HAVE_ARCH_VMAP_STACK
	depends on !KASAN || KASAN_HW_TAGS || KASAN_VMALLOC
	help
	  Enable this if you want the use virtually-mapped kernel stacks
	  with guard pages.  This causes kernel stack overflows to be
	  caught immediately rather than causing difficult-to-diagnose
	  corruption.

	  To use this with software KASAN modes, the architecture must support
	  backing virtual mappings with real shadow memory, and KASAN_VMALLOC
	  must be enabled.

config HAVE_ARCH_RANDOMIZE_KSTACK_OFFSET
	def_bool n
	help
	  An arch should select this symbol if it can support kernel stack
	  offset randomization with calls to add_random_kstack_offset()
	  during syscall entry and choose_random_kstack_offset() during
	  syscall exit. Careful removal of -fstack-protector-strong and
	  -fstack-protector should also be applied to the entry code and
	  closely examined, as the artificial stack bump looks like an array
	  to the compiler, so it will attempt to add canary checks regardless
	  of the static branch state.

config RANDOMIZE_KSTACK_OFFSET_DEFAULT
	bool "Randomize kernel stack offset on syscall entry"
	depends on HAVE_ARCH_RANDOMIZE_KSTACK_OFFSET
	help
	  The kernel stack offset can be randomized (after pt_regs) by
	  roughly 5 bits of entropy, frustrating memory corruption
	  attacks that depend on stack address determinism or
	  cross-syscall address exposures. This feature is controlled
	  by kernel boot param "randomize_kstack_offset=on/off", and this
	  config chooses the default boot state.

config ARCH_OPTIONAL_KERNEL_RWX
	def_bool n

config ARCH_OPTIONAL_KERNEL_RWX_DEFAULT
	def_bool n

config ARCH_HAS_STRICT_KERNEL_RWX
	def_bool n

config STRICT_KERNEL_RWX
	bool "Make kernel text and rodata read-only" if ARCH_OPTIONAL_KERNEL_RWX
	depends on ARCH_HAS_STRICT_KERNEL_RWX
	default !ARCH_OPTIONAL_KERNEL_RWX || ARCH_OPTIONAL_KERNEL_RWX_DEFAULT
	help
	  If this is set, kernel text and rodata memory will be made read-only,
	  and non-text memory will be made non-executable. This provides
	  protection against certain security exploits (e.g. executing the heap
	  or modifying text)

	  These features are considered standard security practice these days.
	  You should say Y here in almost all cases.

config ARCH_HAS_STRICT_MODULE_RWX
	def_bool n

config STRICT_MODULE_RWX
	bool "Set loadable kernel module data as NX and text as RO" if ARCH_OPTIONAL_KERNEL_RWX
	depends on ARCH_HAS_STRICT_MODULE_RWX && MODULES
	default !ARCH_OPTIONAL_KERNEL_RWX || ARCH_OPTIONAL_KERNEL_RWX_DEFAULT
	help
	  If this is set, module text and rodata memory will be made read-only,
	  and non-text memory will be made non-executable. This provides
	  protection against certain security exploits (e.g. writing to text)

# select if the architecture provides an asm/dma-direct.h header
config ARCH_HAS_PHYS_TO_DMA
	bool

config HAVE_ARCH_COMPILER_H
	bool
	help
	  An architecture can select this if it provides an
	  asm/compiler.h header that should be included after
	  linux/compiler-*.h in order to override macro definitions that those
	  headers generally provide.

config HAVE_ARCH_PREL32_RELOCATIONS
	bool
	help
	  May be selected by an architecture if it supports place-relative
	  32-bit relocations, both in the toolchain and in the module loader,
	  in which case relative references can be used in special sections
	  for PCI fixup, initcalls etc which are only half the size on 64 bit
	  architectures, and don't require runtime relocation on relocatable
	  kernels.

config ARCH_USE_MEMREMAP_PROT
	bool

config LOCK_EVENT_COUNTS
	bool "Locking event counts collection"
	depends on DEBUG_FS
	help
	  Enable light-weight counting of various locking related events
	  in the system with minimal performance impact. This reduces
	  the chance of application behavior change because of timing
	  differences. The counts are reported via debugfs.

# Select if the architecture has support for applying RELR relocations.
config ARCH_HAS_RELR
	bool

config RELR
	bool "Use RELR relocation packing"
	depends on ARCH_HAS_RELR && TOOLS_SUPPORT_RELR
	default y
	help
	  Store the kernel's dynamic relocations in the RELR relocation packing
	  format. Requires a compatible linker (LLD supports this feature), as
	  well as compatible NM and OBJCOPY utilities (llvm-nm and llvm-objcopy
	  are compatible).

config ARCH_HAS_MEM_ENCRYPT
	bool

config ARCH_HAS_CC_PLATFORM
	bool

config HAVE_SPARSE_SYSCALL_NR
       bool
       help
          An architecture should select this if its syscall numbering is sparse
	  to save space. For example, MIPS architecture has a syscall array with
	  entries at 4000, 5000 and 6000 locations. This option turns on syscall
	  related optimizations for a given architecture.

config ARCH_HAS_VDSO_DATA
	bool

config HAVE_STATIC_CALL
	bool

config HAVE_STATIC_CALL_INLINE
	bool
	depends on HAVE_STATIC_CALL

config HAVE_PREEMPT_DYNAMIC
	bool
	depends on HAVE_STATIC_CALL
	depends on GENERIC_ENTRY
	help
	   Select this if the architecture support boot time preempt setting
	   on top of static calls. It is strongly advised to support inline
	   static call to avoid any overhead.

config ARCH_WANT_LD_ORPHAN_WARN
	bool
	help
	  An arch should select this symbol once all linker sections are explicitly
	  included, size-asserted, or discarded in the linker scripts. This is
	  important because we never want expected sections to be placed heuristically
	  by the linker, since the locations of such sections can change between linker
	  versions.

config HAVE_ARCH_PFN_VALID
	bool

config ARCH_SUPPORTS_DEBUG_PAGEALLOC
	bool

config ARCH_SPLIT_ARG64
	bool
	help
	   If a 32-bit architecture requires 64-bit arguments to be split into
	   pairs of 32-bit arguments, select this option.

config ARCH_HAS_ELFCORE_COMPAT
	bool

config ARCH_HAS_PARANOID_L1D_FLUSH
	bool

<<<<<<< HEAD
config ARCH_HAS_NONLEAF_PMD_YOUNG
	bool
	depends on PGTABLE_LEVELS > 2
	help
	  Architectures that select this are able to set the accessed bit on
	  non-leaf PMD entries in addition to leaf PTE entries where pages are
	  mapped. For them, page table walkers that clear the accessed bit may
	  stop at non-leaf PMD entries if they do not see the accessed bit.
=======
config ARCH_HAVE_TRACE_MMIO_ACCESS
	bool
>>>>>>> f6b5584f

source "kernel/gcov/Kconfig"

source "scripts/gcc-plugins/Kconfig"

endmenu<|MERGE_RESOLUTION|>--- conflicted
+++ resolved
@@ -1291,7 +1291,9 @@
 config ARCH_HAS_PARANOID_L1D_FLUSH
 	bool
 
-<<<<<<< HEAD
+config ARCH_HAVE_TRACE_MMIO_ACCESS
+	bool
+
 config ARCH_HAS_NONLEAF_PMD_YOUNG
 	bool
 	depends on PGTABLE_LEVELS > 2
@@ -1300,10 +1302,6 @@
 	  non-leaf PMD entries in addition to leaf PTE entries where pages are
 	  mapped. For them, page table walkers that clear the accessed bit may
 	  stop at non-leaf PMD entries if they do not see the accessed bit.
-=======
-config ARCH_HAVE_TRACE_MMIO_ACCESS
-	bool
->>>>>>> f6b5584f
 
 source "kernel/gcov/Kconfig"
 
