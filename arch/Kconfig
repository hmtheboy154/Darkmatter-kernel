--- conflicted
+++ resolved
@@ -486,21 +486,6 @@
 	  - compiling inline assembly with clang's integrated assembler,
 	  - and linking with LLD.
 
-<<<<<<< HEAD
-config ARCH_SUPPORTS_THINLTO
-	bool
-	help
-	  An architecture should select this if it supports clang's ThinLTO.
-
-config THINLTO
-	bool "Use clang ThinLTO (EXPERIMENTAL)"
-	depends on LTO_CLANG && ARCH_SUPPORTS_THINLTO
-	default y
-	help
-	  Use ThinLTO to speed up Link Time Optimization.
-
-=======
->>>>>>> 652373a6
 choice
 	prompt "Link-Time Optimization (LTO) (EXPERIMENTAL)"
 	default LTO_NONE
@@ -557,42 +542,6 @@
 	  If you select this option, the kernel builds a fast look-up table of
 	  CFI check functions in loaded modules to reduce overhead.
 
-<<<<<<< HEAD
-config ARCH_SUPPORTS_SHADOW_CALL_STACK
-	bool
-	help
-	  An architecture should select this if it supports Clang's Shadow
-	  Call Stack, has asm/scs.h, and implements runtime support for shadow
-	  stack switching.
-
-config SHADOW_CALL_STACK
-	bool "Clang Shadow Call Stack"
-	depends on ARCH_SUPPORTS_SHADOW_CALL_STACK
-	help
-	  This option enables Clang's Shadow Call Stack, which uses a
-	  shadow stack to protect function return addresses from being
-	  overwritten by an attacker. More information can be found from
-	  Clang's documentation:
-
-	    https://clang.llvm.org/docs/ShadowCallStack.html
-
-	  Note that security guarantees in the kernel differ from the ones
-	  documented for user space. The kernel must store addresses of shadow
-	  stacks used by other tasks and interrupt handlers in memory, which
-	  means an attacker capable reading and writing arbitrary memory may
-	  be able to locate them and hijack control flow by modifying shadow
-	  stacks that are not currently in use.
-
-config SHADOW_CALL_STACK_VMAP
-	bool "Use virtually mapped shadow call stacks"
-	depends on SHADOW_CALL_STACK
-	help
-	  Use virtually mapped shadow call stacks. Selecting this option
-	  provides better stack exhaustion protection, but increases per-thread
-	  memory consumption as a full page is allocated for each shadow stack.
-
-=======
->>>>>>> 652373a6
 config HAVE_ARCH_WITHIN_STACK_FRAMES
 	bool
 	help
