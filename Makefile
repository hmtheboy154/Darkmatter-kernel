--- conflicted
+++ resolved
@@ -1,15 +1,9 @@
 # SPDX-License-Identifier: GPL-2.0
 VERSION = 4
 PATCHLEVEL = 19
-<<<<<<< HEAD
-SUBLEVEL = 65
+SUBLEVEL = 66
 EXTRAVERSION = -zen
 NAME = Neo Mir
-=======
-SUBLEVEL = 66
-EXTRAVERSION =
-NAME = "People's Front"
->>>>>>> 893af1c7
 
 # *DOCUMENTATION*
 # To see a list of typical targets execute "make help"
