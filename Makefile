--- conflicted
+++ resolved
@@ -1,13 +1,8 @@
 # SPDX-License-Identifier: GPL-2.0
 VERSION = 4
 PATCHLEVEL = 19
-<<<<<<< HEAD
-SUBLEVEL = 165
+SUBLEVEL = 166
 EXTRAVERSION = -GoogleLTS
-=======
-SUBLEVEL = 166
-EXTRAVERSION =
->>>>>>> f0eb6774
 NAME = "People's Front"
 
 # *DOCUMENTATION*
