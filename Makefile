--- conflicted
+++ resolved
@@ -1,13 +1,8 @@
 # SPDX-License-Identifier: GPL-2.0
 VERSION = 5
 PATCHLEVEL = 4
-<<<<<<< HEAD
-SUBLEVEL = 114
+SUBLEVEL = 140
 EXTRAVERSION = -GoogleLTS
-=======
-SUBLEVEL = 140
-EXTRAVERSION =
->>>>>>> c33130b1
 NAME = Kleptomaniac Octopus
 
 # *DOCUMENTATION*
