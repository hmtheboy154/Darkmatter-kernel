# SPDX-License-Identifier: GPL-2.0
VERSION = 5
PATCHLEVEL = 15
<<<<<<< HEAD
SUBLEVEL = 13
EXTRAVERSION = -GoogleLTS
=======
SUBLEVEL = 14
EXTRAVERSION =
>>>>>>> 173de0c8
NAME = Trick or Treat

# *DOCUMENTATION*
# To see a list of typical targets execute "make help"
# More info can be located in ./README
# Comments in this file are targeted only to the developer, do not
# expect to learn how to build the kernel reading this file.

$(if $(filter __%, $(MAKECMDGOALS)), \
	$(error targets prefixed with '__' are only for internal use))

# That's our default target when none is given on the command line
PHONY := __all
__all:

# We are using a recursive build, so we need to do a little thinking
# to get the ordering right.
#
# Most importantly: sub-Makefiles should only ever modify files in
# their own directory. If in some directory we have a dependency on
# a file in another dir (which doesn't happen often, but it's often
# unavoidable when linking the built-in.a targets which finally
# turn into vmlinux), we will call a sub make in that other dir, and
# after that we are sure that everything which is in that other dir
# is now up to date.
#
# The only cases where we need to modify files which have global
# effects are thus separated out and done before the recursive
# descending is started. They are now explicitly listed as the
# prepare rule.

ifneq ($(sub_make_done),1)

# Do not use make's built-in rules and variables
# (this increases performance and avoids hard-to-debug behaviour)
MAKEFLAGS += -rR

# Avoid funny character set dependencies
unexport LC_ALL
LC_COLLATE=C
LC_NUMERIC=C
export LC_COLLATE LC_NUMERIC

# Avoid interference with shell env settings
unexport GREP_OPTIONS

# Beautify output
# ---------------------------------------------------------------------------
#
# Normally, we echo the whole command before executing it. By making
# that echo $($(quiet)$(cmd)), we now have the possibility to set
# $(quiet) to choose other forms of output instead, e.g.
#
#         quiet_cmd_cc_o_c = Compiling $(RELDIR)/$@
#         cmd_cc_o_c       = $(CC) $(c_flags) -c -o $@ $<
#
# If $(quiet) is empty, the whole command will be printed.
# If it is set to "quiet_", only the short version will be printed.
# If it is set to "silent_", nothing will be printed at all, since
# the variable $(silent_cmd_cc_o_c) doesn't exist.
#
# A simple variant is to prefix commands with $(Q) - that's useful
# for commands that shall be hidden in non-verbose mode.
#
#	$(Q)ln $@ :<
#
# If KBUILD_VERBOSE equals 0 then the above command will be hidden.
# If KBUILD_VERBOSE equals 1 then the above command is displayed.
# If KBUILD_VERBOSE equals 2 then give the reason why each target is rebuilt.
#
# To put more focus on warnings, be less verbose as default
# Use 'make V=1' to see the full commands

ifeq ("$(origin V)", "command line")
  KBUILD_VERBOSE = $(V)
endif
ifndef KBUILD_VERBOSE
  KBUILD_VERBOSE = 0
endif

ifeq ($(KBUILD_VERBOSE),1)
  quiet =
  Q =
else
  quiet=quiet_
  Q = @
endif

# If the user is running make -s (silent mode), suppress echoing of
# commands

ifneq ($(findstring s,$(filter-out --%,$(MAKEFLAGS))),)
  quiet=silent_
  KBUILD_VERBOSE = 0
endif

export quiet Q KBUILD_VERBOSE

# Call a source code checker (by default, "sparse") as part of the
# C compilation.
#
# Use 'make C=1' to enable checking of only re-compiled files.
# Use 'make C=2' to enable checking of *all* source files, regardless
# of whether they are re-compiled or not.
#
# See the file "Documentation/dev-tools/sparse.rst" for more details,
# including where to get the "sparse" utility.

ifeq ("$(origin C)", "command line")
  KBUILD_CHECKSRC = $(C)
endif
ifndef KBUILD_CHECKSRC
  KBUILD_CHECKSRC = 0
endif

export KBUILD_CHECKSRC

# Use make M=dir or set the environment variable KBUILD_EXTMOD to specify the
# directory of external module to build. Setting M= takes precedence.
ifeq ("$(origin M)", "command line")
  KBUILD_EXTMOD := $(M)
endif

$(if $(word 2, $(KBUILD_EXTMOD)), \
	$(error building multiple external modules is not supported))

# Remove trailing slashes
ifneq ($(filter %/, $(KBUILD_EXTMOD)),)
KBUILD_EXTMOD := $(shell dirname $(KBUILD_EXTMOD).)
endif

export KBUILD_EXTMOD

# ANDROID: set up mixed-build support. mixed-build allows device kernel modules
# to be compiled against a GKI kernel. This approach still uses the headers and
# Kbuild from device kernel, so care must be taken to ensure that those headers match.
ifdef KBUILD_MIXED_TREE
# Need vmlinux.symvers for modpost and System.map for depmod, check whether they exist in KBUILD_MIXED_TREE
required_mixed_files=vmlinux.symvers System.map
$(if $(filter-out $(words $(required_mixed_files)), \
		$(words $(wildcard $(add-prefix $(KBUILD_MIXED_TREE)/,$(required_mixed_files))))),,\
	$(error KBUILD_MIXED_TREE=$(KBUILD_MIXED_TREE) doesn't contain $(required_mixed_files)))
endif

mixed-build-prefix = $(if $(KBUILD_MIXED_TREE),$(KBUILD_MIXED_TREE)/)
export KBUILD_MIXED_TREE
# This is a hack for kleaf to set mixed-build-prefix within the execution of a make rule, e.g.
# within __modinst_pre.
# TODO(b/205893923): Revert this hack once it is properly handled.
export mixed-build-prefix

# Kbuild will save output files in the current working directory.
# This does not need to match to the root of the kernel source tree.
#
# For example, you can do this:
#
#  cd /dir/to/store/output/files; make -f /dir/to/kernel/source/Makefile
#
# If you want to save output files in a different location, there are
# two syntaxes to specify it.
#
# 1) O=
# Use "make O=dir/to/store/output/files/"
#
# 2) Set KBUILD_OUTPUT
# Set the environment variable KBUILD_OUTPUT to point to the output directory.
# export KBUILD_OUTPUT=dir/to/store/output/files/; make
#
# The O= assignment takes precedence over the KBUILD_OUTPUT environment
# variable.

# Do we want to change the working directory?
ifeq ("$(origin O)", "command line")
  KBUILD_OUTPUT := $(O)
endif

ifneq ($(KBUILD_OUTPUT),)
# Make's built-in functions such as $(abspath ...), $(realpath ...) cannot
# expand a shell special character '~'. We use a somewhat tedious way here.
abs_objtree := $(shell mkdir -p $(KBUILD_OUTPUT) && cd $(KBUILD_OUTPUT) && pwd)
$(if $(abs_objtree),, \
     $(error failed to create output directory "$(KBUILD_OUTPUT)"))

# $(realpath ...) resolves symlinks
abs_objtree := $(realpath $(abs_objtree))
else
abs_objtree := $(CURDIR)
endif # ifneq ($(KBUILD_OUTPUT),)

ifeq ($(abs_objtree),$(CURDIR))
# Suppress "Entering directory ..." unless we are changing the work directory.
MAKEFLAGS += --no-print-directory
else
need-sub-make := 1
endif

this-makefile := $(lastword $(MAKEFILE_LIST))
abs_srctree := $(realpath $(dir $(this-makefile)))

ifneq ($(words $(subst :, ,$(abs_srctree))), 1)
$(error source directory cannot contain spaces or colons)
endif

ifneq ($(abs_srctree),$(abs_objtree))
# Look for make include files relative to root of kernel src
#
# --included-dir is added for backward compatibility, but you should not rely on
# it. Please add $(srctree)/ prefix to include Makefiles in the source tree.
MAKEFLAGS += --include-dir=$(abs_srctree)
endif

ifneq ($(filter 3.%,$(MAKE_VERSION)),)
# 'MAKEFLAGS += -rR' does not immediately become effective for GNU Make 3.x
# We need to invoke sub-make to avoid implicit rules in the top Makefile.
need-sub-make := 1
# Cancel implicit rules for this Makefile.
$(this-makefile): ;
endif

export abs_srctree abs_objtree
export sub_make_done := 1

ifeq ($(need-sub-make),1)

PHONY += $(MAKECMDGOALS) __sub-make

$(filter-out $(this-makefile), $(MAKECMDGOALS)) __all: __sub-make
	@:

# Invoke a second make in the output directory, passing relevant variables
__sub-make:
	$(Q)$(MAKE) -C $(abs_objtree) -f $(abs_srctree)/Makefile $(MAKECMDGOALS)

endif # need-sub-make
endif # sub_make_done

# We process the rest of the Makefile if this is the final invocation of make
ifeq ($(need-sub-make),)

# Do not print "Entering directory ...",
# but we want to display it when entering to the output directory
# so that IDEs/editors are able to understand relative filenames.
MAKEFLAGS += --no-print-directory

ifeq ($(abs_srctree),$(abs_objtree))
        # building in the source tree
        srctree := .
	building_out_of_srctree :=
else
        ifeq ($(abs_srctree)/,$(dir $(abs_objtree)))
                # building in a subdirectory of the source tree
                srctree := ..
        else
                srctree := $(abs_srctree)
        endif
	building_out_of_srctree := 1
endif

ifneq ($(KBUILD_ABS_SRCTREE),)
srctree := $(abs_srctree)
endif

objtree		:= .
VPATH		:= $(srctree)

export building_out_of_srctree srctree objtree VPATH

# To make sure we do not include .config for any of the *config targets
# catch them early, and hand them over to scripts/kconfig/Makefile
# It is allowed to specify more targets when calling make, including
# mixing *config targets and build targets.
# For example 'make oldconfig all'.
# Detect when mixed targets is specified, and make a second invocation
# of make so .config is not included in this case either (for *config).

version_h := include/generated/uapi/linux/version.h

clean-targets := %clean mrproper cleandocs
no-dot-config-targets := $(clean-targets) \
			 cscope gtags TAGS tags help% %docs check% coccicheck \
			 $(version_h) headers headers_% archheaders archscripts \
			 %asm-generic kernelversion %src-pkg dt_binding_check \
			 outputmakefile
# Installation targets should not require compiler. Unfortunately, vdso_install
# is an exception where build artifacts may be updated. This must be fixed.
no-compiler-targets := $(no-dot-config-targets) install dtbs_install \
			headers_install modules_install kernelrelease image_name
no-sync-config-targets := $(no-dot-config-targets) %install kernelrelease \
			  image_name
single-targets := %.a %.i %.ko %.lds %.ll %.lst %.mod %.o %.s %.symtypes %/

config-build	:=
mixed-build	:=
need-config	:= 1
need-compiler	:= 1
may-sync-config	:= 1
single-build	:=

ifneq ($(filter $(no-dot-config-targets), $(MAKECMDGOALS)),)
	ifeq ($(filter-out $(no-dot-config-targets), $(MAKECMDGOALS)),)
		need-config :=
	endif
endif

ifneq ($(filter $(no-compiler-targets), $(MAKECMDGOALS)),)
	ifeq ($(filter-out $(no-compiler-targets), $(MAKECMDGOALS)),)
		need-compiler :=
	endif
endif

ifneq ($(filter $(no-sync-config-targets), $(MAKECMDGOALS)),)
	ifeq ($(filter-out $(no-sync-config-targets), $(MAKECMDGOALS)),)
		may-sync-config :=
	endif
endif

ifneq ($(KBUILD_EXTMOD),)
	may-sync-config :=
endif

ifeq ($(KBUILD_EXTMOD),)
        ifneq ($(filter %config,$(MAKECMDGOALS)),)
		config-build := 1
                ifneq ($(words $(MAKECMDGOALS)),1)
			mixed-build := 1
                endif
        endif
endif

# We cannot build single targets and the others at the same time
ifneq ($(filter $(single-targets), $(MAKECMDGOALS)),)
	single-build := 1
	ifneq ($(filter-out $(single-targets), $(MAKECMDGOALS)),)
		mixed-build := 1
	endif
endif

# For "make -j clean all", "make -j mrproper defconfig all", etc.
ifneq ($(filter $(clean-targets),$(MAKECMDGOALS)),)
        ifneq ($(filter-out $(clean-targets),$(MAKECMDGOALS)),)
		mixed-build := 1
        endif
endif

# install and modules_install need also be processed one by one
ifneq ($(filter install,$(MAKECMDGOALS)),)
        ifneq ($(filter modules_install,$(MAKECMDGOALS)),)
		mixed-build := 1
        endif
endif

ifdef mixed-build
# ===========================================================================
# We're called with mixed targets (*config and build targets).
# Handle them one by one.

PHONY += $(MAKECMDGOALS) __build_one_by_one

$(MAKECMDGOALS): __build_one_by_one
	@:

__build_one_by_one:
	$(Q)set -e; \
	for i in $(MAKECMDGOALS); do \
		$(MAKE) -f $(srctree)/Makefile $$i; \
	done

else # !mixed-build

include $(srctree)/scripts/Kbuild.include

# Read KERNELRELEASE from include/config/kernel.release (if it exists)
KERNELRELEASE = $(shell cat include/config/kernel.release 2> /dev/null)
KERNELVERSION = $(VERSION)$(if $(PATCHLEVEL),.$(PATCHLEVEL)$(if $(SUBLEVEL),.$(SUBLEVEL)))$(EXTRAVERSION)
export VERSION PATCHLEVEL SUBLEVEL KERNELRELEASE KERNELVERSION

include $(srctree)/scripts/subarch.include

# Cross compiling and selecting different set of gcc/bin-utils
# ---------------------------------------------------------------------------
#
# When performing cross compilation for other architectures ARCH shall be set
# to the target architecture. (See arch/* for the possibilities).
# ARCH can be set during invocation of make:
# make ARCH=ia64
# Another way is to have ARCH set in the environment.
# The default ARCH is the host where make is executed.

# CROSS_COMPILE specify the prefix used for all executables used
# during compilation. Only gcc and related bin-utils executables
# are prefixed with $(CROSS_COMPILE).
# CROSS_COMPILE can be set on the command line
# make CROSS_COMPILE=ia64-linux-
# Alternatively CROSS_COMPILE can be set in the environment.
# Default value for CROSS_COMPILE is not to prefix executables
# Note: Some architectures assign CROSS_COMPILE in their arch/*/Makefile
ARCH		?= $(SUBARCH)

# Architecture as present in compile.h
UTS_MACHINE 	:= $(ARCH)
SRCARCH 	:= $(ARCH)

# Additional ARCH settings for x86
ifeq ($(ARCH),i386)
        SRCARCH := x86
endif
ifeq ($(ARCH),x86_64)
        SRCARCH := x86
endif

# Additional ARCH settings for sparc
ifeq ($(ARCH),sparc32)
       SRCARCH := sparc
endif
ifeq ($(ARCH),sparc64)
       SRCARCH := sparc
endif

# Additional ARCH settings for parisc
ifeq ($(ARCH),parisc64)
       SRCARCH := parisc
endif

export cross_compiling :=
ifneq ($(SRCARCH),$(SUBARCH))
cross_compiling := 1
endif

KCONFIG_CONFIG	?= .config
export KCONFIG_CONFIG

# SHELL used by kbuild
CONFIG_SHELL := sh

HOST_LFS_CFLAGS := $(shell getconf LFS_CFLAGS 2>/dev/null)
HOST_LFS_LDFLAGS := $(shell getconf LFS_LDFLAGS 2>/dev/null)
HOST_LFS_LIBS := $(shell getconf LFS_LIBS 2>/dev/null)

ifneq ($(LLVM),)
HOSTCC	= clang
HOSTCXX	= clang++
else
HOSTCC	= gcc
HOSTCXX	= g++
endif

export KBUILD_USERCFLAGS := -Wall -Wmissing-prototypes -Wstrict-prototypes \
			      -O2 -fomit-frame-pointer -std=gnu89
export KBUILD_USERLDFLAGS :=

KBUILD_HOSTCFLAGS   := $(KBUILD_USERCFLAGS) $(HOST_LFS_CFLAGS) $(HOSTCFLAGS)
KBUILD_HOSTCXXFLAGS := -Wall -O2 $(HOST_LFS_CFLAGS) $(HOSTCXXFLAGS)
KBUILD_HOSTLDFLAGS  := $(HOST_LFS_LDFLAGS) $(HOSTLDFLAGS)
KBUILD_HOSTLDLIBS   := $(HOST_LFS_LIBS) $(HOSTLDLIBS)

# Make variables (CC, etc...)
CPP		= $(CC) -E
ifneq ($(LLVM),)
CC		= clang
LD		= ld.lld
AR		= llvm-ar
NM		= llvm-nm
OBJCOPY		= llvm-objcopy
OBJDUMP		= llvm-objdump
READELF		= llvm-readelf
STRIP		= llvm-strip
else
CC		= $(CROSS_COMPILE)gcc
LD		= $(CROSS_COMPILE)ld$(if $(wildcard $(lastword $(CROSS_COMPILE))ld.bfd),.bfd)
AR		= $(CROSS_COMPILE)ar
NM		= $(CROSS_COMPILE)nm
OBJCOPY		= $(CROSS_COMPILE)objcopy
OBJDUMP		= $(CROSS_COMPILE)objdump
READELF		= $(CROSS_COMPILE)readelf
STRIP		= $(CROSS_COMPILE)strip
endif
PAHOLE		= pahole
RESOLVE_BTFIDS	= $(objtree)/tools/bpf/resolve_btfids/resolve_btfids
LEX		= flex
YACC		= bison
AWK		= awk
INSTALLKERNEL  := installkernel
DEPMOD		= depmod
PERL		= perl
PYTHON3		= python3
CHECK		= sparse
BASH		= bash
KGZIP		= gzip
KBZIP2		= bzip2
KLZOP		= lzop
LZMA		= lzma
LZ4		= lz4
XZ		= xz
ZSTD		= zstd

CHECKFLAGS     := -D__linux__ -Dlinux -D__STDC__ -Dunix -D__unix__ \
		  -Wbitwise -Wno-return-void -Wno-unknown-attribute $(CF)
NOSTDINC_FLAGS :=
CFLAGS_MODULE   =
AFLAGS_MODULE   =
LDFLAGS_MODULE  =
CFLAGS_KERNEL	=
AFLAGS_KERNEL	=
LDFLAGS_vmlinux =

# Use USERINCLUDE when you must reference the UAPI directories only.
USERINCLUDE    := \
		-I$(srctree)/arch/$(SRCARCH)/include/uapi \
		-I$(objtree)/arch/$(SRCARCH)/include/generated/uapi \
		-I$(srctree)/include/uapi \
		-I$(objtree)/include/generated/uapi \
                -include $(srctree)/include/linux/compiler-version.h \
                -include $(srctree)/include/linux/kconfig.h

# Use LINUXINCLUDE when you must reference the include/ directory.
# Needed to be compatible with the O= option
LINUXINCLUDE    := \
		-I$(srctree)/arch/$(SRCARCH)/include \
		-I$(objtree)/arch/$(SRCARCH)/include/generated \
		$(if $(building_out_of_srctree),-I$(srctree)/include) \
		-I$(objtree)/include \
		$(USERINCLUDE)

KBUILD_AFLAGS   := -D__ASSEMBLY__ -fno-PIE
KBUILD_CFLAGS   := -Wall -Wundef -Werror=strict-prototypes -Wno-trigraphs \
		   -fno-strict-aliasing -fno-common -fshort-wchar -fno-PIE \
		   -Werror=implicit-function-declaration -Werror=implicit-int \
		   -Werror=return-type -Wno-format-security \
		   -std=gnu89
KBUILD_CPPFLAGS := -D__KERNEL__
KBUILD_AFLAGS_KERNEL :=
KBUILD_CFLAGS_KERNEL :=
KBUILD_AFLAGS_MODULE  := -DMODULE
KBUILD_CFLAGS_MODULE  := -DMODULE
KBUILD_LDFLAGS_MODULE :=
KBUILD_LDFLAGS :=
CLANG_FLAGS :=

export ARCH SRCARCH CONFIG_SHELL BASH HOSTCC KBUILD_HOSTCFLAGS CROSS_COMPILE LD CC
export CPP AR NM STRIP OBJCOPY OBJDUMP READELF PAHOLE RESOLVE_BTFIDS LEX YACC AWK INSTALLKERNEL
export PERL PYTHON3 CHECK CHECKFLAGS MAKE UTS_MACHINE HOSTCXX
export KGZIP KBZIP2 KLZOP LZMA LZ4 XZ ZSTD
export KBUILD_HOSTCXXFLAGS KBUILD_HOSTLDFLAGS KBUILD_HOSTLDLIBS LDFLAGS_MODULE

export KBUILD_CPPFLAGS NOSTDINC_FLAGS LINUXINCLUDE OBJCOPYFLAGS KBUILD_LDFLAGS
export KBUILD_CFLAGS CFLAGS_KERNEL CFLAGS_MODULE
export KBUILD_AFLAGS AFLAGS_KERNEL AFLAGS_MODULE
export KBUILD_AFLAGS_MODULE KBUILD_CFLAGS_MODULE KBUILD_LDFLAGS_MODULE
export KBUILD_AFLAGS_KERNEL KBUILD_CFLAGS_KERNEL

# Files to ignore in find ... statements

export RCS_FIND_IGNORE := \( -name SCCS -o -name BitKeeper -o -name .svn -o    \
			  -name CVS -o -name .pc -o -name .hg -o -name .git \) \
			  -prune -o
export RCS_TAR_IGNORE := --exclude SCCS --exclude BitKeeper --exclude .svn \
			 --exclude CVS --exclude .pc --exclude .hg --exclude .git

# ===========================================================================
# Rules shared between *config targets and build targets

# Basic helpers built in scripts/basic/
PHONY += scripts_basic
scripts_basic:
	$(Q)$(MAKE) $(build)=scripts/basic

PHONY += outputmakefile
ifdef building_out_of_srctree
# Before starting out-of-tree build, make sure the source tree is clean.
# outputmakefile generates a Makefile in the output directory, if using a
# separate output directory. This allows convenient use of make in the
# output directory.
# At the same time when output Makefile generated, generate .gitignore to
# ignore whole output directory

quiet_cmd_makefile = GEN     Makefile
      cmd_makefile = { \
	echo "\# Automatically generated by $(srctree)/Makefile: don't edit"; \
	echo "include $(srctree)/Makefile"; \
	} > Makefile

outputmakefile:
	$(Q)if [ -f $(srctree)/.config -o \
		 -d $(srctree)/include/config -o \
		 -d $(srctree)/arch/$(SRCARCH)/include/generated ]; then \
		echo >&2 "***"; \
		echo >&2 "*** The source tree is not clean, please run 'make$(if $(findstring command line, $(origin ARCH)), ARCH=$(ARCH)) mrproper'"; \
		echo >&2 "*** in $(abs_srctree)";\
		echo >&2 "***"; \
		false; \
	fi
	$(Q)ln -fsn $(srctree) source
	$(call cmd,makefile)
	$(Q)test -e .gitignore || \
	{ echo "# this is build directory, ignore it"; echo "*"; } > .gitignore
endif

# The expansion should be delayed until arch/$(SRCARCH)/Makefile is included.
# Some architectures define CROSS_COMPILE in arch/$(SRCARCH)/Makefile.
# CC_VERSION_TEXT is referenced from Kconfig (so it needs export),
# and from include/config/auto.conf.cmd to detect the compiler upgrade.
CC_VERSION_TEXT = $(subst $(pound),,$(shell LC_ALL=C $(CC) --version 2>/dev/null | head -n 1))

ifneq ($(findstring clang,$(CC_VERSION_TEXT)),)
include $(srctree)/scripts/Makefile.clang
endif

# Include this also for config targets because some architectures need
# cc-cross-prefix to determine CROSS_COMPILE.
ifdef need-compiler
include $(srctree)/scripts/Makefile.compiler
endif

ifdef config-build
# ===========================================================================
# *config targets only - make sure prerequisites are updated, and descend
# in scripts/kconfig to make the *config target

# Read arch specific Makefile to set KBUILD_DEFCONFIG as needed.
# KBUILD_DEFCONFIG may point out an alternative default configuration
# used for 'make defconfig'
include $(srctree)/arch/$(SRCARCH)/Makefile
export KBUILD_DEFCONFIG KBUILD_KCONFIG CC_VERSION_TEXT

config: outputmakefile scripts_basic FORCE
	$(Q)$(MAKE) $(build)=scripts/kconfig $@

%config: outputmakefile scripts_basic FORCE
	$(Q)$(MAKE) $(build)=scripts/kconfig $@

else #!config-build
# ===========================================================================
# Build targets only - this includes vmlinux, arch specific targets, clean
# targets and others. In general all targets except *config targets.

# If building an external module we do not care about the all: rule
# but instead __all depend on modules
PHONY += all
ifeq ($(KBUILD_EXTMOD),)
__all: all
else
__all: modules
endif

# Decide whether to build built-in, modular, or both.
# Normally, just do built-in.

KBUILD_MODULES :=
KBUILD_BUILTIN := 1

# If we have only "make modules", don't compile built-in objects.
ifeq ($(MAKECMDGOALS),modules)
  KBUILD_BUILTIN :=
endif

# If we have "make <whatever> modules", compile modules
# in addition to whatever we do anyway.
# Just "make" or "make all" shall build modules as well

ifneq ($(filter all modules nsdeps %compile_commands.json clang-%,$(MAKECMDGOALS)),)
  KBUILD_MODULES := 1
endif

ifeq ($(MAKECMDGOALS),)
  KBUILD_MODULES := 1
endif

export KBUILD_MODULES KBUILD_BUILTIN

ifdef need-config
include include/config/auto.conf
endif

ifeq ($(KBUILD_EXTMOD),)
# Objects we will link into vmlinux / subdirs we need to visit
core-y		:= init/ usr/ arch/$(SRCARCH)/
drivers-y	:= drivers/ sound/
drivers-$(CONFIG_SAMPLES) += samples/
drivers-$(CONFIG_NET) += net/
drivers-y	+= virt/
libs-y		:= lib/
endif # KBUILD_EXTMOD

ifndef KBUILD_MIXED_TREE
# The all: target is the default when no target is given on the
# command line.
# This allow a user to issue only 'make' to build a kernel including modules
# Defaults to vmlinux, but the arch makefile usually adds further targets
all: vmlinux
endif

CFLAGS_GCOV	:= -fprofile-arcs -ftest-coverage
ifdef CONFIG_CC_IS_GCC
CFLAGS_GCOV	+= -fno-tree-loop-im
endif
export CFLAGS_GCOV

# The arch Makefiles can override CC_FLAGS_FTRACE. We may also append it later.
ifdef CONFIG_FUNCTION_TRACER
  CC_FLAGS_FTRACE := -pg
endif

ifdef CONFIG_CC_IS_GCC
RETPOLINE_CFLAGS	:= $(call cc-option,-mindirect-branch=thunk-extern -mindirect-branch-register)
RETPOLINE_VDSO_CFLAGS	:= $(call cc-option,-mindirect-branch=thunk-inline -mindirect-branch-register)
endif
ifdef CONFIG_CC_IS_CLANG
RETPOLINE_CFLAGS	:= -mretpoline-external-thunk
RETPOLINE_VDSO_CFLAGS	:= -mretpoline
endif
export RETPOLINE_CFLAGS
export RETPOLINE_VDSO_CFLAGS

include $(srctree)/arch/$(SRCARCH)/Makefile

ifdef need-config
ifdef may-sync-config
# Read in dependencies to all Kconfig* files, make sure to run syncconfig if
# changes are detected. This should be included after arch/$(SRCARCH)/Makefile
# because some architectures define CROSS_COMPILE there.
include include/config/auto.conf.cmd

$(KCONFIG_CONFIG):
	@echo >&2 '***'
	@echo >&2 '*** Configuration file "$@" not found!'
	@echo >&2 '***'
	@echo >&2 '*** Please run some configurator (e.g. "make oldconfig" or'
	@echo >&2 '*** "make menuconfig" or "make xconfig").'
	@echo >&2 '***'
	@/bin/false

# The actual configuration files used during the build are stored in
# include/generated/ and include/config/. Update them if .config is newer than
# include/config/auto.conf (which mirrors .config).
#
# This exploits the 'multi-target pattern rule' trick.
# The syncconfig should be executed only once to make all the targets.
# (Note: use the grouped target '&:' when we bump to GNU Make 4.3)
#
# Do not use $(call cmd,...) here. That would suppress prompts from syncconfig,
# so you cannot notice that Kconfig is waiting for the user input.
%/config/auto.conf %/config/auto.conf.cmd %/generated/autoconf.h: $(KCONFIG_CONFIG)
	$(Q)$(kecho) "  SYNC    $@"
	$(Q)$(MAKE) -f $(srctree)/Makefile syncconfig
else # !may-sync-config
# External modules and some install targets need include/generated/autoconf.h
# and include/config/auto.conf but do not care if they are up-to-date.
# Use auto.conf to trigger the test
PHONY += include/config/auto.conf

include/config/auto.conf:
	$(Q)test -e include/generated/autoconf.h -a -e $@ || (		\
	echo >&2;							\
	echo >&2 "  ERROR: Kernel configuration is invalid.";		\
	echo >&2 "         include/generated/autoconf.h or $@ are missing.";\
	echo >&2 "         Run 'make oldconfig && make prepare' on kernel src to fix it.";	\
	echo >&2 ;							\
	/bin/false)

endif # may-sync-config
endif # need-config

KBUILD_CFLAGS	+= -fno-delete-null-pointer-checks
KBUILD_CFLAGS	+= $(call cc-disable-warning,frame-address,)
KBUILD_CFLAGS	+= $(call cc-disable-warning, format-truncation)
KBUILD_CFLAGS	+= $(call cc-disable-warning, format-overflow)
KBUILD_CFLAGS	+= $(call cc-disable-warning, address-of-packed-member)

ifdef CONFIG_CC_OPTIMIZE_FOR_PERFORMANCE
KBUILD_CFLAGS += -O2
else ifdef CONFIG_CC_OPTIMIZE_FOR_PERFORMANCE_O3
KBUILD_CFLAGS += -O3
KBUILD_CFLAGS += $(call cc-option, -fno-tree-loop-vectorize)
else ifdef CONFIG_CC_OPTIMIZE_FOR_SIZE
KBUILD_CFLAGS += -Os
endif

# Tell gcc to never replace conditional load with a non-conditional one
ifdef CONFIG_CC_IS_GCC
# gcc-10 renamed --param=allow-store-data-races=0 to
# -fno-allow-store-data-races.
KBUILD_CFLAGS	+= $(call cc-option,--param=allow-store-data-races=0)
KBUILD_CFLAGS	+= $(call cc-option,-fno-allow-store-data-races)
endif

ifdef CONFIG_READABLE_ASM
# Disable optimizations that make assembler listings hard to read.
# reorder blocks reorders the control in the function
# ipa clone creates specialized cloned functions
# partial inlining inlines only parts of functions
KBUILD_CFLAGS += -fno-reorder-blocks -fno-ipa-cp-clone -fno-partial-inlining
endif

ifneq ($(CONFIG_FRAME_WARN),0)
KBUILD_CFLAGS += -Wframe-larger-than=$(CONFIG_FRAME_WARN)
endif

stackp-flags-y                                    := -fno-stack-protector
stackp-flags-$(CONFIG_STACKPROTECTOR)             := -fstack-protector
stackp-flags-$(CONFIG_STACKPROTECTOR_STRONG)      := -fstack-protector-strong

KBUILD_CFLAGS += $(stackp-flags-y)

KBUILD_CFLAGS-$(CONFIG_WERROR) += -Werror
KBUILD_CFLAGS += $(KBUILD_CFLAGS-y)

ifdef CONFIG_CC_IS_CLANG
KBUILD_CPPFLAGS += -Qunused-arguments
# The kernel builds with '-std=gnu89' so use of GNU extensions is acceptable.
KBUILD_CFLAGS += -Wno-gnu
# CLANG uses a _MergedGlobals as optimization, but this breaks modpost, as the
# source of a reference will be _MergedGlobals and not on of the whitelisted names.
# See modpost pattern 2
KBUILD_CFLAGS += -mno-global-merge
else

# Warn about unmarked fall-throughs in switch statement.
# Disabled for clang while comment to attribute conversion happens and
# https://github.com/ClangBuiltLinux/linux/issues/636 is discussed.
KBUILD_CFLAGS += $(call cc-option,-Wimplicit-fallthrough=5,)
# gcc inanely warns about local variables called 'main'
KBUILD_CFLAGS += -Wno-main
endif

# These warnings generated too much noise in a regular build.
# Use make W=1 to enable them (see scripts/Makefile.extrawarn)
KBUILD_CFLAGS += $(call cc-disable-warning, unused-but-set-variable)
KBUILD_CFLAGS += $(call cc-disable-warning, unused-const-variable)

ifdef CONFIG_FRAME_POINTER
KBUILD_CFLAGS	+= -fno-omit-frame-pointer -fno-optimize-sibling-calls
else
# Some targets (ARM with Thumb2, for example), can't be built with frame
# pointers.  For those, we don't have FUNCTION_TRACER automatically
# select FRAME_POINTER.  However, FUNCTION_TRACER adds -pg, and this is
# incompatible with -fomit-frame-pointer with current GCC, so we don't use
# -fomit-frame-pointer with FUNCTION_TRACER.
ifndef CONFIG_FUNCTION_TRACER
KBUILD_CFLAGS	+= -fomit-frame-pointer
endif
endif

# Initialize all stack variables with a 0xAA pattern.
ifdef CONFIG_INIT_STACK_ALL_PATTERN
KBUILD_CFLAGS	+= -ftrivial-auto-var-init=pattern
endif

# Initialize all stack variables with a zero value.
ifdef CONFIG_INIT_STACK_ALL_ZERO
# Future support for zero initialization is still being debated, see
# https://bugs.llvm.org/show_bug.cgi?id=45497. These flags are subject to being
# renamed or dropped.
KBUILD_CFLAGS	+= -ftrivial-auto-var-init=zero
KBUILD_CFLAGS	+= -enable-trivial-auto-var-init-zero-knowing-it-will-be-removed-from-clang
endif

# While VLAs have been removed, GCC produces unreachable stack probes
# for the randomize_kstack_offset feature. Disable it for all compilers.
KBUILD_CFLAGS	+= $(call cc-option, -fno-stack-clash-protection)

# Clear used registers at func exit (to reduce data lifetime and ROP gadgets).
ifdef CONFIG_ZERO_CALL_USED_REGS
KBUILD_CFLAGS	+= -fzero-call-used-regs=used-gpr
endif

DEBUG_CFLAGS	:=

# Workaround for GCC versions < 5.0
# https://gcc.gnu.org/bugzilla/show_bug.cgi?id=61801
ifdef CONFIG_CC_IS_GCC
DEBUG_CFLAGS	+= $(call cc-ifversion, -lt, 0500, $(call cc-option, -fno-var-tracking-assignments))
endif

ifdef CONFIG_DEBUG_INFO

ifdef CONFIG_DEBUG_INFO_SPLIT
DEBUG_CFLAGS	+= -gsplit-dwarf
else
DEBUG_CFLAGS	+= -g
endif

ifndef CONFIG_AS_IS_LLVM
KBUILD_AFLAGS	+= -Wa,-gdwarf-2
endif

ifndef CONFIG_DEBUG_INFO_DWARF_TOOLCHAIN_DEFAULT
dwarf-version-$(CONFIG_DEBUG_INFO_DWARF4) := 4
dwarf-version-$(CONFIG_DEBUG_INFO_DWARF5) := 5
DEBUG_CFLAGS	+= -gdwarf-$(dwarf-version-y)
endif

ifdef CONFIG_DEBUG_INFO_REDUCED
DEBUG_CFLAGS	+= -fno-var-tracking
ifdef CONFIG_CC_IS_GCC
DEBUG_CFLAGS	+= -femit-struct-debug-baseonly
endif
endif

ifdef CONFIG_DEBUG_INFO_COMPRESSED
DEBUG_CFLAGS	+= -gz=zlib
KBUILD_AFLAGS	+= -gz=zlib
KBUILD_LDFLAGS	+= --compress-debug-sections=zlib
endif

endif # CONFIG_DEBUG_INFO

KBUILD_CFLAGS += $(DEBUG_CFLAGS)
export DEBUG_CFLAGS

ifdef CONFIG_FUNCTION_TRACER
ifdef CONFIG_FTRACE_MCOUNT_USE_CC
  CC_FLAGS_FTRACE	+= -mrecord-mcount
  ifdef CONFIG_HAVE_NOP_MCOUNT
    ifeq ($(call cc-option-yn, -mnop-mcount),y)
      CC_FLAGS_FTRACE	+= -mnop-mcount
      CC_FLAGS_USING	+= -DCC_USING_NOP_MCOUNT
    endif
  endif
endif
ifdef CONFIG_FTRACE_MCOUNT_USE_OBJTOOL
  CC_FLAGS_USING	+= -DCC_USING_NOP_MCOUNT
endif
ifdef CONFIG_FTRACE_MCOUNT_USE_RECORDMCOUNT
  ifdef CONFIG_HAVE_C_RECORDMCOUNT
    BUILD_C_RECORDMCOUNT := y
    export BUILD_C_RECORDMCOUNT
  endif
endif
ifdef CONFIG_HAVE_FENTRY
  # s390-linux-gnu-gcc did not support -mfentry until gcc-9.
  ifeq ($(call cc-option-yn, -mfentry),y)
    CC_FLAGS_FTRACE	+= -mfentry
    CC_FLAGS_USING	+= -DCC_USING_FENTRY
  endif
endif
export CC_FLAGS_FTRACE
KBUILD_CFLAGS	+= $(CC_FLAGS_FTRACE) $(CC_FLAGS_USING)
KBUILD_AFLAGS	+= $(CC_FLAGS_USING)
endif

# We trigger additional mismatches with less inlining
ifdef CONFIG_DEBUG_SECTION_MISMATCH
KBUILD_CFLAGS += -fno-inline-functions-called-once
endif

ifdef CONFIG_LD_DEAD_CODE_DATA_ELIMINATION
KBUILD_CFLAGS_KERNEL += -ffunction-sections -fdata-sections
LDFLAGS_vmlinux += --gc-sections
endif

ifdef CONFIG_SHADOW_CALL_STACK
CC_FLAGS_SCS	:= -fsanitize=shadow-call-stack
KBUILD_CFLAGS	+= $(CC_FLAGS_SCS)
export CC_FLAGS_SCS
endif

ifdef CONFIG_LTO_CLANG
ifdef CONFIG_LTO_CLANG_THIN
CC_FLAGS_LTO	:= -flto=thin -fsplit-lto-unit
KBUILD_LDFLAGS	+= --thinlto-cache-dir=$(extmod_prefix).thinlto-cache
else
CC_FLAGS_LTO	:= -flto
endif

ifeq ($(SRCARCH),x86)
# Workaround for compiler / linker bug
CC_FLAGS_LTO	+= -fvisibility=hidden
else
CC_FLAGS_LTO	+= -fvisibility=default
endif

# Limit inlining across translation units to reduce binary size
KBUILD_LDFLAGS += -mllvm -import-instr-limit=5

# Check for frame size exceeding threshold during prolog/epilog insertion
# when using lld < 13.0.0.
ifneq ($(CONFIG_FRAME_WARN),0)
ifeq ($(shell test $(CONFIG_LLD_VERSION) -lt 130000; echo $$?),0)
KBUILD_LDFLAGS	+= -plugin-opt=-warn-stack-size=$(CONFIG_FRAME_WARN)
endif
endif
endif

ifdef CONFIG_LTO
KBUILD_CFLAGS	+= -fno-lto $(CC_FLAGS_LTO)
KBUILD_AFLAGS	+= -fno-lto
export CC_FLAGS_LTO
endif

ifdef CONFIG_CFI_CLANG
CC_FLAGS_CFI	:= -fsanitize=cfi \
		   -fsanitize-cfi-cross-dso \
		   -fno-sanitize-cfi-canonical-jump-tables \
		   -fno-sanitize-trap=cfi \
		   -fno-sanitize-blacklist

ifdef CONFIG_CFI_PERMISSIVE
CC_FLAGS_CFI	+= -fsanitize-recover=cfi
endif

# If LTO flags are filtered out, we must also filter out CFI.
CC_FLAGS_LTO	+= $(CC_FLAGS_CFI)
KBUILD_CFLAGS	+= $(CC_FLAGS_CFI)
export CC_FLAGS_CFI
endif

ifdef CONFIG_DEBUG_FORCE_FUNCTION_ALIGN_64B
KBUILD_CFLAGS += -falign-functions=64
endif

# arch Makefile may override CC so keep this after arch Makefile is included
NOSTDINC_FLAGS += -nostdinc -isystem $(shell $(CC) -print-file-name=include)

# warn about C99 declaration after statement
KBUILD_CFLAGS += -Wdeclaration-after-statement

# Variable Length Arrays (VLAs) should not be used anywhere in the kernel
KBUILD_CFLAGS += -Wvla

# disable pointer signed / unsigned warnings in gcc 4.0
KBUILD_CFLAGS += -Wno-pointer-sign

# disable stringop warnings in gcc 8+
KBUILD_CFLAGS += $(call cc-disable-warning, stringop-truncation)

# We'll want to enable this eventually, but it's not going away for 5.7 at least
KBUILD_CFLAGS += $(call cc-disable-warning, zero-length-bounds)
KBUILD_CFLAGS += -Wno-array-bounds
KBUILD_CFLAGS += $(call cc-disable-warning, stringop-overflow)

# Another good warning that we'll want to enable eventually
KBUILD_CFLAGS += $(call cc-disable-warning, restrict)

# Enabled with W=2, disabled by default as noisy
ifdef CONFIG_CC_IS_GCC
KBUILD_CFLAGS += -Wno-maybe-uninitialized
endif

# disable invalid "can't wrap" optimizations for signed / pointers
KBUILD_CFLAGS	+= -fno-strict-overflow

# Make sure -fstack-check isn't enabled (like gentoo apparently did)
KBUILD_CFLAGS  += -fno-stack-check

# conserve stack if available
ifdef CONFIG_CC_IS_GCC
KBUILD_CFLAGS   += -fconserve-stack
endif

# Prohibit date/time macros, which would make the build non-deterministic
KBUILD_CFLAGS   += -Werror=date-time

# enforce correct pointer usage
KBUILD_CFLAGS   += $(call cc-option,-Werror=incompatible-pointer-types)

# Require designated initializers for all marked structures
KBUILD_CFLAGS   += $(call cc-option,-Werror=designated-init)

# change __FILE__ to the relative path from the srctree
KBUILD_CPPFLAGS += $(call cc-option,-fmacro-prefix-map=$(srctree)/=)

# include additional Makefiles when needed
include-y			:= scripts/Makefile.extrawarn
include-$(CONFIG_KASAN)		+= scripts/Makefile.kasan
include-$(CONFIG_KCSAN)		+= scripts/Makefile.kcsan
include-$(CONFIG_UBSAN)		+= scripts/Makefile.ubsan
include-$(CONFIG_KCOV)		+= scripts/Makefile.kcov
include-$(CONFIG_GCC_PLUGINS)	+= scripts/Makefile.gcc-plugins

include $(addprefix $(srctree)/, $(include-y))

# scripts/Makefile.gcc-plugins is intentionally included last.
# Do not add $(call cc-option,...) below this line. When you build the kernel
# from the clean source tree, the GCC plugins do not exist at this point.

# Add user supplied CPPFLAGS, AFLAGS and CFLAGS as the last assignments
KBUILD_CPPFLAGS += $(KCPPFLAGS)
KBUILD_AFLAGS   += $(KAFLAGS)
KBUILD_CFLAGS   += $(KCFLAGS)

KBUILD_LDFLAGS_MODULE += --build-id=sha1
LDFLAGS_vmlinux += --build-id=sha1

ifeq ($(CONFIG_STRIP_ASM_SYMS),y)
LDFLAGS_vmlinux	+= $(call ld-option, -X,)
endif

ifeq ($(CONFIG_RELR),y)
LDFLAGS_vmlinux	+= --pack-dyn-relocs=relr --use-android-relr-tags
endif

# We never want expected sections to be placed heuristically by the
# linker. All sections should be explicitly named in the linker script.
ifdef CONFIG_LD_ORPHAN_WARN
LDFLAGS_vmlinux += --orphan-handling=warn
endif

# Align the bit size of userspace programs with the kernel
KBUILD_USERCFLAGS  += $(filter -m32 -m64 --target=%, $(KBUILD_CFLAGS))
KBUILD_USERLDFLAGS += $(filter -m32 -m64 --target=%, $(KBUILD_CFLAGS))

# make the checker run with the right architecture
CHECKFLAGS += --arch=$(ARCH)

# insure the checker run with the right endianness
CHECKFLAGS += $(if $(CONFIG_CPU_BIG_ENDIAN),-mbig-endian,-mlittle-endian)

# the checker needs the correct machine size
CHECKFLAGS += $(if $(CONFIG_64BIT),-m64,-m32)

# Default kernel image to build when no specific target is given.
# KBUILD_IMAGE may be overruled on the command line or
# set in the environment
# Also any assignments in arch/$(ARCH)/Makefile take precedence over
# this default value
export KBUILD_IMAGE ?= vmlinux

#
# INSTALL_PATH specifies where to place the updated kernel and system map
# images. Default is /boot, but you can set it to other values
export	INSTALL_PATH ?= /boot

#
# INSTALL_DTBS_PATH specifies a prefix for relocations required by build roots.
# Like INSTALL_MOD_PATH, it isn't defined in the Makefile, but can be passed as
# an argument if needed. Otherwise it defaults to the kernel install path
#
export INSTALL_DTBS_PATH ?= $(INSTALL_PATH)/dtbs/$(KERNELRELEASE)

#
# INSTALL_MOD_PATH specifies a prefix to MODLIB for module directory
# relocations required by build roots.  This is not defined in the
# makefile but the argument can be passed to make if needed.
#

MODLIB	= $(INSTALL_MOD_PATH)/lib/modules/$(KERNELRELEASE)
export MODLIB

PHONY += prepare0

export extmod_prefix = $(if $(KBUILD_EXTMOD),$(KBUILD_EXTMOD)/)
export MODORDER := $(extmod_prefix)modules.order
export MODULES_NSDEPS := $(extmod_prefix)modules.nsdeps

# ---------------------------------------------------------------------------
# Kernel headers

PHONY += headers

#Default location for installed headers
ifeq ($(KBUILD_EXTMOD),)
PHONY += archheaders archscripts
hdr-inst := -f $(srctree)/scripts/Makefile.headersinst obj
headers: $(version_h) scripts_unifdef uapi-asm-generic archheaders archscripts
else
hdr-prefix = $(KBUILD_EXTMOD)/
hdr-inst := -f $(srctree)/scripts/Makefile.headersinst dst=$(KBUILD_EXTMOD)/usr/include objtree=$(objtree)/$(KBUILD_EXTMOD) obj
endif

export INSTALL_HDR_PATH = $(objtree)/$(hdr-prefix)usr

quiet_cmd_headers_install = INSTALL $(INSTALL_HDR_PATH)/include
      cmd_headers_install = \
	mkdir -p $(INSTALL_HDR_PATH); \
	rsync -mrl --include='*/' --include='*\.h' --exclude='*' \
	$(hdr-prefix)usr/include $(INSTALL_HDR_PATH);

PHONY += headers_install
headers_install: headers
	$(call cmd,headers_install)

headers:
ifeq ($(KBUILD_EXTMOD),)
	$(if $(wildcard $(srctree)/arch/$(SRCARCH)/include/uapi/asm/Kbuild),, \
	  $(error Headers not exportable for the $(SRCARCH) architecture))
endif
	$(Q)$(MAKE) $(hdr-inst)=$(hdr-prefix)include/uapi
	$(Q)$(MAKE) $(hdr-inst)=$(hdr-prefix)arch/$(SRCARCH)/include/uapi

ifeq ($(KBUILD_EXTMOD),)
core-y		+= kernel/ certs/ mm/ fs/ ipc/ security/ crypto/ block/

vmlinux-dirs	:= $(patsubst %/,%,$(filter %/, \
		     $(core-y) $(core-m) $(drivers-y) $(drivers-m) \
		     $(libs-y) $(libs-m)))

vmlinux-alldirs	:= $(sort $(vmlinux-dirs) Documentation \
		     $(patsubst %/,%,$(filter %/, $(core-) \
			$(drivers-) $(libs-))))

subdir-modorder := $(addsuffix modules.order,$(filter %/, \
			$(core-y) $(core-m) $(libs-y) $(libs-m) \
			$(drivers-y) $(drivers-m)))

build-dirs	:= $(vmlinux-dirs)
clean-dirs	:= $(vmlinux-alldirs)

# Externally visible symbols (used by link-vmlinux.sh)
KBUILD_VMLINUX_OBJS := $(head-y) $(patsubst %/,%/built-in.a, $(core-y))
KBUILD_VMLINUX_OBJS += $(addsuffix built-in.a, $(filter %/, $(libs-y)))
ifdef CONFIG_MODULES
KBUILD_VMLINUX_OBJS += $(patsubst %/, %/lib.a, $(filter %/, $(libs-y)))
KBUILD_VMLINUX_LIBS := $(filter-out %/, $(libs-y))
else
KBUILD_VMLINUX_LIBS := $(patsubst %/,%/lib.a, $(libs-y))
endif
KBUILD_VMLINUX_OBJS += $(patsubst %/,%/built-in.a, $(drivers-y))

export KBUILD_VMLINUX_OBJS KBUILD_VMLINUX_LIBS
export KBUILD_LDS          := arch/$(SRCARCH)/kernel/vmlinux.lds
# used by scripts/Makefile.package
export KBUILD_ALLDIRS := $(sort $(filter-out arch/%,$(vmlinux-alldirs)) LICENSES arch include scripts tools)

vmlinux-deps := $(KBUILD_LDS) $(KBUILD_VMLINUX_OBJS) $(KBUILD_VMLINUX_LIBS)

# Recurse until adjust_autoksyms.sh is satisfied
PHONY += autoksyms_recursive
ifdef CONFIG_TRIM_UNUSED_KSYMS
# For the kernel to actually contain only the needed exported symbols,
# we have to build modules as well to determine what those symbols are.
# (this can be evaluated only once include/config/auto.conf has been included)
KBUILD_MODULES := 1

autoksyms_recursive: descend modules.order
	$(Q)$(CONFIG_SHELL) $(srctree)/scripts/adjust_autoksyms.sh \
	  "$(MAKE) -f $(srctree)/Makefile vmlinux"
endif

autoksyms_h := $(if $(CONFIG_TRIM_UNUSED_KSYMS), include/generated/autoksyms.h)

quiet_cmd_autoksyms_h = GEN     $@
      cmd_autoksyms_h = mkdir -p $(dir $@); \
			$(CONFIG_SHELL) $(srctree)/scripts/gen_autoksyms.sh $@

$(autoksyms_h):
	$(call cmd,autoksyms_h)

ARCH_POSTLINK := $(wildcard $(srctree)/arch/$(SRCARCH)/Makefile.postlink)

# Final link of vmlinux with optional arch pass after final link
cmd_link-vmlinux =                                                 \
	$(CONFIG_SHELL) $< "$(LD)" "$(KBUILD_LDFLAGS)" "$(LDFLAGS_vmlinux)";    \
	$(if $(ARCH_POSTLINK), $(MAKE) -f $(ARCH_POSTLINK) $@, true)

ifndef KBUILD_MIXED_TREE
vmlinux: scripts/link-vmlinux.sh autoksyms_recursive $(vmlinux-deps) FORCE
	+$(call if_changed_dep,link-vmlinux)
endif

targets := vmlinux

# The actual objects are generated when descending,
# make sure no implicit rule kicks in
$(sort $(vmlinux-deps) $(subdir-modorder)): descend ;

filechk_kernel.release = \
	echo "$(KERNELVERSION)$$($(CONFIG_SHELL) $(srctree)/scripts/setlocalversion \
		$(srctree) $(BRANCH) $(KMI_GENERATION))"

# Store (new) KERNELRELEASE string in include/config/kernel.release
include/config/kernel.release: FORCE
	$(call filechk,kernel.release)

# Additional helpers built in scripts/
# Carefully list dependencies so we do not try to build scripts twice
# in parallel
PHONY += scripts
scripts: scripts_basic scripts_dtc
	$(Q)$(MAKE) $(build)=$(@)

# Things we need to do before we recursively start building the kernel
# or the modules are listed in "prepare".
# A multi level approach is used. prepareN is processed before prepareN-1.
# archprepare is used in arch Makefiles and when processed asm symlink,
# version.h and scripts_basic is processed / created.

PHONY += prepare archprepare

archprepare: outputmakefile archheaders archscripts scripts include/config/kernel.release \
	asm-generic $(version_h) $(autoksyms_h) include/generated/utsrelease.h \
	include/generated/autoconf.h remove-stale-files

prepare0: archprepare
	$(Q)$(MAKE) $(build)=scripts/mod
	$(Q)$(MAKE) $(build)=.

# All the preparing..
prepare: prepare0

PHONY += remove-stale-files
remove-stale-files:
	$(Q)$(srctree)/scripts/remove-stale-files

# Support for using generic headers in asm-generic
asm-generic := -f $(srctree)/scripts/Makefile.asm-generic obj

PHONY += asm-generic uapi-asm-generic
asm-generic: uapi-asm-generic
	$(Q)$(MAKE) $(asm-generic)=arch/$(SRCARCH)/include/generated/asm \
	generic=include/asm-generic
uapi-asm-generic:
	$(Q)$(MAKE) $(asm-generic)=arch/$(SRCARCH)/include/generated/uapi/asm \
	generic=include/uapi/asm-generic

# Generate some files
# ---------------------------------------------------------------------------

# KERNELRELEASE can change from a few different places, meaning version.h
# needs to be updated, so this check is forced on all builds

uts_len := 64
define filechk_utsrelease.h
	if [ `echo -n "$(KERNELRELEASE)" | wc -c ` -gt $(uts_len) ]; then \
	  echo '"$(KERNELRELEASE)" exceeds $(uts_len) characters' >&2;    \
	  exit 1;                                                         \
	fi;                                                               \
	echo \#define UTS_RELEASE \"$(KERNELRELEASE)\"
endef

define filechk_version.h
	if [ $(SUBLEVEL) -gt 255 ]; then                                 \
		echo \#define LINUX_VERSION_CODE $(shell                 \
		expr $(VERSION) \* 65536 + $(PATCHLEVEL) \* 256 + 255); \
	else                                                             \
		echo \#define LINUX_VERSION_CODE $(shell                 \
		expr $(VERSION) \* 65536 + $(PATCHLEVEL) \* 256 + $(SUBLEVEL)); \
	fi;                                                              \
	echo '#define KERNEL_VERSION(a,b,c) (((a) << 16) + ((b) << 8) +  \
	((c) > 255 ? 255 : (c)))';                                       \
	echo \#define LINUX_VERSION_MAJOR $(VERSION);                    \
	echo \#define LINUX_VERSION_PATCHLEVEL $(PATCHLEVEL);            \
	echo \#define LINUX_VERSION_SUBLEVEL $(SUBLEVEL)
endef

$(version_h): PATCHLEVEL := $(if $(PATCHLEVEL), $(PATCHLEVEL), 0)
$(version_h): SUBLEVEL := $(if $(SUBLEVEL), $(SUBLEVEL), 0)
$(version_h): FORCE
	$(call filechk,version.h)

include/generated/utsrelease.h: include/config/kernel.release FORCE
	$(call filechk,utsrelease.h)

PHONY += headerdep
headerdep:
	$(Q)find $(srctree)/include/ -name '*.h' | xargs --max-args 1 \
	$(srctree)/scripts/headerdep.pl -I$(srctree)/include

# Deprecated. It is no-op now.
PHONY += headers_check
headers_check:
	@echo >&2 "=================== WARNING ==================="
	@echo >&2 "Since Linux 5.5, 'make headers_check' is no-op,"
	@echo >&2 "and will be removed after Linux 5.15 release."
	@echo >&2 "Please remove headers_check from your scripts."
	@echo >&2 "==============================================="

ifdef CONFIG_HEADERS_INSTALL
prepare: headers
endif

PHONY += scripts_unifdef
scripts_unifdef: scripts_basic
	$(Q)$(MAKE) $(build)=scripts scripts/unifdef

# ---------------------------------------------------------------------------
# Install

# Many distributions have the custom install script, /sbin/installkernel.
# If DKMS is installed, 'make install' will eventually recuses back
# to the this Makefile to build and install external modules.
# Cancel sub_make_done so that options such as M=, V=, etc. are parsed.

install: sub_make_done :=

# ---------------------------------------------------------------------------
# Tools

ifdef CONFIG_STACK_VALIDATION
prepare: tools/objtool
endif

ifdef CONFIG_BPF
ifdef CONFIG_DEBUG_INFO_BTF
prepare: tools/bpf/resolve_btfids
endif
endif

PHONY += resolve_btfids_clean

resolve_btfids_O = $(abspath $(objtree))/tools/bpf/resolve_btfids

# tools/bpf/resolve_btfids directory might not exist
# in output directory, skip its clean in that case
resolve_btfids_clean:
ifneq ($(wildcard $(resolve_btfids_O)),)
	$(Q)$(MAKE) -sC $(srctree)/tools/bpf/resolve_btfids O=$(resolve_btfids_O) clean
endif

# Clear a bunch of variables before executing the submake
ifeq ($(quiet),silent_)
tools_silent=s
endif

tools/: FORCE
	$(Q)mkdir -p $(objtree)/tools
	$(Q)$(MAKE) LDFLAGS= MAKEFLAGS="$(tools_silent) $(filter --j% -j,$(MAKEFLAGS))" O=$(abspath $(objtree)) subdir=tools -C $(srctree)/tools/

tools/%: FORCE
	$(Q)mkdir -p $(objtree)/tools
	$(Q)$(MAKE) LDFLAGS= MAKEFLAGS="$(tools_silent) $(filter --j% -j,$(MAKEFLAGS))" O=$(abspath $(objtree)) subdir=tools -C $(srctree)/tools/ $*

# ---------------------------------------------------------------------------
# Kernel selftest

PHONY += kselftest
kselftest:
	$(Q)$(MAKE) -C $(srctree)/tools/testing/selftests run_tests

kselftest-%: FORCE
	$(Q)$(MAKE) -C $(srctree)/tools/testing/selftests $*

PHONY += kselftest-merge
kselftest-merge:
	$(if $(wildcard $(objtree)/.config),, $(error No .config exists, config your kernel first!))
	$(Q)find $(srctree)/tools/testing/selftests -name config | \
		xargs $(srctree)/scripts/kconfig/merge_config.sh -m $(objtree)/.config
	$(Q)$(MAKE) -f $(srctree)/Makefile olddefconfig

# ---------------------------------------------------------------------------
# Devicetree files

ifneq ($(wildcard $(srctree)/arch/$(SRCARCH)/boot/dts/),)
# ANDROID: allow this to be overridden by the build environment. This allows
# one to compile a device tree that is located out-of-tree.
dtstree ?= arch/$(SRCARCH)/boot/dts
endif

ifneq ($(dtstree),)

%.dtb: include/config/kernel.release scripts_dtc
	$(Q)$(MAKE) $(build)=$(dtstree) $(dtstree)/$@

%.dtbo: include/config/kernel.release scripts_dtc
	$(Q)$(MAKE) $(build)=$(dtstree) $(dtstree)/$@

PHONY += dtbs dtbs_install dtbs_check
dtbs: include/config/kernel.release scripts_dtc
	$(Q)$(MAKE) $(build)=$(dtstree)

ifneq ($(filter dtbs_check, $(MAKECMDGOALS)),)
export CHECK_DTBS=y
dtbs: dt_binding_check
endif

dtbs_check: dtbs

dtbs_install:
	$(Q)$(MAKE) $(dtbinst)=$(dtstree) dst=$(INSTALL_DTBS_PATH)

ifdef CONFIG_OF_EARLY_FLATTREE
all: dtbs
endif

endif

PHONY += scripts_dtc
scripts_dtc: scripts_basic
	$(Q)$(MAKE) $(build)=scripts/dtc

ifneq ($(filter dt_binding_check, $(MAKECMDGOALS)),)
export CHECK_DT_BINDING=y
endif

PHONY += dt_binding_check
dt_binding_check: scripts_dtc
	$(Q)$(MAKE) $(build)=Documentation/devicetree/bindings

# ---------------------------------------------------------------------------
# Modules

ifdef CONFIG_MODULES

# By default, build modules as well

all: modules

# When we're building modules with modversions, we need to consider
# the built-in objects during the descend as well, in order to
# make sure the checksums are up to date before we record them.
ifdef CONFIG_MODVERSIONS
  KBUILD_BUILTIN := 1
endif

# Build modules
#
# A module can be listed more than once in obj-m resulting in
# duplicate lines in modules.order files.  Those are removed
# using awk while concatenating to the final file.

PHONY += modules
# if KBUILD_BUILTIN && !KBUILD_MIXED_TREE, depend on vmlinux
modules: $(if $(KBUILD_BUILTIN), $(if $(KBUILD_MIXED_TREE),,vmlinux))
modules: modules_check modules_prepare

cmd_modules_order = $(AWK) '!x[$$0]++' $(real-prereqs) > $@

modules.order: $(subdir-modorder) FORCE
	$(call if_changed,modules_order)

targets += modules.order

# Target to prepare building external modules
PHONY += modules_prepare
modules_prepare: prepare
	$(Q)$(MAKE) $(build)=scripts scripts/module.lds

export modules_sign_only :=

ifeq ($(CONFIG_MODULE_SIG),y)
PHONY += modules_sign
modules_sign: modules_install
	@:

# modules_sign is a subset of modules_install.
# 'make modules_install modules_sign' is equivalent to 'make modules_install'.
ifeq ($(filter modules_install,$(MAKECMDGOALS)),)
modules_sign_only := y
endif
endif

modinst_pre :=
ifneq ($(filter modules_install,$(MAKECMDGOALS)),)
modinst_pre := __modinst_pre
endif

modules_install: $(modinst_pre)
PHONY += __modinst_pre
__modinst_pre:
	@rm -rf $(MODLIB)/kernel
	@rm -f $(MODLIB)/source
	@mkdir -p $(MODLIB)/kernel
	@ln -s $(abspath $(srctree)) $(MODLIB)/source
	@if [ ! $(objtree) -ef  $(MODLIB)/build ]; then \
		rm -f $(MODLIB)/build ; \
		ln -s $(CURDIR) $(MODLIB)/build ; \
	fi
	@sed 's:^:kernel/:' modules.order > $(MODLIB)/modules.order
	@cp -f $(mixed-build-prefix)modules.builtin $(MODLIB)/
	@cp -f $(or $(mixed-build-prefix),$(objtree)/)modules.builtin.modinfo $(MODLIB)/

endif # CONFIG_MODULES

###
# Cleaning is done on three levels.
# make clean     Delete most generated files
#                Leave enough to build external modules
# make mrproper  Delete the current configuration, and all generated files
# make distclean Remove editor backup files, patch leftover files and the like

# Directories & files removed with 'make clean'
CLEAN_FILES += include/ksym vmlinux.symvers modules-only.symvers \
	       modules.builtin modules.builtin.modinfo modules.nsdeps \
	       compile_commands.json .thinlto-cache

# Directories & files removed with 'make mrproper'
MRPROPER_FILES += include/config include/generated          \
		  arch/$(SRCARCH)/include/generated .tmp_objdiff \
		  debian snap tar-install \
		  .config .config.old .version \
		  Module.symvers \
		  certs/signing_key.pem certs/signing_key.x509 \
		  certs/x509.genkey \
		  vmlinux-gdb.py \
		  *.spec

# clean - Delete most, but leave enough to build external modules
#
clean: rm-files := $(CLEAN_FILES)

PHONY += archclean vmlinuxclean

vmlinuxclean:
	$(Q)$(CONFIG_SHELL) $(srctree)/scripts/link-vmlinux.sh clean
	$(Q)$(if $(ARCH_POSTLINK), $(MAKE) -f $(ARCH_POSTLINK) clean)

clean: archclean vmlinuxclean resolve_btfids_clean

# mrproper - Delete all generated files, including .config
#
mrproper: rm-files := $(wildcard $(MRPROPER_FILES))
mrproper-dirs      := $(addprefix _mrproper_,scripts)

PHONY += $(mrproper-dirs) mrproper
$(mrproper-dirs):
	$(Q)$(MAKE) $(clean)=$(patsubst _mrproper_%,%,$@)

mrproper: clean $(mrproper-dirs)
	$(call cmd,rmfiles)

# distclean
#
PHONY += distclean

distclean: mrproper
	@find . $(RCS_FIND_IGNORE) \
		\( -name '*.orig' -o -name '*.rej' -o -name '*~' \
		-o -name '*.bak' -o -name '#*#' -o -name '*%' \
		-o -name 'core' -o -name tags -o -name TAGS -o -name 'cscope*' \
		-o -name GPATH -o -name GRTAGS -o -name GSYMS -o -name GTAGS \) \
		-type f -print | xargs rm -f


# Packaging of the kernel to various formats
# ---------------------------------------------------------------------------

%src-pkg: FORCE
	$(Q)$(MAKE) -f $(srctree)/scripts/Makefile.package $@
%pkg: include/config/kernel.release FORCE
	$(Q)$(MAKE) -f $(srctree)/scripts/Makefile.package $@

# Brief documentation of the typical targets used
# ---------------------------------------------------------------------------

boards := $(wildcard $(srctree)/arch/$(SRCARCH)/configs/*_defconfig)
boards := $(sort $(notdir $(boards)))
board-dirs := $(dir $(wildcard $(srctree)/arch/$(SRCARCH)/configs/*/*_defconfig))
board-dirs := $(sort $(notdir $(board-dirs:/=)))

PHONY += help
help:
	@echo  'Cleaning targets:'
	@echo  '  clean		  - Remove most generated files but keep the config and'
	@echo  '                    enough build support to build external modules'
	@echo  '  mrproper	  - Remove all generated files + config + various backup files'
	@echo  '  distclean	  - mrproper + remove editor backup and patch files'
	@echo  ''
	@echo  'Configuration targets:'
	@$(MAKE) -f $(srctree)/scripts/kconfig/Makefile help
	@echo  ''
	@echo  'Other generic targets:'
	@echo  '  all		  - Build all targets marked with [*]'
	@echo  '* vmlinux	  - Build the bare kernel'
	@echo  '* modules	  - Build all modules'
	@echo  '  modules_install - Install all modules to INSTALL_MOD_PATH (default: /)'
	@echo  '  dir/            - Build all files in dir and below'
	@echo  '  dir/file.[ois]  - Build specified target only'
	@echo  '  dir/file.ll     - Build the LLVM assembly file'
	@echo  '                    (requires compiler support for LLVM assembly generation)'
	@echo  '  dir/file.lst    - Build specified mixed source/assembly target only'
	@echo  '                    (requires a recent binutils and recent build (System.map))'
	@echo  '  dir/file.ko     - Build module including final link'
	@echo  '  modules_prepare - Set up for building external modules'
	@echo  '  tags/TAGS	  - Generate tags file for editors'
	@echo  '  cscope	  - Generate cscope index'
	@echo  '  gtags           - Generate GNU GLOBAL index'
	@echo  '  kernelrelease	  - Output the release version string (use with make -s)'
	@echo  '  kernelversion	  - Output the version stored in Makefile (use with make -s)'
	@echo  '  image_name	  - Output the image name (use with make -s)'
	@echo  '  headers_install - Install sanitised kernel headers to INSTALL_HDR_PATH'; \
	 echo  '                    (default: $(INSTALL_HDR_PATH))'; \
	 echo  ''
	@echo  'Static analysers:'
	@echo  '  checkstack      - Generate a list of stack hogs'
	@echo  '  versioncheck    - Sanity check on version.h usage'
	@echo  '  includecheck    - Check for duplicate included header files'
	@echo  '  export_report   - List the usages of all exported symbols'
	@echo  '  headerdep       - Detect inclusion cycles in headers'
	@echo  '  coccicheck      - Check with Coccinelle'
	@echo  '  clang-analyzer  - Check with clang static analyzer'
	@echo  '  clang-tidy      - Check with clang-tidy'
	@echo  ''
	@echo  'Tools:'
	@echo  '  nsdeps          - Generate missing symbol namespace dependencies'
	@echo  ''
	@echo  'Kernel selftest:'
	@echo  '  kselftest         - Build and run kernel selftest'
	@echo  '                      Build, install, and boot kernel before'
	@echo  '                      running kselftest on it'
	@echo  '                      Run as root for full coverage'
	@echo  '  kselftest-all     - Build kernel selftest'
	@echo  '  kselftest-install - Build and install kernel selftest'
	@echo  '  kselftest-clean   - Remove all generated kselftest files'
	@echo  '  kselftest-merge   - Merge all the config dependencies of'
	@echo  '		      kselftest to existing .config.'
	@echo  ''
	@$(if $(dtstree), \
		echo 'Devicetree:'; \
		echo '* dtbs             - Build device tree blobs for enabled boards'; \
		echo '  dtbs_install     - Install dtbs to $(INSTALL_DTBS_PATH)'; \
		echo '  dt_binding_check - Validate device tree binding documents'; \
		echo '  dtbs_check       - Validate device tree source files';\
		echo '')

	@echo 'Userspace tools targets:'
	@echo '  use "make tools/help"'
	@echo '  or  "cd tools; make help"'
	@echo  ''
	@echo  'Kernel packaging:'
	@$(MAKE) -f $(srctree)/scripts/Makefile.package help
	@echo  ''
	@echo  'Documentation targets:'
	@$(MAKE) -f $(srctree)/Documentation/Makefile dochelp
	@echo  ''
	@echo  'Architecture specific targets ($(SRCARCH)):'
	@$(if $(archhelp),$(archhelp),\
		echo '  No architecture specific help defined for $(SRCARCH)')
	@echo  ''
	@$(if $(boards), \
		$(foreach b, $(boards), \
		printf "  %-27s - Build for %s\\n" $(b) $(subst _defconfig,,$(b));) \
		echo '')
	@$(if $(board-dirs), \
		$(foreach b, $(board-dirs), \
		printf "  %-16s - Show %s-specific targets\\n" help-$(b) $(b);) \
		printf "  %-16s - Show all of the above\\n" help-boards; \
		echo '')

	@echo  '  make V=0|1 [targets] 0 => quiet build (default), 1 => verbose build'
	@echo  '  make V=2   [targets] 2 => give reason for rebuild of target'
	@echo  '  make O=dir [targets] Locate all output files in "dir", including .config'
	@echo  '  make C=1   [targets] Check re-compiled c source with $$CHECK'
	@echo  '                       (sparse by default)'
	@echo  '  make C=2   [targets] Force check of all c source with $$CHECK'
	@echo  '  make RECORDMCOUNT_WARN=1 [targets] Warn about ignored mcount sections'
	@echo  '  make W=n   [targets] Enable extra build checks, n=1,2,3 where'
	@echo  '		1: warnings which may be relevant and do not occur too often'
	@echo  '		2: warnings which occur quite often but may still be relevant'
	@echo  '		3: more obscure warnings, can most likely be ignored'
	@echo  '		Multiple levels can be combined with W=12 or W=123'
	@echo  ''
	@echo  'Execute "make" or "make all" to build all targets marked with [*] '
	@echo  'For further info see the ./README file'


help-board-dirs := $(addprefix help-,$(board-dirs))

help-boards: $(help-board-dirs)

boards-per-dir = $(sort $(notdir $(wildcard $(srctree)/arch/$(SRCARCH)/configs/$*/*_defconfig)))

$(help-board-dirs): help-%:
	@echo  'Architecture specific targets ($(SRCARCH) $*):'
	@$(if $(boards-per-dir), \
		$(foreach b, $(boards-per-dir), \
		printf "  %-24s - Build for %s\\n" $*/$(b) $(subst _defconfig,,$(b));) \
		echo '')


# Documentation targets
# ---------------------------------------------------------------------------
DOC_TARGETS := xmldocs latexdocs pdfdocs htmldocs epubdocs cleandocs \
	       linkcheckdocs dochelp refcheckdocs
PHONY += $(DOC_TARGETS)
$(DOC_TARGETS):
	$(Q)$(MAKE) $(build)=Documentation $@

# Misc
# ---------------------------------------------------------------------------

PHONY += scripts_gdb
scripts_gdb: prepare0
	$(Q)$(MAKE) $(build)=scripts/gdb
	$(Q)ln -fsn $(abspath $(srctree)/scripts/gdb/vmlinux-gdb.py)

ifdef CONFIG_GDB_SCRIPTS
all: scripts_gdb
endif

else # KBUILD_EXTMOD

###
# External module support.
# When building external modules the kernel used as basis is considered
# read-only, and no consistency checks are made and the make
# system is not used on the basis kernel. If updates are required
# in the basis kernel ordinary make commands (without M=...) must be used.

# We are always building only modules.
KBUILD_BUILTIN :=
KBUILD_MODULES := 1

build-dirs := $(KBUILD_EXTMOD)
$(MODORDER): descend
	@:

compile_commands.json: $(extmod_prefix)compile_commands.json
PHONY += compile_commands.json

clean-dirs := $(KBUILD_EXTMOD)
clean: rm-files := $(KBUILD_EXTMOD)/Module.symvers $(KBUILD_EXTMOD)/modules.nsdeps \
	$(KBUILD_EXTMOD)/compile_commands.json $(KBUILD_EXTMOD)/.thinlto-cache

PHONY += prepare
# now expand this into a simple variable to reduce the cost of shell evaluations
prepare: CC_VERSION_TEXT := $(CC_VERSION_TEXT)
prepare:
	@if [ "$(CC_VERSION_TEXT)" != $(CONFIG_CC_VERSION_TEXT) ]; then \
		echo >&2 "warning: the compiler differs from the one used to build the kernel"; \
		echo >&2 "  The kernel was built by: "$(CONFIG_CC_VERSION_TEXT); \
		echo >&2 "  You are using:           $(CC_VERSION_TEXT)"; \
	fi

PHONY += help
help:
	@echo  '  Building external modules.'
	@echo  '  Syntax: make -C path/to/kernel/src M=$$PWD target'
	@echo  ''
	@echo  '  modules         - default target, build the module(s)'
	@echo  '  modules_install - install the module'
	@echo  '  headers_install - Install sanitised kernel headers to INSTALL_HDR_PATH'
	@echo  '                    (default: $(abspath $(INSTALL_HDR_PATH)))'
	@echo  '  clean           - remove generated files in module directory only'
	@echo  ''

# no-op for external module builds
PHONY += modules_prepare

endif # KBUILD_EXTMOD

# ---------------------------------------------------------------------------
# Modules

PHONY += modules modules_install

ifdef CONFIG_MODULES

modules: modules_check
	$(Q)$(MAKE) -f $(srctree)/scripts/Makefile.modpost

PHONY += modules_check
modules_check: $(MODORDER)
	$(Q)$(CONFIG_SHELL) $(srctree)/scripts/modules-check.sh $<

quiet_cmd_depmod = DEPMOD  $(MODLIB)
      cmd_depmod = $(CONFIG_SHELL) $(srctree)/scripts/depmod.sh $(DEPMOD) \
                   $(KERNELRELEASE) $(mixed-build-prefix)

modules_install:
	$(Q)$(MAKE) -f $(srctree)/scripts/Makefile.modinst
	$(call cmd,depmod)

else # CONFIG_MODULES

# Modules not configured
# ---------------------------------------------------------------------------

modules modules_install:
	@echo >&2 '***'
	@echo >&2 '*** The present kernel configuration has modules disabled.'
	@echo >&2 '*** To use the module feature, please run "make menuconfig" etc.'
	@echo >&2 '*** to enable CONFIG_MODULES.'
	@echo >&2 '***'
	@exit 1

endif # CONFIG_MODULES

# Single targets
# ---------------------------------------------------------------------------
# To build individual files in subdirectories, you can do like this:
#
#   make foo/bar/baz.s
#
# The supported suffixes for single-target are listed in 'single-targets'
#
# To build only under specific subdirectories, you can do like this:
#
#   make foo/bar/baz/

ifdef single-build

# .ko is special because modpost is needed
single-ko := $(sort $(filter %.ko, $(MAKECMDGOALS)))
single-no-ko := $(sort $(patsubst %.ko,%.mod, $(MAKECMDGOALS)))

$(single-ko): single_modpost
	@:
$(single-no-ko): descend
	@:

ifeq ($(KBUILD_EXTMOD),)
# For the single build of in-tree modules, use a temporary file to avoid
# the situation of modules_install installing an invalid modules.order.
MODORDER := .modules.tmp
endif

PHONY += single_modpost
single_modpost: $(single-no-ko) modules_prepare
	$(Q){ $(foreach m, $(single-ko), echo $(extmod_prefix)$m;) } > $(MODORDER)
	$(Q)$(MAKE) -f $(srctree)/scripts/Makefile.modpost

KBUILD_MODULES := 1

export KBUILD_SINGLE_TARGETS := $(addprefix $(extmod_prefix), $(single-no-ko))

# trim unrelated directories
build-dirs := $(foreach d, $(build-dirs), \
			$(if $(filter $(d)/%, $(KBUILD_SINGLE_TARGETS)), $(d)))

endif

ifndef CONFIG_MODULES
KBUILD_MODULES :=
endif

# Handle descending into subdirectories listed in $(build-dirs)
# Preset locale variables to speed up the build process. Limit locale
# tweaks to this spot to avoid wrong language settings when running
# make menuconfig etc.
# Error messages still appears in the original language
PHONY += descend $(build-dirs)
descend: $(build-dirs)
$(build-dirs): prepare
	$(Q)$(MAKE) $(build)=$@ \
	single-build=$(if $(filter-out $@/, $(filter $@/%, $(KBUILD_SINGLE_TARGETS))),1) \
	$(if $(KBUILD_MIXED_TREE),,need-builtin=1) need-modorder=1

clean-dirs := $(addprefix _clean_, $(clean-dirs))
PHONY += $(clean-dirs) clean
$(clean-dirs):
	$(Q)$(MAKE) $(clean)=$(patsubst _clean_%,%,$@)

clean: $(clean-dirs)
	$(call cmd,rmfiles)
	@find $(if $(KBUILD_EXTMOD), $(KBUILD_EXTMOD), .) $(RCS_FIND_IGNORE) \
		\( -name '*.[aios]' -o -name '*.ko' -o -name '.*.cmd' \
		-o -name '*.ko.*' \
		-o -name '*.dtb' -o -name '*.dtbo' -o -name '*.dtb.S' -o -name '*.dt.yaml' \
		-o -name '*.dwo' -o -name '*.lst' \
		-o -name '*.su' -o -name '*.mod' \
		-o -name '.*.d' -o -name '.*.tmp' -o -name '*.mod.c' \
		-o -name '*.lex.c' -o -name '*.tab.[ch]' \
		-o -name '*.asn1.[ch]' \
		-o -name '*.symtypes' -o -name 'modules.order' \
		-o -name '.tmp_*.o.*' \
		-o -name '*.c.[012]*.*' \
		-o -name '*.ll' \
		-o -name '*.gcno' \
		-o -name '*.*.symversions' \) -type f -print | xargs rm -f

# Generate tags for editors
# ---------------------------------------------------------------------------
quiet_cmd_tags = GEN     $@
      cmd_tags = $(BASH) $(srctree)/scripts/tags.sh $@

tags TAGS cscope gtags: FORCE
	$(call cmd,tags)

# Script to generate missing namespace dependencies
# ---------------------------------------------------------------------------

PHONY += nsdeps
nsdeps: export KBUILD_NSDEPS=1
nsdeps: modules
	$(Q)$(CONFIG_SHELL) $(srctree)/scripts/nsdeps

# Clang Tooling
# ---------------------------------------------------------------------------

quiet_cmd_gen_compile_commands = GEN     $@
      cmd_gen_compile_commands = $(PYTHON3) $< -a $(AR) -o $@ $(filter-out $<, $(real-prereqs))

$(extmod_prefix)compile_commands.json: scripts/clang-tools/gen_compile_commands.py \
	$(if $(KBUILD_EXTMOD),,$(KBUILD_VMLINUX_OBJS) $(KBUILD_VMLINUX_LIBS)) \
	$(if $(CONFIG_MODULES), $(MODORDER)) FORCE
	$(call if_changed,gen_compile_commands)

targets += $(extmod_prefix)compile_commands.json

PHONY += clang-tidy clang-analyzer

ifdef CONFIG_CC_IS_CLANG
quiet_cmd_clang_tools = CHECK   $<
      cmd_clang_tools = $(PYTHON3) $(srctree)/scripts/clang-tools/run-clang-tools.py $@ $<

clang-tidy clang-analyzer: $(extmod_prefix)compile_commands.json
	$(call cmd,clang_tools)
else
clang-tidy clang-analyzer:
	@echo "$@ requires CC=clang" >&2
	@false
endif

# Scripts to check various things for consistency
# ---------------------------------------------------------------------------

PHONY += includecheck versioncheck coccicheck export_report

includecheck:
	find $(srctree)/* $(RCS_FIND_IGNORE) \
		-name '*.[hcS]' -type f -print | sort \
		| xargs $(PERL) -w $(srctree)/scripts/checkincludes.pl

versioncheck:
	find $(srctree)/* $(RCS_FIND_IGNORE) \
		-name '*.[hcS]' -type f -print | sort \
		| xargs $(PERL) -w $(srctree)/scripts/checkversion.pl

coccicheck:
	$(Q)$(BASH) $(srctree)/scripts/$@

export_report:
	$(PERL) $(srctree)/scripts/export_report.pl

PHONY += checkstack kernelrelease kernelversion image_name

# UML needs a little special treatment here.  It wants to use the host
# toolchain, so needs $(SUBARCH) passed to checkstack.pl.  Everyone
# else wants $(ARCH), including people doing cross-builds, which means
# that $(SUBARCH) doesn't work here.
ifeq ($(ARCH), um)
CHECKSTACK_ARCH := $(SUBARCH)
else
CHECKSTACK_ARCH := $(ARCH)
endif
checkstack:
	$(OBJDUMP) -d vmlinux $$(find . -name '*.ko') | \
	$(PERL) $(srctree)/scripts/checkstack.pl $(CHECKSTACK_ARCH)

kernelrelease:
	@echo "$(KERNELVERSION)$$($(CONFIG_SHELL) $(srctree)/scripts/setlocalversion \
		$(srctree) $(BRANCH) $(KMI_GENERATION))"

kernelversion:
	@echo $(KERNELVERSION)

image_name:
	@echo $(KBUILD_IMAGE)

quiet_cmd_rmfiles = $(if $(wildcard $(rm-files)),CLEAN   $(wildcard $(rm-files)))
      cmd_rmfiles = rm -rf $(rm-files)

# read saved command lines for existing targets
existing-targets := $(wildcard $(sort $(targets)))

-include $(foreach f,$(existing-targets),$(dir $(f)).$(notdir $(f)).cmd)

endif # config-build
endif # mixed-build
endif # need-sub-make

PHONY += FORCE
FORCE:

# Declare the contents of the PHONY variable as phony.  We keep that
# information in a variable so we can use it in if_changed and friends.
.PHONY: $(PHONY)<|MERGE_RESOLUTION|>--- conflicted
+++ resolved
@@ -1,13 +1,8 @@
 # SPDX-License-Identifier: GPL-2.0
 VERSION = 5
 PATCHLEVEL = 15
-<<<<<<< HEAD
-SUBLEVEL = 13
+SUBLEVEL = 14
 EXTRAVERSION = -GoogleLTS
-=======
-SUBLEVEL = 14
-EXTRAVERSION =
->>>>>>> 173de0c8
 NAME = Trick or Treat
 
 # *DOCUMENTATION*
