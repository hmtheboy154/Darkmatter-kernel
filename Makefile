--- conflicted
+++ resolved
@@ -1,13 +1,8 @@
 # SPDX-License-Identifier: GPL-2.0
 VERSION = 4
 PATCHLEVEL = 19
-<<<<<<< HEAD
-SUBLEVEL = 96
+SUBLEVEL = 97
 EXTRAVERSION = -zen-GoogleLTS
-=======
-SUBLEVEL = 97
-EXTRAVERSION =
->>>>>>> 4a8196f2
 NAME = "People's Front"
 
 # *DOCUMENTATION*
