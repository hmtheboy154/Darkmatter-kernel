--- conflicted
+++ resolved
@@ -1,13 +1,8 @@
 # SPDX-License-Identifier: GPL-2.0
 VERSION = 5
 PATCHLEVEL = 15
-<<<<<<< HEAD
-SUBLEVEL = 122
+SUBLEVEL = 123
 EXTRAVERSION = -GoogleLTS
-=======
-SUBLEVEL = 123
-EXTRAVERSION =
->>>>>>> 83c56fba
 NAME = Trick or Treat
 
 # *DOCUMENTATION*
