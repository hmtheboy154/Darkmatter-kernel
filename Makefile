--- conflicted
+++ resolved
@@ -1,13 +1,8 @@
 # SPDX-License-Identifier: GPL-2.0
 VERSION = 5
 PATCHLEVEL = 10
-<<<<<<< HEAD
-SUBLEVEL = 26
+SUBLEVEL = 30
 EXTRAVERSION = -GoogleLTS
-=======
-SUBLEVEL = 30
-EXTRAVERSION =
->>>>>>> 9300c887
 NAME = Dare mighty things
 
 # *DOCUMENTATION*
