# SPDX-License-Identifier: GPL-2.0
VERSION = 5
PATCHLEVEL = 4
<<<<<<< HEAD
SUBLEVEL = 25
EXTRAVERSION = -zen
NAME = Pudding River
=======
SUBLEVEL = 27
EXTRAVERSION =
NAME = Kleptomaniac Octopus
>>>>>>> 585e0cc0

# *DOCUMENTATION*
# To see a list of typical targets execute "make help"
# More info can be located in ./README
# Comments in this file are targeted only to the developer, do not
# expect to learn how to build the kernel reading this file.

# That's our default target when none is given on the command line
PHONY := _all
_all:

# We are using a recursive build, so we need to do a little thinking
# to get the ordering right.
#
# Most importantly: sub-Makefiles should only ever modify files in
# their own directory. If in some directory we have a dependency on
# a file in another dir (which doesn't happen often, but it's often
# unavoidable when linking the built-in.a targets which finally
# turn into vmlinux), we will call a sub make in that other dir, and
# after that we are sure that everything which is in that other dir
# is now up to date.
#
# The only cases where we need to modify files which have global
# effects are thus separated out and done before the recursive
# descending is started. They are now explicitly listed as the
# prepare rule.

ifneq ($(sub_make_done),1)

# Do not use make's built-in rules and variables
# (this increases performance and avoids hard-to-debug behaviour)
MAKEFLAGS += -rR

# Avoid funny character set dependencies
unexport LC_ALL
LC_COLLATE=C
LC_NUMERIC=C
export LC_COLLATE LC_NUMERIC

# Avoid interference with shell env settings
unexport GREP_OPTIONS

# Beautify output
# ---------------------------------------------------------------------------
#
# Normally, we echo the whole command before executing it. By making
# that echo $($(quiet)$(cmd)), we now have the possibility to set
# $(quiet) to choose other forms of output instead, e.g.
#
#         quiet_cmd_cc_o_c = Compiling $(RELDIR)/$@
#         cmd_cc_o_c       = $(CC) $(c_flags) -c -o $@ $<
#
# If $(quiet) is empty, the whole command will be printed.
# If it is set to "quiet_", only the short version will be printed.
# If it is set to "silent_", nothing will be printed at all, since
# the variable $(silent_cmd_cc_o_c) doesn't exist.
#
# A simple variant is to prefix commands with $(Q) - that's useful
# for commands that shall be hidden in non-verbose mode.
#
#	$(Q)ln $@ :<
#
# If KBUILD_VERBOSE equals 0 then the above command will be hidden.
# If KBUILD_VERBOSE equals 1 then the above command is displayed.
#
# To put more focus on warnings, be less verbose as default
# Use 'make V=1' to see the full commands

ifeq ("$(origin V)", "command line")
  KBUILD_VERBOSE = $(V)
endif
ifndef KBUILD_VERBOSE
  KBUILD_VERBOSE = 0
endif

ifeq ($(KBUILD_VERBOSE),1)
  quiet =
  Q =
else
  quiet=quiet_
  Q = @
endif

# If the user is running make -s (silent mode), suppress echoing of
# commands

ifneq ($(findstring s,$(filter-out --%,$(MAKEFLAGS))),)
  quiet=silent_
endif

export quiet Q KBUILD_VERBOSE

# Kbuild will save output files in the current working directory.
# This does not need to match to the root of the kernel source tree.
#
# For example, you can do this:
#
#  cd /dir/to/store/output/files; make -f /dir/to/kernel/source/Makefile
#
# If you want to save output files in a different location, there are
# two syntaxes to specify it.
#
# 1) O=
# Use "make O=dir/to/store/output/files/"
#
# 2) Set KBUILD_OUTPUT
# Set the environment variable KBUILD_OUTPUT to point to the output directory.
# export KBUILD_OUTPUT=dir/to/store/output/files/; make
#
# The O= assignment takes precedence over the KBUILD_OUTPUT environment
# variable.

# Do we want to change the working directory?
ifeq ("$(origin O)", "command line")
  KBUILD_OUTPUT := $(O)
endif

ifneq ($(KBUILD_OUTPUT),)
# Make's built-in functions such as $(abspath ...), $(realpath ...) cannot
# expand a shell special character '~'. We use a somewhat tedious way here.
abs_objtree := $(shell mkdir -p $(KBUILD_OUTPUT) && cd $(KBUILD_OUTPUT) && pwd)
$(if $(abs_objtree),, \
     $(error failed to create output directory "$(KBUILD_OUTPUT)"))

# $(realpath ...) resolves symlinks
abs_objtree := $(realpath $(abs_objtree))
else
abs_objtree := $(CURDIR)
endif # ifneq ($(KBUILD_OUTPUT),)

ifeq ($(abs_objtree),$(CURDIR))
# Suppress "Entering directory ..." unless we are changing the work directory.
MAKEFLAGS += --no-print-directory
else
need-sub-make := 1
endif

abs_srctree := $(realpath $(dir $(lastword $(MAKEFILE_LIST))))

ifneq ($(words $(subst :, ,$(abs_srctree))), 1)
$(error source directory cannot contain spaces or colons)
endif

ifneq ($(abs_srctree),$(abs_objtree))
# Look for make include files relative to root of kernel src
#
# This does not become effective immediately because MAKEFLAGS is re-parsed
# once after the Makefile is read. We need to invoke sub-make.
MAKEFLAGS += --include-dir=$(abs_srctree)
need-sub-make := 1
endif

ifneq ($(filter 3.%,$(MAKE_VERSION)),)
# 'MAKEFLAGS += -rR' does not immediately become effective for GNU Make 3.x
# We need to invoke sub-make to avoid implicit rules in the top Makefile.
need-sub-make := 1
# Cancel implicit rules for this Makefile.
$(lastword $(MAKEFILE_LIST)): ;
endif

export abs_srctree abs_objtree
export sub_make_done := 1

ifeq ($(need-sub-make),1)

PHONY += $(MAKECMDGOALS) sub-make

$(filter-out _all sub-make $(lastword $(MAKEFILE_LIST)), $(MAKECMDGOALS)) _all: sub-make
	@:

# Invoke a second make in the output directory, passing relevant variables
sub-make:
	$(Q)$(MAKE) -C $(abs_objtree) -f $(abs_srctree)/Makefile $(MAKECMDGOALS)

endif # need-sub-make
endif # sub_make_done

# We process the rest of the Makefile if this is the final invocation of make
ifeq ($(need-sub-make),)

# Do not print "Entering directory ...",
# but we want to display it when entering to the output directory
# so that IDEs/editors are able to understand relative filenames.
MAKEFLAGS += --no-print-directory

# Call a source code checker (by default, "sparse") as part of the
# C compilation.
#
# Use 'make C=1' to enable checking of only re-compiled files.
# Use 'make C=2' to enable checking of *all* source files, regardless
# of whether they are re-compiled or not.
#
# See the file "Documentation/dev-tools/sparse.rst" for more details,
# including where to get the "sparse" utility.

ifeq ("$(origin C)", "command line")
  KBUILD_CHECKSRC = $(C)
endif
ifndef KBUILD_CHECKSRC
  KBUILD_CHECKSRC = 0
endif

# Use make M=dir or set the environment variable KBUILD_EXTMOD to specify the
# directory of external module to build. Setting M= takes precedence.
ifeq ("$(origin M)", "command line")
  KBUILD_EXTMOD := $(M)
endif

export KBUILD_CHECKSRC KBUILD_EXTMOD

extmod-prefix = $(if $(KBUILD_EXTMOD),$(KBUILD_EXTMOD)/)

ifeq ($(abs_srctree),$(abs_objtree))
        # building in the source tree
        srctree := .
	building_out_of_srctree :=
else
        ifeq ($(abs_srctree)/,$(dir $(abs_objtree)))
                # building in a subdirectory of the source tree
                srctree := ..
        else
                srctree := $(abs_srctree)
        endif
	building_out_of_srctree := 1
endif

ifneq ($(KBUILD_ABS_SRCTREE),)
srctree := $(abs_srctree)
endif

objtree		:= .
VPATH		:= $(srctree)

export building_out_of_srctree srctree objtree VPATH

# To make sure we do not include .config for any of the *config targets
# catch them early, and hand them over to scripts/kconfig/Makefile
# It is allowed to specify more targets when calling make, including
# mixing *config targets and build targets.
# For example 'make oldconfig all'.
# Detect when mixed targets is specified, and make a second invocation
# of make so .config is not included in this case either (for *config).

version_h := include/generated/uapi/linux/version.h
old_version_h := include/linux/version.h

clean-targets := %clean mrproper cleandocs
no-dot-config-targets := $(clean-targets) \
			 cscope gtags TAGS tags help% %docs check% coccicheck \
			 $(version_h) headers headers_% archheaders archscripts \
			 %asm-generic kernelversion %src-pkg
no-sync-config-targets := $(no-dot-config-targets) install %install \
			   kernelrelease
single-targets := %.a %.i %.ko %.lds %.ll %.lst %.mod %.o %.s %.symtypes %/

config-build	:=
mixed-build	:=
need-config	:= 1
may-sync-config	:= 1
single-build	:=

ifneq ($(filter $(no-dot-config-targets), $(MAKECMDGOALS)),)
	ifeq ($(filter-out $(no-dot-config-targets), $(MAKECMDGOALS)),)
		need-config :=
	endif
endif

ifneq ($(filter $(no-sync-config-targets), $(MAKECMDGOALS)),)
	ifeq ($(filter-out $(no-sync-config-targets), $(MAKECMDGOALS)),)
		may-sync-config :=
	endif
endif

ifneq ($(KBUILD_EXTMOD),)
	may-sync-config :=
endif

ifeq ($(KBUILD_EXTMOD),)
        ifneq ($(filter config %config,$(MAKECMDGOALS)),)
		config-build := 1
                ifneq ($(words $(MAKECMDGOALS)),1)
			mixed-build := 1
                endif
        endif
endif

# We cannot build single targets and the others at the same time
ifneq ($(filter $(single-targets), $(MAKECMDGOALS)),)
	single-build := 1
	ifneq ($(filter-out $(single-targets), $(MAKECMDGOALS)),)
		mixed-build := 1
	endif
endif

# For "make -j clean all", "make -j mrproper defconfig all", etc.
ifneq ($(filter $(clean-targets),$(MAKECMDGOALS)),)
        ifneq ($(filter-out $(clean-targets),$(MAKECMDGOALS)),)
		mixed-build := 1
        endif
endif

# install and modules_install need also be processed one by one
ifneq ($(filter install,$(MAKECMDGOALS)),)
        ifneq ($(filter modules_install,$(MAKECMDGOALS)),)
		mixed-build := 1
        endif
endif

ifdef mixed-build
# ===========================================================================
# We're called with mixed targets (*config and build targets).
# Handle them one by one.

PHONY += $(MAKECMDGOALS) __build_one_by_one

$(filter-out __build_one_by_one, $(MAKECMDGOALS)): __build_one_by_one
	@:

__build_one_by_one:
	$(Q)set -e; \
	for i in $(MAKECMDGOALS); do \
		$(MAKE) -f $(srctree)/Makefile $$i; \
	done

else # !mixed-build

include scripts/Kbuild.include

# Read KERNELRELEASE from include/config/kernel.release (if it exists)
KERNELRELEASE = $(shell cat include/config/kernel.release 2> /dev/null)
KERNELVERSION = $(VERSION)$(if $(PATCHLEVEL),.$(PATCHLEVEL)$(if $(SUBLEVEL),.$(SUBLEVEL)))$(EXTRAVERSION)
export VERSION PATCHLEVEL SUBLEVEL KERNELRELEASE KERNELVERSION

include scripts/subarch.include

# Cross compiling and selecting different set of gcc/bin-utils
# ---------------------------------------------------------------------------
#
# When performing cross compilation for other architectures ARCH shall be set
# to the target architecture. (See arch/* for the possibilities).
# ARCH can be set during invocation of make:
# make ARCH=ia64
# Another way is to have ARCH set in the environment.
# The default ARCH is the host where make is executed.

# CROSS_COMPILE specify the prefix used for all executables used
# during compilation. Only gcc and related bin-utils executables
# are prefixed with $(CROSS_COMPILE).
# CROSS_COMPILE can be set on the command line
# make CROSS_COMPILE=ia64-linux-
# Alternatively CROSS_COMPILE can be set in the environment.
# Default value for CROSS_COMPILE is not to prefix executables
# Note: Some architectures assign CROSS_COMPILE in their arch/*/Makefile
ARCH		?= $(SUBARCH)

# Architecture as present in compile.h
UTS_MACHINE 	:= $(ARCH)
SRCARCH 	:= $(ARCH)

# Additional ARCH settings for x86
ifeq ($(ARCH),i386)
        SRCARCH := x86
endif
ifeq ($(ARCH),x86_64)
        SRCARCH := x86
endif

# Additional ARCH settings for sparc
ifeq ($(ARCH),sparc32)
       SRCARCH := sparc
endif
ifeq ($(ARCH),sparc64)
       SRCARCH := sparc
endif

# Additional ARCH settings for sh
ifeq ($(ARCH),sh64)
       SRCARCH := sh
endif

KCONFIG_CONFIG	?= .config
export KCONFIG_CONFIG

# SHELL used by kbuild
CONFIG_SHELL := sh

HOST_LFS_CFLAGS := $(shell getconf LFS_CFLAGS 2>/dev/null)
HOST_LFS_LDFLAGS := $(shell getconf LFS_LDFLAGS 2>/dev/null)
HOST_LFS_LIBS := $(shell getconf LFS_LIBS 2>/dev/null)

HOSTCC       = gcc
HOSTCXX      = g++
KBUILD_HOSTCFLAGS   := -Wall -Wmissing-prototypes -Wstrict-prototypes -O2 \
		-fomit-frame-pointer -std=gnu89 $(HOST_LFS_CFLAGS) \
		$(HOSTCFLAGS)
KBUILD_HOSTCXXFLAGS := -O2 $(HOST_LFS_CFLAGS) $(HOSTCXXFLAGS)
KBUILD_HOSTLDFLAGS  := $(HOST_LFS_LDFLAGS) $(HOSTLDFLAGS)
KBUILD_HOSTLDLIBS   := $(HOST_LFS_LIBS) $(HOSTLDLIBS)

# Make variables (CC, etc...)
AS		= $(CROSS_COMPILE)as
LD		= $(CROSS_COMPILE)ld
CC		= $(CROSS_COMPILE)gcc
CPP		= $(CC) -E
AR		= $(CROSS_COMPILE)ar
NM		= $(CROSS_COMPILE)nm
STRIP		= $(CROSS_COMPILE)strip
OBJCOPY		= $(CROSS_COMPILE)objcopy
OBJDUMP		= $(CROSS_COMPILE)objdump
OBJSIZE		= $(CROSS_COMPILE)size
PAHOLE		= pahole
LEX		= flex
YACC		= bison
AWK		= awk
INSTALLKERNEL  := installkernel
DEPMOD		= /sbin/depmod
PERL		= perl
PYTHON		= python
PYTHON2		= python2
PYTHON3		= python3
CHECK		= sparse
BASH		= bash

CHECKFLAGS     := -D__linux__ -Dlinux -D__STDC__ -Dunix -D__unix__ \
		  -Wbitwise -Wno-return-void -Wno-unknown-attribute $(CF)
NOSTDINC_FLAGS :=
CFLAGS_MODULE   =
AFLAGS_MODULE   =
LDFLAGS_MODULE  =
CFLAGS_KERNEL	=
AFLAGS_KERNEL	=
LDFLAGS_vmlinux =

# Use USERINCLUDE when you must reference the UAPI directories only.
USERINCLUDE    := \
		-I$(srctree)/arch/$(SRCARCH)/include/uapi \
		-I$(objtree)/arch/$(SRCARCH)/include/generated/uapi \
		-I$(srctree)/include/uapi \
		-I$(objtree)/include/generated/uapi \
                -include $(srctree)/include/linux/kconfig.h

# Use LINUXINCLUDE when you must reference the include/ directory.
# Needed to be compatible with the O= option
LINUXINCLUDE    := \
		-I$(srctree)/arch/$(SRCARCH)/include \
		-I$(objtree)/arch/$(SRCARCH)/include/generated \
		$(if $(building_out_of_srctree),-I$(srctree)/include) \
		-I$(objtree)/include \
		$(USERINCLUDE)

KBUILD_AFLAGS   := -D__ASSEMBLY__ -fno-PIE
KBUILD_CFLAGS   := -Wall -Wundef -Werror=strict-prototypes -Wno-trigraphs \
		   -fno-strict-aliasing -fno-common -fshort-wchar -fno-PIE \
		   -Werror=implicit-function-declaration -Werror=implicit-int \
		   -Wno-format-security \
		   -std=gnu89
KBUILD_CPPFLAGS := -D__KERNEL__
KBUILD_AFLAGS_KERNEL :=
KBUILD_CFLAGS_KERNEL :=
KBUILD_AFLAGS_MODULE  := -DMODULE
KBUILD_CFLAGS_MODULE  := -DMODULE
KBUILD_LDFLAGS_MODULE :=
export KBUILD_LDS_MODULE := $(srctree)/scripts/module-common.lds
KBUILD_LDFLAGS :=
GCC_PLUGINS_CFLAGS :=
CLANG_FLAGS :=

export ARCH SRCARCH CONFIG_SHELL BASH HOSTCC KBUILD_HOSTCFLAGS CROSS_COMPILE AS LD CC
export CPP AR NM STRIP OBJCOPY OBJDUMP OBJSIZE PAHOLE LEX YACC AWK INSTALLKERNEL
export PERL PYTHON PYTHON2 PYTHON3 CHECK CHECKFLAGS MAKE UTS_MACHINE HOSTCXX
export KBUILD_HOSTCXXFLAGS KBUILD_HOSTLDFLAGS KBUILD_HOSTLDLIBS LDFLAGS_MODULE

export KBUILD_CPPFLAGS NOSTDINC_FLAGS LINUXINCLUDE OBJCOPYFLAGS KBUILD_LDFLAGS
export KBUILD_CFLAGS CFLAGS_KERNEL CFLAGS_MODULE
export CFLAGS_KASAN CFLAGS_KASAN_NOSANITIZE CFLAGS_UBSAN
export KBUILD_AFLAGS AFLAGS_KERNEL AFLAGS_MODULE
export KBUILD_AFLAGS_MODULE KBUILD_CFLAGS_MODULE KBUILD_LDFLAGS_MODULE
export KBUILD_AFLAGS_KERNEL KBUILD_CFLAGS_KERNEL

# Files to ignore in find ... statements

export RCS_FIND_IGNORE := \( -name SCCS -o -name BitKeeper -o -name .svn -o    \
			  -name CVS -o -name .pc -o -name .hg -o -name .git \) \
			  -prune -o
export RCS_TAR_IGNORE := --exclude SCCS --exclude BitKeeper --exclude .svn \
			 --exclude CVS --exclude .pc --exclude .hg --exclude .git

# ===========================================================================
# Rules shared between *config targets and build targets

# Basic helpers built in scripts/basic/
PHONY += scripts_basic
scripts_basic:
	$(Q)$(MAKE) $(build)=scripts/basic
	$(Q)rm -f .tmp_quiet_recordmcount

PHONY += outputmakefile
# Before starting out-of-tree build, make sure the source tree is clean.
# outputmakefile generates a Makefile in the output directory, if using a
# separate output directory. This allows convenient use of make in the
# output directory.
# At the same time when output Makefile generated, generate .gitignore to
# ignore whole output directory
outputmakefile:
ifdef building_out_of_srctree
	$(Q)if [ -f $(srctree)/.config -o \
		 -d $(srctree)/include/config -o \
		 -d $(srctree)/arch/$(SRCARCH)/include/generated ]; then \
		echo >&2 "***"; \
		echo >&2 "*** The source tree is not clean, please run 'make$(if $(findstring command line, $(origin ARCH)), ARCH=$(ARCH)) mrproper'"; \
		echo >&2 "*** in $(abs_srctree)";\
		echo >&2 "***"; \
		false; \
	fi
	$(Q)ln -fsn $(srctree) source
	$(Q)$(CONFIG_SHELL) $(srctree)/scripts/mkmakefile $(srctree)
	$(Q)test -e .gitignore || \
	{ echo "# this is build directory, ignore it"; echo "*"; } > .gitignore
endif

ifneq ($(shell $(CC) --version 2>&1 | head -n 1 | grep clang),)
ifneq ($(CROSS_COMPILE),)
CLANG_FLAGS	+= --target=$(notdir $(CROSS_COMPILE:%-=%))
GCC_TOOLCHAIN_DIR := $(dir $(shell which $(CROSS_COMPILE)elfedit))
CLANG_FLAGS	+= --prefix=$(GCC_TOOLCHAIN_DIR)
GCC_TOOLCHAIN	:= $(realpath $(GCC_TOOLCHAIN_DIR)/..)
endif
ifneq ($(GCC_TOOLCHAIN),)
CLANG_FLAGS	+= --gcc-toolchain=$(GCC_TOOLCHAIN)
endif
ifeq ($(shell $(AS) --version 2>&1 | head -n 1 | grep clang),)
CLANG_FLAGS	+= -no-integrated-as
endif
CLANG_FLAGS	+= -Werror=unknown-warning-option
KBUILD_CFLAGS	+= $(CLANG_FLAGS)
KBUILD_AFLAGS	+= $(CLANG_FLAGS)
export CLANG_FLAGS
endif

# The expansion should be delayed until arch/$(SRCARCH)/Makefile is included.
# Some architectures define CROSS_COMPILE in arch/$(SRCARCH)/Makefile.
# CC_VERSION_TEXT is referenced from Kconfig (so it needs export),
# and from include/config/auto.conf.cmd to detect the compiler upgrade.
CC_VERSION_TEXT = $(shell $(CC) --version 2>/dev/null | head -n 1)

ifdef config-build
# ===========================================================================
# *config targets only - make sure prerequisites are updated, and descend
# in scripts/kconfig to make the *config target

# Read arch specific Makefile to set KBUILD_DEFCONFIG as needed.
# KBUILD_DEFCONFIG may point out an alternative default configuration
# used for 'make defconfig'
include arch/$(SRCARCH)/Makefile
export KBUILD_DEFCONFIG KBUILD_KCONFIG CC_VERSION_TEXT

config: outputmakefile scripts_basic FORCE
	$(Q)$(MAKE) $(build)=scripts/kconfig $@

%config: outputmakefile scripts_basic FORCE
	$(Q)$(MAKE) $(build)=scripts/kconfig $@

else #!config-build
# ===========================================================================
# Build targets only - this includes vmlinux, arch specific targets, clean
# targets and others. In general all targets except *config targets.

# If building an external module we do not care about the all: rule
# but instead _all depend on modules
PHONY += all
ifeq ($(KBUILD_EXTMOD),)
_all: all
else
_all: modules
endif

# Decide whether to build built-in, modular, or both.
# Normally, just do built-in.

KBUILD_MODULES :=
KBUILD_BUILTIN := 1

# If we have only "make modules", don't compile built-in objects.
# When we're building modules with modversions, we need to consider
# the built-in objects during the descend as well, in order to
# make sure the checksums are up to date before we record them.

ifeq ($(MAKECMDGOALS),modules)
  KBUILD_BUILTIN := $(if $(CONFIG_MODVERSIONS),1)
endif

# If we have "make <whatever> modules", compile modules
# in addition to whatever we do anyway.
# Just "make" or "make all" shall build modules as well

ifneq ($(filter all _all modules nsdeps,$(MAKECMDGOALS)),)
  KBUILD_MODULES := 1
endif

ifeq ($(MAKECMDGOALS),)
  KBUILD_MODULES := 1
endif

export KBUILD_MODULES KBUILD_BUILTIN

ifdef need-config
include include/config/auto.conf
endif

ifeq ($(KBUILD_EXTMOD),)
# Objects we will link into vmlinux / subdirs we need to visit
init-y		:= init/
drivers-y	:= drivers/ sound/
drivers-$(CONFIG_SAMPLES) += samples/
net-y		:= net/
libs-y		:= lib/
core-y		:= usr/
virt-y		:= virt/
endif # KBUILD_EXTMOD

# The all: target is the default when no target is given on the
# command line.
# This allow a user to issue only 'make' to build a kernel including modules
# Defaults to vmlinux, but the arch makefile usually adds further targets
all: vmlinux

CFLAGS_GCOV	:= -fprofile-arcs -ftest-coverage \
	$(call cc-option,-fno-tree-loop-im) \
	$(call cc-disable-warning,maybe-uninitialized,)
export CFLAGS_GCOV

# The arch Makefiles can override CC_FLAGS_FTRACE. We may also append it later.
ifdef CONFIG_FUNCTION_TRACER
  CC_FLAGS_FTRACE := -pg
endif

RETPOLINE_CFLAGS_GCC := -mindirect-branch=thunk-extern -mindirect-branch-register
RETPOLINE_VDSO_CFLAGS_GCC := -mindirect-branch=thunk-inline -mindirect-branch-register
RETPOLINE_CFLAGS_CLANG := -mretpoline-external-thunk
RETPOLINE_VDSO_CFLAGS_CLANG := -mretpoline
RETPOLINE_CFLAGS := $(call cc-option,$(RETPOLINE_CFLAGS_GCC),$(call cc-option,$(RETPOLINE_CFLAGS_CLANG)))
RETPOLINE_VDSO_CFLAGS := $(call cc-option,$(RETPOLINE_VDSO_CFLAGS_GCC),$(call cc-option,$(RETPOLINE_VDSO_CFLAGS_CLANG)))
export RETPOLINE_CFLAGS
export RETPOLINE_VDSO_CFLAGS

include arch/$(SRCARCH)/Makefile

ifdef need-config
ifdef may-sync-config
# Read in dependencies to all Kconfig* files, make sure to run syncconfig if
# changes are detected. This should be included after arch/$(SRCARCH)/Makefile
# because some architectures define CROSS_COMPILE there.
include include/config/auto.conf.cmd

$(KCONFIG_CONFIG):
	@echo >&2 '***'
	@echo >&2 '*** Configuration file "$@" not found!'
	@echo >&2 '***'
	@echo >&2 '*** Please run some configurator (e.g. "make oldconfig" or'
	@echo >&2 '*** "make menuconfig" or "make xconfig").'
	@echo >&2 '***'
	@/bin/false

# The actual configuration files used during the build are stored in
# include/generated/ and include/config/. Update them if .config is newer than
# include/config/auto.conf (which mirrors .config).
#
# This exploits the 'multi-target pattern rule' trick.
# The syncconfig should be executed only once to make all the targets.
%/auto.conf %/auto.conf.cmd %/tristate.conf: $(KCONFIG_CONFIG)
	$(Q)$(MAKE) -f $(srctree)/Makefile syncconfig
else # !may-sync-config
# External modules and some install targets need include/generated/autoconf.h
# and include/config/auto.conf but do not care if they are up-to-date.
# Use auto.conf to trigger the test
PHONY += include/config/auto.conf

include/config/auto.conf:
	$(Q)test -e include/generated/autoconf.h -a -e $@ || (		\
	echo >&2;							\
	echo >&2 "  ERROR: Kernel configuration is invalid.";		\
	echo >&2 "         include/generated/autoconf.h or $@ are missing.";\
	echo >&2 "         Run 'make oldconfig && make prepare' on kernel src to fix it.";	\
	echo >&2 ;							\
	/bin/false)

endif # may-sync-config
endif # need-config

KBUILD_CFLAGS	+= $(call cc-option,-fno-delete-null-pointer-checks,)
KBUILD_CFLAGS	+= $(call cc-disable-warning,frame-address,)
KBUILD_CFLAGS	+= $(call cc-disable-warning, format-truncation)
KBUILD_CFLAGS	+= $(call cc-disable-warning, format-overflow)
KBUILD_CFLAGS	+= $(call cc-disable-warning, address-of-packed-member)

ifdef CONFIG_CC_OPTIMIZE_FOR_PERFORMANCE
KBUILD_CFLAGS += -O2
else ifdef CONFIG_CC_OPTIMIZE_FOR_PERFORMANCE_O3
KBUILD_CFLAGS += -O3
else ifdef CONFIG_CC_OPTIMIZE_FOR_SIZE
KBUILD_CFLAGS += -Os
endif

ifdef CONFIG_CC_DISABLE_WARN_MAYBE_UNINITIALIZED
KBUILD_CFLAGS   += -Wno-maybe-uninitialized
endif

# Tell gcc to never replace conditional load with a non-conditional one
KBUILD_CFLAGS	+= $(call cc-option,--param=allow-store-data-races=0)

include scripts/Makefile.kcov
include scripts/Makefile.gcc-plugins

ifdef CONFIG_READABLE_ASM
# Disable optimizations that make assembler listings hard to read.
# reorder blocks reorders the control in the function
# ipa clone creates specialized cloned functions
# partial inlining inlines only parts of functions
KBUILD_CFLAGS += $(call cc-option,-fno-reorder-blocks,) \
                 $(call cc-option,-fno-ipa-cp-clone,) \
                 $(call cc-option,-fno-partial-inlining)
endif

ifneq ($(CONFIG_FRAME_WARN),0)
KBUILD_CFLAGS += $(call cc-option,-Wframe-larger-than=${CONFIG_FRAME_WARN})
endif

stackp-flags-$(CONFIG_CC_HAS_STACKPROTECTOR_NONE) := -fno-stack-protector
stackp-flags-$(CONFIG_STACKPROTECTOR)             := -fstack-protector
stackp-flags-$(CONFIG_STACKPROTECTOR_STRONG)      := -fstack-protector-strong

KBUILD_CFLAGS += $(stackp-flags-y)

ifdef CONFIG_CC_IS_CLANG
KBUILD_CPPFLAGS += -Qunused-arguments
KBUILD_CFLAGS += -Wno-format-invalid-specifier
KBUILD_CFLAGS += -Wno-gnu
# Quiet clang warning: comparison of unsigned expression < 0 is always false
KBUILD_CFLAGS += -Wno-tautological-compare
# CLANG uses a _MergedGlobals as optimization, but this breaks modpost, as the
# source of a reference will be _MergedGlobals and not on of the whitelisted names.
# See modpost pattern 2
KBUILD_CFLAGS += -mno-global-merge
else

# These warnings generated too much noise in a regular build.
# Use make W=1 to enable them (see scripts/Makefile.extrawarn)
KBUILD_CFLAGS += -Wno-unused-but-set-variable

# Warn about unmarked fall-throughs in switch statement.
# Disabled for clang while comment to attribute conversion happens and
# https://github.com/ClangBuiltLinux/linux/issues/636 is discussed.
KBUILD_CFLAGS += $(call cc-option,-Wimplicit-fallthrough,)
endif

KBUILD_CFLAGS += $(call cc-disable-warning, unused-const-variable)
ifdef CONFIG_FRAME_POINTER
KBUILD_CFLAGS	+= -fno-omit-frame-pointer -fno-optimize-sibling-calls
else
# Some targets (ARM with Thumb2, for example), can't be built with frame
# pointers.  For those, we don't have FUNCTION_TRACER automatically
# select FRAME_POINTER.  However, FUNCTION_TRACER adds -pg, and this is
# incompatible with -fomit-frame-pointer with current GCC, so we don't use
# -fomit-frame-pointer with FUNCTION_TRACER.
ifndef CONFIG_FUNCTION_TRACER
KBUILD_CFLAGS	+= -fomit-frame-pointer
endif
endif

# Initialize all stack variables with a pattern, if desired.
ifdef CONFIG_INIT_STACK_ALL
KBUILD_CFLAGS	+= -ftrivial-auto-var-init=pattern
endif

DEBUG_CFLAGS	:= $(call cc-option, -fno-var-tracking-assignments)

ifdef CONFIG_DEBUG_INFO
ifdef CONFIG_DEBUG_INFO_SPLIT
DEBUG_CFLAGS	+= -gsplit-dwarf
else
DEBUG_CFLAGS	+= -g
endif
KBUILD_AFLAGS	+= -Wa,-gdwarf-2
endif
ifdef CONFIG_DEBUG_INFO_DWARF4
DEBUG_CFLAGS	+= -gdwarf-4
endif

ifdef CONFIG_DEBUG_INFO_REDUCED
DEBUG_CFLAGS	+= $(call cc-option, -femit-struct-debug-baseonly) \
		   $(call cc-option,-fno-var-tracking)
endif

KBUILD_CFLAGS += $(DEBUG_CFLAGS)
export DEBUG_CFLAGS

ifdef CONFIG_FUNCTION_TRACER
ifdef CONFIG_FTRACE_MCOUNT_RECORD
  # gcc 5 supports generating the mcount tables directly
  ifeq ($(call cc-option-yn,-mrecord-mcount),y)
    CC_FLAGS_FTRACE	+= -mrecord-mcount
    export CC_USING_RECORD_MCOUNT := 1
  endif
  ifdef CONFIG_HAVE_NOP_MCOUNT
    ifeq ($(call cc-option-yn, -mnop-mcount),y)
      CC_FLAGS_FTRACE	+= -mnop-mcount
      CC_FLAGS_USING	+= -DCC_USING_NOP_MCOUNT
    endif
  endif
endif
ifdef CONFIG_HAVE_FENTRY
  ifeq ($(call cc-option-yn, -mfentry),y)
    CC_FLAGS_FTRACE	+= -mfentry
    CC_FLAGS_USING	+= -DCC_USING_FENTRY
  endif
endif
export CC_FLAGS_FTRACE
KBUILD_CFLAGS	+= $(CC_FLAGS_FTRACE) $(CC_FLAGS_USING)
KBUILD_AFLAGS	+= $(CC_FLAGS_USING)
ifdef CONFIG_DYNAMIC_FTRACE
	ifdef CONFIG_HAVE_C_RECORDMCOUNT
		BUILD_C_RECORDMCOUNT := y
		export BUILD_C_RECORDMCOUNT
	endif
endif
endif

# We trigger additional mismatches with less inlining
ifdef CONFIG_DEBUG_SECTION_MISMATCH
KBUILD_CFLAGS += $(call cc-option, -fno-inline-functions-called-once)
endif

ifdef CONFIG_LD_DEAD_CODE_DATA_ELIMINATION
KBUILD_CFLAGS_KERNEL += -ffunction-sections -fdata-sections
LDFLAGS_vmlinux += --gc-sections
endif

ifdef CONFIG_LIVEPATCH
KBUILD_CFLAGS += $(call cc-option, -flive-patching=inline-clone)
endif

# arch Makefile may override CC so keep this after arch Makefile is included
NOSTDINC_FLAGS += -nostdinc -isystem $(shell $(CC) -print-file-name=include)

# warn about C99 declaration after statement
KBUILD_CFLAGS += -Wdeclaration-after-statement

# Variable Length Arrays (VLAs) should not be used anywhere in the kernel
KBUILD_CFLAGS += -Wvla

# disable pointer signed / unsigned warnings in gcc 4.0
KBUILD_CFLAGS += -Wno-pointer-sign

# disable stringop warnings in gcc 8+
KBUILD_CFLAGS += $(call cc-disable-warning, stringop-truncation)

# disable invalid "can't wrap" optimizations for signed / pointers
KBUILD_CFLAGS	+= $(call cc-option,-fno-strict-overflow)

# clang sets -fmerge-all-constants by default as optimization, but this
# is non-conforming behavior for C and in fact breaks the kernel, so we
# need to disable it here generally.
KBUILD_CFLAGS	+= $(call cc-option,-fno-merge-all-constants)

# for gcc -fno-merge-all-constants disables everything, but it is fine
# to have actual conforming behavior enabled.
KBUILD_CFLAGS	+= $(call cc-option,-fmerge-constants)

# Make sure -fstack-check isn't enabled (like gentoo apparently did)
KBUILD_CFLAGS  += $(call cc-option,-fno-stack-check,)

# conserve stack if available
KBUILD_CFLAGS   += $(call cc-option,-fconserve-stack)

# Prohibit date/time macros, which would make the build non-deterministic
KBUILD_CFLAGS   += $(call cc-option,-Werror=date-time)

# enforce correct pointer usage
KBUILD_CFLAGS   += $(call cc-option,-Werror=incompatible-pointer-types)

# Require designated initializers for all marked structures
KBUILD_CFLAGS   += $(call cc-option,-Werror=designated-init)

# change __FILE__ to the relative path from the srctree
KBUILD_CFLAGS	+= $(call cc-option,-fmacro-prefix-map=$(srctree)/=)

# ensure -fcf-protection is disabled when using retpoline as it is
# incompatible with -mindirect-branch=thunk-extern
ifdef CONFIG_RETPOLINE
KBUILD_CFLAGS += $(call cc-option,-fcf-protection=none)
endif

include scripts/Makefile.kasan
include scripts/Makefile.extrawarn
include scripts/Makefile.ubsan

# Add user supplied CPPFLAGS, AFLAGS and CFLAGS as the last assignments
KBUILD_CPPFLAGS += $(KCPPFLAGS)
KBUILD_AFLAGS   += $(KAFLAGS)
KBUILD_CFLAGS   += $(KCFLAGS)

KBUILD_LDFLAGS_MODULE += --build-id
LDFLAGS_vmlinux += --build-id

ifeq ($(CONFIG_STRIP_ASM_SYMS),y)
LDFLAGS_vmlinux	+= $(call ld-option, -X,)
endif

ifeq ($(CONFIG_RELR),y)
LDFLAGS_vmlinux	+= --pack-dyn-relocs=relr
endif

# make the checker run with the right architecture
CHECKFLAGS += --arch=$(ARCH)

# insure the checker run with the right endianness
CHECKFLAGS += $(if $(CONFIG_CPU_BIG_ENDIAN),-mbig-endian,-mlittle-endian)

# the checker needs the correct machine size
CHECKFLAGS += $(if $(CONFIG_64BIT),-m64,-m32)

# Default kernel image to build when no specific target is given.
# KBUILD_IMAGE may be overruled on the command line or
# set in the environment
# Also any assignments in arch/$(ARCH)/Makefile take precedence over
# this default value
export KBUILD_IMAGE ?= vmlinux

#
# INSTALL_PATH specifies where to place the updated kernel and system map
# images. Default is /boot, but you can set it to other values
export	INSTALL_PATH ?= /boot

#
# INSTALL_DTBS_PATH specifies a prefix for relocations required by build roots.
# Like INSTALL_MOD_PATH, it isn't defined in the Makefile, but can be passed as
# an argument if needed. Otherwise it defaults to the kernel install path
#
export INSTALL_DTBS_PATH ?= $(INSTALL_PATH)/dtbs/$(KERNELRELEASE)

#
# INSTALL_MOD_PATH specifies a prefix to MODLIB for module directory
# relocations required by build roots.  This is not defined in the
# makefile but the argument can be passed to make if needed.
#

MODLIB	= $(INSTALL_MOD_PATH)/lib/modules/$(KERNELRELEASE)
export MODLIB

#
# INSTALL_MOD_STRIP, if defined, will cause modules to be
# stripped after they are installed.  If INSTALL_MOD_STRIP is '1', then
# the default option --strip-debug will be used.  Otherwise,
# INSTALL_MOD_STRIP value will be used as the options to the strip command.

ifdef INSTALL_MOD_STRIP
ifeq ($(INSTALL_MOD_STRIP),1)
mod_strip_cmd = $(STRIP) --strip-debug
else
mod_strip_cmd = $(STRIP) $(INSTALL_MOD_STRIP)
endif # INSTALL_MOD_STRIP=1
else
mod_strip_cmd = true
endif # INSTALL_MOD_STRIP
export mod_strip_cmd

# CONFIG_MODULE_COMPRESS, if defined, will cause module to be compressed
# after they are installed in agreement with CONFIG_MODULE_COMPRESS_GZIP
# or CONFIG_MODULE_COMPRESS_XZ.

mod_compress_cmd = true
ifdef CONFIG_MODULE_COMPRESS
  ifdef CONFIG_MODULE_COMPRESS_GZIP
    mod_compress_cmd = gzip -n -f
  endif # CONFIG_MODULE_COMPRESS_GZIP
  ifdef CONFIG_MODULE_COMPRESS_XZ
    mod_compress_cmd = xz -f
  endif # CONFIG_MODULE_COMPRESS_XZ
endif # CONFIG_MODULE_COMPRESS
export mod_compress_cmd

ifdef CONFIG_MODULE_SIG_ALL
$(eval $(call config_filename,MODULE_SIG_KEY))

mod_sign_cmd = scripts/sign-file $(CONFIG_MODULE_SIG_HASH) $(MODULE_SIG_KEY_SRCPREFIX)$(CONFIG_MODULE_SIG_KEY) certs/signing_key.x509
else
mod_sign_cmd = true
endif
export mod_sign_cmd

HOST_LIBELF_LIBS = $(shell pkg-config libelf --libs 2>/dev/null || echo -lelf)

ifdef CONFIG_STACK_VALIDATION
  has_libelf := $(call try-run,\
		echo "int main() {}" | $(HOSTCC) -xc -o /dev/null $(HOST_LIBELF_LIBS) -,1,0)
  ifeq ($(has_libelf),1)
    objtool_target := tools/objtool FORCE
  else
    SKIP_STACK_VALIDATION := 1
    export SKIP_STACK_VALIDATION
  endif
endif

PHONY += prepare0

export MODORDER := $(extmod-prefix)modules.order

ifeq ($(KBUILD_EXTMOD),)
core-y		+= kernel/ certs/ mm/ fs/ ipc/ security/ crypto/ block/

vmlinux-dirs	:= $(patsubst %/,%,$(filter %/, $(init-y) $(init-m) \
		     $(core-y) $(core-m) $(drivers-y) $(drivers-m) \
		     $(net-y) $(net-m) $(libs-y) $(libs-m) $(virt-y)))

vmlinux-alldirs	:= $(sort $(vmlinux-dirs) Documentation \
		     $(patsubst %/,%,$(filter %/, $(init-) $(core-) \
			$(drivers-) $(net-) $(libs-) $(virt-))))

build-dirs	:= $(vmlinux-dirs)
clean-dirs	:= $(vmlinux-alldirs)

init-y		:= $(patsubst %/, %/built-in.a, $(init-y))
core-y		:= $(patsubst %/, %/built-in.a, $(core-y))
drivers-y	:= $(patsubst %/, %/built-in.a, $(drivers-y))
net-y		:= $(patsubst %/, %/built-in.a, $(net-y))
libs-y1		:= $(patsubst %/, %/lib.a, $(libs-y))
libs-y2		:= $(patsubst %/, %/built-in.a, $(filter-out %.a, $(libs-y)))
virt-y		:= $(patsubst %/, %/built-in.a, $(virt-y))

# Externally visible symbols (used by link-vmlinux.sh)
export KBUILD_VMLINUX_OBJS := $(head-y) $(init-y) $(core-y) $(libs-y2) \
			      $(drivers-y) $(net-y) $(virt-y)
export KBUILD_VMLINUX_LIBS := $(libs-y1)
export KBUILD_LDS          := arch/$(SRCARCH)/kernel/vmlinux.lds
export LDFLAGS_vmlinux
# used by scripts/Makefile.package
export KBUILD_ALLDIRS := $(sort $(filter-out arch/%,$(vmlinux-alldirs)) LICENSES arch include scripts tools)

vmlinux-deps := $(KBUILD_LDS) $(KBUILD_VMLINUX_OBJS) $(KBUILD_VMLINUX_LIBS)

# Recurse until adjust_autoksyms.sh is satisfied
PHONY += autoksyms_recursive
ifdef CONFIG_TRIM_UNUSED_KSYMS
autoksyms_recursive: descend modules.order
	$(Q)$(CONFIG_SHELL) $(srctree)/scripts/adjust_autoksyms.sh \
	  "$(MAKE) -f $(srctree)/Makefile vmlinux"
endif

# For the kernel to actually contain only the needed exported symbols,
# we have to build modules as well to determine what those symbols are.
# (this can be evaluated only once include/config/auto.conf has been included)
ifdef CONFIG_TRIM_UNUSED_KSYMS
  KBUILD_MODULES := 1
endif

autoksyms_h := $(if $(CONFIG_TRIM_UNUSED_KSYMS), include/generated/autoksyms.h)

$(autoksyms_h):
	$(Q)mkdir -p $(dir $@)
	$(Q)touch $@

ARCH_POSTLINK := $(wildcard $(srctree)/arch/$(SRCARCH)/Makefile.postlink)

# Final link of vmlinux with optional arch pass after final link
cmd_link-vmlinux =                                                 \
	$(CONFIG_SHELL) $< $(LD) $(KBUILD_LDFLAGS) $(LDFLAGS_vmlinux) ;    \
	$(if $(ARCH_POSTLINK), $(MAKE) -f $(ARCH_POSTLINK) $@, true)

vmlinux: scripts/link-vmlinux.sh autoksyms_recursive $(vmlinux-deps) FORCE
	+$(call if_changed,link-vmlinux)

targets := vmlinux

# The actual objects are generated when descending,
# make sure no implicit rule kicks in
$(sort $(vmlinux-deps)): descend ;

filechk_kernel.release = \
	echo "$(KERNELVERSION)$$($(CONFIG_SHELL) $(srctree)/scripts/setlocalversion $(srctree))"

# Store (new) KERNELRELEASE string in include/config/kernel.release
include/config/kernel.release: FORCE
	$(call filechk,kernel.release)

# Additional helpers built in scripts/
# Carefully list dependencies so we do not try to build scripts twice
# in parallel
PHONY += scripts
scripts: scripts_basic scripts_dtc
	$(Q)$(MAKE) $(build)=$(@)

# Things we need to do before we recursively start building the kernel
# or the modules are listed in "prepare".
# A multi level approach is used. prepareN is processed before prepareN-1.
# archprepare is used in arch Makefiles and when processed asm symlink,
# version.h and scripts_basic is processed / created.

PHONY += prepare archprepare

archprepare: outputmakefile archheaders archscripts scripts include/config/kernel.release \
	asm-generic $(version_h) $(autoksyms_h) include/generated/utsrelease.h

prepare0: archprepare
	$(Q)$(MAKE) $(build)=scripts/mod
	$(Q)$(MAKE) $(build)=.

# All the preparing..
prepare: prepare0 prepare-objtool

# Support for using generic headers in asm-generic
asm-generic := -f $(srctree)/scripts/Makefile.asm-generic obj

PHONY += asm-generic uapi-asm-generic
asm-generic: uapi-asm-generic
	$(Q)$(MAKE) $(asm-generic)=arch/$(SRCARCH)/include/generated/asm \
	generic=include/asm-generic
uapi-asm-generic:
	$(Q)$(MAKE) $(asm-generic)=arch/$(SRCARCH)/include/generated/uapi/asm \
	generic=include/uapi/asm-generic

PHONY += prepare-objtool
prepare-objtool: $(objtool_target)
ifeq ($(SKIP_STACK_VALIDATION),1)
ifdef CONFIG_UNWINDER_ORC
	@echo "error: Cannot generate ORC metadata for CONFIG_UNWINDER_ORC=y, please install libelf-dev, libelf-devel or elfutils-libelf-devel" >&2
	@false
else
	@echo "warning: Cannot use CONFIG_STACK_VALIDATION=y, please install libelf-dev, libelf-devel or elfutils-libelf-devel" >&2
endif
endif

# Generate some files
# ---------------------------------------------------------------------------

# KERNELRELEASE can change from a few different places, meaning version.h
# needs to be updated, so this check is forced on all builds

uts_len := 64
define filechk_utsrelease.h
	if [ `echo -n "$(KERNELRELEASE)" | wc -c ` -gt $(uts_len) ]; then \
	  echo '"$(KERNELRELEASE)" exceeds $(uts_len) characters' >&2;    \
	  exit 1;                                                         \
	fi;                                                               \
	echo \#define UTS_RELEASE \"$(KERNELRELEASE)\"
endef

define filechk_version.h
	echo \#define LINUX_VERSION_CODE $(shell                         \
	expr $(VERSION) \* 65536 + 0$(PATCHLEVEL) \* 256 + 0$(SUBLEVEL)); \
	echo '#define KERNEL_VERSION(a,b,c) (((a) << 16) + ((b) << 8) + (c))'
endef

$(version_h): FORCE
	$(call filechk,version.h)
	$(Q)rm -f $(old_version_h)

include/generated/utsrelease.h: include/config/kernel.release FORCE
	$(call filechk,utsrelease.h)

PHONY += headerdep
headerdep:
	$(Q)find $(srctree)/include/ -name '*.h' | xargs --max-args 1 \
	$(srctree)/scripts/headerdep.pl -I$(srctree)/include

# ---------------------------------------------------------------------------
# Kernel headers

#Default location for installed headers
export INSTALL_HDR_PATH = $(objtree)/usr

quiet_cmd_headers_install = INSTALL $(INSTALL_HDR_PATH)/include
      cmd_headers_install = \
	mkdir -p $(INSTALL_HDR_PATH); \
	rsync -mrl --include='*/' --include='*\.h' --exclude='*' \
	usr/include $(INSTALL_HDR_PATH)

PHONY += headers_install
headers_install: headers
	$(call cmd,headers_install)

PHONY += archheaders archscripts

hdr-inst := -f $(srctree)/scripts/Makefile.headersinst obj

PHONY += headers
headers: $(version_h) scripts_unifdef uapi-asm-generic archheaders archscripts
	$(if $(wildcard $(srctree)/arch/$(SRCARCH)/include/uapi/asm/Kbuild),, \
	  $(error Headers not exportable for the $(SRCARCH) architecture))
	$(Q)$(MAKE) $(hdr-inst)=include/uapi
	$(Q)$(MAKE) $(hdr-inst)=arch/$(SRCARCH)/include/uapi

# Deprecated. It is no-op now.
PHONY += headers_check
headers_check:
	@:

ifdef CONFIG_HEADERS_INSTALL
prepare: headers
endif

PHONY += scripts_unifdef
scripts_unifdef: scripts_basic
	$(Q)$(MAKE) $(build)=scripts scripts/unifdef

# ---------------------------------------------------------------------------
# Kernel selftest

PHONY += kselftest
kselftest:
	$(Q)$(MAKE) -C $(srctree)/tools/testing/selftests run_tests

kselftest-%: FORCE
	$(Q)$(MAKE) -C $(srctree)/tools/testing/selftests $*

PHONY += kselftest-merge
kselftest-merge:
	$(if $(wildcard $(objtree)/.config),, $(error No .config exists, config your kernel first!))
	$(Q)find $(srctree)/tools/testing/selftests -name config | \
		xargs $(srctree)/scripts/kconfig/merge_config.sh -m $(objtree)/.config
	$(Q)$(MAKE) -f $(srctree)/Makefile olddefconfig

# ---------------------------------------------------------------------------
# Devicetree files

ifneq ($(wildcard $(srctree)/arch/$(SRCARCH)/boot/dts/),)
dtstree := arch/$(SRCARCH)/boot/dts
endif

ifneq ($(dtstree),)

%.dtb: include/config/kernel.release scripts_dtc
	$(Q)$(MAKE) $(build)=$(dtstree) $(dtstree)/$@

PHONY += dtbs dtbs_install dtbs_check
dtbs dtbs_check: include/config/kernel.release scripts_dtc
	$(Q)$(MAKE) $(build)=$(dtstree)

dtbs_check: export CHECK_DTBS=1
dtbs_check: dt_binding_check

dtbs_install:
	$(Q)$(MAKE) $(dtbinst)=$(dtstree)

ifdef CONFIG_OF_EARLY_FLATTREE
all: dtbs
endif

endif

PHONY += scripts_dtc
scripts_dtc: scripts_basic
	$(Q)$(MAKE) $(build)=scripts/dtc

PHONY += dt_binding_check
dt_binding_check: scripts_dtc
	$(Q)$(MAKE) $(build)=Documentation/devicetree/bindings

# ---------------------------------------------------------------------------
# Modules

ifdef CONFIG_MODULES

# By default, build modules as well

all: modules

# Build modules
#
# A module can be listed more than once in obj-m resulting in
# duplicate lines in modules.order files.  Those are removed
# using awk while concatenating to the final file.

PHONY += modules
modules: $(if $(KBUILD_BUILTIN),vmlinux) modules.order modules.builtin
	$(Q)$(MAKE) -f $(srctree)/scripts/Makefile.modpost
	$(Q)$(CONFIG_SHELL) $(srctree)/scripts/modules-check.sh

modules.order: descend
	$(Q)$(AWK) '!x[$$0]++' $(addsuffix /$@, $(build-dirs)) > $@

modbuiltin-dirs := $(addprefix _modbuiltin_, $(build-dirs))

modules.builtin: $(modbuiltin-dirs)
	$(Q)$(AWK) '!x[$$0]++' $(addsuffix /$@, $(build-dirs)) > $@

PHONY += $(modbuiltin-dirs)
# tristate.conf is not included from this Makefile. Add it as a prerequisite
# here to make it self-healing in case somebody accidentally removes it.
$(modbuiltin-dirs): include/config/tristate.conf
	$(Q)$(MAKE) $(modbuiltin)=$(patsubst _modbuiltin_%,%,$@)

# Target to prepare building external modules
PHONY += modules_prepare
modules_prepare: prepare

# Target to install modules
PHONY += modules_install
modules_install: _modinst_ _modinst_post

PHONY += _modinst_
_modinst_:
	@rm -rf $(MODLIB)/kernel
	@rm -f $(MODLIB)/source
	@mkdir -p $(MODLIB)/kernel
	@ln -s $(abspath $(srctree)) $(MODLIB)/source
	@if [ ! $(objtree) -ef  $(MODLIB)/build ]; then \
		rm -f $(MODLIB)/build ; \
		ln -s $(CURDIR) $(MODLIB)/build ; \
	fi
	@sed 's:^:kernel/:' modules.order > $(MODLIB)/modules.order
	@sed 's:^:kernel/:' modules.builtin > $(MODLIB)/modules.builtin
	@cp -f $(objtree)/modules.builtin.modinfo $(MODLIB)/
	$(Q)$(MAKE) -f $(srctree)/scripts/Makefile.modinst

# This depmod is only for convenience to give the initial
# boot a modules.dep even before / is mounted read-write.  However the
# boot script depmod is the master version.
PHONY += _modinst_post
_modinst_post: _modinst_
	$(call cmd,depmod)

ifeq ($(CONFIG_MODULE_SIG), y)
PHONY += modules_sign
modules_sign:
	$(Q)$(MAKE) -f $(srctree)/scripts/Makefile.modsign
endif

else # CONFIG_MODULES

# Modules not configured
# ---------------------------------------------------------------------------

PHONY += modules modules_install
modules modules_install:
	@echo >&2
	@echo >&2 "The present kernel configuration has modules disabled."
	@echo >&2 "Type 'make config' and enable loadable module support."
	@echo >&2 "Then build a kernel with module support enabled."
	@echo >&2
	@exit 1

endif # CONFIG_MODULES

###
# Cleaning is done on three levels.
# make clean     Delete most generated files
#                Leave enough to build external modules
# make mrproper  Delete the current configuration, and all generated files
# make distclean Remove editor backup files, patch leftover files and the like

# Directories & files removed with 'make clean'
CLEAN_DIRS  += include/ksym
CLEAN_FILES += modules.builtin.modinfo

# Directories & files removed with 'make mrproper'
MRPROPER_DIRS  += include/config include/generated          \
		  arch/$(SRCARCH)/include/generated .tmp_objdiff \
		  debian/ snap/ tar-install/
MRPROPER_FILES += .config .config.old .version \
		  Module.symvers \
		  signing_key.pem signing_key.priv signing_key.x509	\
		  x509.genkey extra_certificates signing_key.x509.keyid	\
		  signing_key.x509.signer vmlinux-gdb.py \
		  *.spec

# Directories & files removed with 'make distclean'
DISTCLEAN_DIRS  +=
DISTCLEAN_FILES += tags TAGS cscope* GPATH GTAGS GRTAGS GSYMS

# clean - Delete most, but leave enough to build external modules
#
clean: rm-dirs  := $(CLEAN_DIRS)
clean: rm-files := $(CLEAN_FILES)

PHONY += archclean vmlinuxclean

vmlinuxclean:
	$(Q)$(CONFIG_SHELL) $(srctree)/scripts/link-vmlinux.sh clean
	$(Q)$(if $(ARCH_POSTLINK), $(MAKE) -f $(ARCH_POSTLINK) clean)

clean: archclean vmlinuxclean

# mrproper - Delete all generated files, including .config
#
mrproper: rm-dirs  := $(wildcard $(MRPROPER_DIRS))
mrproper: rm-files := $(wildcard $(MRPROPER_FILES))
mrproper-dirs      := $(addprefix _mrproper_,scripts)

PHONY += $(mrproper-dirs) mrproper
$(mrproper-dirs):
	$(Q)$(MAKE) $(clean)=$(patsubst _mrproper_%,%,$@)

mrproper: clean $(mrproper-dirs)
	$(call cmd,rmdirs)
	$(call cmd,rmfiles)

# distclean
#
distclean: rm-dirs  := $(wildcard $(DISTCLEAN_DIRS))
distclean: rm-files := $(wildcard $(DISTCLEAN_FILES))

PHONY += distclean

distclean: mrproper
	$(call cmd,rmdirs)
	$(call cmd,rmfiles)
	@find $(srctree) $(RCS_FIND_IGNORE) \
		\( -name '*.orig' -o -name '*.rej' -o -name '*~' \
		-o -name '*.bak' -o -name '#*#' -o -name '*%' \
		-o -name 'core' \) \
		-type f -print | xargs rm -f


# Packaging of the kernel to various formats
# ---------------------------------------------------------------------------

%src-pkg: FORCE
	$(Q)$(MAKE) -f $(srctree)/scripts/Makefile.package $@
%pkg: include/config/kernel.release FORCE
	$(Q)$(MAKE) -f $(srctree)/scripts/Makefile.package $@

# Brief documentation of the typical targets used
# ---------------------------------------------------------------------------

boards := $(wildcard $(srctree)/arch/$(SRCARCH)/configs/*_defconfig)
boards := $(sort $(notdir $(boards)))
board-dirs := $(dir $(wildcard $(srctree)/arch/$(SRCARCH)/configs/*/*_defconfig))
board-dirs := $(sort $(notdir $(board-dirs:/=)))

PHONY += help
help:
	@echo  'Cleaning targets:'
	@echo  '  clean		  - Remove most generated files but keep the config and'
	@echo  '                    enough build support to build external modules'
	@echo  '  mrproper	  - Remove all generated files + config + various backup files'
	@echo  '  distclean	  - mrproper + remove editor backup and patch files'
	@echo  ''
	@echo  'Configuration targets:'
	@$(MAKE) -f $(srctree)/scripts/kconfig/Makefile help
	@echo  ''
	@echo  'Other generic targets:'
	@echo  '  all		  - Build all targets marked with [*]'
	@echo  '* vmlinux	  - Build the bare kernel'
	@echo  '* modules	  - Build all modules'
	@echo  '  modules_install - Install all modules to INSTALL_MOD_PATH (default: /)'
	@echo  '  dir/            - Build all files in dir and below'
	@echo  '  dir/file.[ois]  - Build specified target only'
	@echo  '  dir/file.ll     - Build the LLVM assembly file'
	@echo  '                    (requires compiler support for LLVM assembly generation)'
	@echo  '  dir/file.lst    - Build specified mixed source/assembly target only'
	@echo  '                    (requires a recent binutils and recent build (System.map))'
	@echo  '  dir/file.ko     - Build module including final link'
	@echo  '  modules_prepare - Set up for building external modules'
	@echo  '  tags/TAGS	  - Generate tags file for editors'
	@echo  '  cscope	  - Generate cscope index'
	@echo  '  gtags           - Generate GNU GLOBAL index'
	@echo  '  kernelrelease	  - Output the release version string (use with make -s)'
	@echo  '  kernelversion	  - Output the version stored in Makefile (use with make -s)'
	@echo  '  image_name	  - Output the image name (use with make -s)'
	@echo  '  headers_install - Install sanitised kernel headers to INSTALL_HDR_PATH'; \
	 echo  '                    (default: $(INSTALL_HDR_PATH))'; \
	 echo  ''
	@echo  'Static analysers:'
	@echo  '  checkstack      - Generate a list of stack hogs'
	@echo  '  namespacecheck  - Name space analysis on compiled kernel'
	@echo  '  versioncheck    - Sanity check on version.h usage'
	@echo  '  includecheck    - Check for duplicate included header files'
	@echo  '  export_report   - List the usages of all exported symbols'
	@echo  '  headerdep       - Detect inclusion cycles in headers'
	@echo  '  coccicheck      - Check with Coccinelle'
	@echo  ''
	@echo  'Tools:'
	@echo  '  nsdeps          - Generate missing symbol namespace dependencies'
	@echo  ''
	@echo  'Kernel selftest:'
	@echo  '  kselftest       - Build and run kernel selftest (run as root)'
	@echo  '                    Build, install, and boot kernel before'
	@echo  '                    running kselftest on it'
	@echo  '  kselftest-clean - Remove all generated kselftest files'
	@echo  '  kselftest-merge - Merge all the config dependencies of kselftest to existing'
	@echo  '                    .config.'
	@echo  ''
	@$(if $(dtstree), \
		echo 'Devicetree:'; \
		echo '* dtbs             - Build device tree blobs for enabled boards'; \
		echo '  dtbs_install     - Install dtbs to $(INSTALL_DTBS_PATH)'; \
		echo '  dt_binding_check - Validate device tree binding documents'; \
		echo '  dtbs_check       - Validate device tree source files';\
		echo '')

	@echo 'Userspace tools targets:'
	@echo '  use "make tools/help"'
	@echo '  or  "cd tools; make help"'
	@echo  ''
	@echo  'Kernel packaging:'
	@$(MAKE) -f $(srctree)/scripts/Makefile.package help
	@echo  ''
	@echo  'Documentation targets:'
	@$(MAKE) -f $(srctree)/Documentation/Makefile dochelp
	@echo  ''
	@echo  'Architecture specific targets ($(SRCARCH)):'
	@$(if $(archhelp),$(archhelp),\
		echo '  No architecture specific help defined for $(SRCARCH)')
	@echo  ''
	@$(if $(boards), \
		$(foreach b, $(boards), \
		printf "  %-24s - Build for %s\\n" $(b) $(subst _defconfig,,$(b));) \
		echo '')
	@$(if $(board-dirs), \
		$(foreach b, $(board-dirs), \
		printf "  %-16s - Show %s-specific targets\\n" help-$(b) $(b);) \
		printf "  %-16s - Show all of the above\\n" help-boards; \
		echo '')

	@echo  '  make V=0|1 [targets] 0 => quiet build (default), 1 => verbose build'
	@echo  '  make V=2   [targets] 2 => give reason for rebuild of target'
	@echo  '  make O=dir [targets] Locate all output files in "dir", including .config'
	@echo  '  make C=1   [targets] Check re-compiled c source with $$CHECK (sparse by default)'
	@echo  '  make C=2   [targets] Force check of all c source with $$CHECK'
	@echo  '  make RECORDMCOUNT_WARN=1 [targets] Warn about ignored mcount sections'
	@echo  '  make W=n   [targets] Enable extra build checks, n=1,2,3 where'
	@echo  '		1: warnings which may be relevant and do not occur too often'
	@echo  '		2: warnings which occur quite often but may still be relevant'
	@echo  '		3: more obscure warnings, can most likely be ignored'
	@echo  '		Multiple levels can be combined with W=12 or W=123'
	@echo  ''
	@echo  'Execute "make" or "make all" to build all targets marked with [*] '
	@echo  'For further info see the ./README file'


help-board-dirs := $(addprefix help-,$(board-dirs))

help-boards: $(help-board-dirs)

boards-per-dir = $(sort $(notdir $(wildcard $(srctree)/arch/$(SRCARCH)/configs/$*/*_defconfig)))

$(help-board-dirs): help-%:
	@echo  'Architecture specific targets ($(SRCARCH) $*):'
	@$(if $(boards-per-dir), \
		$(foreach b, $(boards-per-dir), \
		printf "  %-24s - Build for %s\\n" $*/$(b) $(subst _defconfig,,$(b));) \
		echo '')


# Documentation targets
# ---------------------------------------------------------------------------
DOC_TARGETS := xmldocs latexdocs pdfdocs htmldocs epubdocs cleandocs \
	       linkcheckdocs dochelp refcheckdocs
PHONY += $(DOC_TARGETS)
$(DOC_TARGETS):
	$(Q)$(MAKE) $(build)=Documentation $@

# Misc
# ---------------------------------------------------------------------------

PHONY += scripts_gdb
scripts_gdb: prepare0
	$(Q)$(MAKE) $(build)=scripts/gdb
	$(Q)ln -fsn $(abspath $(srctree)/scripts/gdb/vmlinux-gdb.py)

ifdef CONFIG_GDB_SCRIPTS
all: scripts_gdb
endif

else # KBUILD_EXTMOD

###
# External module support.
# When building external modules the kernel used as basis is considered
# read-only, and no consistency checks are made and the make
# system is not used on the basis kernel. If updates are required
# in the basis kernel ordinary make commands (without M=...) must
# be used.
#
# The following are the only valid targets when building external
# modules.
# make M=dir clean     Delete all automatically generated files
# make M=dir modules   Make all modules in specified dir
# make M=dir	       Same as 'make M=dir modules'
# make M=dir modules_install
#                      Install the modules built in the module directory
#                      Assumes install directory is already created

# We are always building modules
KBUILD_MODULES := 1

PHONY += $(objtree)/Module.symvers
$(objtree)/Module.symvers:
	@test -e $(objtree)/Module.symvers || ( \
	echo; \
	echo "  WARNING: Symbol version dump $(objtree)/Module.symvers"; \
	echo "           is missing; modules will have no dependencies and modversions."; \
	echo )

build-dirs := $(KBUILD_EXTMOD)
PHONY += modules
modules: descend $(objtree)/Module.symvers
	$(Q)$(MAKE) -f $(srctree)/scripts/Makefile.modpost

PHONY += modules_install
modules_install: _emodinst_ _emodinst_post

install-dir := $(if $(INSTALL_MOD_DIR),$(INSTALL_MOD_DIR),extra)
PHONY += _emodinst_
_emodinst_:
	$(Q)mkdir -p $(MODLIB)/$(install-dir)
	$(Q)$(MAKE) -f $(srctree)/scripts/Makefile.modinst

PHONY += _emodinst_post
_emodinst_post: _emodinst_
	$(call cmd,depmod)

clean-dirs := $(KBUILD_EXTMOD)
clean: rm-files := $(KBUILD_EXTMOD)/Module.symvers

PHONY += /
/:
	@echo >&2 '"$(MAKE) /" is no longer supported. Please use "$(MAKE) ./" instead.'

PHONY += help
help:
	@echo  '  Building external modules.'
	@echo  '  Syntax: make -C path/to/kernel/src M=$$PWD target'
	@echo  ''
	@echo  '  modules         - default target, build the module(s)'
	@echo  '  modules_install - install the module'
	@echo  '  clean           - remove generated files in module directory only'
	@echo  ''

PHONY += prepare
endif # KBUILD_EXTMOD

# Single targets
# ---------------------------------------------------------------------------
# To build individual files in subdirectories, you can do like this:
#
#   make foo/bar/baz.s
#
# The supported suffixes for single-target are listed in 'single-targets'
#
# To build only under specific subdirectories, you can do like this:
#
#   make foo/bar/baz/

ifdef single-build

# .ko is special because modpost is needed
single-ko := $(sort $(filter %.ko, $(MAKECMDGOALS)))
single-no-ko := $(sort $(patsubst %.ko,%.mod, $(MAKECMDGOALS)))

$(single-ko): single_modpost
	@:
$(single-no-ko): descend
	@:

ifeq ($(KBUILD_EXTMOD),)
# For the single build of in-tree modules, use a temporary file to avoid
# the situation of modules_install installing an invalid modules.order.
MODORDER := .modules.tmp
endif

PHONY += single_modpost
single_modpost: $(single-no-ko)
	$(Q){ $(foreach m, $(single-ko), echo $(extmod-prefix)$m;) } > $(MODORDER)
	$(Q)$(MAKE) -f $(srctree)/scripts/Makefile.modpost

KBUILD_MODULES := 1

export KBUILD_SINGLE_TARGETS := $(addprefix $(extmod-prefix), $(single-no-ko))

# trim unrelated directories
build-dirs := $(foreach d, $(build-dirs), \
			$(if $(filter $(d)/%, $(KBUILD_SINGLE_TARGETS)), $(d)))

endif

# Handle descending into subdirectories listed in $(build-dirs)
# Preset locale variables to speed up the build process. Limit locale
# tweaks to this spot to avoid wrong language settings when running
# make menuconfig etc.
# Error messages still appears in the original language
PHONY += descend $(build-dirs)
descend: $(build-dirs)
$(build-dirs): prepare
	$(Q)$(MAKE) $(build)=$@ \
	single-build=$(if $(filter-out $@/, $(single-no-ko)),1) \
	need-builtin=1 need-modorder=1

clean-dirs := $(addprefix _clean_, $(clean-dirs))
PHONY += $(clean-dirs) clean
$(clean-dirs):
	$(Q)$(MAKE) $(clean)=$(patsubst _clean_%,%,$@)

clean: $(clean-dirs)
	$(call cmd,rmdirs)
	$(call cmd,rmfiles)
	@find $(if $(KBUILD_EXTMOD), $(KBUILD_EXTMOD), .) $(RCS_FIND_IGNORE) \
		\( -name '*.[aios]' -o -name '*.ko' -o -name '.*.cmd' \
		-o -name '*.ko.*' \
		-o -name '*.dtb' -o -name '*.dtb.S' -o -name '*.dt.yaml' \
		-o -name '*.dwo' -o -name '*.lst' \
		-o -name '*.su' -o -name '*.mod' -o -name '*.ns_deps' \
		-o -name '.*.d' -o -name '.*.tmp' -o -name '*.mod.c' \
		-o -name '*.lex.c' -o -name '*.tab.[ch]' \
		-o -name '*.asn1.[ch]' \
		-o -name '*.symtypes' -o -name 'modules.order' \
		-o -name modules.builtin -o -name '.tmp_*.o.*' \
		-o -name '*.c.[012]*.*' \
		-o -name '*.ll' \
		-o -name '*.gcno' \) -type f -print | xargs rm -f

# Generate tags for editors
# ---------------------------------------------------------------------------
quiet_cmd_tags = GEN     $@
      cmd_tags = $(BASH) $(srctree)/scripts/tags.sh $@

tags TAGS cscope gtags: FORCE
	$(call cmd,tags)

# Script to generate missing namespace dependencies
# ---------------------------------------------------------------------------

PHONY += nsdeps

nsdeps: modules
	$(Q)$(MAKE) -f $(srctree)/scripts/Makefile.modpost nsdeps
	$(Q)$(CONFIG_SHELL) $(srctree)/scripts/$@

# Scripts to check various things for consistency
# ---------------------------------------------------------------------------

PHONY += includecheck versioncheck coccicheck namespacecheck export_report

includecheck:
	find $(srctree)/* $(RCS_FIND_IGNORE) \
		-name '*.[hcS]' -type f -print | sort \
		| xargs $(PERL) -w $(srctree)/scripts/checkincludes.pl

versioncheck:
	find $(srctree)/* $(RCS_FIND_IGNORE) \
		-name '*.[hcS]' -type f -print | sort \
		| xargs $(PERL) -w $(srctree)/scripts/checkversion.pl

coccicheck:
	$(Q)$(BASH) $(srctree)/scripts/$@

namespacecheck:
	$(PERL) $(srctree)/scripts/namespace.pl

export_report:
	$(PERL) $(srctree)/scripts/export_report.pl

PHONY += checkstack kernelrelease kernelversion image_name

# UML needs a little special treatment here.  It wants to use the host
# toolchain, so needs $(SUBARCH) passed to checkstack.pl.  Everyone
# else wants $(ARCH), including people doing cross-builds, which means
# that $(SUBARCH) doesn't work here.
ifeq ($(ARCH), um)
CHECKSTACK_ARCH := $(SUBARCH)
else
CHECKSTACK_ARCH := $(ARCH)
endif
checkstack:
	$(OBJDUMP) -d vmlinux $$(find . -name '*.ko') | \
	$(PERL) $(srctree)/scripts/checkstack.pl $(CHECKSTACK_ARCH)

kernelrelease:
	@echo "$(KERNELVERSION)$$($(CONFIG_SHELL) $(srctree)/scripts/setlocalversion $(srctree))"

kernelversion:
	@echo $(KERNELVERSION)

image_name:
	@echo $(KBUILD_IMAGE)

# Clear a bunch of variables before executing the submake

ifeq ($(quiet),silent_)
tools_silent=s
endif

tools/: FORCE
	$(Q)mkdir -p $(objtree)/tools
	$(Q)$(MAKE) LDFLAGS= MAKEFLAGS="$(tools_silent) $(filter --j% -j,$(MAKEFLAGS))" O=$(abspath $(objtree)) subdir=tools -C $(srctree)/tools/

tools/%: FORCE
	$(Q)mkdir -p $(objtree)/tools
	$(Q)$(MAKE) LDFLAGS= MAKEFLAGS="$(tools_silent) $(filter --j% -j,$(MAKEFLAGS))" O=$(abspath $(objtree)) subdir=tools -C $(srctree)/tools/ $*

# FIXME Should go into a make.lib or something
# ===========================================================================

quiet_cmd_rmdirs = $(if $(wildcard $(rm-dirs)),CLEAN   $(wildcard $(rm-dirs)))
      cmd_rmdirs = rm -rf $(rm-dirs)

quiet_cmd_rmfiles = $(if $(wildcard $(rm-files)),CLEAN   $(wildcard $(rm-files)))
      cmd_rmfiles = rm -f $(rm-files)

# Run depmod only if we have System.map and depmod is executable
quiet_cmd_depmod = DEPMOD  $(KERNELRELEASE)
      cmd_depmod = $(CONFIG_SHELL) $(srctree)/scripts/depmod.sh $(DEPMOD) \
                   $(KERNELRELEASE)

# read saved command lines for existing targets
existing-targets := $(wildcard $(sort $(targets)))

-include $(foreach f,$(existing-targets),$(dir $(f)).$(notdir $(f)).cmd)

endif # config-targets
endif # mixed-build
endif # need-sub-make

PHONY += FORCE
FORCE:

# Declare the contents of the PHONY variable as phony.  We keep that
# information in a variable so we can use it in if_changed and friends.
.PHONY: $(PHONY)<|MERGE_RESOLUTION|>--- conflicted
+++ resolved
@@ -1,15 +1,9 @@
 # SPDX-License-Identifier: GPL-2.0
 VERSION = 5
 PATCHLEVEL = 4
-<<<<<<< HEAD
-SUBLEVEL = 25
+SUBLEVEL = 27
 EXTRAVERSION = -zen
 NAME = Pudding River
-=======
-SUBLEVEL = 27
-EXTRAVERSION =
-NAME = Kleptomaniac Octopus
->>>>>>> 585e0cc0
 
 # *DOCUMENTATION*
 # To see a list of typical targets execute "make help"
