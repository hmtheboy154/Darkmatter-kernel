VERSION = 4
PATCHLEVEL = 9
<<<<<<< HEAD
SUBLEVEL = 49
EXTRAVERSION = -zen
=======
SUBLEVEL = 214
EXTRAVERSION =
>>>>>>> 6895119b
NAME = Roaring Lionus

# *DOCUMENTATION*
# To see a list of typical targets execute "make help"
# More info can be located in ./README
# Comments in this file are targeted only to the developer, do not
# expect to learn how to build the kernel reading this file.

# o Do not use make's built-in rules and variables
#   (this increases performance and avoids hard-to-debug behaviour);
# o Look for make include files relative to root of kernel src
MAKEFLAGS += -rR --include-dir=$(CURDIR)

# Avoid funny character set dependencies
unexport LC_ALL
LC_COLLATE=C
LC_NUMERIC=C
export LC_COLLATE LC_NUMERIC

# Avoid interference with shell env settings
unexport GREP_OPTIONS

# We are using a recursive build, so we need to do a little thinking
# to get the ordering right.
#
# Most importantly: sub-Makefiles should only ever modify files in
# their own directory. If in some directory we have a dependency on
# a file in another dir (which doesn't happen often, but it's often
# unavoidable when linking the built-in.o targets which finally
# turn into vmlinux), we will call a sub make in that other dir, and
# after that we are sure that everything which is in that other dir
# is now up to date.
#
# The only cases where we need to modify files which have global
# effects are thus separated out and done before the recursive
# descending is started. They are now explicitly listed as the
# prepare rule.

# Beautify output
# ---------------------------------------------------------------------------
#
# Normally, we echo the whole command before executing it. By making
# that echo $($(quiet)$(cmd)), we now have the possibility to set
# $(quiet) to choose other forms of output instead, e.g.
#
#         quiet_cmd_cc_o_c = Compiling $(RELDIR)/$@
#         cmd_cc_o_c       = $(CC) $(c_flags) -c -o $@ $<
#
# If $(quiet) is empty, the whole command will be printed.
# If it is set to "quiet_", only the short version will be printed.
# If it is set to "silent_", nothing will be printed at all, since
# the variable $(silent_cmd_cc_o_c) doesn't exist.
#
# A simple variant is to prefix commands with $(Q) - that's useful
# for commands that shall be hidden in non-verbose mode.
#
#	$(Q)ln $@ :<
#
# If KBUILD_VERBOSE equals 0 then the above command will be hidden.
# If KBUILD_VERBOSE equals 1 then the above command is displayed.
#
# To put more focus on warnings, be less verbose as default
# Use 'make V=1' to see the full commands

ifeq ("$(origin V)", "command line")
  KBUILD_VERBOSE = $(V)
endif
ifndef KBUILD_VERBOSE
  KBUILD_VERBOSE = 0
endif

ifeq ($(KBUILD_VERBOSE),1)
  quiet =
  Q =
else
  quiet=quiet_
  Q = @
endif

# If the user is running make -s (silent mode), suppress echoing of
# commands

ifneq ($(filter 4.%,$(MAKE_VERSION)),)	# make-4
ifneq ($(filter %s ,$(firstword x$(MAKEFLAGS))),)
  quiet=silent_
  tools_silent=s
endif
else					# make-3.8x
ifneq ($(filter s% -s%,$(MAKEFLAGS)),)
  quiet=silent_
  tools_silent=-s
endif
endif

export quiet Q KBUILD_VERBOSE

# kbuild supports saving output files in a separate directory.
# To locate output files in a separate directory two syntaxes are supported.
# In both cases the working directory must be the root of the kernel src.
# 1) O=
# Use "make O=dir/to/store/output/files/"
#
# 2) Set KBUILD_OUTPUT
# Set the environment variable KBUILD_OUTPUT to point to the directory
# where the output files shall be placed.
# export KBUILD_OUTPUT=dir/to/store/output/files/
# make
#
# The O= assignment takes precedence over the KBUILD_OUTPUT environment
# variable.

# KBUILD_SRC is set on invocation of make in OBJ directory
# KBUILD_SRC is not intended to be used by the regular user (for now)
ifeq ($(KBUILD_SRC),)

# OK, Make called in directory where kernel src resides
# Do we want to locate output files in a separate directory?
ifeq ("$(origin O)", "command line")
  KBUILD_OUTPUT := $(O)
endif

# That's our default target when none is given on the command line
PHONY := _all
_all:

# Cancel implicit rules on top Makefile
$(CURDIR)/Makefile Makefile: ;

ifneq ($(words $(subst :, ,$(CURDIR))), 1)
  $(error main directory cannot contain spaces nor colons)
endif

ifneq ($(KBUILD_OUTPUT),)
# Invoke a second make in the output directory, passing relevant variables
# check that the output directory actually exists
saved-output := $(KBUILD_OUTPUT)
KBUILD_OUTPUT := $(shell mkdir -p $(KBUILD_OUTPUT) && cd $(KBUILD_OUTPUT) \
								&& /bin/pwd)
$(if $(KBUILD_OUTPUT),, \
     $(error failed to create output directory "$(saved-output)"))

PHONY += $(MAKECMDGOALS) sub-make

$(filter-out _all sub-make $(CURDIR)/Makefile, $(MAKECMDGOALS)) _all: sub-make
	@:

sub-make:
	$(Q)$(MAKE) -C $(KBUILD_OUTPUT) KBUILD_SRC=$(CURDIR) \
	-f $(CURDIR)/Makefile $(filter-out _all sub-make,$(MAKECMDGOALS))

# Leave processing to above invocation of make
skip-makefile := 1
endif # ifneq ($(KBUILD_OUTPUT),)
endif # ifeq ($(KBUILD_SRC),)

# We process the rest of the Makefile if this is the final invocation of make
ifeq ($(skip-makefile),)

# Do not print "Entering directory ...",
# but we want to display it when entering to the output directory
# so that IDEs/editors are able to understand relative filenames.
MAKEFLAGS += --no-print-directory

# Call a source code checker (by default, "sparse") as part of the
# C compilation.
#
# Use 'make C=1' to enable checking of only re-compiled files.
# Use 'make C=2' to enable checking of *all* source files, regardless
# of whether they are re-compiled or not.
#
# See the file "Documentation/sparse.txt" for more details, including
# where to get the "sparse" utility.

ifeq ("$(origin C)", "command line")
  KBUILD_CHECKSRC = $(C)
endif
ifndef KBUILD_CHECKSRC
  KBUILD_CHECKSRC = 0
endif

# Use make M=dir to specify directory of external module to build
# Old syntax make ... SUBDIRS=$PWD is still supported
# Setting the environment variable KBUILD_EXTMOD take precedence
ifdef SUBDIRS
  KBUILD_EXTMOD ?= $(SUBDIRS)
endif

ifeq ("$(origin M)", "command line")
  KBUILD_EXTMOD := $(M)
endif

# If building an external module we do not care about the all: rule
# but instead _all depend on modules
PHONY += all
ifeq ($(KBUILD_EXTMOD),)
_all: all
else
_all: modules
endif

ifeq ($(KBUILD_SRC),)
        # building in the source tree
        srctree := .
else
        ifeq ($(KBUILD_SRC)/,$(dir $(CURDIR)))
                # building in a subdirectory of the source tree
                srctree := ..
        else
                srctree := $(KBUILD_SRC)
        endif
endif
objtree		:= .
src		:= $(srctree)
obj		:= $(objtree)

VPATH		:= $(srctree)$(if $(KBUILD_EXTMOD),:$(KBUILD_EXTMOD))

export srctree objtree VPATH

# SUBARCH tells the usermode build what the underlying arch is.  That is set
# first, and if a usermode build is happening, the "ARCH=um" on the command
# line overrides the setting of ARCH below.  If a native build is happening,
# then ARCH is assigned, getting whatever value it gets normally, and
# SUBARCH is subsequently ignored.

SUBARCH := $(shell uname -m | sed -e s/i.86/x86/ -e s/x86_64/x86/ \
				  -e s/sun4u/sparc64/ \
				  -e s/arm.*/arm/ -e s/sa110/arm/ \
				  -e s/s390x/s390/ -e s/parisc64/parisc/ \
				  -e s/ppc.*/powerpc/ -e s/mips.*/mips/ \
				  -e s/sh[234].*/sh/ -e s/aarch64.*/arm64/ )

# Cross compiling and selecting different set of gcc/bin-utils
# ---------------------------------------------------------------------------
#
# When performing cross compilation for other architectures ARCH shall be set
# to the target architecture. (See arch/* for the possibilities).
# ARCH can be set during invocation of make:
# make ARCH=ia64
# Another way is to have ARCH set in the environment.
# The default ARCH is the host where make is executed.

# CROSS_COMPILE specify the prefix used for all executables used
# during compilation. Only gcc and related bin-utils executables
# are prefixed with $(CROSS_COMPILE).
# CROSS_COMPILE can be set on the command line
# make CROSS_COMPILE=ia64-linux-
# Alternatively CROSS_COMPILE can be set in the environment.
# A third alternative is to store a setting in .config so that plain
# "make" in the configured kernel build directory always uses that.
# Default value for CROSS_COMPILE is not to prefix executables
# Note: Some architectures assign CROSS_COMPILE in their arch/*/Makefile
ARCH		?= $(SUBARCH)
CROSS_COMPILE	?= $(CONFIG_CROSS_COMPILE:"%"=%)

# Architecture as present in compile.h
UTS_MACHINE 	:= $(ARCH)
SRCARCH 	:= $(ARCH)

# Additional ARCH settings for x86
ifeq ($(ARCH),i386)
        SRCARCH := x86
endif
ifeq ($(ARCH),x86_64)
        SRCARCH := x86
endif

# Additional ARCH settings for sparc
ifeq ($(ARCH),sparc32)
       SRCARCH := sparc
endif
ifeq ($(ARCH),sparc64)
       SRCARCH := sparc
endif

# Additional ARCH settings for sh
ifeq ($(ARCH),sh64)
       SRCARCH := sh
endif

# Additional ARCH settings for tile
ifeq ($(ARCH),tilepro)
       SRCARCH := tile
endif
ifeq ($(ARCH),tilegx)
       SRCARCH := tile
endif

# Where to locate arch specific headers
hdr-arch  := $(SRCARCH)

KCONFIG_CONFIG	?= .config
export KCONFIG_CONFIG

# SHELL used by kbuild
CONFIG_SHELL := $(shell if [ -x "$$BASH" ]; then echo $$BASH; \
	  else if [ -x /bin/bash ]; then echo /bin/bash; \
	  else echo sh; fi ; fi)

HOSTCC       = gcc
HOSTCXX      = g++
HOSTCFLAGS   := -Wall -Wmissing-prototypes -Wstrict-prototypes -O2 -fomit-frame-pointer -std=gnu89
HOSTCXXFLAGS = -O2

# Decide whether to build built-in, modular, or both.
# Normally, just do built-in.

KBUILD_MODULES :=
KBUILD_BUILTIN := 1

# If we have only "make modules", don't compile built-in objects.
# When we're building modules with modversions, we need to consider
# the built-in objects during the descend as well, in order to
# make sure the checksums are up to date before we record them.

ifeq ($(MAKECMDGOALS),modules)
  KBUILD_BUILTIN := $(if $(CONFIG_MODVERSIONS),1)
endif

# If we have "make <whatever> modules", compile modules
# in addition to whatever we do anyway.
# Just "make" or "make all" shall build modules as well

ifneq ($(filter all _all modules,$(MAKECMDGOALS)),)
  KBUILD_MODULES := 1
endif

ifeq ($(MAKECMDGOALS),)
  KBUILD_MODULES := 1
endif

export KBUILD_MODULES KBUILD_BUILTIN
export KBUILD_CHECKSRC KBUILD_SRC KBUILD_EXTMOD

# We need some generic definitions (do not try to remake the file).
scripts/Kbuild.include: ;
include scripts/Kbuild.include

# Make variables (CC, etc...)
AS		= $(CROSS_COMPILE)as
LD		= $(CROSS_COMPILE)ld$(if $(wildcard $(lastword $(CROSS_COMPILE))ld.bfd),.bfd)
LDGOLD		= $(CROSS_COMPILE)ld.gold
CC		= $(CROSS_COMPILE)gcc
CPP		= $(CC) -E
AR		= $(CROSS_COMPILE)ar
NM		= $(CROSS_COMPILE)nm
STRIP		= $(CROSS_COMPILE)strip
OBJCOPY		= $(CROSS_COMPILE)objcopy
OBJDUMP		= $(CROSS_COMPILE)objdump
AWK		= awk
GENKSYMS	= scripts/genksyms/genksyms
INSTALLKERNEL  := installkernel
DEPMOD		= /sbin/depmod
PERL		= perl
PYTHON		= python
CHECK		= sparse

CHECKFLAGS     := -D__linux__ -Dlinux -D__STDC__ -Dunix -D__unix__ \
		  -Wbitwise -Wno-return-void $(CF)
NOSTDINC_FLAGS  =
CFLAGS_MODULE   =
AFLAGS_MODULE   =
LDFLAGS_MODULE  =
CFLAGS_KERNEL	=
AFLAGS_KERNEL	=
LDFLAGS_vmlinux =

# Use USERINCLUDE when you must reference the UAPI directories only.
USERINCLUDE    := \
		-I$(srctree)/arch/$(hdr-arch)/include/uapi \
		-I$(objtree)/arch/$(hdr-arch)/include/generated/uapi \
		-I$(srctree)/include/uapi \
		-I$(objtree)/include/generated/uapi \
                -include $(srctree)/include/linux/kconfig.h

# Use LINUXINCLUDE when you must reference the include/ directory.
# Needed to be compatible with the O= option
LINUXINCLUDE    := \
		-I$(srctree)/arch/$(hdr-arch)/include \
		-I$(objtree)/arch/$(hdr-arch)/include/generated/uapi \
		-I$(objtree)/arch/$(hdr-arch)/include/generated \
		$(if $(KBUILD_SRC), -I$(srctree)/include) \
		-I$(objtree)/include

LINUXINCLUDE	+= $(filter-out $(LINUXINCLUDE),$(USERINCLUDE))

KBUILD_AFLAGS   := -D__ASSEMBLY__
KBUILD_CFLAGS   := -Wall -Wundef -Wstrict-prototypes -Wno-trigraphs \
		   -fno-strict-aliasing -fno-common -fshort-wchar \
		   -Werror-implicit-function-declaration \
		   -Wno-format-security \
		   -std=gnu89
KBUILD_CPPFLAGS := -D__KERNEL__
KBUILD_AFLAGS_KERNEL :=
KBUILD_CFLAGS_KERNEL :=
KBUILD_AFLAGS_MODULE  := -DMODULE
KBUILD_CFLAGS_MODULE  := -DMODULE
KBUILD_LDFLAGS_MODULE := -T $(srctree)/scripts/module-common.lds
GCC_PLUGINS_CFLAGS :=
CLANG_FLAGS :=

# Read KERNELRELEASE from include/config/kernel.release (if it exists)
KERNELRELEASE = $(shell cat include/config/kernel.release 2> /dev/null)
KERNELVERSION = $(VERSION)$(if $(PATCHLEVEL),.$(PATCHLEVEL)$(if $(SUBLEVEL),.$(SUBLEVEL)))$(EXTRAVERSION)

export VERSION PATCHLEVEL SUBLEVEL KERNELRELEASE KERNELVERSION
export ARCH SRCARCH CONFIG_SHELL HOSTCC HOSTCFLAGS CROSS_COMPILE AS LD CC
export CPP AR NM STRIP OBJCOPY OBJDUMP
export MAKE AWK GENKSYMS INSTALLKERNEL PERL PYTHON UTS_MACHINE
export HOSTCXX HOSTCXXFLAGS LDFLAGS_MODULE CHECK CHECKFLAGS

export KBUILD_CPPFLAGS NOSTDINC_FLAGS LINUXINCLUDE OBJCOPYFLAGS LDFLAGS
export KBUILD_CFLAGS CFLAGS_KERNEL CFLAGS_MODULE
export CFLAGS_KASAN CFLAGS_KASAN_NOSANITIZE CFLAGS_UBSAN
export KBUILD_AFLAGS AFLAGS_KERNEL AFLAGS_MODULE
export KBUILD_AFLAGS_MODULE KBUILD_CFLAGS_MODULE KBUILD_LDFLAGS_MODULE
export KBUILD_AFLAGS_KERNEL KBUILD_CFLAGS_KERNEL
export KBUILD_ARFLAGS

# When compiling out-of-tree modules, put MODVERDIR in the module
# tree rather than in the kernel tree. The kernel tree might
# even be read-only.
export MODVERDIR := $(if $(KBUILD_EXTMOD),$(firstword $(KBUILD_EXTMOD))/).tmp_versions

# Files to ignore in find ... statements

export RCS_FIND_IGNORE := \( -name SCCS -o -name BitKeeper -o -name .svn -o    \
			  -name CVS -o -name .pc -o -name .hg -o -name .git \) \
			  -prune -o
export RCS_TAR_IGNORE := --exclude SCCS --exclude BitKeeper --exclude .svn \
			 --exclude CVS --exclude .pc --exclude .hg --exclude .git

# ===========================================================================
# Rules shared between *config targets and build targets

# Basic helpers built in scripts/
PHONY += scripts_basic
scripts_basic:
	$(Q)$(MAKE) $(build)=scripts/basic
	$(Q)rm -f .tmp_quiet_recordmcount

# To avoid any implicit rule to kick in, define an empty command.
scripts/basic/%: scripts_basic ;

PHONY += outputmakefile
# outputmakefile generates a Makefile in the output directory, if using a
# separate output directory. This allows convenient use of make in the
# output directory.
outputmakefile:
ifneq ($(KBUILD_SRC),)
	$(Q)ln -fsn $(srctree) source
	$(Q)$(CONFIG_SHELL) $(srctree)/scripts/mkmakefile \
	    $(srctree) $(objtree) $(VERSION) $(PATCHLEVEL)
endif

# Support for using generic headers in asm-generic
PHONY += asm-generic
asm-generic:
	$(Q)$(MAKE) -f $(srctree)/scripts/Makefile.asm-generic \
	            src=asm obj=arch/$(SRCARCH)/include/generated/asm
	$(Q)$(MAKE) -f $(srctree)/scripts/Makefile.asm-generic \
	            src=uapi/asm obj=arch/$(SRCARCH)/include/generated/uapi/asm

# To make sure we do not include .config for any of the *config targets
# catch them early, and hand them over to scripts/kconfig/Makefile
# It is allowed to specify more targets when calling make, including
# mixing *config targets and build targets.
# For example 'make oldconfig all'.
# Detect when mixed targets is specified, and make a second invocation
# of make so .config is not included in this case either (for *config).

version_h := include/generated/uapi/linux/version.h
old_version_h := include/linux/version.h

no-dot-config-targets := clean mrproper distclean \
			 cscope gtags TAGS tags help% %docs check% coccicheck \
			 $(version_h) headers_% archheaders archscripts \
			 kernelversion %src-pkg

config-targets := 0
mixed-targets  := 0
dot-config     := 1

ifneq ($(filter $(no-dot-config-targets), $(MAKECMDGOALS)),)
	ifeq ($(filter-out $(no-dot-config-targets), $(MAKECMDGOALS)),)
		dot-config := 0
	endif
endif

ifeq ($(KBUILD_EXTMOD),)
        ifneq ($(filter config %config,$(MAKECMDGOALS)),)
                config-targets := 1
                ifneq ($(words $(MAKECMDGOALS)),1)
                        mixed-targets := 1
                endif
        endif
endif
# install and module_install need also be processed one by one
ifneq ($(filter install,$(MAKECMDGOALS)),)
        ifneq ($(filter modules_install,$(MAKECMDGOALS)),)
	        mixed-targets := 1
        endif
endif

ifeq ($(cc-name),clang)
ifneq ($(CROSS_COMPILE),)
CLANG_TRIPLE    ?= $(CROSS_COMPILE)
CLANG_FLAGS	+= --target=$(notdir $(CLANG_TRIPLE:%-=%))
GCC_TOOLCHAIN_DIR := $(dir $(shell which $(CROSS_COMPILE)elfedit))
CLANG_FLAGS	+= --prefix=$(GCC_TOOLCHAIN_DIR)
GCC_TOOLCHAIN	:= $(realpath $(GCC_TOOLCHAIN_DIR)/..)
endif
ifneq ($(GCC_TOOLCHAIN),)
CLANG_FLAGS	+= --gcc-toolchain=$(GCC_TOOLCHAIN)
endif
CLANG_FLAGS	+= -no-integrated-as
CLANG_FLAGS	+= -Werror=unknown-warning-option
KBUILD_CFLAGS	+= $(CLANG_FLAGS)
KBUILD_AFLAGS	+= $(CLANG_FLAGS)
endif


ifeq ($(mixed-targets),1)
# ===========================================================================
# We're called with mixed targets (*config and build targets).
# Handle them one by one.

PHONY += $(MAKECMDGOALS) __build_one_by_one

$(filter-out __build_one_by_one, $(MAKECMDGOALS)): __build_one_by_one
	@:

__build_one_by_one:
	$(Q)set -e; \
	for i in $(MAKECMDGOALS); do \
		$(MAKE) -f $(srctree)/Makefile $$i; \
	done

else
ifeq ($(config-targets),1)
# ===========================================================================
# *config targets only - make sure prerequisites are updated, and descend
# in scripts/kconfig to make the *config target

# Read arch specific Makefile to set KBUILD_DEFCONFIG as needed.
# KBUILD_DEFCONFIG may point out an alternative default configuration
# used for 'make defconfig'
include arch/$(SRCARCH)/Makefile
export KBUILD_DEFCONFIG KBUILD_KCONFIG

config: scripts_basic outputmakefile FORCE
	$(Q)$(MAKE) $(build)=scripts/kconfig $@

%config: scripts_basic outputmakefile FORCE
	$(Q)$(MAKE) $(build)=scripts/kconfig $@

else
# ===========================================================================
# Build targets only - this includes vmlinux, arch specific targets, clean
# targets and others. In general all targets except *config targets.

ifeq ($(KBUILD_EXTMOD),)
# Additional helpers built in scripts/
# Carefully list dependencies so we do not try to build scripts twice
# in parallel
PHONY += scripts
scripts: scripts_basic include/config/auto.conf include/config/tristate.conf \
	 asm-generic gcc-plugins
	$(Q)$(MAKE) $(build)=$(@)

# Objects we will link into vmlinux / subdirs we need to visit
init-y		:= init/
drivers-y	:= drivers/ sound/ firmware/
net-y		:= net/
libs-y		:= lib/
core-y		:= usr/
virt-y		:= virt/
endif # KBUILD_EXTMOD

ifeq ($(dot-config),1)
# Read in config
-include include/config/auto.conf

ifeq ($(KBUILD_EXTMOD),)
# Read in dependencies to all Kconfig* files, make sure to run
# oldconfig if changes are detected.
-include include/config/auto.conf.cmd

# To avoid any implicit rule to kick in, define an empty command
$(KCONFIG_CONFIG) include/config/auto.conf.cmd: ;

# If .config is newer than include/config/auto.conf, someone tinkered
# with it and forgot to run make oldconfig.
# if auto.conf.cmd is missing then we are probably in a cleaned tree so
# we execute the config step to be sure to catch updated Kconfig files
include/config/%.conf: $(KCONFIG_CONFIG) include/config/auto.conf.cmd
	$(Q)$(MAKE) -f $(srctree)/Makefile silentoldconfig
else
# external modules needs include/generated/autoconf.h and include/config/auto.conf
# but do not care if they are up-to-date. Use auto.conf to trigger the test
PHONY += include/config/auto.conf

include/config/auto.conf:
	$(Q)test -e include/generated/autoconf.h -a -e $@ || (		\
	echo >&2;							\
	echo >&2 "  ERROR: Kernel configuration is invalid.";		\
	echo >&2 "         include/generated/autoconf.h or $@ are missing.";\
	echo >&2 "         Run 'make oldconfig && make prepare' on kernel src to fix it.";	\
	echo >&2 ;							\
	/bin/false)

endif # KBUILD_EXTMOD

else
# Dummy target needed, because used as prerequisite
include/config/auto.conf: ;
endif # $(dot-config)

# For the kernel to actually contain only the needed exported symbols,
# we have to build modules as well to determine what those symbols are.
# (this can be evaluated only once include/config/auto.conf has been included)
ifdef CONFIG_TRIM_UNUSED_KSYMS
  KBUILD_MODULES := 1
endif

# The all: target is the default when no target is given on the
# command line.
# This allow a user to issue only 'make' to build a kernel including modules
# Defaults to vmlinux, but the arch makefile usually adds further targets
all: vmlinux

<<<<<<< HEAD
# force no-pie for distro compilers that enable pie by default
KBUILD_CFLAGS += $(call cc-option, -fno-pie)
KBUILD_CFLAGS += $(call cc-option, -no-pie)
KBUILD_AFLAGS += $(call cc-option, -fno-pie)
KBUILD_CPPFLAGS += $(call cc-option, -fno-pie)
=======
KBUILD_CFLAGS	+= $(call cc-option,-fno-PIE)
KBUILD_AFLAGS	+= $(call cc-option,-fno-PIE)
CFLAGS_GCOV	:= -fprofile-arcs -ftest-coverage -fno-tree-loop-im $(call cc-disable-warning,maybe-uninitialized,)
CFLAGS_KCOV	:= $(call cc-option,-fsanitize-coverage=trace-pc,)
export CFLAGS_GCOV CFLAGS_KCOV

# Make toolchain changes before including arch/$(SRCARCH)/Makefile to ensure
# ar/cc/ld-* macros return correct values.
ifdef CONFIG_LTO_CLANG
# use GNU gold with LLVMgold for LTO linking, and LD for vmlinux_link
LDFINAL_vmlinux := $(LD)
LD		:= $(LDGOLD)
LDFLAGS		+= -plugin LLVMgold.so
# use llvm-ar for building symbol tables from IR files, and llvm-dis instead
# of objdump for processing symbol versions and exports
LLVM_AR		:= llvm-ar
LLVM_DIS	:= llvm-dis
export LLVM_AR LLVM_DIS
endif
>>>>>>> 6895119b

# The arch Makefile can set ARCH_{CPP,A,C}FLAGS to override the default
# values of the respective KBUILD_* variables
ARCH_CPPFLAGS :=
ARCH_AFLAGS :=
ARCH_CFLAGS :=
include arch/$(SRCARCH)/Makefile

KBUILD_CFLAGS	+= $(call cc-option,-fno-delete-null-pointer-checks,)
KBUILD_CFLAGS	+= $(call cc-disable-warning,frame-address,)
KBUILD_CFLAGS	+= $(call cc-disable-warning, format-truncation)
KBUILD_CFLAGS	+= $(call cc-disable-warning, format-overflow)
KBUILD_CFLAGS	+= $(call cc-disable-warning, int-in-bool-context)
KBUILD_CFLAGS	+= $(call cc-disable-warning, address-of-packed-member)
KBUILD_CFLAGS	+= $(call cc-disable-warning, attribute-alias)

ifdef CONFIG_LD_DEAD_CODE_DATA_ELIMINATION
KBUILD_CFLAGS	+= $(call cc-option,-ffunction-sections,)
KBUILD_CFLAGS	+= $(call cc-option,-fdata-sections,)
endif

ifdef CONFIG_LTO_CLANG
lto-clang-flags	:= -flto -fvisibility=hidden

# allow disabling only clang LTO where needed
DISABLE_LTO_CLANG := -fno-lto -fvisibility=default
export DISABLE_LTO_CLANG
endif

ifdef CONFIG_LTO
lto-flags	:= $(lto-clang-flags)
KBUILD_CFLAGS	+= $(lto-flags)

DISABLE_LTO	:= $(DISABLE_LTO_CLANG)
export DISABLE_LTO

# LDFINAL_vmlinux and LDFLAGS_FINAL_vmlinux can be set to override
# the linker and flags for vmlinux_link.
export LDFINAL_vmlinux LDFLAGS_FINAL_vmlinux
endif

ifdef CONFIG_CFI_CLANG
cfi-clang-flags	+= -fsanitize=cfi
DISABLE_CFI_CLANG := -fno-sanitize=cfi
ifdef CONFIG_MODULES
cfi-clang-flags	+= -fsanitize-cfi-cross-dso
DISABLE_CFI_CLANG += -fno-sanitize-cfi-cross-dso
endif
ifdef CONFIG_CFI_PERMISSIVE
cfi-clang-flags	+= -fsanitize-recover=cfi -fno-sanitize-trap=cfi
endif

# also disable CFI when LTO is disabled
DISABLE_LTO_CLANG += $(DISABLE_CFI_CLANG)
# allow disabling only clang CFI where needed
export DISABLE_CFI_CLANG
endif

ifdef CONFIG_CFI
# cfi-flags are re-tested in prepare-compiler-check
cfi-flags	:= $(cfi-clang-flags)
KBUILD_CFLAGS	+= $(cfi-flags)

DISABLE_CFI	:= $(DISABLE_CFI_CLANG)
DISABLE_LTO	+= $(DISABLE_CFI)
export DISABLE_CFI
endif

ifdef CONFIG_CC_OPTIMIZE_FOR_SIZE
KBUILD_CFLAGS	+= -Os $(call cc-disable-warning,maybe-uninitialized,)
else
ifdef CONFIG_CC_OPTIMIZE_HARDER
KBUILD_CFLAGS	+= -O3 $(call cc-disable-warning,maybe-uninitialized,)
else
ifdef CONFIG_PROFILE_ALL_BRANCHES
KBUILD_CFLAGS	+= -O2 $(call cc-disable-warning,maybe-uninitialized,)
else
KBUILD_CFLAGS   += -O2
endif
endif
endif

KBUILD_CFLAGS += $(call cc-ifversion, -lt, 0409, \
			$(call cc-disable-warning,maybe-uninitialized,))

# Tell gcc to never replace conditional load with a non-conditional one
KBUILD_CFLAGS	+= $(call cc-option,--param=allow-store-data-races=0)

# check for 'asm goto'
ifeq ($(shell $(CONFIG_SHELL) $(srctree)/scripts/gcc-goto.sh $(CC) $(KBUILD_CFLAGS)), y)
	KBUILD_CFLAGS += -DCC_HAVE_ASM_GOTO
	KBUILD_AFLAGS += -DCC_HAVE_ASM_GOTO
endif

include scripts/Makefile.gcc-plugins

ifdef CONFIG_READABLE_ASM
# Disable optimizations that make assembler listings hard to read.
# reorder blocks reorders the control in the function
# ipa clone creates specialized cloned functions
# partial inlining inlines only parts of functions
KBUILD_CFLAGS += $(call cc-option,-fno-reorder-blocks,) \
                 $(call cc-option,-fno-ipa-cp-clone,) \
                 $(call cc-option,-fno-partial-inlining)
endif

ifneq ($(CONFIG_FRAME_WARN),0)
KBUILD_CFLAGS += $(call cc-option,-Wframe-larger-than=${CONFIG_FRAME_WARN})
endif

# This selects the stack protector compiler flag. Testing it is delayed
# until after .config has been reprocessed, in the prepare-compiler-check
# target.
ifdef CONFIG_CC_STACKPROTECTOR_REGULAR
  stackp-flag := -fstack-protector
  stackp-name := REGULAR
else
ifdef CONFIG_CC_STACKPROTECTOR_STRONG
  stackp-flag := -fstack-protector-strong
  stackp-name := STRONG
else
  # Force off for distro compilers that enable stack protector by default.
  stackp-flag := $(call cc-option, -fno-stack-protector)
endif
endif
# Find arch-specific stack protector compiler sanity-checking script.
ifdef CONFIG_CC_STACKPROTECTOR
  stackp-path := $(srctree)/scripts/gcc-$(SRCARCH)_$(BITS)-has-stack-protector.sh
  stackp-check := $(wildcard $(stackp-path))
endif
KBUILD_CFLAGS += $(stackp-flag)

ifeq ($(cc-name),clang)
KBUILD_CPPFLAGS += $(call cc-option,-Qunused-arguments,)
KBUILD_CFLAGS += $(call cc-disable-warning, format-invalid-specifier)
KBUILD_CFLAGS += $(call cc-disable-warning, gnu)
KBUILD_CFLAGS += $(call cc-disable-warning, duplicate-decl-specifier)
# Quiet clang warning: comparison of unsigned expression < 0 is always false
KBUILD_CFLAGS += $(call cc-disable-warning, tautological-compare)
# CLANG uses a _MergedGlobals as optimization, but this breaks modpost, as the
# source of a reference will be _MergedGlobals and not on of the whitelisted names.
# See modpost pattern 2
KBUILD_CFLAGS += $(call cc-option, -mno-global-merge,)
KBUILD_CFLAGS += $(call cc-option, -fcatch-undefined-behavior)
else

# These warnings generated too much noise in a regular build.
# Use make W=1 to enable them (see scripts/Makefile.extrawarn)
KBUILD_CFLAGS += $(call cc-disable-warning, unused-but-set-variable)
endif

KBUILD_CFLAGS += $(call cc-disable-warning, unused-const-variable)
ifdef CONFIG_FRAME_POINTER
KBUILD_CFLAGS	+= -fno-omit-frame-pointer -fno-optimize-sibling-calls
else
# Some targets (ARM with Thumb2, for example), can't be built with frame
# pointers.  For those, we don't have FUNCTION_TRACER automatically
# select FRAME_POINTER.  However, FUNCTION_TRACER adds -pg, and this is
# incompatible with -fomit-frame-pointer with current GCC, so we don't use
# -fomit-frame-pointer with FUNCTION_TRACER.
ifndef CONFIG_FUNCTION_TRACER
KBUILD_CFLAGS	+= -fomit-frame-pointer
endif
endif

KBUILD_CFLAGS   += $(call cc-option, -fno-var-tracking-assignments)

ifdef CONFIG_DEBUG_INFO
ifdef CONFIG_DEBUG_INFO_SPLIT
KBUILD_CFLAGS   += $(call cc-option, -gsplit-dwarf, -g)
else
KBUILD_CFLAGS	+= -g
endif
KBUILD_AFLAGS	+= -Wa,-gdwarf-2
endif
ifdef CONFIG_DEBUG_INFO_DWARF4
KBUILD_CFLAGS	+= $(call cc-option, -gdwarf-4,)
endif

ifdef CONFIG_DEBUG_INFO_REDUCED
KBUILD_CFLAGS 	+= $(call cc-option, -femit-struct-debug-baseonly) \
		   $(call cc-option,-fno-var-tracking)
endif

ifdef CONFIG_FUNCTION_TRACER
ifndef CC_FLAGS_FTRACE
CC_FLAGS_FTRACE := -pg
endif
export CC_FLAGS_FTRACE
ifdef CONFIG_HAVE_FENTRY
CC_USING_FENTRY	:= $(call cc-option, -mfentry -DCC_USING_FENTRY)
endif
KBUILD_CFLAGS	+= $(CC_FLAGS_FTRACE) $(CC_USING_FENTRY)
KBUILD_AFLAGS	+= $(CC_USING_FENTRY)
ifdef CONFIG_DYNAMIC_FTRACE
	ifdef CONFIG_HAVE_C_RECORDMCOUNT
		BUILD_C_RECORDMCOUNT := y
		export BUILD_C_RECORDMCOUNT
	endif
endif
endif

# We trigger additional mismatches with less inlining
ifdef CONFIG_DEBUG_SECTION_MISMATCH
KBUILD_CFLAGS += $(call cc-option, -fno-inline-functions-called-once)
endif

# arch Makefile may override CC so keep this after arch Makefile is included
NOSTDINC_FLAGS += -nostdinc -isystem $(shell $(CC) -print-file-name=include)
CHECKFLAGS     += $(NOSTDINC_FLAGS)

# warn about C99 declaration after statement
KBUILD_CFLAGS += $(call cc-option,-Wdeclaration-after-statement,)

# disable pointer signed / unsigned warnings in gcc 4.0
KBUILD_CFLAGS += $(call cc-disable-warning, pointer-sign)

# disable stringop warnings in gcc 8+
KBUILD_CFLAGS += $(call cc-disable-warning, stringop-truncation)

# disable invalid "can't wrap" optimizations for signed / pointers
KBUILD_CFLAGS	+= $(call cc-option,-fno-strict-overflow)

# clang sets -fmerge-all-constants by default as optimization, but this
# is non-conforming behavior for C and in fact breaks the kernel, so we
# need to disable it here generally.
KBUILD_CFLAGS	+= $(call cc-option,-fno-merge-all-constants)

# for gcc -fno-merge-all-constants disables everything, but it is fine
# to have actual conforming behavior enabled.
KBUILD_CFLAGS	+= $(call cc-option,-fmerge-constants)

# Make sure -fstack-check isn't enabled (like gentoo apparently did)
KBUILD_CFLAGS  += $(call cc-option,-fno-stack-check,)

# conserve stack if available
KBUILD_CFLAGS   += $(call cc-option,-fconserve-stack)

# disallow errors like 'EXPORT_GPL(foo);' with missing header
KBUILD_CFLAGS   += $(call cc-option,-Werror=implicit-int)

# require functions to have arguments in prototypes, not empty 'int foo()'
KBUILD_CFLAGS   += $(call cc-option,-Werror=strict-prototypes)

# Prohibit date/time macros, which would make the build non-deterministic
KBUILD_CFLAGS   += $(call cc-option,-Werror=date-time)

# enforce correct pointer usage
KBUILD_CFLAGS   += $(call cc-option,-Werror=incompatible-pointer-types)

# Require designated initializers for all marked structures
KBUILD_CFLAGS   += $(call cc-option,-Werror=designated-init)

# change __FILE__ to the relative path from the srctree
KBUILD_CFLAGS	+= $(call cc-option,-fmacro-prefix-map=$(srctree)/=)

# ensure -fcf-protection is disabled when using retpoline as it is
# incompatible with -mindirect-branch=thunk-extern
ifdef CONFIG_RETPOLINE
KBUILD_CFLAGS += $(call cc-option,-fcf-protection=none)
endif

# use the deterministic mode of AR if available
KBUILD_ARFLAGS := $(call ar-option,D)

include scripts/Makefile.kasan
include scripts/Makefile.extrawarn
include scripts/Makefile.ubsan

# Add any arch overrides and user supplied CPPFLAGS, AFLAGS and CFLAGS as the
# last assignments
KBUILD_CPPFLAGS += $(ARCH_CPPFLAGS) $(KCPPFLAGS)
KBUILD_AFLAGS   += $(ARCH_AFLAGS)   $(KAFLAGS)
KBUILD_CFLAGS   += $(ARCH_CFLAGS)   $(KCFLAGS)

# Use --build-id when available.
LDFLAGS_BUILD_ID = $(patsubst -Wl$(comma)%,%,\
			      $(call cc-ldoption, -Wl$(comma)--build-id,))
KBUILD_LDFLAGS_MODULE += $(LDFLAGS_BUILD_ID)
LDFLAGS_vmlinux += $(LDFLAGS_BUILD_ID)

ifdef CONFIG_LD_DEAD_CODE_DATA_ELIMINATION
LDFLAGS_vmlinux	+= $(call ld-option, --gc-sections,)
endif

ifeq ($(CONFIG_STRIP_ASM_SYMS),y)
LDFLAGS_vmlinux	+= $(call ld-option, -X,)
endif

# Default kernel image to build when no specific target is given.
# KBUILD_IMAGE may be overruled on the command line or
# set in the environment
# Also any assignments in arch/$(ARCH)/Makefile take precedence over
# this default value
export KBUILD_IMAGE ?= vmlinux

#
# INSTALL_PATH specifies where to place the updated kernel and system map
# images. Default is /boot, but you can set it to other values
export	INSTALL_PATH ?= /boot

#
# INSTALL_DTBS_PATH specifies a prefix for relocations required by build roots.
# Like INSTALL_MOD_PATH, it isn't defined in the Makefile, but can be passed as
# an argument if needed. Otherwise it defaults to the kernel install path
#
export INSTALL_DTBS_PATH ?= $(INSTALL_PATH)/dtbs/$(KERNELRELEASE)

#
# INSTALL_MOD_PATH specifies a prefix to MODLIB for module directory
# relocations required by build roots.  This is not defined in the
# makefile but the argument can be passed to make if needed.
#

MODLIB	= $(INSTALL_MOD_PATH)/lib/modules/$(KERNELRELEASE)
export MODLIB

#
# INSTALL_MOD_STRIP, if defined, will cause modules to be
# stripped after they are installed.  If INSTALL_MOD_STRIP is '1', then
# the default option --strip-debug will be used.  Otherwise,
# INSTALL_MOD_STRIP value will be used as the options to the strip command.

ifdef INSTALL_MOD_STRIP
ifeq ($(INSTALL_MOD_STRIP),1)
mod_strip_cmd = $(STRIP) --strip-debug
else
mod_strip_cmd = $(STRIP) $(INSTALL_MOD_STRIP)
endif # INSTALL_MOD_STRIP=1
else
mod_strip_cmd = true
endif # INSTALL_MOD_STRIP
export mod_strip_cmd

# CONFIG_MODULE_COMPRESS, if defined, will cause module to be compressed
# after they are installed in agreement with CONFIG_MODULE_COMPRESS_GZIP
# or CONFIG_MODULE_COMPRESS_XZ.

mod_compress_cmd = true
ifdef CONFIG_MODULE_COMPRESS
  ifdef CONFIG_MODULE_COMPRESS_GZIP
    mod_compress_cmd = gzip -n -f
  endif # CONFIG_MODULE_COMPRESS_GZIP
  ifdef CONFIG_MODULE_COMPRESS_XZ
    mod_compress_cmd = xz -f
  endif # CONFIG_MODULE_COMPRESS_XZ
endif # CONFIG_MODULE_COMPRESS
export mod_compress_cmd

# Select initial ramdisk compression format, default is gzip(1).
# This shall be used by the dracut(8) tool while creating an initramfs image.
#
INITRD_COMPRESS-y                  := gzip
INITRD_COMPRESS-$(CONFIG_RD_BZIP2) := bzip2
INITRD_COMPRESS-$(CONFIG_RD_LZMA)  := lzma
INITRD_COMPRESS-$(CONFIG_RD_XZ)    := xz
INITRD_COMPRESS-$(CONFIG_RD_LZO)   := lzo
INITRD_COMPRESS-$(CONFIG_RD_LZ4)   := lz4
# do not export INITRD_COMPRESS, since we didn't actually
# choose a sane default compression above.
# export INITRD_COMPRESS := $(INITRD_COMPRESS-y)

ifdef CONFIG_MODULE_SIG_ALL
$(eval $(call config_filename,MODULE_SIG_KEY))

mod_sign_cmd = scripts/sign-file $(CONFIG_MODULE_SIG_HASH) $(MODULE_SIG_KEY_SRCPREFIX)$(CONFIG_MODULE_SIG_KEY) certs/signing_key.x509
else
mod_sign_cmd = true
endif
export mod_sign_cmd


ifeq ($(KBUILD_EXTMOD),)
core-y		+= kernel/ certs/ mm/ fs/ ipc/ security/ crypto/ block/

vmlinux-dirs	:= $(patsubst %/,%,$(filter %/, $(init-y) $(init-m) \
		     $(core-y) $(core-m) $(drivers-y) $(drivers-m) \
		     $(net-y) $(net-m) $(libs-y) $(libs-m) $(virt-y)))

vmlinux-alldirs	:= $(sort $(vmlinux-dirs) $(patsubst %/,%,$(filter %/, \
		     $(init-) $(core-) $(drivers-) $(net-) $(libs-) $(virt-))))

init-y		:= $(patsubst %/, %/built-in.o, $(init-y))
core-y		:= $(patsubst %/, %/built-in.o, $(core-y))
drivers-y	:= $(patsubst %/, %/built-in.o, $(drivers-y))
net-y		:= $(patsubst %/, %/built-in.o, $(net-y))
libs-y1		:= $(patsubst %/, %/lib.a, $(libs-y))
libs-y2		:= $(patsubst %/, %/built-in.o, $(libs-y))
libs-y		:= $(libs-y1) $(libs-y2)
virt-y		:= $(patsubst %/, %/built-in.o, $(virt-y))

# Externally visible symbols (used by link-vmlinux.sh)
export KBUILD_VMLINUX_INIT := $(head-y) $(init-y)
export KBUILD_VMLINUX_MAIN := $(core-y) $(libs-y) $(drivers-y) $(net-y) $(virt-y)
export KBUILD_LDS          := arch/$(SRCARCH)/kernel/vmlinux.lds
export LDFLAGS_vmlinux
# used by scripts/pacmage/Makefile
export KBUILD_ALLDIRS := $(sort $(filter-out arch/%,$(vmlinux-alldirs)) arch Documentation include samples scripts tools)

vmlinux-deps := $(KBUILD_LDS) $(KBUILD_VMLINUX_INIT) $(KBUILD_VMLINUX_MAIN)

# Include targets which we want to execute sequentially if the rest of the
# kernel build went well. If CONFIG_TRIM_UNUSED_KSYMS is set, this might be
# evaluated more than once.
PHONY += vmlinux_prereq
vmlinux_prereq: $(vmlinux-deps) FORCE
ifdef CONFIG_HEADERS_CHECK
	$(Q)$(MAKE) -f $(srctree)/Makefile headers_check
endif
ifdef CONFIG_GDB_SCRIPTS
	$(Q)ln -fsn `cd $(srctree) && /bin/pwd`/scripts/gdb/vmlinux-gdb.py
endif
ifdef CONFIG_TRIM_UNUSED_KSYMS
	$(Q)$(CONFIG_SHELL) $(srctree)/scripts/adjust_autoksyms.sh \
	  "$(MAKE) -f $(srctree)/Makefile vmlinux"
endif

# standalone target for easier testing
include/generated/autoksyms.h: FORCE
	$(Q)$(CONFIG_SHELL) $(srctree)/scripts/adjust_autoksyms.sh true

ARCH_POSTLINK := $(wildcard $(srctree)/arch/$(SRCARCH)/Makefile.postlink)

# Final link of vmlinux with optional arch pass after final link
    cmd_link-vmlinux =                                                 \
	$(CONFIG_SHELL) $< $(LD) $(LDFLAGS) $(LDFLAGS_vmlinux) ;       \
	$(if $(ARCH_POSTLINK), $(MAKE) -f $(ARCH_POSTLINK) $@, true)

vmlinux: scripts/link-vmlinux.sh vmlinux_prereq $(vmlinux-deps) FORCE
	+$(call if_changed,link-vmlinux)

# Build samples along the rest of the kernel
ifdef CONFIG_SAMPLES
vmlinux-dirs += samples
endif

# The actual objects are generated when descending,
# make sure no implicit rule kicks in
$(sort $(vmlinux-deps)): $(vmlinux-dirs) ;

# Handle descending into subdirectories listed in $(vmlinux-dirs)
# Preset locale variables to speed up the build process. Limit locale
# tweaks to this spot to avoid wrong language settings when running
# make menuconfig etc.
# Error messages still appears in the original language

PHONY += $(vmlinux-dirs)
$(vmlinux-dirs): prepare scripts
	$(Q)$(MAKE) $(build)=$@

define filechk_kernel.release
	echo "$(KERNELVERSION)$$($(CONFIG_SHELL) $(srctree)/scripts/setlocalversion $(srctree))"
endef

# Store (new) KERNELRELEASE string in include/config/kernel.release
include/config/kernel.release: include/config/auto.conf FORCE
	$(call filechk,kernel.release)


# Things we need to do before we recursively start building the kernel
# or the modules are listed in "prepare".
# A multi level approach is used. prepareN is processed before prepareN-1.
# archprepare is used in arch Makefiles and when processed asm symlink,
# version.h and scripts_basic is processed / created.

# Listed in dependency order
PHONY += prepare archprepare prepare0 prepare1 prepare2 prepare3

# prepare3 is used to check if we are building in a separate output directory,
# and if so do:
# 1) Check that make has not been executed in the kernel src $(srctree)
prepare3: include/config/kernel.release
ifneq ($(KBUILD_SRC),)
	@$(kecho) '  Using $(srctree) as source for kernel'
	$(Q)if [ -f $(srctree)/.config -o -d $(srctree)/include/config ]; then \
		echo >&2 "  $(srctree) is not clean, please run 'make mrproper'"; \
		echo >&2 "  in the '$(srctree)' directory.";\
		/bin/false; \
	fi;
endif

# prepare2 creates a makefile if using a separate output directory.
# From this point forward, .config has been reprocessed, so any rules
# that need to depend on updated CONFIG_* values can be checked here.
prepare2: prepare3 prepare-compiler-check outputmakefile asm-generic

prepare1: prepare2 $(version_h) include/generated/utsrelease.h \
                   include/config/auto.conf
	$(cmd_crmodverdir)

archprepare: archheaders archscripts prepare1 scripts_basic

prepare0: archprepare gcc-plugins
	$(Q)$(MAKE) $(build)=.

# All the preparing..
prepare: prepare0 prepare-objtool

ifdef CONFIG_STACK_VALIDATION
  has_libelf := $(call try-run,\
		echo "int main() {}" | $(HOSTCC) -xc -o /dev/null -lelf -,1,0)
  ifeq ($(has_libelf),1)
    objtool_target := tools/objtool FORCE
  else
    $(warning "Cannot use CONFIG_STACK_VALIDATION, please install libelf-dev, libelf-devel or elfutils-libelf-devel")
    SKIP_STACK_VALIDATION := 1
    export SKIP_STACK_VALIDATION
  endif
endif

PHONY += prepare-objtool
prepare-objtool: $(objtool_target)

# Check for CONFIG flags that require compiler support. Abort the build
# after .config has been processed, but before the kernel build starts.
#
# For security-sensitive CONFIG options, we don't want to fallback and/or
# silently change which compiler flags will be used, since that leads to
# producing kernels with different security feature characteristics
# depending on the compiler used. (For example, "But I selected
# CC_STACKPROTECTOR_STRONG! Why did it build with _REGULAR?!")
PHONY += prepare-compiler-check
prepare-compiler-check: FORCE
# Make sure we're using a supported toolchain with LTO_CLANG
ifdef CONFIG_LTO_CLANG
  ifneq ($(call clang-ifversion, -ge, 0500, y), y)
	@echo Cannot use CONFIG_LTO_CLANG: requires clang 5.0 or later >&2 && exit 1
  endif
  ifneq ($(call gold-ifversion, -ge, 112000000, y), y)
	@echo Cannot use CONFIG_LTO_CLANG: requires GNU gold 1.12 or later >&2 && exit 1
  endif
endif
# Make sure compiler supports LTO flags
ifdef lto-flags
  ifeq ($(call cc-option, $(lto-flags)),)
	@echo Cannot use CONFIG_LTO: $(lto-flags) not supported by compiler \
		>&2 && exit 1
  endif
endif
# Make sure compiler supports requested stack protector flag.
ifdef stackp-name
  ifeq ($(call cc-option, $(stackp-flag)),)
	@echo Cannot use CONFIG_CC_STACKPROTECTOR_$(stackp-name): \
		  $(stackp-flag) not supported by compiler >&2 && exit 1
  endif
endif
# Make sure compiler does not have buggy stack-protector support.
ifdef stackp-check
  ifneq ($(shell $(CONFIG_SHELL) $(stackp-check) $(CC) $(KBUILD_CPPFLAGS) $(biarch)),y)
	@echo Cannot use CONFIG_CC_STACKPROTECTOR_$(stackp-name): \
                  $(stackp-flag) available but compiler is broken >&2 && exit 1
  endif
endif
ifdef cfi-flags
  ifeq ($(call cc-option, $(cfi-flags)),)
	@echo Cannot use CONFIG_CFI: $(cfi-flags) not supported by compiler >&2 && exit 1
  endif
endif
	@:

# Generate some files
# ---------------------------------------------------------------------------

# KERNELRELEASE can change from a few different places, meaning version.h
# needs to be updated, so this check is forced on all builds

uts_len := 64
define filechk_utsrelease.h
	if [ `echo -n "$(KERNELRELEASE)" | wc -c ` -gt $(uts_len) ]; then \
	  echo '"$(KERNELRELEASE)" exceeds $(uts_len) characters' >&2;    \
	  exit 1;                                                         \
	fi;                                                               \
	(echo \#define UTS_RELEASE \"$(KERNELRELEASE)\";)
endef

define filechk_version.h
	(echo \#define LINUX_VERSION_CODE $(shell                         \
	expr $(VERSION) \* 65536 + 0$(PATCHLEVEL) \* 256 + 0$(SUBLEVEL)); \
	echo '#define KERNEL_VERSION(a,b,c) (((a) << 16) + ((b) << 8) + (c))';)
endef

$(version_h): $(srctree)/Makefile FORCE
	$(call filechk,version.h)
	$(Q)rm -f $(old_version_h)

include/generated/utsrelease.h: include/config/kernel.release FORCE
	$(call filechk,utsrelease.h)

PHONY += headerdep
headerdep:
	$(Q)find $(srctree)/include/ -name '*.h' | xargs --max-args 1 \
	$(srctree)/scripts/headerdep.pl -I$(srctree)/include

# ---------------------------------------------------------------------------
# Firmware install
INSTALL_FW_PATH=$(INSTALL_MOD_PATH)/lib/firmware
export INSTALL_FW_PATH

PHONY += firmware_install
firmware_install:
	@mkdir -p $(objtree)/firmware
	$(Q)$(MAKE) -f $(srctree)/scripts/Makefile.fwinst obj=firmware __fw_install

# ---------------------------------------------------------------------------
# Kernel headers

#Default location for installed headers
export INSTALL_HDR_PATH = $(objtree)/usr

# If we do an all arch process set dst to asm-$(hdr-arch)
hdr-dst = $(if $(KBUILD_HEADERS), dst=include/asm-$(hdr-arch), dst=include/asm)

PHONY += archheaders
archheaders:

PHONY += archscripts
archscripts:

PHONY += __headers
__headers: $(version_h) scripts_basic asm-generic archheaders archscripts
	$(Q)$(MAKE) $(build)=scripts build_unifdef

PHONY += headers_install_all
headers_install_all:
	$(Q)$(CONFIG_SHELL) $(srctree)/scripts/headers.sh install

PHONY += headers_install
headers_install: __headers
	$(if $(wildcard $(srctree)/arch/$(hdr-arch)/include/uapi/asm/Kbuild),, \
	  $(error Headers not exportable for the $(SRCARCH) architecture))
	$(Q)$(MAKE) $(hdr-inst)=include/uapi
	$(Q)$(MAKE) $(hdr-inst)=arch/$(hdr-arch)/include/uapi/asm $(hdr-dst)

PHONY += headers_check_all
headers_check_all: headers_install_all
	$(Q)$(CONFIG_SHELL) $(srctree)/scripts/headers.sh check

PHONY += headers_check
headers_check: headers_install
	$(Q)$(MAKE) $(hdr-inst)=include/uapi HDRCHECK=1
	$(Q)$(MAKE) $(hdr-inst)=arch/$(hdr-arch)/include/uapi/asm $(hdr-dst) HDRCHECK=1

# ---------------------------------------------------------------------------
# Kernel selftest

PHONY += kselftest
kselftest:
	$(Q)$(MAKE) -C tools/testing/selftests run_tests

kselftest-clean:
	$(Q)$(MAKE) -C tools/testing/selftests clean

PHONY += kselftest-merge
kselftest-merge:
	$(if $(wildcard $(objtree)/.config),, $(error No .config exists, config your kernel first!))
	$(Q)$(CONFIG_SHELL) $(srctree)/scripts/kconfig/merge_config.sh \
		-m $(objtree)/.config \
		$(srctree)/tools/testing/selftests/*/config
	+$(Q)$(MAKE) -f $(srctree)/Makefile olddefconfig

# ---------------------------------------------------------------------------
# Modules

ifdef CONFIG_MODULES

# By default, build modules as well

all: modules

# Build modules
#
# A module can be listed more than once in obj-m resulting in
# duplicate lines in modules.order files.  Those are removed
# using awk while concatenating to the final file.

PHONY += modules
modules: $(vmlinux-dirs) $(if $(KBUILD_BUILTIN),vmlinux) modules.builtin
	$(Q)$(AWK) '!x[$$0]++' $(vmlinux-dirs:%=$(objtree)/%/modules.order) > $(objtree)/modules.order
	@$(kecho) '  Building modules, stage 2.';
	$(Q)$(MAKE) -f $(srctree)/scripts/Makefile.modpost
	$(Q)$(MAKE) -f $(srctree)/scripts/Makefile.fwinst obj=firmware __fw_modbuild

modules.builtin: $(vmlinux-dirs:%=%/modules.builtin)
	$(Q)$(AWK) '!x[$$0]++' $^ > $(objtree)/modules.builtin

%/modules.builtin: include/config/auto.conf
	$(Q)$(MAKE) $(modbuiltin)=$*


# Target to prepare building external modules
PHONY += modules_prepare
modules_prepare: prepare scripts

# Target to install modules
PHONY += modules_install
modules_install: _modinst_ _modinst_post

PHONY += _modinst_
_modinst_:
	@rm -rf $(MODLIB)/kernel
	@rm -f $(MODLIB)/source
	@mkdir -p $(MODLIB)/kernel
	@ln -s `cd $(srctree) && /bin/pwd` $(MODLIB)/source
	@if [ ! $(objtree) -ef  $(MODLIB)/build ]; then \
		rm -f $(MODLIB)/build ; \
		ln -s $(CURDIR) $(MODLIB)/build ; \
	fi
	@cp -f $(objtree)/modules.order $(MODLIB)/
	@cp -f $(objtree)/modules.builtin $(MODLIB)/
	$(Q)$(MAKE) -f $(srctree)/scripts/Makefile.modinst

# This depmod is only for convenience to give the initial
# boot a modules.dep even before / is mounted read-write.  However the
# boot script depmod is the master version.
PHONY += _modinst_post
_modinst_post: _modinst_
	$(Q)$(MAKE) -f $(srctree)/scripts/Makefile.fwinst obj=firmware __fw_modinst
	$(call cmd,depmod)

ifeq ($(CONFIG_MODULE_SIG), y)
PHONY += modules_sign
modules_sign:
	$(Q)$(MAKE) -f $(srctree)/scripts/Makefile.modsign
endif

else # CONFIG_MODULES

# Modules not configured
# ---------------------------------------------------------------------------

PHONY += modules modules_install
modules modules_install:
	@echo >&2
	@echo >&2 "The present kernel configuration has modules disabled."
	@echo >&2 "Type 'make config' and enable loadable module support."
	@echo >&2 "Then build a kernel with module support enabled."
	@echo >&2
	@exit 1

endif # CONFIG_MODULES

###
# Cleaning is done on three levels.
# make clean     Delete most generated files
#                Leave enough to build external modules
# make mrproper  Delete the current configuration, and all generated files
# make distclean Remove editor backup files, patch leftover files and the like

# Directories & files removed with 'make clean'
CLEAN_DIRS  += $(MODVERDIR)

# Directories & files removed with 'make mrproper'
MRPROPER_DIRS  += include/config usr/include include/generated          \
		  arch/*/include/generated .tmp_objdiff
MRPROPER_FILES += .config .config.old .version .old_version \
		  Module.symvers tags TAGS cscope* GPATH GTAGS GRTAGS GSYMS \
		  signing_key.pem signing_key.priv signing_key.x509	\
		  x509.genkey extra_certificates signing_key.x509.keyid	\
		  signing_key.x509.signer vmlinux-gdb.py

# clean - Delete most, but leave enough to build external modules
#
clean: rm-dirs  := $(CLEAN_DIRS)
clean: rm-files := $(CLEAN_FILES)
clean-dirs      := $(addprefix _clean_, . $(vmlinux-alldirs) Documentation samples)

PHONY += $(clean-dirs) clean archclean vmlinuxclean
$(clean-dirs):
	$(Q)$(MAKE) $(clean)=$(patsubst _clean_%,%,$@)

vmlinuxclean:
	$(Q)$(CONFIG_SHELL) $(srctree)/scripts/link-vmlinux.sh clean
	$(Q)$(if $(ARCH_POSTLINK), $(MAKE) -f $(ARCH_POSTLINK) clean)

clean: archclean vmlinuxclean

# mrproper - Delete all generated files, including .config
#
mrproper: rm-dirs  := $(wildcard $(MRPROPER_DIRS))
mrproper: rm-files := $(wildcard $(MRPROPER_FILES))
mrproper-dirs      := $(addprefix _mrproper_,Documentation/DocBook scripts)

PHONY += $(mrproper-dirs) mrproper archmrproper
$(mrproper-dirs):
	$(Q)$(MAKE) $(clean)=$(patsubst _mrproper_%,%,$@)

mrproper: clean archmrproper $(mrproper-dirs)
	$(call cmd,rmdirs)
	$(call cmd,rmfiles)

# distclean
#
PHONY += distclean

distclean: mrproper
	@find $(srctree) $(RCS_FIND_IGNORE) \
		\( -name '*.orig' -o -name '*.rej' -o -name '*~' \
		-o -name '*.bak' -o -name '#*#' -o -name '.*.orig' \
		-o -name '.*.rej' -o -name '*%'  -o -name 'core' \) \
		-type f -print | xargs rm -f


# Packaging of the kernel to various formats
# ---------------------------------------------------------------------------
# rpm target kept for backward compatibility
package-dir	:= scripts/package

%src-pkg: FORCE
	$(Q)$(MAKE) $(build)=$(package-dir) $@
%pkg: include/config/kernel.release FORCE
	$(Q)$(MAKE) $(build)=$(package-dir) $@
rpm: include/config/kernel.release FORCE
	$(Q)$(MAKE) $(build)=$(package-dir) $@


# Brief documentation of the typical targets used
# ---------------------------------------------------------------------------

boards := $(wildcard $(srctree)/arch/$(SRCARCH)/configs/*_defconfig)
boards := $(sort $(notdir $(boards)))
board-dirs := $(dir $(wildcard $(srctree)/arch/$(SRCARCH)/configs/*/*_defconfig))
board-dirs := $(sort $(notdir $(board-dirs:/=)))

PHONY += help
help:
	@echo  'Cleaning targets:'
	@echo  '  clean		  - Remove most generated files but keep the config and'
	@echo  '                    enough build support to build external modules'
	@echo  '  mrproper	  - Remove all generated files + config + various backup files'
	@echo  '  distclean	  - mrproper + remove editor backup and patch files'
	@echo  ''
	@echo  'Configuration targets:'
	@$(MAKE) -f $(srctree)/scripts/kconfig/Makefile help
	@echo  ''
	@echo  'Other generic targets:'
	@echo  '  all		  - Build all targets marked with [*]'
	@echo  '* vmlinux	  - Build the bare kernel'
	@echo  '* modules	  - Build all modules'
	@echo  '  modules_install - Install all modules to INSTALL_MOD_PATH (default: /)'
	@echo  '  firmware_install- Install all firmware to INSTALL_FW_PATH'
	@echo  '                    (default: $$(INSTALL_MOD_PATH)/lib/firmware)'
	@echo  '  dir/            - Build all files in dir and below'
	@echo  '  dir/file.[ois]  - Build specified target only'
	@echo  '  dir/file.ll     - Build the LLVM assembly file'
	@echo  '                    (requires compiler support for LLVM assembly generation)'
	@echo  '  dir/file.lst    - Build specified mixed source/assembly target only'
	@echo  '                    (requires a recent binutils and recent build (System.map))'
	@echo  '  dir/file.ko     - Build module including final link'
	@echo  '  modules_prepare - Set up for building external modules'
	@echo  '  tags/TAGS	  - Generate tags file for editors'
	@echo  '  cscope	  - Generate cscope index'
	@echo  '  gtags           - Generate GNU GLOBAL index'
	@echo  '  kernelrelease	  - Output the release version string (use with make -s)'
	@echo  '  kernelversion	  - Output the version stored in Makefile (use with make -s)'
	@echo  '  image_name	  - Output the image name (use with make -s)'
	@echo  '  headers_install - Install sanitised kernel headers to INSTALL_HDR_PATH'; \
	 echo  '                    (default: $(INSTALL_HDR_PATH))'; \
	 echo  ''
	@echo  'Static analysers'
	@echo  '  checkstack      - Generate a list of stack hogs'
	@echo  '  namespacecheck  - Name space analysis on compiled kernel'
	@echo  '  versioncheck    - Sanity check on version.h usage'
	@echo  '  includecheck    - Check for duplicate included header files'
	@echo  '  export_report   - List the usages of all exported symbols'
	@echo  '  headers_check   - Sanity check on exported headers'
	@echo  '  headerdep       - Detect inclusion cycles in headers'
	@$(MAKE) -f $(srctree)/scripts/Makefile.help checker-help
	@echo  ''
	@echo  'Kernel selftest'
	@echo  '  kselftest       - Build and run kernel selftest (run as root)'
	@echo  '                    Build, install, and boot kernel before'
	@echo  '                    running kselftest on it'
	@echo  '  kselftest-clean - Remove all generated kselftest files'
	@echo  '  kselftest-merge - Merge all the config dependencies of kselftest to existed'
	@echo  '                    .config.'
	@echo  ''
	@echo  'Kernel packaging:'
	@$(MAKE) $(build)=$(package-dir) help
	@echo  ''
	@echo  'Documentation targets:'
	@$(MAKE) -f $(srctree)/Documentation/Makefile.sphinx dochelp
	@echo  ''
	@$(MAKE) -f $(srctree)/Documentation/DocBook/Makefile dochelp
	@echo  ''
	@echo  'Architecture specific targets ($(SRCARCH)):'
	@$(if $(archhelp),$(archhelp),\
		echo '  No architecture specific help defined for $(SRCARCH)')
	@echo  ''
	@$(if $(boards), \
		$(foreach b, $(boards), \
		printf "  %-24s - Build for %s\\n" $(b) $(subst _defconfig,,$(b));) \
		echo '')
	@$(if $(board-dirs), \
		$(foreach b, $(board-dirs), \
		printf "  %-16s - Show %s-specific targets\\n" help-$(b) $(b);) \
		printf "  %-16s - Show all of the above\\n" help-boards; \
		echo '')

	@echo  '  make V=0|1 [targets] 0 => quiet build (default), 1 => verbose build'
	@echo  '  make V=2   [targets] 2 => give reason for rebuild of target'
	@echo  '  make O=dir [targets] Locate all output files in "dir", including .config'
	@echo  '  make C=1   [targets] Check all c source with $$CHECK (sparse by default)'
	@echo  '  make C=2   [targets] Force check of all c source with $$CHECK'
	@echo  '  make RECORDMCOUNT_WARN=1 [targets] Warn about ignored mcount sections'
	@echo  '  make W=n   [targets] Enable extra gcc checks, n=1,2,3 where'
	@echo  '		1: warnings which may be relevant and do not occur too often'
	@echo  '		2: warnings which occur quite often but may still be relevant'
	@echo  '		3: more obscure warnings, can most likely be ignored'
	@echo  '		Multiple levels can be combined with W=12 or W=123'
	@echo  ''
	@echo  'Execute "make" or "make all" to build all targets marked with [*] '
	@echo  'For further info see the ./README file'


help-board-dirs := $(addprefix help-,$(board-dirs))

help-boards: $(help-board-dirs)

boards-per-dir = $(sort $(notdir $(wildcard $(srctree)/arch/$(SRCARCH)/configs/$*/*_defconfig)))

$(help-board-dirs): help-%:
	@echo  'Architecture specific targets ($(SRCARCH) $*):'
	@$(if $(boards-per-dir), \
		$(foreach b, $(boards-per-dir), \
		printf "  %-24s - Build for %s\\n" $*/$(b) $(subst _defconfig,,$(b));) \
		echo '')


# Documentation targets
# ---------------------------------------------------------------------------
DOC_TARGETS := xmldocs sgmldocs psdocs latexdocs pdfdocs htmldocs mandocs installmandocs epubdocs cleandocs
PHONY += $(DOC_TARGETS)
$(DOC_TARGETS): scripts_basic FORCE
	$(Q)$(MAKE) $(build)=scripts build_docproc build_check-lc_ctype
	$(Q)$(MAKE) $(build)=Documentation -f $(srctree)/Documentation/Makefile.sphinx $@
	$(Q)$(MAKE) $(build)=Documentation/DocBook $@

else # KBUILD_EXTMOD

###
# External module support.
# When building external modules the kernel used as basis is considered
# read-only, and no consistency checks are made and the make
# system is not used on the basis kernel. If updates are required
# in the basis kernel ordinary make commands (without M=...) must
# be used.
#
# The following are the only valid targets when building external
# modules.
# make M=dir clean     Delete all automatically generated files
# make M=dir modules   Make all modules in specified dir
# make M=dir	       Same as 'make M=dir modules'
# make M=dir modules_install
#                      Install the modules built in the module directory
#                      Assumes install directory is already created

# We are always building modules
KBUILD_MODULES := 1

PHONY += $(objtree)/Module.symvers
$(objtree)/Module.symvers:
	@test -e $(objtree)/Module.symvers || ( \
	echo; \
	echo "  WARNING: Symbol version dump $(objtree)/Module.symvers"; \
	echo "           is missing; modules will have no dependencies and modversions."; \
	echo )

module-dirs := $(addprefix _module_,$(KBUILD_EXTMOD))
PHONY += $(module-dirs) modules
$(module-dirs): prepare $(objtree)/Module.symvers
	$(Q)$(MAKE) $(build)=$(patsubst _module_%,%,$@)

modules: $(module-dirs)
	@$(kecho) '  Building modules, stage 2.';
	$(Q)$(MAKE) -f $(srctree)/scripts/Makefile.modpost

PHONY += modules_install
modules_install: _emodinst_ _emodinst_post

install-dir := $(if $(INSTALL_MOD_DIR),$(INSTALL_MOD_DIR),extra)
PHONY += _emodinst_
_emodinst_:
	$(Q)mkdir -p $(MODLIB)/$(install-dir)
	$(Q)$(MAKE) -f $(srctree)/scripts/Makefile.modinst

PHONY += _emodinst_post
_emodinst_post: _emodinst_
	$(call cmd,depmod)

clean-dirs := $(addprefix _clean_,$(KBUILD_EXTMOD))

PHONY += $(clean-dirs) clean
$(clean-dirs):
	$(Q)$(MAKE) $(clean)=$(patsubst _clean_%,%,$@)

clean:	rm-dirs := $(MODVERDIR)
clean: rm-files := $(KBUILD_EXTMOD)/Module.symvers

PHONY += help
help:
	@echo  '  Building external modules.'
	@echo  '  Syntax: make -C path/to/kernel/src M=$$PWD target'
	@echo  ''
	@echo  '  modules         - default target, build the module(s)'
	@echo  '  modules_install - install the module'
	@echo  '  clean           - remove generated files in module directory only'
	@echo  ''

# Dummies...
PHONY += prepare scripts
prepare:
	$(cmd_crmodverdir)
scripts: ;
endif # KBUILD_EXTMOD

clean: $(clean-dirs)
	$(call cmd,rmdirs)
	$(call cmd,rmfiles)
	@find $(if $(KBUILD_EXTMOD), $(KBUILD_EXTMOD), .) $(RCS_FIND_IGNORE) \
		\( -name '*.[oas]' -o -name '*.ko' -o -name '.*.cmd' \
		-o -name '*.ko.*' \
		-o -name '*.dwo'  \
		-o -name '*.su'  \
		-o -name '.*.d' -o -name '.*.tmp' -o -name '*.mod.c' \
		-o -name '*.symtypes' -o -name 'modules.order' \
		-o -name modules.builtin -o -name '.tmp_*.o.*' \
		-o -name '*.c.[012]*.*' \
		-o -name '*.ll' \
		-o -name '*.gcno' \
		-o -name '*.*.symversions' \) -type f -print | xargs rm -f

# Generate tags for editors
# ---------------------------------------------------------------------------
quiet_cmd_tags = GEN     $@
      cmd_tags = $(CONFIG_SHELL) $(srctree)/scripts/tags.sh $@

tags TAGS cscope gtags: FORCE
	$(call cmd,tags)

# Scripts to check various things for consistency
# ---------------------------------------------------------------------------

PHONY += includecheck versioncheck coccicheck namespacecheck export_report

includecheck:
	find $(srctree)/* $(RCS_FIND_IGNORE) \
		-name '*.[hcS]' -type f -print | sort \
		| xargs $(PERL) -w $(srctree)/scripts/checkincludes.pl

versioncheck:
	find $(srctree)/* $(RCS_FIND_IGNORE) \
		-name '*.[hcS]' -type f -print | sort \
		| xargs $(PERL) -w $(srctree)/scripts/checkversion.pl

coccicheck:
	$(Q)$(CONFIG_SHELL) $(srctree)/scripts/$@

namespacecheck:
	$(PERL) $(srctree)/scripts/namespace.pl

export_report:
	$(PERL) $(srctree)/scripts/export_report.pl

endif #ifeq ($(config-targets),1)
endif #ifeq ($(mixed-targets),1)

PHONY += checkstack kernelrelease kernelversion image_name

# UML needs a little special treatment here.  It wants to use the host
# toolchain, so needs $(SUBARCH) passed to checkstack.pl.  Everyone
# else wants $(ARCH), including people doing cross-builds, which means
# that $(SUBARCH) doesn't work here.
ifeq ($(ARCH), um)
CHECKSTACK_ARCH := $(SUBARCH)
else
CHECKSTACK_ARCH := $(ARCH)
endif
checkstack:
	$(OBJDUMP) -d vmlinux $$(find . -name '*.ko') | \
	$(PERL) $(src)/scripts/checkstack.pl $(CHECKSTACK_ARCH)

kernelrelease:
	@echo "$(KERNELVERSION)$$($(CONFIG_SHELL) $(srctree)/scripts/setlocalversion $(srctree))"

kernelversion:
	@echo $(KERNELVERSION)

image_name:
	@echo $(KBUILD_IMAGE)

# Clear a bunch of variables before executing the submake
tools/: FORCE
	$(Q)mkdir -p $(objtree)/tools
	$(Q)$(MAKE) LDFLAGS= MAKEFLAGS="$(tools_silent) $(filter --j% -j,$(MAKEFLAGS))" O=$(shell cd $(objtree) && /bin/pwd) subdir=tools -C $(src)/tools/

tools/%: FORCE
	$(Q)mkdir -p $(objtree)/tools
	$(Q)$(MAKE) LDFLAGS= MAKEFLAGS="$(tools_silent) $(filter --j% -j,$(MAKEFLAGS))" O=$(shell cd $(objtree) && /bin/pwd) subdir=tools -C $(src)/tools/ $*

# Single targets
# ---------------------------------------------------------------------------
# Single targets are compatible with:
# - build with mixed source and output
# - build with separate output dir 'make O=...'
# - external modules
#
#  target-dir => where to store outputfile
#  build-dir  => directory in kernel source tree to use

ifeq ($(KBUILD_EXTMOD),)
        build-dir  = $(patsubst %/,%,$(dir $@))
        target-dir = $(dir $@)
else
        zap-slash=$(filter-out .,$(patsubst %/,%,$(dir $@)))
        build-dir  = $(KBUILD_EXTMOD)$(if $(zap-slash),/$(zap-slash))
        target-dir = $(if $(KBUILD_EXTMOD),$(dir $<),$(dir $@))
endif

%.s: %.c prepare scripts FORCE
	$(Q)$(MAKE) $(build)=$(build-dir) $(target-dir)$(notdir $@)
%.i: %.c prepare scripts FORCE
	$(Q)$(MAKE) $(build)=$(build-dir) $(target-dir)$(notdir $@)
%.o: %.c prepare scripts FORCE
	$(Q)$(MAKE) $(build)=$(build-dir) $(target-dir)$(notdir $@)
%.lst: %.c prepare scripts FORCE
	$(Q)$(MAKE) $(build)=$(build-dir) $(target-dir)$(notdir $@)
%.s: %.S prepare scripts FORCE
	$(Q)$(MAKE) $(build)=$(build-dir) $(target-dir)$(notdir $@)
%.o: %.S prepare scripts FORCE
	$(Q)$(MAKE) $(build)=$(build-dir) $(target-dir)$(notdir $@)
%.symtypes: %.c prepare scripts FORCE
	$(Q)$(MAKE) $(build)=$(build-dir) $(target-dir)$(notdir $@)
%.ll: %.c prepare scripts FORCE
	$(Q)$(MAKE) $(build)=$(build-dir) $(target-dir)$(notdir $@)

# Modules
/: prepare scripts FORCE
	$(Q)$(MAKE) KBUILD_MODULES=$(if $(CONFIG_MODULES),1) \
	$(build)=$(build-dir)
# Make sure the latest headers are built for Documentation
Documentation/ samples/: headers_install
%/: prepare scripts FORCE
	$(Q)$(MAKE) KBUILD_MODULES=$(if $(CONFIG_MODULES),1) \
	$(build)=$(build-dir)
%.ko: prepare scripts FORCE
	$(Q)$(MAKE) KBUILD_MODULES=$(if $(CONFIG_MODULES),1)   \
	$(build)=$(build-dir) $(@:.ko=.o)
	$(Q)$(MAKE) -f $(srctree)/scripts/Makefile.modpost

# FIXME Should go into a make.lib or something
# ===========================================================================

quiet_cmd_rmdirs = $(if $(wildcard $(rm-dirs)),CLEAN   $(wildcard $(rm-dirs)))
      cmd_rmdirs = rm -rf $(rm-dirs)

quiet_cmd_rmfiles = $(if $(wildcard $(rm-files)),CLEAN   $(wildcard $(rm-files)))
      cmd_rmfiles = rm -f $(rm-files)

# Run depmod only if we have System.map and depmod is executable
quiet_cmd_depmod = DEPMOD  $(KERNELRELEASE)
      cmd_depmod = $(CONFIG_SHELL) $(srctree)/scripts/depmod.sh $(DEPMOD) \
                   $(KERNELRELEASE) "$(patsubst y,_,$(CONFIG_HAVE_UNDERSCORE_SYMBOL_PREFIX))"

# Create temporary dir for module support files
# clean it up only when building all modules
cmd_crmodverdir = $(Q)mkdir -p $(MODVERDIR) \
                  $(if $(KBUILD_MODULES),; rm -f $(MODVERDIR)/*)

# read all saved command lines

targets := $(wildcard $(sort $(targets)))
cmd_files := $(wildcard .*.cmd $(foreach f,$(targets),$(dir $(f)).$(notdir $(f)).cmd))

ifneq ($(cmd_files),)
  $(cmd_files): ;	# Do not try to update included dependency files
  include $(cmd_files)
endif

endif	# skip-makefile

PHONY += FORCE
FORCE:

# Declare the contents of the .PHONY variable as phony.  We keep that
# information in a variable so we can use it in if_changed and friends.
.PHONY: $(PHONY)<|MERGE_RESOLUTION|>--- conflicted
+++ resolved
@@ -1,12 +1,7 @@
 VERSION = 4
 PATCHLEVEL = 9
-<<<<<<< HEAD
-SUBLEVEL = 49
+SUBLEVEL = 214
 EXTRAVERSION = -zen
-=======
-SUBLEVEL = 214
-EXTRAVERSION =
->>>>>>> 6895119b
 NAME = Roaring Lionus
 
 # *DOCUMENTATION*
@@ -638,13 +633,6 @@
 # Defaults to vmlinux, but the arch makefile usually adds further targets
 all: vmlinux
 
-<<<<<<< HEAD
-# force no-pie for distro compilers that enable pie by default
-KBUILD_CFLAGS += $(call cc-option, -fno-pie)
-KBUILD_CFLAGS += $(call cc-option, -no-pie)
-KBUILD_AFLAGS += $(call cc-option, -fno-pie)
-KBUILD_CPPFLAGS += $(call cc-option, -fno-pie)
-=======
 KBUILD_CFLAGS	+= $(call cc-option,-fno-PIE)
 KBUILD_AFLAGS	+= $(call cc-option,-fno-PIE)
 CFLAGS_GCOV	:= -fprofile-arcs -ftest-coverage -fno-tree-loop-im $(call cc-disable-warning,maybe-uninitialized,)
@@ -664,7 +652,6 @@
 LLVM_DIS	:= llvm-dis
 export LLVM_AR LLVM_DIS
 endif
->>>>>>> 6895119b
 
 # The arch Makefile can set ARCH_{CPP,A,C}FLAGS to override the default
 # values of the respective KBUILD_* variables
