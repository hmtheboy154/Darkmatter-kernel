# SPDX-License-Identifier: GPL-2.0
VERSION = 5
PATCHLEVEL = 10
<<<<<<< HEAD
SUBLEVEL = 9
EXTRAVERSION = -GoogleLTS
=======
SUBLEVEL = 15
EXTRAVERSION =
>>>>>>> 287d3bf4
NAME = Kleptomaniac Octopus

# *DOCUMENTATION*
# To see a list of typical targets execute "make help"
# More info can be located in ./README
# Comments in this file are targeted only to the developer, do not
# expect to learn how to build the kernel reading this file.

$(if $(filter __%, $(MAKECMDGOALS)), \
	$(error targets prefixed with '__' are only for internal use))

# That's our default target when none is given on the command line
PHONY := __all
__all:

# We are using a recursive build, so we need to do a little thinking
# to get the ordering right.
#
# Most importantly: sub-Makefiles should only ever modify files in
# their own directory. If in some directory we have a dependency on
# a file in another dir (which doesn't happen often, but it's often
# unavoidable when linking the built-in.a targets which finally
# turn into vmlinux), we will call a sub make in that other dir, and
# after that we are sure that everything which is in that other dir
# is now up to date.
#
# The only cases where we need to modify files which have global
# effects are thus separated out and done before the recursive
# descending is started. They are now explicitly listed as the
# prepare rule.

ifneq ($(sub_make_done),1)

# Do not use make's built-in rules and variables
# (this increases performance and avoids hard-to-debug behaviour)
MAKEFLAGS += -rR

# Avoid funny character set dependencies
unexport LC_ALL
LC_COLLATE=C
LC_NUMERIC=C
export LC_COLLATE LC_NUMERIC

# Avoid interference with shell env settings
unexport GREP_OPTIONS

# Beautify output
# ---------------------------------------------------------------------------
#
# Normally, we echo the whole command before executing it. By making
# that echo $($(quiet)$(cmd)), we now have the possibility to set
# $(quiet) to choose other forms of output instead, e.g.
#
#         quiet_cmd_cc_o_c = Compiling $(RELDIR)/$@
#         cmd_cc_o_c       = $(CC) $(c_flags) -c -o $@ $<
#
# If $(quiet) is empty, the whole command will be printed.
# If it is set to "quiet_", only the short version will be printed.
# If it is set to "silent_", nothing will be printed at all, since
# the variable $(silent_cmd_cc_o_c) doesn't exist.
#
# A simple variant is to prefix commands with $(Q) - that's useful
# for commands that shall be hidden in non-verbose mode.
#
#	$(Q)ln $@ :<
#
# If KBUILD_VERBOSE equals 0 then the above command will be hidden.
# If KBUILD_VERBOSE equals 1 then the above command is displayed.
# If KBUILD_VERBOSE equals 2 then give the reason why each target is rebuilt.
#
# To put more focus on warnings, be less verbose as default
# Use 'make V=1' to see the full commands

ifeq ("$(origin V)", "command line")
  KBUILD_VERBOSE = $(V)
endif
ifndef KBUILD_VERBOSE
  KBUILD_VERBOSE = 0
endif

ifeq ($(KBUILD_VERBOSE),1)
  quiet =
  Q =
else
  quiet=quiet_
  Q = @
endif

# If the user is running make -s (silent mode), suppress echoing of
# commands

ifneq ($(findstring s,$(filter-out --%,$(MAKEFLAGS))),)
  quiet=silent_
endif

export quiet Q KBUILD_VERBOSE

# Kbuild will save output files in the current working directory.
# This does not need to match to the root of the kernel source tree.
#
# For example, you can do this:
#
#  cd /dir/to/store/output/files; make -f /dir/to/kernel/source/Makefile
#
# If you want to save output files in a different location, there are
# two syntaxes to specify it.
#
# 1) O=
# Use "make O=dir/to/store/output/files/"
#
# 2) Set KBUILD_OUTPUT
# Set the environment variable KBUILD_OUTPUT to point to the output directory.
# export KBUILD_OUTPUT=dir/to/store/output/files/; make
#
# The O= assignment takes precedence over the KBUILD_OUTPUT environment
# variable.

# Do we want to change the working directory?
ifeq ("$(origin O)", "command line")
  KBUILD_OUTPUT := $(O)
endif

ifneq ($(KBUILD_OUTPUT),)
# Make's built-in functions such as $(abspath ...), $(realpath ...) cannot
# expand a shell special character '~'. We use a somewhat tedious way here.
abs_objtree := $(shell mkdir -p $(KBUILD_OUTPUT) && cd $(KBUILD_OUTPUT) && pwd)
$(if $(abs_objtree),, \
     $(error failed to create output directory "$(KBUILD_OUTPUT)"))

# $(realpath ...) resolves symlinks
abs_objtree := $(realpath $(abs_objtree))
else
abs_objtree := $(CURDIR)
endif # ifneq ($(KBUILD_OUTPUT),)

ifeq ($(abs_objtree),$(CURDIR))
# Suppress "Entering directory ..." unless we are changing the work directory.
MAKEFLAGS += --no-print-directory
else
need-sub-make := 1
endif

abs_srctree := $(realpath $(dir $(lastword $(MAKEFILE_LIST))))

ifneq ($(words $(subst :, ,$(abs_srctree))), 1)
$(error source directory cannot contain spaces or colons)
endif

ifneq ($(abs_srctree),$(abs_objtree))
# Look for make include files relative to root of kernel src
#
# This does not become effective immediately because MAKEFLAGS is re-parsed
# once after the Makefile is read. We need to invoke sub-make.
MAKEFLAGS += --include-dir=$(abs_srctree)
need-sub-make := 1
endif

this-makefile := $(lastword $(MAKEFILE_LIST))

ifneq ($(filter 3.%,$(MAKE_VERSION)),)
# 'MAKEFLAGS += -rR' does not immediately become effective for GNU Make 3.x
# We need to invoke sub-make to avoid implicit rules in the top Makefile.
need-sub-make := 1
# Cancel implicit rules for this Makefile.
$(this-makefile): ;
endif

export abs_srctree abs_objtree
export sub_make_done := 1

ifeq ($(need-sub-make),1)

PHONY += $(MAKECMDGOALS) __sub-make

$(filter-out $(this-makefile), $(MAKECMDGOALS)) __all: __sub-make
	@:

# Invoke a second make in the output directory, passing relevant variables
__sub-make:
	$(Q)$(MAKE) -C $(abs_objtree) -f $(abs_srctree)/Makefile $(MAKECMDGOALS)

endif # need-sub-make
endif # sub_make_done

# We process the rest of the Makefile if this is the final invocation of make
ifeq ($(need-sub-make),)

# Do not print "Entering directory ...",
# but we want to display it when entering to the output directory
# so that IDEs/editors are able to understand relative filenames.
MAKEFLAGS += --no-print-directory

# Call a source code checker (by default, "sparse") as part of the
# C compilation.
#
# Use 'make C=1' to enable checking of only re-compiled files.
# Use 'make C=2' to enable checking of *all* source files, regardless
# of whether they are re-compiled or not.
#
# See the file "Documentation/dev-tools/sparse.rst" for more details,
# including where to get the "sparse" utility.

ifeq ("$(origin C)", "command line")
  KBUILD_CHECKSRC = $(C)
endif
ifndef KBUILD_CHECKSRC
  KBUILD_CHECKSRC = 0
endif

# Use make M=dir or set the environment variable KBUILD_EXTMOD to specify the
# directory of external module to build. Setting M= takes precedence.
ifeq ("$(origin M)", "command line")
  KBUILD_EXTMOD := $(M)
endif

$(if $(word 2, $(KBUILD_EXTMOD)), \
	$(error building multiple external modules is not supported))

export KBUILD_CHECKSRC KBUILD_EXTMOD

extmod-prefix = $(if $(KBUILD_EXTMOD),$(KBUILD_EXTMOD)/)

ifeq ($(abs_srctree),$(abs_objtree))
        # building in the source tree
        srctree := .
	building_out_of_srctree :=
else
        ifeq ($(abs_srctree)/,$(dir $(abs_objtree)))
                # building in a subdirectory of the source tree
                srctree := ..
        else
                srctree := $(abs_srctree)
        endif
	building_out_of_srctree := 1
endif

ifneq ($(KBUILD_ABS_SRCTREE),)
srctree := $(abs_srctree)
endif

objtree		:= .
VPATH		:= $(srctree)

export building_out_of_srctree srctree objtree VPATH

# To make sure we do not include .config for any of the *config targets
# catch them early, and hand them over to scripts/kconfig/Makefile
# It is allowed to specify more targets when calling make, including
# mixing *config targets and build targets.
# For example 'make oldconfig all'.
# Detect when mixed targets is specified, and make a second invocation
# of make so .config is not included in this case either (for *config).

version_h := include/generated/uapi/linux/version.h
old_version_h := include/linux/version.h

clean-targets := %clean mrproper cleandocs
no-dot-config-targets := $(clean-targets) \
			 cscope gtags TAGS tags help% %docs check% coccicheck \
			 $(version_h) headers headers_% archheaders archscripts \
			 %asm-generic kernelversion %src-pkg dt_binding_check \
			 outputmakefile
no-sync-config-targets := $(no-dot-config-targets) %install kernelrelease
single-targets := %.a %.i %.ko %.lds %.ll %.lst %.mod %.o %.s %.symtypes %/

config-build	:=
mixed-build	:=
need-config	:= 1
may-sync-config	:= 1
single-build	:=

ifneq ($(filter $(no-dot-config-targets), $(MAKECMDGOALS)),)
	ifeq ($(filter-out $(no-dot-config-targets), $(MAKECMDGOALS)),)
		need-config :=
	endif
endif

ifneq ($(filter $(no-sync-config-targets), $(MAKECMDGOALS)),)
	ifeq ($(filter-out $(no-sync-config-targets), $(MAKECMDGOALS)),)
		may-sync-config :=
	endif
endif

ifneq ($(KBUILD_EXTMOD),)
	may-sync-config :=
endif

ifeq ($(KBUILD_EXTMOD),)
        ifneq ($(filter %config,$(MAKECMDGOALS)),)
		config-build := 1
                ifneq ($(words $(MAKECMDGOALS)),1)
			mixed-build := 1
                endif
        endif
endif

# We cannot build single targets and the others at the same time
ifneq ($(filter $(single-targets), $(MAKECMDGOALS)),)
	single-build := 1
	ifneq ($(filter-out $(single-targets), $(MAKECMDGOALS)),)
		mixed-build := 1
	endif
endif

# For "make -j clean all", "make -j mrproper defconfig all", etc.
ifneq ($(filter $(clean-targets),$(MAKECMDGOALS)),)
        ifneq ($(filter-out $(clean-targets),$(MAKECMDGOALS)),)
		mixed-build := 1
        endif
endif

# install and modules_install need also be processed one by one
ifneq ($(filter install,$(MAKECMDGOALS)),)
        ifneq ($(filter modules_install,$(MAKECMDGOALS)),)
		mixed-build := 1
        endif
endif

ifdef mixed-build
# ===========================================================================
# We're called with mixed targets (*config and build targets).
# Handle them one by one.

PHONY += $(MAKECMDGOALS) __build_one_by_one

$(MAKECMDGOALS): __build_one_by_one
	@:

__build_one_by_one:
	$(Q)set -e; \
	for i in $(MAKECMDGOALS); do \
		$(MAKE) -f $(srctree)/Makefile $$i; \
	done

else # !mixed-build

include scripts/Kbuild.include

# Read KERNELRELEASE from include/config/kernel.release (if it exists)
KERNELRELEASE = $(shell cat include/config/kernel.release 2> /dev/null)
KERNELVERSION = $(VERSION)$(if $(PATCHLEVEL),.$(PATCHLEVEL)$(if $(SUBLEVEL),.$(SUBLEVEL)))$(EXTRAVERSION)
export VERSION PATCHLEVEL SUBLEVEL KERNELRELEASE KERNELVERSION

include scripts/subarch.include

# Cross compiling and selecting different set of gcc/bin-utils
# ---------------------------------------------------------------------------
#
# When performing cross compilation for other architectures ARCH shall be set
# to the target architecture. (See arch/* for the possibilities).
# ARCH can be set during invocation of make:
# make ARCH=ia64
# Another way is to have ARCH set in the environment.
# The default ARCH is the host where make is executed.

# CROSS_COMPILE specify the prefix used for all executables used
# during compilation. Only gcc and related bin-utils executables
# are prefixed with $(CROSS_COMPILE).
# CROSS_COMPILE can be set on the command line
# make CROSS_COMPILE=ia64-linux-
# Alternatively CROSS_COMPILE can be set in the environment.
# Default value for CROSS_COMPILE is not to prefix executables
# Note: Some architectures assign CROSS_COMPILE in their arch/*/Makefile
ARCH		?= $(SUBARCH)

# Architecture as present in compile.h
UTS_MACHINE 	:= $(ARCH)
SRCARCH 	:= $(ARCH)

# Additional ARCH settings for x86
ifeq ($(ARCH),i386)
        SRCARCH := x86
endif
ifeq ($(ARCH),x86_64)
        SRCARCH := x86
endif

# Additional ARCH settings for sparc
ifeq ($(ARCH),sparc32)
       SRCARCH := sparc
endif
ifeq ($(ARCH),sparc64)
       SRCARCH := sparc
endif

# Additional ARCH settings for sh
ifeq ($(ARCH),sh64)
       SRCARCH := sh
endif

KCONFIG_CONFIG	?= .config
export KCONFIG_CONFIG

# Default file for 'make defconfig'. This may be overridden by arch-Makefile.
export KBUILD_DEFCONFIG := defconfig

# SHELL used by kbuild
CONFIG_SHELL := sh

HOST_LFS_CFLAGS := $(shell getconf LFS_CFLAGS 2>/dev/null)
HOST_LFS_LDFLAGS := $(shell getconf LFS_LDFLAGS 2>/dev/null)
HOST_LFS_LIBS := $(shell getconf LFS_LIBS 2>/dev/null)

ifneq ($(LLVM),)
HOSTCC	= clang
HOSTCXX	= clang++
else
HOSTCC	= gcc
HOSTCXX	= g++
endif

export KBUILD_USERCFLAGS := -Wall -Wmissing-prototypes -Wstrict-prototypes \
			      -O2 -fomit-frame-pointer -std=gnu89
export KBUILD_USERLDFLAGS :=

KBUILD_HOSTCFLAGS   := $(KBUILD_USERCFLAGS) $(HOST_LFS_CFLAGS) $(HOSTCFLAGS)
KBUILD_HOSTCXXFLAGS := -Wall -O2 $(HOST_LFS_CFLAGS) $(HOSTCXXFLAGS)
KBUILD_HOSTLDFLAGS  := $(HOST_LFS_LDFLAGS) $(HOSTLDFLAGS)
KBUILD_HOSTLDLIBS   := $(HOST_LFS_LIBS) $(HOSTLDLIBS)

# Make variables (CC, etc...)
CPP		= $(CC) -E
ifneq ($(LLVM),)
CC		= clang
LD		= ld.lld
AR		= llvm-ar
NM		= llvm-nm
OBJCOPY		= llvm-objcopy
OBJDUMP		= llvm-objdump
READELF		= llvm-readelf
STRIP		= llvm-strip
KBUILD_HOSTLDFLAGS	+= -fuse-ld=lld --rtlib=compiler-rt
else
CC		= $(CROSS_COMPILE)gcc
LD		= $(CROSS_COMPILE)ld$(if $(wildcard $(lastword $(CROSS_COMPILE))ld.bfd),.bfd)
AR		= $(CROSS_COMPILE)ar
NM		= $(CROSS_COMPILE)nm
OBJCOPY		= $(CROSS_COMPILE)objcopy
OBJDUMP		= $(CROSS_COMPILE)objdump
READELF		= $(CROSS_COMPILE)readelf
STRIP		= $(CROSS_COMPILE)strip
endif
PAHOLE		= pahole
RESOLVE_BTFIDS	= $(objtree)/tools/bpf/resolve_btfids/resolve_btfids
LEX		= flex
YACC		= bison
AWK		= awk
INSTALLKERNEL  := installkernel
DEPMOD		= depmod
PERL		= perl
PYTHON		= python
PYTHON3		= python3
CHECK		= sparse
BASH		= bash
KGZIP		= gzip
KBZIP2		= bzip2
KLZOP		= lzop
LZMA		= lzma
LZ4		= lz4
XZ		= xz
ZSTD		= zstd

CHECKFLAGS     := -D__linux__ -Dlinux -D__STDC__ -Dunix -D__unix__ \
		  -Wbitwise -Wno-return-void -Wno-unknown-attribute $(CF)
NOSTDINC_FLAGS :=
CFLAGS_MODULE   =
AFLAGS_MODULE   =
LDFLAGS_MODULE  =
CFLAGS_KERNEL	=
AFLAGS_KERNEL	=
LDFLAGS_vmlinux =

# Use USERINCLUDE when you must reference the UAPI directories only.
USERINCLUDE    := \
		-I$(srctree)/arch/$(SRCARCH)/include/uapi \
		-I$(objtree)/arch/$(SRCARCH)/include/generated/uapi \
		-I$(srctree)/include/uapi \
		-I$(objtree)/include/generated/uapi \
                -include $(srctree)/include/linux/kconfig.h

# Use LINUXINCLUDE when you must reference the include/ directory.
# Needed to be compatible with the O= option
LINUXINCLUDE    := \
		-I$(srctree)/arch/$(SRCARCH)/include \
		-I$(objtree)/arch/$(SRCARCH)/include/generated \
		$(if $(building_out_of_srctree),-I$(srctree)/include) \
		-I$(objtree)/include \
		$(USERINCLUDE)

KBUILD_AFLAGS   := -D__ASSEMBLY__ -fno-PIE
KBUILD_CFLAGS   := -Wall -Wundef -Werror=strict-prototypes -Wno-trigraphs \
		   -fno-strict-aliasing -fno-common -fshort-wchar -fno-PIE \
		   -Werror=implicit-function-declaration -Werror=implicit-int \
		   -Werror=return-type -Wno-format-security \
		   -std=gnu89
KBUILD_CPPFLAGS := -D__KERNEL__
KBUILD_AFLAGS_KERNEL :=
KBUILD_CFLAGS_KERNEL :=
KBUILD_AFLAGS_MODULE  := -DMODULE
KBUILD_CFLAGS_MODULE  := -DMODULE
KBUILD_LDFLAGS_MODULE :=
KBUILD_LDFLAGS :=
CLANG_FLAGS :=

export ARCH SRCARCH CONFIG_SHELL BASH HOSTCC KBUILD_HOSTCFLAGS CROSS_COMPILE LD CC
export CPP AR NM STRIP OBJCOPY OBJDUMP READELF PAHOLE RESOLVE_BTFIDS LEX YACC AWK INSTALLKERNEL
export PERL PYTHON PYTHON3 CHECK CHECKFLAGS MAKE UTS_MACHINE HOSTCXX
export KGZIP KBZIP2 KLZOP LZMA LZ4 XZ ZSTD
export KBUILD_HOSTCXXFLAGS KBUILD_HOSTLDFLAGS KBUILD_HOSTLDLIBS LDFLAGS_MODULE

export KBUILD_CPPFLAGS NOSTDINC_FLAGS LINUXINCLUDE OBJCOPYFLAGS KBUILD_LDFLAGS
export KBUILD_CFLAGS CFLAGS_KERNEL CFLAGS_MODULE
export KBUILD_AFLAGS AFLAGS_KERNEL AFLAGS_MODULE
export KBUILD_AFLAGS_MODULE KBUILD_CFLAGS_MODULE KBUILD_LDFLAGS_MODULE
export KBUILD_AFLAGS_KERNEL KBUILD_CFLAGS_KERNEL

# Files to ignore in find ... statements

export RCS_FIND_IGNORE := \( -name SCCS -o -name BitKeeper -o -name .svn -o    \
			  -name CVS -o -name .pc -o -name .hg -o -name .git \) \
			  -prune -o
export RCS_TAR_IGNORE := --exclude SCCS --exclude BitKeeper --exclude .svn \
			 --exclude CVS --exclude .pc --exclude .hg --exclude .git

# ===========================================================================
# Rules shared between *config targets and build targets

# Basic helpers built in scripts/basic/
PHONY += scripts_basic
scripts_basic:
	$(Q)$(MAKE) $(build)=scripts/basic
	$(Q)rm -f .tmp_quiet_recordmcount

PHONY += outputmakefile
# Before starting out-of-tree build, make sure the source tree is clean.
# outputmakefile generates a Makefile in the output directory, if using a
# separate output directory. This allows convenient use of make in the
# output directory.
# At the same time when output Makefile generated, generate .gitignore to
# ignore whole output directory
outputmakefile:
ifdef building_out_of_srctree
	$(Q)if [ -f $(srctree)/.config -o \
		 -d $(srctree)/include/config -o \
		 -d $(srctree)/arch/$(SRCARCH)/include/generated ]; then \
		echo >&2 "***"; \
		echo >&2 "*** The source tree is not clean, please run 'make$(if $(findstring command line, $(origin ARCH)), ARCH=$(ARCH)) mrproper'"; \
		echo >&2 "*** in $(abs_srctree)";\
		echo >&2 "***"; \
		false; \
	fi
	$(Q)ln -fsn $(srctree) source
	$(Q)$(CONFIG_SHELL) $(srctree)/scripts/mkmakefile $(srctree)
	$(Q)test -e .gitignore || \
	{ echo "# this is build directory, ignore it"; echo "*"; } > .gitignore
endif

ifneq ($(shell $(CC) --version 2>&1 | head -n 1 | grep clang),)
ifneq ($(CROSS_COMPILE),)
CLANG_FLAGS	+= --target=$(notdir $(CROSS_COMPILE:%-=%))
GCC_TOOLCHAIN_DIR := $(dir $(shell which $(CROSS_COMPILE)elfedit))
CLANG_FLAGS	+= --prefix=$(GCC_TOOLCHAIN_DIR)$(notdir $(CROSS_COMPILE))
GCC_TOOLCHAIN	:= $(realpath $(GCC_TOOLCHAIN_DIR)/..)
endif
ifneq ($(GCC_TOOLCHAIN),)
CLANG_FLAGS	+= --gcc-toolchain=$(GCC_TOOLCHAIN)
endif
ifneq ($(LLVM_IAS),1)
CLANG_FLAGS	+= -no-integrated-as
endif
CLANG_FLAGS	+= -Werror=unknown-warning-option
KBUILD_CFLAGS	+= $(CLANG_FLAGS)
KBUILD_AFLAGS	+= $(CLANG_FLAGS)
export CLANG_FLAGS
endif

# The expansion should be delayed until arch/$(SRCARCH)/Makefile is included.
# Some architectures define CROSS_COMPILE in arch/$(SRCARCH)/Makefile.
# CC_VERSION_TEXT is referenced from Kconfig (so it needs export),
# and from include/config/auto.conf.cmd to detect the compiler upgrade.
CC_VERSION_TEXT = $(shell $(CC) --version 2>/dev/null | head -n 1)

ifdef config-build
# ===========================================================================
# *config targets only - make sure prerequisites are updated, and descend
# in scripts/kconfig to make the *config target

# Read arch specific Makefile to set KBUILD_DEFCONFIG as needed.
# KBUILD_DEFCONFIG may point out an alternative default configuration
# used for 'make defconfig'
include arch/$(SRCARCH)/Makefile
export KBUILD_DEFCONFIG KBUILD_KCONFIG CC_VERSION_TEXT

config: outputmakefile scripts_basic FORCE
	$(Q)$(MAKE) $(build)=scripts/kconfig $@

%config: outputmakefile scripts_basic FORCE
	$(Q)$(MAKE) $(build)=scripts/kconfig $@

else #!config-build
# ===========================================================================
# Build targets only - this includes vmlinux, arch specific targets, clean
# targets and others. In general all targets except *config targets.

# If building an external module we do not care about the all: rule
# but instead __all depend on modules
PHONY += all
ifeq ($(KBUILD_EXTMOD),)
__all: all
else
__all: modules
endif

# Decide whether to build built-in, modular, or both.
# Normally, just do built-in.

KBUILD_MODULES :=
KBUILD_BUILTIN := 1

# If we have only "make modules", don't compile built-in objects.
ifeq ($(MAKECMDGOALS),modules)
  KBUILD_BUILTIN :=
endif

# If we have "make <whatever> modules", compile modules
# in addition to whatever we do anyway.
# Just "make" or "make all" shall build modules as well

ifneq ($(filter all modules nsdeps %compile_commands.json clang-%,$(MAKECMDGOALS)),)
  KBUILD_MODULES := 1
endif

ifeq ($(MAKECMDGOALS),)
  KBUILD_MODULES := 1
endif

export KBUILD_MODULES KBUILD_BUILTIN

ifdef need-config
include include/config/auto.conf
endif

ifeq ($(KBUILD_EXTMOD),)
# Objects we will link into vmlinux / subdirs we need to visit
core-y		:= init/ usr/
drivers-y	:= drivers/ sound/
drivers-$(CONFIG_SAMPLES) += samples/
drivers-y	+= net/ virt/
libs-y		:= lib/
endif # KBUILD_EXTMOD

# The all: target is the default when no target is given on the
# command line.
# This allow a user to issue only 'make' to build a kernel including modules
# Defaults to vmlinux, but the arch makefile usually adds further targets
all: vmlinux

CFLAGS_GCOV	:= -fprofile-arcs -ftest-coverage \
	$(call cc-option,-fno-tree-loop-im) \
	$(call cc-disable-warning,maybe-uninitialized,)
export CFLAGS_GCOV

# The arch Makefiles can override CC_FLAGS_FTRACE. We may also append it later.
ifdef CONFIG_FUNCTION_TRACER
  CC_FLAGS_FTRACE := -pg
endif

RETPOLINE_CFLAGS_GCC := -mindirect-branch=thunk-extern -mindirect-branch-register
RETPOLINE_VDSO_CFLAGS_GCC := -mindirect-branch=thunk-inline -mindirect-branch-register
RETPOLINE_CFLAGS_CLANG := -mretpoline-external-thunk
RETPOLINE_VDSO_CFLAGS_CLANG := -mretpoline
RETPOLINE_CFLAGS := $(call cc-option,$(RETPOLINE_CFLAGS_GCC),$(call cc-option,$(RETPOLINE_CFLAGS_CLANG)))
RETPOLINE_VDSO_CFLAGS := $(call cc-option,$(RETPOLINE_VDSO_CFLAGS_GCC),$(call cc-option,$(RETPOLINE_VDSO_CFLAGS_CLANG)))
export RETPOLINE_CFLAGS
export RETPOLINE_VDSO_CFLAGS

include arch/$(SRCARCH)/Makefile

ifdef need-config
ifdef may-sync-config
# Read in dependencies to all Kconfig* files, make sure to run syncconfig if
# changes are detected. This should be included after arch/$(SRCARCH)/Makefile
# because some architectures define CROSS_COMPILE there.
include include/config/auto.conf.cmd

$(KCONFIG_CONFIG):
	@echo >&2 '***'
	@echo >&2 '*** Configuration file "$@" not found!'
	@echo >&2 '***'
	@echo >&2 '*** Please run some configurator (e.g. "make oldconfig" or'
	@echo >&2 '*** "make menuconfig" or "make xconfig").'
	@echo >&2 '***'
	@/bin/false

# The actual configuration files used during the build are stored in
# include/generated/ and include/config/. Update them if .config is newer than
# include/config/auto.conf (which mirrors .config).
#
# This exploits the 'multi-target pattern rule' trick.
# The syncconfig should be executed only once to make all the targets.
# (Note: use the grouped target '&:' when we bump to GNU Make 4.3)
quiet_cmd_syncconfig = SYNC    $@
      cmd_syncconfig = $(MAKE) -f $(srctree)/Makefile syncconfig

%/config/auto.conf %/config/auto.conf.cmd %/generated/autoconf.h: $(KCONFIG_CONFIG)
	+$(call cmd,syncconfig)
else # !may-sync-config
# External modules and some install targets need include/generated/autoconf.h
# and include/config/auto.conf but do not care if they are up-to-date.
# Use auto.conf to trigger the test
PHONY += include/config/auto.conf

include/config/auto.conf:
	$(Q)test -e include/generated/autoconf.h -a -e $@ || (		\
	echo >&2;							\
	echo >&2 "  ERROR: Kernel configuration is invalid.";		\
	echo >&2 "         include/generated/autoconf.h or $@ are missing.";\
	echo >&2 "         Run 'make oldconfig && make prepare' on kernel src to fix it.";	\
	echo >&2 ;							\
	/bin/false)

endif # may-sync-config
endif # need-config

KBUILD_CFLAGS	+= $(call cc-option,-fno-delete-null-pointer-checks,)
KBUILD_CFLAGS	+= $(call cc-disable-warning,frame-address,)
KBUILD_CFLAGS	+= $(call cc-disable-warning, format-truncation)
KBUILD_CFLAGS	+= $(call cc-disable-warning, format-overflow)
KBUILD_CFLAGS	+= $(call cc-disable-warning, address-of-packed-member)

ifdef CONFIG_CC_OPTIMIZE_FOR_PERFORMANCE
KBUILD_CFLAGS += -O2
else ifdef CONFIG_CC_OPTIMIZE_FOR_PERFORMANCE_O3
KBUILD_CFLAGS += -O3
else ifdef CONFIG_CC_OPTIMIZE_FOR_SIZE
KBUILD_CFLAGS += -Os
endif

# Tell gcc to never replace conditional load with a non-conditional one
KBUILD_CFLAGS	+= $(call cc-option,--param=allow-store-data-races=0)
KBUILD_CFLAGS	+= $(call cc-option,-fno-allow-store-data-races)

ifdef CONFIG_READABLE_ASM
# Disable optimizations that make assembler listings hard to read.
# reorder blocks reorders the control in the function
# ipa clone creates specialized cloned functions
# partial inlining inlines only parts of functions
KBUILD_CFLAGS += $(call cc-option,-fno-reorder-blocks,) \
                 $(call cc-option,-fno-ipa-cp-clone,) \
                 $(call cc-option,-fno-partial-inlining)
endif

ifneq ($(CONFIG_FRAME_WARN),0)
KBUILD_CFLAGS += -Wframe-larger-than=$(CONFIG_FRAME_WARN)
endif

stackp-flags-y                                    := -fno-stack-protector
stackp-flags-$(CONFIG_STACKPROTECTOR)             := -fstack-protector
stackp-flags-$(CONFIG_STACKPROTECTOR_STRONG)      := -fstack-protector-strong

KBUILD_CFLAGS += $(stackp-flags-y)

ifdef CONFIG_CC_IS_CLANG
KBUILD_CPPFLAGS += -Qunused-arguments
KBUILD_CFLAGS += -Wno-format-invalid-specifier
KBUILD_CFLAGS += -Wno-gnu
# CLANG uses a _MergedGlobals as optimization, but this breaks modpost, as the
# source of a reference will be _MergedGlobals and not on of the whitelisted names.
# See modpost pattern 2
KBUILD_CFLAGS += -mno-global-merge
else

# These warnings generated too much noise in a regular build.
# Use make W=1 to enable them (see scripts/Makefile.extrawarn)
KBUILD_CFLAGS += -Wno-unused-but-set-variable

# Warn about unmarked fall-throughs in switch statement.
# Disabled for clang while comment to attribute conversion happens and
# https://github.com/ClangBuiltLinux/linux/issues/636 is discussed.
KBUILD_CFLAGS += $(call cc-option,-Wimplicit-fallthrough,)
endif

KBUILD_CFLAGS += $(call cc-disable-warning, unused-const-variable)
ifdef CONFIG_FRAME_POINTER
KBUILD_CFLAGS	+= -fno-omit-frame-pointer -fno-optimize-sibling-calls
else
# Some targets (ARM with Thumb2, for example), can't be built with frame
# pointers.  For those, we don't have FUNCTION_TRACER automatically
# select FRAME_POINTER.  However, FUNCTION_TRACER adds -pg, and this is
# incompatible with -fomit-frame-pointer with current GCC, so we don't use
# -fomit-frame-pointer with FUNCTION_TRACER.
ifndef CONFIG_FUNCTION_TRACER
KBUILD_CFLAGS	+= -fomit-frame-pointer
endif
endif

# Initialize all stack variables with a 0xAA pattern.
ifdef CONFIG_INIT_STACK_ALL_PATTERN
KBUILD_CFLAGS	+= -ftrivial-auto-var-init=pattern
endif

# Initialize all stack variables with a zero value.
ifdef CONFIG_INIT_STACK_ALL_ZERO
# Future support for zero initialization is still being debated, see
# https://bugs.llvm.org/show_bug.cgi?id=45497. These flags are subject to being
# renamed or dropped.
KBUILD_CFLAGS	+= -ftrivial-auto-var-init=zero
KBUILD_CFLAGS	+= -enable-trivial-auto-var-init-zero-knowing-it-will-be-removed-from-clang
endif

DEBUG_CFLAGS	:=

# Workaround for GCC versions < 5.0
# https://gcc.gnu.org/bugzilla/show_bug.cgi?id=61801
ifdef CONFIG_CC_IS_GCC
DEBUG_CFLAGS	+= $(call cc-ifversion, -lt, 0500, $(call cc-option, -fno-var-tracking-assignments))
endif

ifdef CONFIG_DEBUG_INFO

ifdef CONFIG_DEBUG_INFO_SPLIT
DEBUG_CFLAGS	+= -gsplit-dwarf
else
DEBUG_CFLAGS	+= -g
endif

ifneq ($(LLVM_IAS),1)
KBUILD_AFLAGS	+= -Wa,-gdwarf-2
endif

ifdef CONFIG_DEBUG_INFO_DWARF4
DEBUG_CFLAGS	+= -gdwarf-4
endif

ifdef CONFIG_DEBUG_INFO_REDUCED
DEBUG_CFLAGS	+= $(call cc-option, -femit-struct-debug-baseonly) \
		   $(call cc-option,-fno-var-tracking)
endif

ifdef CONFIG_DEBUG_INFO_COMPRESSED
DEBUG_CFLAGS	+= -gz=zlib
KBUILD_AFLAGS	+= -gz=zlib
KBUILD_LDFLAGS	+= --compress-debug-sections=zlib
endif

endif # CONFIG_DEBUG_INFO

KBUILD_CFLAGS += $(DEBUG_CFLAGS)
export DEBUG_CFLAGS

ifdef CONFIG_FUNCTION_TRACER
ifdef CONFIG_FTRACE_MCOUNT_USE_CC
  CC_FLAGS_FTRACE	+= -mrecord-mcount
  ifdef CONFIG_HAVE_NOP_MCOUNT
    ifeq ($(call cc-option-yn, -mnop-mcount),y)
      CC_FLAGS_FTRACE	+= -mnop-mcount
      CC_FLAGS_USING	+= -DCC_USING_NOP_MCOUNT
    endif
  endif
endif
ifdef CONFIG_FTRACE_MCOUNT_USE_OBJTOOL
  CC_FLAGS_USING	+= -DCC_USING_NOP_MCOUNT
endif
ifdef CONFIG_FTRACE_MCOUNT_USE_RECORDMCOUNT
  ifdef CONFIG_HAVE_C_RECORDMCOUNT
    BUILD_C_RECORDMCOUNT := y
    export BUILD_C_RECORDMCOUNT
  endif
endif
ifdef CONFIG_HAVE_FENTRY
  ifeq ($(call cc-option-yn, -mfentry),y)
    CC_FLAGS_FTRACE	+= -mfentry
    CC_FLAGS_USING	+= -DCC_USING_FENTRY
  endif
endif
export CC_FLAGS_FTRACE
KBUILD_CFLAGS	+= $(CC_FLAGS_FTRACE) $(CC_FLAGS_USING)
KBUILD_AFLAGS	+= $(CC_FLAGS_USING)
endif

# We trigger additional mismatches with less inlining
ifdef CONFIG_DEBUG_SECTION_MISMATCH
KBUILD_CFLAGS += $(call cc-option, -fno-inline-functions-called-once)
endif

ifdef CONFIG_LD_DEAD_CODE_DATA_ELIMINATION
KBUILD_CFLAGS_KERNEL += -ffunction-sections -fdata-sections
LDFLAGS_vmlinux += --gc-sections
endif

ifdef CONFIG_SHADOW_CALL_STACK
CC_FLAGS_SCS	:= -fsanitize=shadow-call-stack
KBUILD_CFLAGS	+= $(CC_FLAGS_SCS)
export CC_FLAGS_SCS
endif

ifdef CONFIG_LTO_CLANG
ifdef CONFIG_LTO_CLANG_THIN
CC_FLAGS_LTO	+= -flto=thin -fsplit-lto-unit
KBUILD_LDFLAGS	+= --thinlto-cache-dir=$(extmod-prefix).thinlto-cache
else
CC_FLAGS_LTO	+= -flto
endif
CC_FLAGS_LTO	+= -fvisibility=hidden

# Limit inlining across translation units to reduce binary size
KBUILD_LDFLAGS += -mllvm -import-instr-limit=5
endif

ifdef CONFIG_LTO
KBUILD_CFLAGS	+= $(CC_FLAGS_LTO)
export CC_FLAGS_LTO
endif

ifdef CONFIG_CFI_CLANG
CC_FLAGS_CFI	:= -fsanitize=cfi \
		   -fsanitize-cfi-cross-dso \
		   -fno-sanitize-cfi-canonical-jump-tables \
		   -fno-sanitize-blacklist

ifdef CONFIG_CFI_PERMISSIVE
CC_FLAGS_CFI	+= -fsanitize-recover=cfi \
		   -fno-sanitize-trap=cfi
else
ifndef CONFIG_UBSAN_TRAP
CC_FLAGS_CFI	+= -ftrap-function=__ubsan_handle_cfi_check_fail_abort
endif
endif

# If LTO flags are filtered out, we must also filter out CFI.
CC_FLAGS_LTO	+= $(CC_FLAGS_CFI)
KBUILD_CFLAGS	+= $(CC_FLAGS_CFI)
export CC_FLAGS_CFI
endif

ifdef CONFIG_DEBUG_FORCE_FUNCTION_ALIGN_32B
KBUILD_CFLAGS += -falign-functions=32
endif

# arch Makefile may override CC so keep this after arch Makefile is included
NOSTDINC_FLAGS += -nostdinc -isystem $(shell $(CC) -print-file-name=include)

# warn about C99 declaration after statement
KBUILD_CFLAGS += -Wdeclaration-after-statement

# Variable Length Arrays (VLAs) should not be used anywhere in the kernel
KBUILD_CFLAGS += -Wvla

# disable pointer signed / unsigned warnings in gcc 4.0
KBUILD_CFLAGS += -Wno-pointer-sign

# disable stringop warnings in gcc 8+
KBUILD_CFLAGS += $(call cc-disable-warning, stringop-truncation)

# We'll want to enable this eventually, but it's not going away for 5.7 at least
KBUILD_CFLAGS += $(call cc-disable-warning, zero-length-bounds)
KBUILD_CFLAGS += $(call cc-disable-warning, array-bounds)
KBUILD_CFLAGS += $(call cc-disable-warning, stringop-overflow)

# Another good warning that we'll want to enable eventually
KBUILD_CFLAGS += $(call cc-disable-warning, restrict)

# Enabled with W=2, disabled by default as noisy
KBUILD_CFLAGS += $(call cc-disable-warning, maybe-uninitialized)

# disable invalid "can't wrap" optimizations for signed / pointers
KBUILD_CFLAGS	+= -fno-strict-overflow

# Make sure -fstack-check isn't enabled (like gentoo apparently did)
KBUILD_CFLAGS  += -fno-stack-check

# conserve stack if available
KBUILD_CFLAGS   += $(call cc-option,-fconserve-stack)

# Prohibit date/time macros, which would make the build non-deterministic
KBUILD_CFLAGS   += -Werror=date-time

# enforce correct pointer usage
KBUILD_CFLAGS   += $(call cc-option,-Werror=incompatible-pointer-types)

# Require designated initializers for all marked structures
KBUILD_CFLAGS   += $(call cc-option,-Werror=designated-init)

# change __FILE__ to the relative path from the srctree
KBUILD_CPPFLAGS += $(call cc-option,-fmacro-prefix-map=$(srctree)/=)

# include additional Makefiles when needed
include-y			:= scripts/Makefile.extrawarn
include-$(CONFIG_KASAN)		+= scripts/Makefile.kasan
include-$(CONFIG_KCSAN)		+= scripts/Makefile.kcsan
include-$(CONFIG_UBSAN)		+= scripts/Makefile.ubsan
include-$(CONFIG_KCOV)		+= scripts/Makefile.kcov
include-$(CONFIG_GCC_PLUGINS)	+= scripts/Makefile.gcc-plugins

include $(addprefix $(srctree)/, $(include-y))

# scripts/Makefile.gcc-plugins is intentionally included last.
# Do not add $(call cc-option,...) below this line. When you build the kernel
# from the clean source tree, the GCC plugins do not exist at this point.

# Add user supplied CPPFLAGS, AFLAGS and CFLAGS as the last assignments
KBUILD_CPPFLAGS += $(KCPPFLAGS)
KBUILD_AFLAGS   += $(KAFLAGS)
KBUILD_CFLAGS   += $(KCFLAGS)

KBUILD_LDFLAGS_MODULE += --build-id=sha1
LDFLAGS_vmlinux += --build-id=sha1

ifeq ($(CONFIG_STRIP_ASM_SYMS),y)
LDFLAGS_vmlinux	+= $(call ld-option, -X,)
endif

ifeq ($(CONFIG_RELR),y)
LDFLAGS_vmlinux	+= --pack-dyn-relocs=relr
endif

# We never want expected sections to be placed heuristically by the
# linker. All sections should be explicitly named in the linker script.
ifdef CONFIG_LD_ORPHAN_WARN
LDFLAGS_vmlinux += --orphan-handling=warn
endif

# Align the bit size of userspace programs with the kernel
KBUILD_USERCFLAGS  += $(filter -m32 -m64 --target=%, $(KBUILD_CFLAGS))
KBUILD_USERLDFLAGS += $(filter -m32 -m64 --target=%, $(KBUILD_CFLAGS))

# make the checker run with the right architecture
CHECKFLAGS += --arch=$(ARCH)

# insure the checker run with the right endianness
CHECKFLAGS += $(if $(CONFIG_CPU_BIG_ENDIAN),-mbig-endian,-mlittle-endian)

# the checker needs the correct machine size
CHECKFLAGS += $(if $(CONFIG_64BIT),-m64,-m32)

# Default kernel image to build when no specific target is given.
# KBUILD_IMAGE may be overruled on the command line or
# set in the environment
# Also any assignments in arch/$(ARCH)/Makefile take precedence over
# this default value
export KBUILD_IMAGE ?= vmlinux

#
# INSTALL_PATH specifies where to place the updated kernel and system map
# images. Default is /boot, but you can set it to other values
export	INSTALL_PATH ?= /boot

#
# INSTALL_DTBS_PATH specifies a prefix for relocations required by build roots.
# Like INSTALL_MOD_PATH, it isn't defined in the Makefile, but can be passed as
# an argument if needed. Otherwise it defaults to the kernel install path
#
export INSTALL_DTBS_PATH ?= $(INSTALL_PATH)/dtbs/$(KERNELRELEASE)

#
# INSTALL_MOD_PATH specifies a prefix to MODLIB for module directory
# relocations required by build roots.  This is not defined in the
# makefile but the argument can be passed to make if needed.
#

MODLIB	= $(INSTALL_MOD_PATH)/lib/modules/$(KERNELRELEASE)
export MODLIB

#
# INSTALL_MOD_STRIP, if defined, will cause modules to be
# stripped after they are installed.  If INSTALL_MOD_STRIP is '1', then
# the default option --strip-debug will be used.  Otherwise,
# INSTALL_MOD_STRIP value will be used as the options to the strip command.

ifdef INSTALL_MOD_STRIP
ifeq ($(INSTALL_MOD_STRIP),1)
mod_strip_cmd = $(STRIP) --strip-debug
else
mod_strip_cmd = $(STRIP) $(INSTALL_MOD_STRIP)
endif # INSTALL_MOD_STRIP=1
else
mod_strip_cmd = true
endif # INSTALL_MOD_STRIP
export mod_strip_cmd

# CONFIG_MODULE_COMPRESS, if defined, will cause module to be compressed
# after they are installed in agreement with CONFIG_MODULE_COMPRESS_GZIP,
# CONFIG_MODULE_COMPRESS_XZ, or CONFIG_MODULE_COMPRESS_ZSTD.

mod_compress_cmd = true
ifdef CONFIG_MODULE_COMPRESS
  ifdef CONFIG_MODULE_COMPRESS_GZIP
    mod_compress_cmd = $(KGZIP) -n -f
  endif # CONFIG_MODULE_COMPRESS_GZIP
  ifdef CONFIG_MODULE_COMPRESS_XZ
    mod_compress_cmd = $(XZ) -f
  endif # CONFIG_MODULE_COMPRESS_XZ
  ifdef CONFIG_MODULE_COMPRESS_ZSTD
    mod_compress_cmd = $(ZSTD) -T0 -20 --ultra --rm -f
  endif
endif # CONFIG_MODULE_COMPRESS
export mod_compress_cmd

ifdef CONFIG_MODULE_SIG_ALL
$(eval $(call config_filename,MODULE_SIG_KEY))

mod_sign_cmd = scripts/sign-file $(CONFIG_MODULE_SIG_HASH) $(MODULE_SIG_KEY_SRCPREFIX)$(CONFIG_MODULE_SIG_KEY) certs/signing_key.x509
else
mod_sign_cmd = true
endif
export mod_sign_cmd

HOST_LIBELF_LIBS = $(shell pkg-config libelf --libs 2>/dev/null || echo -lelf)

has_libelf = $(call try-run,\
               echo "int main() {}" | $(HOSTCC) -xc -o /dev/null $(HOST_LIBELF_LIBS) -,1,0)

ifdef CONFIG_STACK_VALIDATION
  ifeq ($(has_libelf),1)
    objtool_target := tools/objtool FORCE
  else
    SKIP_STACK_VALIDATION := 1
    export SKIP_STACK_VALIDATION
  endif
endif

ifdef CONFIG_BPF
ifdef CONFIG_DEBUG_INFO_BTF
  ifeq ($(has_libelf),1)
    resolve_btfids_target := tools/bpf/resolve_btfids FORCE
  else
    ERROR_RESOLVE_BTFIDS := 1
  endif
endif # CONFIG_DEBUG_INFO_BTF
endif # CONFIG_BPF

PHONY += prepare0

export MODORDER := $(extmod-prefix)modules.order
export MODULES_NSDEPS := $(extmod-prefix)modules.nsdeps

# ---------------------------------------------------------------------------
# Kernel headers

PHONY += headers

#Default location for installed headers
ifeq ($(KBUILD_EXTMOD),)
PHONY += archheaders archscripts
hdr-inst := -f $(srctree)/scripts/Makefile.headersinst obj
headers: $(version_h) scripts_unifdef uapi-asm-generic archheaders archscripts
else
hdr-prefix = $(KBUILD_EXTMOD)/
hdr-inst := -f $(srctree)/scripts/Makefile.headersinst dst=$(KBUILD_EXTMOD)/usr/include objtree=$(objtree)/$(KBUILD_EXTMOD) obj
endif

export INSTALL_HDR_PATH = $(objtree)/$(hdr-prefix)usr

quiet_cmd_headers_install = INSTALL $(INSTALL_HDR_PATH)/include
      cmd_headers_install = \
	mkdir -p $(INSTALL_HDR_PATH); \
	rsync -mrl --include='*/' --include='*\.h' --exclude='*' \
	usr/include $(INSTALL_HDR_PATH)

PHONY += headers_install
headers_install: headers
	$(call cmd,headers_install)

headers:
ifeq ($(KBUILD_EXTMOD),)
	$(if $(wildcard $(srctree)/arch/$(SRCARCH)/include/uapi/asm/Kbuild),, \
	  $(error Headers not exportable for the $(SRCARCH) architecture))
endif
	$(Q)$(MAKE) $(hdr-inst)=$(hdr-prefix)include/uapi
	$(Q)$(MAKE) $(hdr-inst)=$(hdr-prefix)arch/$(SRCARCH)/include/uapi

ifeq ($(KBUILD_EXTMOD),)
core-y		+= kernel/ certs/ mm/ fs/ ipc/ security/ crypto/ block/

vmlinux-dirs	:= $(patsubst %/,%,$(filter %/, \
		     $(core-y) $(core-m) $(drivers-y) $(drivers-m) \
		     $(libs-y) $(libs-m)))

vmlinux-alldirs	:= $(sort $(vmlinux-dirs) Documentation \
		     $(patsubst %/,%,$(filter %/, $(core-) \
			$(drivers-) $(libs-))))

subdir-modorder := $(addsuffix modules.order,$(filter %/, \
			$(core-y) $(core-m) $(libs-y) $(libs-m) \
			$(drivers-y) $(drivers-m)))

build-dirs	:= $(vmlinux-dirs)
clean-dirs	:= $(vmlinux-alldirs)

# Externally visible symbols (used by link-vmlinux.sh)
KBUILD_VMLINUX_OBJS := $(head-y) $(patsubst %/,%/built-in.a, $(core-y))
KBUILD_VMLINUX_OBJS += $(addsuffix built-in.a, $(filter %/, $(libs-y)))
ifdef CONFIG_MODULES
KBUILD_VMLINUX_OBJS += $(patsubst %/, %/lib.a, $(filter %/, $(libs-y)))
KBUILD_VMLINUX_LIBS := $(filter-out %/, $(libs-y))
else
KBUILD_VMLINUX_LIBS := $(patsubst %/,%/lib.a, $(libs-y))
endif
KBUILD_VMLINUX_OBJS += $(patsubst %/,%/built-in.a, $(drivers-y))

export KBUILD_VMLINUX_OBJS KBUILD_VMLINUX_LIBS
export KBUILD_LDS          := arch/$(SRCARCH)/kernel/vmlinux.lds
# used by scripts/Makefile.package
export KBUILD_ALLDIRS := $(sort $(filter-out arch/%,$(vmlinux-alldirs)) LICENSES arch include scripts tools)

vmlinux-deps := $(KBUILD_LDS) $(KBUILD_VMLINUX_OBJS) $(KBUILD_VMLINUX_LIBS)

# Recurse until adjust_autoksyms.sh is satisfied
PHONY += autoksyms_recursive
ifdef CONFIG_TRIM_UNUSED_KSYMS
# For the kernel to actually contain only the needed exported symbols,
# we have to build modules as well to determine what those symbols are.
# (this can be evaluated only once include/config/auto.conf has been included)
KBUILD_MODULES := 1

autoksyms_recursive: descend modules.order
	$(Q)$(CONFIG_SHELL) $(srctree)/scripts/adjust_autoksyms.sh \
	  "$(MAKE) -f $(srctree)/Makefile vmlinux"
endif

autoksyms_h := $(if $(CONFIG_TRIM_UNUSED_KSYMS), include/generated/autoksyms.h)

quiet_cmd_autoksyms_h = GEN     $@
      cmd_autoksyms_h = mkdir -p $(dir $@); \
			$(CONFIG_SHELL) $(srctree)/scripts/gen_autoksyms.sh $@

$(autoksyms_h):
	$(call cmd,autoksyms_h)

ARCH_POSTLINK := $(wildcard $(srctree)/arch/$(SRCARCH)/Makefile.postlink)

# Final link of vmlinux with optional arch pass after final link
cmd_link-vmlinux =                                                 \
	$(CONFIG_SHELL) $< "$(LD)" "$(KBUILD_LDFLAGS)" "$(LDFLAGS_vmlinux)";    \
	$(if $(ARCH_POSTLINK), $(MAKE) -f $(ARCH_POSTLINK) $@, true)

vmlinux: scripts/link-vmlinux.sh autoksyms_recursive $(vmlinux-deps) FORCE
	+$(call if_changed,link-vmlinux)

targets := vmlinux

# The actual objects are generated when descending,
# make sure no implicit rule kicks in
$(sort $(vmlinux-deps) $(subdir-modorder)): descend ;

filechk_kernel.release = \
	echo "$(KERNELVERSION)$$($(CONFIG_SHELL) $(srctree)/scripts/setlocalversion \
		$(srctree) $(BRANCH) $(KMI_GENERATION))"

# Store (new) KERNELRELEASE string in include/config/kernel.release
include/config/kernel.release: FORCE
	$(call filechk,kernel.release)

# Additional helpers built in scripts/
# Carefully list dependencies so we do not try to build scripts twice
# in parallel
PHONY += scripts
scripts: scripts_basic scripts_dtc
	$(Q)$(MAKE) $(build)=$(@)

# Things we need to do before we recursively start building the kernel
# or the modules are listed in "prepare".
# A multi level approach is used. prepareN is processed before prepareN-1.
# archprepare is used in arch Makefiles and when processed asm symlink,
# version.h and scripts_basic is processed / created.

PHONY += prepare archprepare

archprepare: outputmakefile archheaders archscripts scripts include/config/kernel.release \
	asm-generic $(version_h) $(autoksyms_h) include/generated/utsrelease.h \
	include/generated/autoconf.h

prepare0: archprepare
	$(Q)$(MAKE) $(build)=scripts/mod
	$(Q)$(MAKE) $(build)=.

# All the preparing..
prepare: prepare0 prepare-objtool prepare-resolve_btfids

# Support for using generic headers in asm-generic
asm-generic := -f $(srctree)/scripts/Makefile.asm-generic obj

PHONY += asm-generic uapi-asm-generic
asm-generic: uapi-asm-generic
	$(Q)$(MAKE) $(asm-generic)=arch/$(SRCARCH)/include/generated/asm \
	generic=include/asm-generic
uapi-asm-generic:
	$(Q)$(MAKE) $(asm-generic)=arch/$(SRCARCH)/include/generated/uapi/asm \
	generic=include/uapi/asm-generic

PHONY += prepare-objtool prepare-resolve_btfids
prepare-objtool: $(objtool_target)
ifeq ($(SKIP_STACK_VALIDATION),1)
ifdef CONFIG_FTRACE_MCOUNT_USE_OBJTOOL
	@echo "error: Cannot generate __mcount_loc for CONFIG_DYNAMIC_FTRACE=y, please install libelf-dev, libelf-devel or elfutils-libelf-devel" >&2
	@false
endif
ifdef CONFIG_UNWINDER_ORC
	@echo "error: Cannot generate ORC metadata for CONFIG_UNWINDER_ORC=y, please install libelf-dev, libelf-devel or elfutils-libelf-devel" >&2
	@false
else
	@echo "warning: Cannot use CONFIG_STACK_VALIDATION=y, please install libelf-dev, libelf-devel or elfutils-libelf-devel" >&2
endif
endif

prepare-resolve_btfids: $(resolve_btfids_target)
ifeq ($(ERROR_RESOLVE_BTFIDS),1)
	@echo "error: Cannot resolve BTF IDs for CONFIG_DEBUG_INFO_BTF, please install libelf-dev, libelf-devel or elfutils-libelf-devel" >&2
	@false
endif
# Generate some files
# ---------------------------------------------------------------------------

# KERNELRELEASE can change from a few different places, meaning version.h
# needs to be updated, so this check is forced on all builds

uts_len := 64
ifneq (,$(BUILD_NUMBER))
	UTS_RELEASE=$(KERNELRELEASE)-ab$(BUILD_NUMBER)
else
	UTS_RELEASE=$(KERNELRELEASE)
endif
define filechk_utsrelease.h
	if [ `echo -n "$(UTS_RELEASE)" | wc -c ` -gt $(uts_len) ]; then \
		echo '"$(UTS_RELEASE)" exceeds $(uts_len) characters' >&2;    \
		exit 1;                                                       \
	fi;                                                             \
	echo \#define UTS_RELEASE \"$(UTS_RELEASE)\"
endef

define filechk_version.h
	echo \#define LINUX_VERSION_CODE $(shell                         \
	expr $(VERSION) \* 65536 + 0$(PATCHLEVEL) \* 256 + 0$(SUBLEVEL)); \
	echo '#define KERNEL_VERSION(a,b,c) (((a) << 16) + ((b) << 8) + (c))'
endef

$(version_h): FORCE
	$(call filechk,version.h)
	$(Q)rm -f $(old_version_h)

include/generated/utsrelease.h: include/config/kernel.release FORCE
	$(call filechk,utsrelease.h)

PHONY += headerdep
headerdep:
	$(Q)find $(srctree)/include/ -name '*.h' | xargs --max-args 1 \
	$(srctree)/scripts/headerdep.pl -I$(srctree)/include

# Deprecated. It is no-op now.
PHONY += headers_check
headers_check:
	@:

ifdef CONFIG_HEADERS_INSTALL
prepare: headers
endif

PHONY += scripts_unifdef
scripts_unifdef: scripts_basic
	$(Q)$(MAKE) $(build)=scripts scripts/unifdef

# ---------------------------------------------------------------------------
# Kernel selftest

PHONY += kselftest
kselftest:
	$(Q)$(MAKE) -C $(srctree)/tools/testing/selftests run_tests

kselftest-%: FORCE
	$(Q)$(MAKE) -C $(srctree)/tools/testing/selftests $*

PHONY += kselftest-merge
kselftest-merge:
	$(if $(wildcard $(objtree)/.config),, $(error No .config exists, config your kernel first!))
	$(Q)find $(srctree)/tools/testing/selftests -name config | \
		xargs $(srctree)/scripts/kconfig/merge_config.sh -m $(objtree)/.config
	$(Q)$(MAKE) -f $(srctree)/Makefile olddefconfig

# ---------------------------------------------------------------------------
# Devicetree files

ifneq ($(wildcard $(srctree)/arch/$(SRCARCH)/boot/dts/),)
dtstree := arch/$(SRCARCH)/boot/dts
endif

ifneq ($(dtstree),)

%.dtb: include/config/kernel.release scripts_dtc
	$(Q)$(MAKE) $(build)=$(dtstree) $(dtstree)/$@

PHONY += dtbs dtbs_install dtbs_check
dtbs: include/config/kernel.release scripts_dtc
	$(Q)$(MAKE) $(build)=$(dtstree)

ifneq ($(filter dtbs_check, $(MAKECMDGOALS)),)
export CHECK_DTBS=y
dtbs: dt_binding_check
endif

dtbs_check: dtbs

dtbs_install:
	$(Q)$(MAKE) $(dtbinst)=$(dtstree) dst=$(INSTALL_DTBS_PATH)

ifdef CONFIG_OF_EARLY_FLATTREE
all: dtbs
endif

endif

PHONY += scripts_dtc
scripts_dtc: scripts_basic
	$(Q)$(MAKE) $(build)=scripts/dtc

ifneq ($(filter dt_binding_check, $(MAKECMDGOALS)),)
export CHECK_DT_BINDING=y
endif

PHONY += dt_binding_check
dt_binding_check: scripts_dtc
	$(Q)$(MAKE) $(build)=Documentation/devicetree/bindings

# ---------------------------------------------------------------------------
# Modules

ifdef CONFIG_MODULES

# By default, build modules as well

all: modules

# When we're building modules with modversions, we need to consider
# the built-in objects during the descend as well, in order to
# make sure the checksums are up to date before we record them.
ifdef CONFIG_MODVERSIONS
  KBUILD_BUILTIN := 1
endif

# Build modules
#
# A module can be listed more than once in obj-m resulting in
# duplicate lines in modules.order files.  Those are removed
# using awk while concatenating to the final file.

PHONY += modules
modules: $(if $(KBUILD_BUILTIN),vmlinux) modules_check modules_prepare
	$(Q)$(MAKE) -f $(srctree)/scripts/Makefile.modpost

PHONY += modules_check
modules_check: modules.order
	$(Q)$(CONFIG_SHELL) $(srctree)/scripts/modules-check.sh $<

cmd_modules_order = $(AWK) '!x[$$0]++' $(real-prereqs) > $@

modules.order: $(subdir-modorder) FORCE
	$(call if_changed,modules_order)

targets += modules.order

# Target to prepare building external modules
PHONY += modules_prepare
modules_prepare: prepare
	$(Q)$(MAKE) $(build)=scripts scripts/module.lds

# Target to install modules
PHONY += modules_install
modules_install: _modinst_ _modinst_post

PHONY += _modinst_
_modinst_:
	@rm -rf $(MODLIB)/kernel
	@rm -f $(MODLIB)/source
	@mkdir -p $(MODLIB)/kernel
	@ln -s $(abspath $(srctree)) $(MODLIB)/source
	@if [ ! $(objtree) -ef  $(MODLIB)/build ]; then \
		rm -f $(MODLIB)/build ; \
		ln -s $(CURDIR) $(MODLIB)/build ; \
	fi
	@sed 's:^:kernel/:' modules.order > $(MODLIB)/modules.order
	@cp -f modules.builtin $(MODLIB)/
	@cp -f $(objtree)/modules.builtin.modinfo $(MODLIB)/
	$(Q)$(MAKE) -f $(srctree)/scripts/Makefile.modinst

# This depmod is only for convenience to give the initial
# boot a modules.dep even before / is mounted read-write.  However the
# boot script depmod is the master version.
PHONY += _modinst_post
_modinst_post: _modinst_
	$(call cmd,depmod)

ifeq ($(CONFIG_MODULE_SIG), y)
PHONY += modules_sign
modules_sign:
	$(Q)$(MAKE) -f $(srctree)/scripts/Makefile.modsign
endif

else # CONFIG_MODULES

# Modules not configured
# ---------------------------------------------------------------------------

PHONY += modules modules_install
modules modules_install:
	@echo >&2
	@echo >&2 "The present kernel configuration has modules disabled."
	@echo >&2 "Type 'make config' and enable loadable module support."
	@echo >&2 "Then build a kernel with module support enabled."
	@echo >&2
	@exit 1

endif # CONFIG_MODULES

###
# Cleaning is done on three levels.
# make clean     Delete most generated files
#                Leave enough to build external modules
# make mrproper  Delete the current configuration, and all generated files
# make distclean Remove editor backup files, patch leftover files and the like

# Directories & files removed with 'make clean'
CLEAN_FILES += include/ksym vmlinux.symvers \
	       modules.builtin modules.builtin.modinfo modules.nsdeps \
	       compile_commands.json

# Directories & files removed with 'make mrproper'
MRPROPER_FILES += include/config include/generated          \
		  arch/$(SRCARCH)/include/generated .tmp_objdiff \
		  debian snap tar-install \
		  .config .config.old .version \
		  Module.symvers \
		  signing_key.pem signing_key.priv signing_key.x509	\
		  x509.genkey extra_certificates signing_key.x509.keyid	\
		  signing_key.x509.signer vmlinux-gdb.py \
		  *.spec

# Directories & files removed with 'make distclean'
DISTCLEAN_FILES += tags TAGS cscope* GPATH GTAGS GRTAGS GSYMS .thinlto-cache

# clean - Delete most, but leave enough to build external modules
#
clean: rm-files := $(CLEAN_FILES)

PHONY += archclean vmlinuxclean

vmlinuxclean:
	$(Q)$(CONFIG_SHELL) $(srctree)/scripts/link-vmlinux.sh clean
	$(Q)$(if $(ARCH_POSTLINK), $(MAKE) -f $(ARCH_POSTLINK) clean)

clean: archclean vmlinuxclean

# mrproper - Delete all generated files, including .config
#
mrproper: rm-files := $(wildcard $(MRPROPER_FILES))
mrproper-dirs      := $(addprefix _mrproper_,scripts)

PHONY += $(mrproper-dirs) mrproper
$(mrproper-dirs):
	$(Q)$(MAKE) $(clean)=$(patsubst _mrproper_%,%,$@)

mrproper: clean $(mrproper-dirs)
	$(call cmd,rmfiles)

# distclean
#
distclean: rm-files := $(wildcard $(DISTCLEAN_FILES))

PHONY += distclean

distclean: mrproper
	$(call cmd,rmfiles)
	@find $(srctree) $(RCS_FIND_IGNORE) \
		\( -name '*.orig' -o -name '*.rej' -o -name '*~' \
		-o -name '*.bak' -o -name '#*#' -o -name '*%' \
		-o -name 'core' \) \
		-type f -print | xargs rm -f


# Packaging of the kernel to various formats
# ---------------------------------------------------------------------------

%src-pkg: FORCE
	$(Q)$(MAKE) -f $(srctree)/scripts/Makefile.package $@
%pkg: include/config/kernel.release FORCE
	$(Q)$(MAKE) -f $(srctree)/scripts/Makefile.package $@

# Brief documentation of the typical targets used
# ---------------------------------------------------------------------------

boards := $(wildcard $(srctree)/arch/$(SRCARCH)/configs/*_defconfig)
boards := $(sort $(notdir $(boards)))
board-dirs := $(dir $(wildcard $(srctree)/arch/$(SRCARCH)/configs/*/*_defconfig))
board-dirs := $(sort $(notdir $(board-dirs:/=)))

PHONY += help
help:
	@echo  'Cleaning targets:'
	@echo  '  clean		  - Remove most generated files but keep the config and'
	@echo  '                    enough build support to build external modules'
	@echo  '  mrproper	  - Remove all generated files + config + various backup files'
	@echo  '  distclean	  - mrproper + remove editor backup and patch files'
	@echo  ''
	@echo  'Configuration targets:'
	@$(MAKE) -f $(srctree)/scripts/kconfig/Makefile help
	@echo  ''
	@echo  'Other generic targets:'
	@echo  '  all		  - Build all targets marked with [*]'
	@echo  '* vmlinux	  - Build the bare kernel'
	@echo  '* modules	  - Build all modules'
	@echo  '  modules_install - Install all modules to INSTALL_MOD_PATH (default: /)'
	@echo  '  dir/            - Build all files in dir and below'
	@echo  '  dir/file.[ois]  - Build specified target only'
	@echo  '  dir/file.ll     - Build the LLVM assembly file'
	@echo  '                    (requires compiler support for LLVM assembly generation)'
	@echo  '  dir/file.lst    - Build specified mixed source/assembly target only'
	@echo  '                    (requires a recent binutils and recent build (System.map))'
	@echo  '  dir/file.ko     - Build module including final link'
	@echo  '  modules_prepare - Set up for building external modules'
	@echo  '  tags/TAGS	  - Generate tags file for editors'
	@echo  '  cscope	  - Generate cscope index'
	@echo  '  gtags           - Generate GNU GLOBAL index'
	@echo  '  kernelrelease	  - Output the release version string (use with make -s)'
	@echo  '  kernelversion	  - Output the version stored in Makefile (use with make -s)'
	@echo  '  image_name	  - Output the image name (use with make -s)'
	@echo  '  headers_install - Install sanitised kernel headers to INSTALL_HDR_PATH'; \
	 echo  '                    (default: $(INSTALL_HDR_PATH))'; \
	 echo  ''
	@echo  'Static analysers:'
	@echo  '  checkstack      - Generate a list of stack hogs'
	@echo  '  versioncheck    - Sanity check on version.h usage'
	@echo  '  includecheck    - Check for duplicate included header files'
	@echo  '  export_report   - List the usages of all exported symbols'
	@echo  '  headerdep       - Detect inclusion cycles in headers'
	@echo  '  coccicheck      - Check with Coccinelle'
	@echo  '  clang-analyzer  - Check with clang static analyzer'
	@echo  '  clang-tidy      - Check with clang-tidy'
	@echo  ''
	@echo  'Tools:'
	@echo  '  nsdeps          - Generate missing symbol namespace dependencies'
	@echo  ''
	@echo  'Kernel selftest:'
	@echo  '  kselftest         - Build and run kernel selftest'
	@echo  '                      Build, install, and boot kernel before'
	@echo  '                      running kselftest on it'
	@echo  '                      Run as root for full coverage'
	@echo  '  kselftest-all     - Build kernel selftest'
	@echo  '  kselftest-install - Build and install kernel selftest'
	@echo  '  kselftest-clean   - Remove all generated kselftest files'
	@echo  '  kselftest-merge   - Merge all the config dependencies of'
	@echo  '		      kselftest to existing .config.'
	@echo  ''
	@$(if $(dtstree), \
		echo 'Devicetree:'; \
		echo '* dtbs             - Build device tree blobs for enabled boards'; \
		echo '  dtbs_install     - Install dtbs to $(INSTALL_DTBS_PATH)'; \
		echo '  dt_binding_check - Validate device tree binding documents'; \
		echo '  dtbs_check       - Validate device tree source files';\
		echo '')

	@echo 'Userspace tools targets:'
	@echo '  use "make tools/help"'
	@echo '  or  "cd tools; make help"'
	@echo  ''
	@echo  'Kernel packaging:'
	@$(MAKE) -f $(srctree)/scripts/Makefile.package help
	@echo  ''
	@echo  'Documentation targets:'
	@$(MAKE) -f $(srctree)/Documentation/Makefile dochelp
	@echo  ''
	@echo  'Architecture specific targets ($(SRCARCH)):'
	@$(if $(archhelp),$(archhelp),\
		echo '  No architecture specific help defined for $(SRCARCH)')
	@echo  ''
	@$(if $(boards), \
		$(foreach b, $(boards), \
		printf "  %-27s - Build for %s\\n" $(b) $(subst _defconfig,,$(b));) \
		echo '')
	@$(if $(board-dirs), \
		$(foreach b, $(board-dirs), \
		printf "  %-16s - Show %s-specific targets\\n" help-$(b) $(b);) \
		printf "  %-16s - Show all of the above\\n" help-boards; \
		echo '')

	@echo  '  make V=0|1 [targets] 0 => quiet build (default), 1 => verbose build'
	@echo  '  make V=2   [targets] 2 => give reason for rebuild of target'
	@echo  '  make O=dir [targets] Locate all output files in "dir", including .config'
	@echo  '  make C=1   [targets] Check re-compiled c source with $$CHECK'
	@echo  '                       (sparse by default)'
	@echo  '  make C=2   [targets] Force check of all c source with $$CHECK'
	@echo  '  make RECORDMCOUNT_WARN=1 [targets] Warn about ignored mcount sections'
	@echo  '  make W=n   [targets] Enable extra build checks, n=1,2,3 where'
	@echo  '		1: warnings which may be relevant and do not occur too often'
	@echo  '		2: warnings which occur quite often but may still be relevant'
	@echo  '		3: more obscure warnings, can most likely be ignored'
	@echo  '		Multiple levels can be combined with W=12 or W=123'
	@echo  ''
	@echo  'Execute "make" or "make all" to build all targets marked with [*] '
	@echo  'For further info see the ./README file'


help-board-dirs := $(addprefix help-,$(board-dirs))

help-boards: $(help-board-dirs)

boards-per-dir = $(sort $(notdir $(wildcard $(srctree)/arch/$(SRCARCH)/configs/$*/*_defconfig)))

$(help-board-dirs): help-%:
	@echo  'Architecture specific targets ($(SRCARCH) $*):'
	@$(if $(boards-per-dir), \
		$(foreach b, $(boards-per-dir), \
		printf "  %-24s - Build for %s\\n" $*/$(b) $(subst _defconfig,,$(b));) \
		echo '')


# Documentation targets
# ---------------------------------------------------------------------------
DOC_TARGETS := xmldocs latexdocs pdfdocs htmldocs epubdocs cleandocs \
	       linkcheckdocs dochelp refcheckdocs
PHONY += $(DOC_TARGETS)
$(DOC_TARGETS):
	$(Q)$(MAKE) $(build)=Documentation $@

# Misc
# ---------------------------------------------------------------------------

PHONY += scripts_gdb
scripts_gdb: prepare0
	$(Q)$(MAKE) $(build)=scripts/gdb
	$(Q)ln -fsn $(abspath $(srctree)/scripts/gdb/vmlinux-gdb.py)

ifdef CONFIG_GDB_SCRIPTS
all: scripts_gdb
endif

else # KBUILD_EXTMOD

###
# External module support.
# When building external modules the kernel used as basis is considered
# read-only, and no consistency checks are made and the make
# system is not used on the basis kernel. If updates are required
# in the basis kernel ordinary make commands (without M=...) must
# be used.
#
# The following are the only valid targets when building external
# modules.
# make M=dir clean     Delete all automatically generated files
# make M=dir modules   Make all modules in specified dir
# make M=dir	       Same as 'make M=dir modules'
# make M=dir modules_install
#                      Install the modules built in the module directory
#                      Assumes install directory is already created

# We are always building only modules.
KBUILD_BUILTIN :=
KBUILD_MODULES := 1

build-dirs := $(KBUILD_EXTMOD)
PHONY += modules
modules: $(MODORDER)
	$(Q)$(MAKE) -f $(srctree)/scripts/Makefile.modpost

$(MODORDER): descend
	@:

PHONY += modules_install
modules_install: _emodinst_ _emodinst_post

install-dir := $(if $(INSTALL_MOD_DIR),$(INSTALL_MOD_DIR),extra)
PHONY += _emodinst_
_emodinst_:
	$(Q)mkdir -p $(MODLIB)/$(install-dir)
	$(Q)$(MAKE) -f $(srctree)/scripts/Makefile.modinst

PHONY += _emodinst_post
_emodinst_post: _emodinst_
	$(call cmd,depmod)

compile_commands.json: $(extmod-prefix)compile_commands.json
PHONY += compile_commands.json

clean-dirs := $(KBUILD_EXTMOD)
clean: rm-files := $(KBUILD_EXTMOD)/Module.symvers $(KBUILD_EXTMOD)/modules.nsdeps \
	$(KBUILD_EXTMOD)/compile_commands.json $(KBUILD_EXTMOD)/.thinlto-cache

PHONY += help
help:
	@echo  '  Building external modules.'
	@echo  '  Syntax: make -C path/to/kernel/src M=$$PWD target'
	@echo  ''
	@echo  '  modules         - default target, build the module(s)'
	@echo  '  modules_install - install the module'
	@echo  '  headers_install - Install sanitised kernel headers to INSTALL_HDR_PATH'
	@echo  '                    (default: $(abspath $(INSTALL_HDR_PATH)))'
	@echo  '  clean           - remove generated files in module directory only'
	@echo  ''

# no-op for external module builds
PHONY += prepare modules_prepare

endif # KBUILD_EXTMOD

# Single targets
# ---------------------------------------------------------------------------
# To build individual files in subdirectories, you can do like this:
#
#   make foo/bar/baz.s
#
# The supported suffixes for single-target are listed in 'single-targets'
#
# To build only under specific subdirectories, you can do like this:
#
#   make foo/bar/baz/

ifdef single-build

# .ko is special because modpost is needed
single-ko := $(sort $(filter %.ko, $(MAKECMDGOALS)))
single-no-ko := $(sort $(patsubst %.ko,%.mod, $(MAKECMDGOALS)))

$(single-ko): single_modpost
	@:
$(single-no-ko): descend
	@:

ifeq ($(KBUILD_EXTMOD),)
# For the single build of in-tree modules, use a temporary file to avoid
# the situation of modules_install installing an invalid modules.order.
MODORDER := .modules.tmp
endif

PHONY += single_modpost
single_modpost: $(single-no-ko) modules_prepare
	$(Q){ $(foreach m, $(single-ko), echo $(extmod-prefix)$m;) } > $(MODORDER)
	$(Q)$(MAKE) -f $(srctree)/scripts/Makefile.modpost

KBUILD_MODULES := 1

export KBUILD_SINGLE_TARGETS := $(addprefix $(extmod-prefix), $(single-no-ko))

# trim unrelated directories
build-dirs := $(foreach d, $(build-dirs), \
			$(if $(filter $(d)/%, $(KBUILD_SINGLE_TARGETS)), $(d)))

endif

ifndef CONFIG_MODULES
KBUILD_MODULES :=
endif

# Handle descending into subdirectories listed in $(build-dirs)
# Preset locale variables to speed up the build process. Limit locale
# tweaks to this spot to avoid wrong language settings when running
# make menuconfig etc.
# Error messages still appears in the original language
PHONY += descend $(build-dirs)
descend: $(build-dirs)
$(build-dirs): prepare
	$(Q)$(MAKE) $(build)=$@ \
	single-build=$(if $(filter-out $@/, $(filter $@/%, $(KBUILD_SINGLE_TARGETS))),1) \
	need-builtin=1 need-modorder=1

clean-dirs := $(addprefix _clean_, $(clean-dirs))
PHONY += $(clean-dirs) clean
$(clean-dirs):
	$(Q)$(MAKE) $(clean)=$(patsubst _clean_%,%,$@)

clean: $(clean-dirs)
	$(call cmd,rmfiles)
	@find $(if $(KBUILD_EXTMOD), $(KBUILD_EXTMOD), .) $(RCS_FIND_IGNORE) \
		\( -name '*.[aios]' -o -name '*.ko' -o -name '.*.cmd' \
		-o -name '*.ko.*' \
		-o -name '*.dtb' -o -name '*.dtb.S' -o -name '*.dt.yaml' \
		-o -name '*.dwo' -o -name '*.lst' \
		-o -name '*.su' -o -name '*.mod' \
		-o -name '.*.d' -o -name '.*.tmp' -o -name '*.mod.c' \
		-o -name '*.lex.c' -o -name '*.tab.[ch]' \
		-o -name '*.asn1.[ch]' \
		-o -name '*.symtypes' -o -name 'modules.order' \
		-o -name '.tmp_*.o.*' \
		-o -name '*.c.[012]*.*' \
		-o -name '*.ll' \
		-o -name '*.gcno' \
		-o -name '*.*.symversions' \) -type f -print | xargs rm -f

# Generate tags for editors
# ---------------------------------------------------------------------------
quiet_cmd_tags = GEN     $@
      cmd_tags = $(BASH) $(srctree)/scripts/tags.sh $@

tags TAGS cscope gtags: FORCE
	$(call cmd,tags)

# Script to generate missing namespace dependencies
# ---------------------------------------------------------------------------

PHONY += nsdeps
nsdeps: export KBUILD_NSDEPS=1
nsdeps: modules
	$(Q)$(CONFIG_SHELL) $(srctree)/scripts/nsdeps

# Clang Tooling
# ---------------------------------------------------------------------------

quiet_cmd_gen_compile_commands = GEN     $@
      cmd_gen_compile_commands = $(PYTHON3) $< -a $(AR) -o $@ $(filter-out $<, $(real-prereqs))

$(extmod-prefix)compile_commands.json: scripts/clang-tools/gen_compile_commands.py \
	$(if $(KBUILD_EXTMOD),,$(KBUILD_VMLINUX_OBJS) $(KBUILD_VMLINUX_LIBS)) \
	$(if $(CONFIG_MODULES), $(MODORDER)) FORCE
	$(call if_changed,gen_compile_commands)

targets += $(extmod-prefix)compile_commands.json

PHONY += clang-tidy clang-analyzer

ifdef CONFIG_CC_IS_CLANG
quiet_cmd_clang_tools = CHECK   $<
      cmd_clang_tools = $(PYTHON3) $(srctree)/scripts/clang-tools/run-clang-tools.py $@ $<

clang-tidy clang-analyzer: $(extmod-prefix)compile_commands.json
	$(call cmd,clang_tools)
else
clang-tidy clang-analyzer:
	@echo "$@ requires CC=clang" >&2
	@false
endif

# Scripts to check various things for consistency
# ---------------------------------------------------------------------------

PHONY += includecheck versioncheck coccicheck export_report

includecheck:
	find $(srctree)/* $(RCS_FIND_IGNORE) \
		-name '*.[hcS]' -type f -print | sort \
		| xargs $(PERL) -w $(srctree)/scripts/checkincludes.pl

versioncheck:
	find $(srctree)/* $(RCS_FIND_IGNORE) \
		-name '*.[hcS]' -type f -print | sort \
		| xargs $(PERL) -w $(srctree)/scripts/checkversion.pl

coccicheck:
	$(Q)$(BASH) $(srctree)/scripts/$@

export_report:
	$(PERL) $(srctree)/scripts/export_report.pl

PHONY += checkstack kernelrelease kernelversion image_name

# UML needs a little special treatment here.  It wants to use the host
# toolchain, so needs $(SUBARCH) passed to checkstack.pl.  Everyone
# else wants $(ARCH), including people doing cross-builds, which means
# that $(SUBARCH) doesn't work here.
ifeq ($(ARCH), um)
CHECKSTACK_ARCH := $(SUBARCH)
else
CHECKSTACK_ARCH := $(ARCH)
endif
checkstack:
	$(OBJDUMP) -d vmlinux $$(find . -name '*.ko') | \
	$(PERL) $(srctree)/scripts/checkstack.pl $(CHECKSTACK_ARCH)

kernelrelease:
	@echo "$(KERNELVERSION)$$($(CONFIG_SHELL) $(srctree)/scripts/setlocalversion \
		$(srctree) $(BRANCH) $(KMI_GENERATION))"

kernelversion:
	@echo $(KERNELVERSION)

image_name:
	@echo $(KBUILD_IMAGE)

# Clear a bunch of variables before executing the submake

ifeq ($(quiet),silent_)
tools_silent=s
endif

tools/: FORCE
	$(Q)mkdir -p $(objtree)/tools
	$(Q)$(MAKE) LDFLAGS= MAKEFLAGS="$(tools_silent) $(filter --j% -j,$(MAKEFLAGS))" O=$(abspath $(objtree)) subdir=tools -C $(srctree)/tools/

tools/%: FORCE
	$(Q)mkdir -p $(objtree)/tools
	$(Q)$(MAKE) LDFLAGS= MAKEFLAGS="$(tools_silent) $(filter --j% -j,$(MAKEFLAGS))" O=$(abspath $(objtree)) subdir=tools -C $(srctree)/tools/ $*

quiet_cmd_rmfiles = $(if $(wildcard $(rm-files)),CLEAN   $(wildcard $(rm-files)))
      cmd_rmfiles = rm -rf $(rm-files)

# Run depmod only if we have System.map and depmod is executable
quiet_cmd_depmod = DEPMOD  $(KERNELRELEASE)
      cmd_depmod = $(CONFIG_SHELL) $(srctree)/scripts/depmod.sh $(DEPMOD) \
                   $(KERNELRELEASE)

# read saved command lines for existing targets
existing-targets := $(wildcard $(sort $(targets)))

-include $(foreach f,$(existing-targets),$(dir $(f)).$(notdir $(f)).cmd)

endif # config-build
endif # mixed-build
endif # need-sub-make

PHONY += FORCE
FORCE:

# Declare the contents of the PHONY variable as phony.  We keep that
# information in a variable so we can use it in if_changed and friends.
.PHONY: $(PHONY)<|MERGE_RESOLUTION|>--- conflicted
+++ resolved
@@ -1,13 +1,8 @@
 # SPDX-License-Identifier: GPL-2.0
 VERSION = 5
 PATCHLEVEL = 10
-<<<<<<< HEAD
-SUBLEVEL = 9
+SUBLEVEL = 15
 EXTRAVERSION = -GoogleLTS
-=======
-SUBLEVEL = 15
-EXTRAVERSION =
->>>>>>> 287d3bf4
 NAME = Kleptomaniac Octopus
 
 # *DOCUMENTATION*
