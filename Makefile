--- conflicted
+++ resolved
@@ -1,15 +1,9 @@
 # SPDX-License-Identifier: GPL-2.0
 VERSION = 5
 PATCHLEVEL = 4
-<<<<<<< HEAD
-SUBLEVEL = 13
+SUBLEVEL = 14
 EXTRAVERSION = -zen
 NAME = Pudding River
-=======
-SUBLEVEL = 14
-EXTRAVERSION =
-NAME = Kleptomaniac Octopus
->>>>>>> 0fce94b4
 
 # *DOCUMENTATION*
 # To see a list of typical targets execute "make help"
