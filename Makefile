# SPDX-License-Identifier: GPL-2.0
VERSION = 5
PATCHLEVEL = 4
<<<<<<< HEAD
SUBLEVEL = 100
EXTRAVERSION = -GoogleLTS
=======
SUBLEVEL = 102
EXTRAVERSION =
>>>>>>> b020a9ba
NAME = Kleptomaniac Octopus

# *DOCUMENTATION*
# To see a list of typical targets execute "make help"
# More info can be located in ./README
# Comments in this file are targeted only to the developer, do not
# expect to learn how to build the kernel reading this file.

# That's our default target when none is given on the command line
PHONY := _all
_all:

# We are using a recursive build, so we need to do a little thinking
# to get the ordering right.
#
# Most importantly: sub-Makefiles should only ever modify files in
# their own directory. If in some directory we have a dependency on
# a file in another dir (which doesn't happen often, but it's often
# unavoidable when linking the built-in.a targets which finally
# turn into vmlinux), we will call a sub make in that other dir, and
# after that we are sure that everything which is in that other dir
# is now up to date.
#
# The only cases where we need to modify files which have global
# effects are thus separated out and done before the recursive
# descending is started. They are now explicitly listed as the
# prepare rule.

ifneq ($(sub_make_done),1)

# Do not use make's built-in rules and variables
# (this increases performance and avoids hard-to-debug behaviour)
MAKEFLAGS += -rR

# Avoid funny character set dependencies
unexport LC_ALL
LC_COLLATE=C
LC_NUMERIC=C
export LC_COLLATE LC_NUMERIC

# Avoid interference with shell env settings
unexport GREP_OPTIONS

# Beautify output
# ---------------------------------------------------------------------------
#
# Normally, we echo the whole command before executing it. By making
# that echo $($(quiet)$(cmd)), we now have the possibility to set
# $(quiet) to choose other forms of output instead, e.g.
#
#         quiet_cmd_cc_o_c = Compiling $(RELDIR)/$@
#         cmd_cc_o_c       = $(CC) $(c_flags) -c -o $@ $<
#
# If $(quiet) is empty, the whole command will be printed.
# If it is set to "quiet_", only the short version will be printed.
# If it is set to "silent_", nothing will be printed at all, since
# the variable $(silent_cmd_cc_o_c) doesn't exist.
#
# A simple variant is to prefix commands with $(Q) - that's useful
# for commands that shall be hidden in non-verbose mode.
#
#	$(Q)ln $@ :<
#
# If KBUILD_VERBOSE equals 0 then the above command will be hidden.
# If KBUILD_VERBOSE equals 1 then the above command is displayed.
#
# To put more focus on warnings, be less verbose as default
# Use 'make V=1' to see the full commands

ifeq ("$(origin V)", "command line")
  KBUILD_VERBOSE = $(V)
endif
ifndef KBUILD_VERBOSE
  KBUILD_VERBOSE = 0
endif

ifeq ($(KBUILD_VERBOSE),1)
  quiet =
  Q =
else
  quiet=quiet_
  Q = @
endif

# If the user is running make -s (silent mode), suppress echoing of
# commands

ifneq ($(findstring s,$(filter-out --%,$(MAKEFLAGS))),)
  quiet=silent_
endif

export quiet Q KBUILD_VERBOSE

# Kbuild will save output files in the current working directory.
# This does not need to match to the root of the kernel source tree.
#
# For example, you can do this:
#
#  cd /dir/to/store/output/files; make -f /dir/to/kernel/source/Makefile
#
# If you want to save output files in a different location, there are
# two syntaxes to specify it.
#
# 1) O=
# Use "make O=dir/to/store/output/files/"
#
# 2) Set KBUILD_OUTPUT
# Set the environment variable KBUILD_OUTPUT to point to the output directory.
# export KBUILD_OUTPUT=dir/to/store/output/files/; make
#
# The O= assignment takes precedence over the KBUILD_OUTPUT environment
# variable.

# Do we want to change the working directory?
ifeq ("$(origin O)", "command line")
  KBUILD_OUTPUT := $(O)
endif

ifneq ($(KBUILD_OUTPUT),)
# Make's built-in functions such as $(abspath ...), $(realpath ...) cannot
# expand a shell special character '~'. We use a somewhat tedious way here.
abs_objtree := $(shell mkdir -p $(KBUILD_OUTPUT) && cd $(KBUILD_OUTPUT) && pwd)
$(if $(abs_objtree),, \
     $(error failed to create output directory "$(KBUILD_OUTPUT)"))

# $(realpath ...) resolves symlinks
abs_objtree := $(realpath $(abs_objtree))
else
abs_objtree := $(CURDIR)
endif # ifneq ($(KBUILD_OUTPUT),)

ifeq ($(abs_objtree),$(CURDIR))
# Suppress "Entering directory ..." unless we are changing the work directory.
MAKEFLAGS += --no-print-directory
else
need-sub-make := 1
endif

abs_srctree := $(realpath $(dir $(lastword $(MAKEFILE_LIST))))

ifneq ($(words $(subst :, ,$(abs_srctree))), 1)
$(error source directory cannot contain spaces or colons)
endif

ifneq ($(abs_srctree),$(abs_objtree))
# Look for make include files relative to root of kernel src
#
# This does not become effective immediately because MAKEFLAGS is re-parsed
# once after the Makefile is read. We need to invoke sub-make.
MAKEFLAGS += --include-dir=$(abs_srctree)
need-sub-make := 1
endif

ifneq ($(filter 3.%,$(MAKE_VERSION)),)
# 'MAKEFLAGS += -rR' does not immediately become effective for GNU Make 3.x
# We need to invoke sub-make to avoid implicit rules in the top Makefile.
need-sub-make := 1
# Cancel implicit rules for this Makefile.
$(lastword $(MAKEFILE_LIST)): ;
endif

export abs_srctree abs_objtree
export sub_make_done := 1

ifeq ($(need-sub-make),1)

PHONY += $(MAKECMDGOALS) sub-make

$(filter-out _all sub-make $(lastword $(MAKEFILE_LIST)), $(MAKECMDGOALS)) _all: sub-make
	@:

# Invoke a second make in the output directory, passing relevant variables
sub-make:
	$(Q)$(MAKE) -C $(abs_objtree) -f $(abs_srctree)/Makefile $(MAKECMDGOALS)

endif # need-sub-make
endif # sub_make_done

# We process the rest of the Makefile if this is the final invocation of make
ifeq ($(need-sub-make),)

# Do not print "Entering directory ...",
# but we want to display it when entering to the output directory
# so that IDEs/editors are able to understand relative filenames.
MAKEFLAGS += --no-print-directory

# Call a source code checker (by default, "sparse") as part of the
# C compilation.
#
# Use 'make C=1' to enable checking of only re-compiled files.
# Use 'make C=2' to enable checking of *all* source files, regardless
# of whether they are re-compiled or not.
#
# See the file "Documentation/dev-tools/sparse.rst" for more details,
# including where to get the "sparse" utility.

ifeq ("$(origin C)", "command line")
  KBUILD_CHECKSRC = $(C)
endif
ifndef KBUILD_CHECKSRC
  KBUILD_CHECKSRC = 0
endif

# Use make M=dir or set the environment variable KBUILD_EXTMOD to specify the
# directory of external module to build. Setting M= takes precedence.
ifeq ("$(origin M)", "command line")
  KBUILD_EXTMOD := $(M)
endif

export KBUILD_CHECKSRC KBUILD_EXTMOD

extmod-prefix = $(if $(KBUILD_EXTMOD),$(KBUILD_EXTMOD)/)

ifeq ($(abs_srctree),$(abs_objtree))
        # building in the source tree
        srctree := .
	building_out_of_srctree :=
else
        ifeq ($(abs_srctree)/,$(dir $(abs_objtree)))
                # building in a subdirectory of the source tree
                srctree := ..
        else
                srctree := $(abs_srctree)
        endif
	building_out_of_srctree := 1
endif

ifneq ($(KBUILD_ABS_SRCTREE),)
srctree := $(abs_srctree)
endif

objtree		:= .
VPATH		:= $(srctree)

export building_out_of_srctree srctree objtree VPATH

# To make sure we do not include .config for any of the *config targets
# catch them early, and hand them over to scripts/kconfig/Makefile
# It is allowed to specify more targets when calling make, including
# mixing *config targets and build targets.
# For example 'make oldconfig all'.
# Detect when mixed targets is specified, and make a second invocation
# of make so .config is not included in this case either (for *config).

version_h := include/generated/uapi/linux/version.h
old_version_h := include/linux/version.h

clean-targets := %clean mrproper cleandocs
no-dot-config-targets := $(clean-targets) \
			 cscope gtags TAGS tags help% %docs check% coccicheck \
			 $(version_h) headers headers_% archheaders archscripts \
			 %asm-generic kernelversion %src-pkg
no-sync-config-targets := $(no-dot-config-targets) install %install \
			   kernelrelease
single-targets := %.a %.i %.ko %.lds %.ll %.lst %.mod %.o %.s %.symtypes %/

config-build	:=
mixed-build	:=
need-config	:= 1
may-sync-config	:= 1
single-build	:=

ifneq ($(filter $(no-dot-config-targets), $(MAKECMDGOALS)),)
	ifeq ($(filter-out $(no-dot-config-targets), $(MAKECMDGOALS)),)
		need-config :=
	endif
endif

ifneq ($(filter $(no-sync-config-targets), $(MAKECMDGOALS)),)
	ifeq ($(filter-out $(no-sync-config-targets), $(MAKECMDGOALS)),)
		may-sync-config :=
	endif
endif

ifneq ($(KBUILD_EXTMOD),)
	may-sync-config :=
endif

ifeq ($(KBUILD_EXTMOD),)
        ifneq ($(filter config %config,$(MAKECMDGOALS)),)
		config-build := 1
                ifneq ($(words $(MAKECMDGOALS)),1)
			mixed-build := 1
                endif
        endif
endif

# We cannot build single targets and the others at the same time
ifneq ($(filter $(single-targets), $(MAKECMDGOALS)),)
	single-build := 1
	ifneq ($(filter-out $(single-targets), $(MAKECMDGOALS)),)
		mixed-build := 1
	endif
endif

# For "make -j clean all", "make -j mrproper defconfig all", etc.
ifneq ($(filter $(clean-targets),$(MAKECMDGOALS)),)
        ifneq ($(filter-out $(clean-targets),$(MAKECMDGOALS)),)
		mixed-build := 1
        endif
endif

# install and modules_install need also be processed one by one
ifneq ($(filter install,$(MAKECMDGOALS)),)
        ifneq ($(filter modules_install,$(MAKECMDGOALS)),)
		mixed-build := 1
        endif
endif

ifdef mixed-build
# ===========================================================================
# We're called with mixed targets (*config and build targets).
# Handle them one by one.

PHONY += $(MAKECMDGOALS) __build_one_by_one

$(filter-out __build_one_by_one, $(MAKECMDGOALS)): __build_one_by_one
	@:

__build_one_by_one:
	$(Q)set -e; \
	for i in $(MAKECMDGOALS); do \
		$(MAKE) -f $(srctree)/Makefile $$i; \
	done

else # !mixed-build

include scripts/Kbuild.include

# Read KERNELRELEASE from include/config/kernel.release (if it exists)
KERNELRELEASE = $(shell cat include/config/kernel.release 2> /dev/null)
KERNELVERSION = $(VERSION)$(if $(PATCHLEVEL),.$(PATCHLEVEL)$(if $(SUBLEVEL),.$(SUBLEVEL)))$(EXTRAVERSION)
export VERSION PATCHLEVEL SUBLEVEL KERNELRELEASE KERNELVERSION

include scripts/subarch.include

# Cross compiling and selecting different set of gcc/bin-utils
# ---------------------------------------------------------------------------
#
# When performing cross compilation for other architectures ARCH shall be set
# to the target architecture. (See arch/* for the possibilities).
# ARCH can be set during invocation of make:
# make ARCH=ia64
# Another way is to have ARCH set in the environment.
# The default ARCH is the host where make is executed.

# CROSS_COMPILE specify the prefix used for all executables used
# during compilation. Only gcc and related bin-utils executables
# are prefixed with $(CROSS_COMPILE).
# CROSS_COMPILE can be set on the command line
# make CROSS_COMPILE=ia64-linux-
# Alternatively CROSS_COMPILE can be set in the environment.
# Default value for CROSS_COMPILE is not to prefix executables
# Note: Some architectures assign CROSS_COMPILE in their arch/*/Makefile
ARCH		?= $(SUBARCH)

# Architecture as present in compile.h
UTS_MACHINE 	:= $(ARCH)
SRCARCH 	:= $(ARCH)

# Additional ARCH settings for x86
ifeq ($(ARCH),i386)
        SRCARCH := x86
endif
ifeq ($(ARCH),x86_64)
        SRCARCH := x86
endif

# Additional ARCH settings for sparc
ifeq ($(ARCH),sparc32)
       SRCARCH := sparc
endif
ifeq ($(ARCH),sparc64)
       SRCARCH := sparc
endif

# Additional ARCH settings for sh
ifeq ($(ARCH),sh64)
       SRCARCH := sh
endif

KCONFIG_CONFIG	?= .config
export KCONFIG_CONFIG

# SHELL used by kbuild
CONFIG_SHELL := sh

HOST_LFS_CFLAGS := $(shell getconf LFS_CFLAGS 2>/dev/null)
HOST_LFS_LDFLAGS := $(shell getconf LFS_LDFLAGS 2>/dev/null)
HOST_LFS_LIBS := $(shell getconf LFS_LIBS 2>/dev/null)

ifneq ($(LLVM),)
HOSTCC	= clang
HOSTCXX	= clang++
else
HOSTCC	= gcc
HOSTCXX	= g++
endif
KBUILD_HOSTCFLAGS   := -Wall -Wmissing-prototypes -Wstrict-prototypes -O2 \
		-fomit-frame-pointer -std=gnu89 $(HOST_LFS_CFLAGS) \
		$(HOSTCFLAGS)
KBUILD_HOSTCXXFLAGS := -O2 $(HOST_LFS_CFLAGS) $(HOSTCXXFLAGS)
KBUILD_HOSTLDFLAGS  := $(HOST_LFS_LDFLAGS) $(HOSTLDFLAGS)
KBUILD_HOSTLDLIBS   := $(HOST_LFS_LIBS) $(HOSTLDLIBS)

# Make variables (CC, etc...)
AS		= $(CROSS_COMPILE)as
LD		= $(CROSS_COMPILE)ld$(if $(wildcard $(lastword $(CROSS_COMPILE))ld.bfd),.bfd)
CC		= $(CROSS_COMPILE)gcc
CPP		= $(CC) -E
ifneq ($(LLVM),)
CC		= clang
LD		= ld.lld
AR		= llvm-ar
NM		= llvm-nm
OBJCOPY		= llvm-objcopy
OBJDUMP		= llvm-objdump
READELF		= llvm-readelf
OBJSIZE		= llvm-size
STRIP		= llvm-strip
else
CC		= $(CROSS_COMPILE)gcc
LD		= $(CROSS_COMPILE)ld
AR		= $(CROSS_COMPILE)ar
NM		= $(CROSS_COMPILE)nm
OBJCOPY		= $(CROSS_COMPILE)objcopy
OBJDUMP		= $(CROSS_COMPILE)objdump
READELF		= $(CROSS_COMPILE)readelf
OBJSIZE		= $(CROSS_COMPILE)size
STRIP		= $(CROSS_COMPILE)strip
endif
PAHOLE		= pahole
LEX		= flex
YACC		= bison
AWK		= awk
INSTALLKERNEL  := installkernel
DEPMOD		= depmod
PERL		= perl
PYTHON		= python
PYTHON3		= python3
CHECK		= sparse
BASH		= bash
KGZIP		= gzip
KBZIP2		= bzip2
KLZOP		= lzop
LZMA		= lzma
LZ4		= lz4c
XZ		= xz

CHECKFLAGS     := -D__linux__ -Dlinux -D__STDC__ -Dunix -D__unix__ \
		  -Wbitwise -Wno-return-void -Wno-unknown-attribute $(CF)
NOSTDINC_FLAGS :=
CFLAGS_MODULE   =
AFLAGS_MODULE   =
LDFLAGS_MODULE  =
CFLAGS_KERNEL	=
AFLAGS_KERNEL	=
LDFLAGS_vmlinux =

# Use USERINCLUDE when you must reference the UAPI directories only.
USERINCLUDE    := \
		-I$(srctree)/arch/$(SRCARCH)/include/uapi \
		-I$(objtree)/arch/$(SRCARCH)/include/generated/uapi \
		-I$(srctree)/include/uapi \
		-I$(objtree)/include/generated/uapi \
                -include $(srctree)/include/linux/kconfig.h

# Use LINUXINCLUDE when you must reference the include/ directory.
# Needed to be compatible with the O= option
LINUXINCLUDE    := \
		-I$(srctree)/arch/$(SRCARCH)/include \
		-I$(objtree)/arch/$(SRCARCH)/include/generated \
		$(if $(building_out_of_srctree),-I$(srctree)/include) \
		-I$(objtree)/include \
		$(USERINCLUDE)

KBUILD_AFLAGS   := -D__ASSEMBLY__ -fno-PIE
KBUILD_CFLAGS   := -Wall -Wundef -Werror=strict-prototypes -Wno-trigraphs \
		   -fno-strict-aliasing -fno-common -fshort-wchar -fno-PIE \
		   -Werror=implicit-function-declaration -Werror=implicit-int \
		   -Werror=return-type -Wno-format-security \
		   -std=gnu89
KBUILD_CPPFLAGS := -D__KERNEL__
KBUILD_AFLAGS_KERNEL :=
KBUILD_CFLAGS_KERNEL :=
KBUILD_AFLAGS_MODULE  := -DMODULE
KBUILD_CFLAGS_MODULE  := -DMODULE
KBUILD_LDFLAGS_MODULE :=
export KBUILD_LDS_MODULE := $(srctree)/scripts/module-common.lds
KBUILD_LDFLAGS :=
GCC_PLUGINS_CFLAGS :=
CLANG_FLAGS :=

export ARCH SRCARCH CONFIG_SHELL BASH HOSTCC KBUILD_HOSTCFLAGS CROSS_COMPILE LD CC
export CPP AR NM STRIP OBJCOPY OBJDUMP OBJSIZE READELF PAHOLE LEX YACC AWK INSTALLKERNEL
export PERL PYTHON PYTHON3 CHECK CHECKFLAGS MAKE UTS_MACHINE HOSTCXX
export KGZIP KBZIP2 KLZOP LZMA LZ4 XZ
export KBUILD_HOSTCXXFLAGS KBUILD_HOSTLDFLAGS KBUILD_HOSTLDLIBS LDFLAGS_MODULE

export KBUILD_CPPFLAGS NOSTDINC_FLAGS LINUXINCLUDE OBJCOPYFLAGS KBUILD_LDFLAGS
export KBUILD_CFLAGS CFLAGS_KERNEL CFLAGS_MODULE
export CFLAGS_KASAN CFLAGS_KASAN_NOSANITIZE CFLAGS_UBSAN
export KBUILD_AFLAGS AFLAGS_KERNEL AFLAGS_MODULE
export KBUILD_AFLAGS_MODULE KBUILD_CFLAGS_MODULE KBUILD_LDFLAGS_MODULE
export KBUILD_AFLAGS_KERNEL KBUILD_CFLAGS_KERNEL

# Files to ignore in find ... statements

export RCS_FIND_IGNORE := \( -name SCCS -o -name BitKeeper -o -name .svn -o    \
			  -name CVS -o -name .pc -o -name .hg -o -name .git \) \
			  -prune -o
export RCS_TAR_IGNORE := --exclude SCCS --exclude BitKeeper --exclude .svn \
			 --exclude CVS --exclude .pc --exclude .hg --exclude .git

# ===========================================================================
# Rules shared between *config targets and build targets

# Basic helpers built in scripts/basic/
PHONY += scripts_basic
scripts_basic:
	$(Q)$(MAKE) $(build)=scripts/basic
	$(Q)rm -f .tmp_quiet_recordmcount

PHONY += outputmakefile
# Before starting out-of-tree build, make sure the source tree is clean.
# outputmakefile generates a Makefile in the output directory, if using a
# separate output directory. This allows convenient use of make in the
# output directory.
# At the same time when output Makefile generated, generate .gitignore to
# ignore whole output directory
outputmakefile:
ifdef building_out_of_srctree
	$(Q)if [ -f $(srctree)/.config -o \
		 -d $(srctree)/include/config -o \
		 -d $(srctree)/arch/$(SRCARCH)/include/generated ]; then \
		echo >&2 "***"; \
		echo >&2 "*** The source tree is not clean, please run 'make$(if $(findstring command line, $(origin ARCH)), ARCH=$(ARCH)) mrproper'"; \
		echo >&2 "*** in $(abs_srctree)";\
		echo >&2 "***"; \
		false; \
	fi
	$(Q)ln -fsn $(srctree) source
	$(Q)$(CONFIG_SHELL) $(srctree)/scripts/mkmakefile $(srctree)
	$(Q)test -e .gitignore || \
	{ echo "# this is build directory, ignore it"; echo "*"; } > .gitignore
endif

ifneq ($(shell $(CC) --version 2>&1 | head -n 1 | grep clang),)
ifneq ($(CROSS_COMPILE),)
CLANG_TRIPLE	?= $(CROSS_COMPILE)
CLANG_FLAGS	+= --target=$(notdir $(CLANG_TRIPLE:%-=%))
ifeq ($(shell $(srctree)/scripts/clang-android.sh $(CC) $(CLANG_FLAGS)), y)
$(error "Clang with Android --target detected. Did you specify CLANG_TRIPLE?")
endif
GCC_TOOLCHAIN_DIR := $(dir $(shell which $(CROSS_COMPILE)elfedit))
CLANG_FLAGS	+= --prefix=$(GCC_TOOLCHAIN_DIR)$(notdir $(CROSS_COMPILE))
GCC_TOOLCHAIN	:= $(realpath $(GCC_TOOLCHAIN_DIR)/..)
endif
ifneq ($(GCC_TOOLCHAIN),)
CLANG_FLAGS	+= --gcc-toolchain=$(GCC_TOOLCHAIN)
endif
ifneq ($(LLVM_IAS),1)
CLANG_FLAGS	+= -no-integrated-as
endif
CLANG_FLAGS	+= -Werror=unknown-warning-option
KBUILD_CFLAGS	+= $(CLANG_FLAGS)
KBUILD_AFLAGS	+= $(CLANG_FLAGS)
export CLANG_FLAGS
endif

# The expansion should be delayed until arch/$(SRCARCH)/Makefile is included.
# Some architectures define CROSS_COMPILE in arch/$(SRCARCH)/Makefile.
# CC_VERSION_TEXT is referenced from Kconfig (so it needs export),
# and from include/config/auto.conf.cmd to detect the compiler upgrade.
CC_VERSION_TEXT = $(shell $(CC) --version 2>/dev/null | head -n 1)

ifdef config-build
# ===========================================================================
# *config targets only - make sure prerequisites are updated, and descend
# in scripts/kconfig to make the *config target

# Read arch specific Makefile to set KBUILD_DEFCONFIG as needed.
# KBUILD_DEFCONFIG may point out an alternative default configuration
# used for 'make defconfig'
include arch/$(SRCARCH)/Makefile
export KBUILD_DEFCONFIG KBUILD_KCONFIG CC_VERSION_TEXT

config: outputmakefile scripts_basic FORCE
	$(Q)$(MAKE) $(build)=scripts/kconfig $@

%config: outputmakefile scripts_basic FORCE
	$(Q)$(MAKE) $(build)=scripts/kconfig $@

else #!config-build
# ===========================================================================
# Build targets only - this includes vmlinux, arch specific targets, clean
# targets and others. In general all targets except *config targets.

# If building an external module we do not care about the all: rule
# but instead _all depend on modules
PHONY += all
ifeq ($(KBUILD_EXTMOD),)
_all: all
else
_all: modules
endif

# Decide whether to build built-in, modular, or both.
# Normally, just do built-in.

KBUILD_MODULES :=
KBUILD_BUILTIN := 1

# If we have only "make modules", don't compile built-in objects.
ifeq ($(MAKECMDGOALS),modules)
  KBUILD_BUILTIN :=
endif

# If we have "make <whatever> modules", compile modules
# in addition to whatever we do anyway.
# Just "make" or "make all" shall build modules as well

ifneq ($(filter all _all modules nsdeps,$(MAKECMDGOALS)),)
  KBUILD_MODULES := 1
endif

ifeq ($(MAKECMDGOALS),)
  KBUILD_MODULES := 1
endif

export KBUILD_MODULES KBUILD_BUILTIN

ifdef need-config
include include/config/auto.conf
endif

ifeq ($(KBUILD_EXTMOD),)
# Objects we will link into vmlinux / subdirs we need to visit
init-y		:= init/
drivers-y	:= drivers/ sound/
drivers-$(CONFIG_SAMPLES) += samples/
net-y		:= net/
libs-y		:= lib/
core-y		:= usr/
virt-y		:= virt/
endif # KBUILD_EXTMOD

# The all: target is the default when no target is given on the
# command line.
# This allow a user to issue only 'make' to build a kernel including modules
# Defaults to vmlinux, but the arch makefile usually adds further targets
all: vmlinux

CFLAGS_GCOV	:= -fprofile-arcs -ftest-coverage \
	$(call cc-option,-fno-tree-loop-im) \
	$(call cc-disable-warning,maybe-uninitialized,)
export CFLAGS_GCOV

# The arch Makefiles can override CC_FLAGS_FTRACE. We may also append it later.
ifdef CONFIG_FUNCTION_TRACER
  CC_FLAGS_FTRACE := -pg
endif

RETPOLINE_CFLAGS_GCC := -mindirect-branch=thunk-extern -mindirect-branch-register
RETPOLINE_VDSO_CFLAGS_GCC := -mindirect-branch=thunk-inline -mindirect-branch-register
RETPOLINE_CFLAGS_CLANG := -mretpoline-external-thunk
RETPOLINE_VDSO_CFLAGS_CLANG := -mretpoline
RETPOLINE_CFLAGS := $(call cc-option,$(RETPOLINE_CFLAGS_GCC),$(call cc-option,$(RETPOLINE_CFLAGS_CLANG)))
RETPOLINE_VDSO_CFLAGS := $(call cc-option,$(RETPOLINE_VDSO_CFLAGS_GCC),$(call cc-option,$(RETPOLINE_VDSO_CFLAGS_CLANG)))
export RETPOLINE_CFLAGS
export RETPOLINE_VDSO_CFLAGS

# Make toolchain changes before including arch/$(SRCARCH)/Makefile to ensure
# ar/cc/ld-* macros return correct values.
ifdef CONFIG_LTO_CLANG
# LTO produces LLVM IR instead of object files. Use llvm-ar and llvm-nm, so we
# can process these.
AR		:= llvm-ar
LLVM_NM		:= llvm-nm
export LLVM_NM
endif

include arch/$(SRCARCH)/Makefile

ifdef need-config
ifdef may-sync-config
# Read in dependencies to all Kconfig* files, make sure to run syncconfig if
# changes are detected. This should be included after arch/$(SRCARCH)/Makefile
# because some architectures define CROSS_COMPILE there.
include include/config/auto.conf.cmd

$(KCONFIG_CONFIG):
	@echo >&2 '***'
	@echo >&2 '*** Configuration file "$@" not found!'
	@echo >&2 '***'
	@echo >&2 '*** Please run some configurator (e.g. "make oldconfig" or'
	@echo >&2 '*** "make menuconfig" or "make xconfig").'
	@echo >&2 '***'
	@/bin/false

# The actual configuration files used during the build are stored in
# include/generated/ and include/config/. Update them if .config is newer than
# include/config/auto.conf (which mirrors .config).
#
# This exploits the 'multi-target pattern rule' trick.
# The syncconfig should be executed only once to make all the targets.
%/auto.conf %/auto.conf.cmd %/tristate.conf: $(KCONFIG_CONFIG)
	$(Q)$(MAKE) -f $(srctree)/Makefile syncconfig
else # !may-sync-config
# External modules and some install targets need include/generated/autoconf.h
# and include/config/auto.conf but do not care if they are up-to-date.
# Use auto.conf to trigger the test
PHONY += include/config/auto.conf

include/config/auto.conf:
	$(Q)test -e include/generated/autoconf.h -a -e $@ || (		\
	echo >&2;							\
	echo >&2 "  ERROR: Kernel configuration is invalid.";		\
	echo >&2 "         include/generated/autoconf.h or $@ are missing.";\
	echo >&2 "         Run 'make oldconfig && make prepare' on kernel src to fix it.";	\
	echo >&2 ;							\
	/bin/false)

endif # may-sync-config
endif # need-config

KBUILD_CFLAGS	+= $(call cc-option,-fno-delete-null-pointer-checks,)
KBUILD_CFLAGS	+= $(call cc-disable-warning,frame-address,)
KBUILD_CFLAGS	+= $(call cc-disable-warning, format-truncation)
KBUILD_CFLAGS	+= $(call cc-disable-warning, format-overflow)
KBUILD_CFLAGS	+= $(call cc-disable-warning, address-of-packed-member)

ifdef CONFIG_CC_OPTIMIZE_FOR_PERFORMANCE
KBUILD_CFLAGS += -O2
else ifdef CONFIG_CC_OPTIMIZE_FOR_PERFORMANCE_O3
KBUILD_CFLAGS += -O3
else ifdef CONFIG_CC_OPTIMIZE_FOR_SIZE
KBUILD_CFLAGS += -Os
endif

# Tell gcc to never replace conditional load with a non-conditional one
KBUILD_CFLAGS	+= $(call cc-option,--param=allow-store-data-races=0)
KBUILD_CFLAGS	+= $(call cc-option,-fno-allow-store-data-races)

include scripts/Makefile.kcov
include scripts/Makefile.gcc-plugins

ifdef CONFIG_READABLE_ASM
# Disable optimizations that make assembler listings hard to read.
# reorder blocks reorders the control in the function
# ipa clone creates specialized cloned functions
# partial inlining inlines only parts of functions
KBUILD_CFLAGS += $(call cc-option,-fno-reorder-blocks,) \
                 $(call cc-option,-fno-ipa-cp-clone,) \
                 $(call cc-option,-fno-partial-inlining)
endif

ifneq ($(CONFIG_FRAME_WARN),0)
KBUILD_CFLAGS += $(call cc-option,-Wframe-larger-than=${CONFIG_FRAME_WARN})
endif

stackp-flags-$(CONFIG_CC_HAS_STACKPROTECTOR_NONE) := -fno-stack-protector
stackp-flags-$(CONFIG_STACKPROTECTOR)             := -fstack-protector
stackp-flags-$(CONFIG_STACKPROTECTOR_STRONG)      := -fstack-protector-strong

KBUILD_CFLAGS += $(stackp-flags-y)

ifdef CONFIG_CC_IS_CLANG
KBUILD_CPPFLAGS += -Qunused-arguments
KBUILD_CFLAGS += -Wno-format-invalid-specifier
KBUILD_CFLAGS += -Wno-gnu
# Quiet clang warning: comparison of unsigned expression < 0 is always false
KBUILD_CFLAGS += -Wno-tautological-compare
# CLANG uses a _MergedGlobals as optimization, but this breaks modpost, as the
# source of a reference will be _MergedGlobals and not on of the whitelisted names.
# See modpost pattern 2
KBUILD_CFLAGS += -mno-global-merge
else

# These warnings generated too much noise in a regular build.
# Use make W=1 to enable them (see scripts/Makefile.extrawarn)
KBUILD_CFLAGS += -Wno-unused-but-set-variable

# Warn about unmarked fall-throughs in switch statement.
# Disabled for clang while comment to attribute conversion happens and
# https://github.com/ClangBuiltLinux/linux/issues/636 is discussed.
KBUILD_CFLAGS += $(call cc-option,-Wimplicit-fallthrough,)
endif

KBUILD_CFLAGS += $(call cc-disable-warning, unused-const-variable)
ifdef CONFIG_FRAME_POINTER
KBUILD_CFLAGS	+= -fno-omit-frame-pointer -fno-optimize-sibling-calls
else
# Some targets (ARM with Thumb2, for example), can't be built with frame
# pointers.  For those, we don't have FUNCTION_TRACER automatically
# select FRAME_POINTER.  However, FUNCTION_TRACER adds -pg, and this is
# incompatible with -fomit-frame-pointer with current GCC, so we don't use
# -fomit-frame-pointer with FUNCTION_TRACER.
ifndef CONFIG_FUNCTION_TRACER
KBUILD_CFLAGS	+= -fomit-frame-pointer
endif
endif

# Initialize all stack variables with a 0xAA pattern.
ifdef CONFIG_INIT_STACK_ALL_PATTERN
KBUILD_CFLAGS	+= -ftrivial-auto-var-init=pattern
endif

# Initialize all stack variables with a zero value.
ifdef CONFIG_INIT_STACK_ALL_ZERO
# Future support for zero initialization is still being debated, see
# https://bugs.llvm.org/show_bug.cgi?id=45497. These flags are subject to being
# renamed or dropped.
KBUILD_CFLAGS	+= -ftrivial-auto-var-init=zero
KBUILD_CFLAGS	+= -enable-trivial-auto-var-init-zero-knowing-it-will-be-removed-from-clang
endif

DEBUG_CFLAGS	:= $(call cc-option, -fno-var-tracking-assignments)

ifdef CONFIG_DEBUG_INFO
ifdef CONFIG_DEBUG_INFO_SPLIT
DEBUG_CFLAGS	+= -gsplit-dwarf
else
DEBUG_CFLAGS	+= -g
endif
ifneq ($(LLVM_IAS),1)
KBUILD_AFLAGS	+= -Wa,-gdwarf-2
endif
endif

ifdef CONFIG_DEBUG_INFO_DWARF4
DEBUG_CFLAGS	+= -gdwarf-4
endif

ifdef CONFIG_DEBUG_INFO_REDUCED
DEBUG_CFLAGS	+= $(call cc-option, -femit-struct-debug-baseonly) \
		   $(call cc-option,-fno-var-tracking)
endif

KBUILD_CFLAGS += $(DEBUG_CFLAGS)
export DEBUG_CFLAGS

ifdef CONFIG_FUNCTION_TRACER
ifdef CONFIG_FTRACE_MCOUNT_RECORD
  # gcc 5 supports generating the mcount tables directly
  ifeq ($(call cc-option-yn,-mrecord-mcount),y)
    CC_FLAGS_FTRACE	+= -mrecord-mcount
    export CC_USING_RECORD_MCOUNT := 1
  endif
  ifdef CONFIG_HAVE_NOP_MCOUNT
    ifeq ($(call cc-option-yn, -mnop-mcount),y)
      CC_FLAGS_FTRACE	+= -mnop-mcount
      CC_FLAGS_USING	+= -DCC_USING_NOP_MCOUNT
    endif
  endif
endif
ifdef CONFIG_HAVE_FENTRY
  ifeq ($(call cc-option-yn, -mfentry),y)
    CC_FLAGS_FTRACE	+= -mfentry
    CC_FLAGS_USING	+= -DCC_USING_FENTRY
  endif
endif
export CC_FLAGS_FTRACE
KBUILD_CFLAGS	+= $(CC_FLAGS_FTRACE) $(CC_FLAGS_USING)
KBUILD_AFLAGS	+= $(CC_FLAGS_USING)
ifdef CONFIG_DYNAMIC_FTRACE
	ifdef CONFIG_HAVE_C_RECORDMCOUNT
		BUILD_C_RECORDMCOUNT := y
		export BUILD_C_RECORDMCOUNT
	endif
endif
endif

# We trigger additional mismatches with less inlining
ifdef CONFIG_DEBUG_SECTION_MISMATCH
KBUILD_CFLAGS += $(call cc-option, -fno-inline-functions-called-once)
endif

ifdef CONFIG_LD_DEAD_CODE_DATA_ELIMINATION
KBUILD_CFLAGS_KERNEL += -ffunction-sections -fdata-sections
LDFLAGS_vmlinux += --gc-sections
endif

ifdef CONFIG_LIVEPATCH
KBUILD_CFLAGS += $(call cc-option, -flive-patching=inline-clone)
endif

ifdef CONFIG_SHADOW_CALL_STACK
CC_FLAGS_SCS	:= -fsanitize=shadow-call-stack
KBUILD_CFLAGS	+= $(CC_FLAGS_SCS)
export CC_FLAGS_SCS
endif

ifdef CONFIG_LTO_CLANG
ifdef CONFIG_THINLTO
CC_FLAGS_LTO_CLANG := -flto=thin $(call cc-option, -fsplit-lto-unit)
KBUILD_LDFLAGS	+= --thinlto-cache-dir=.thinlto-cache
else
CC_FLAGS_LTO_CLANG := -flto
endif
CC_FLAGS_LTO_CLANG += -fvisibility=default

# Limit inlining across translation units to reduce binary size
LD_FLAGS_LTO_CLANG := -mllvm -import-instr-limit=5

KBUILD_LDFLAGS += $(LD_FLAGS_LTO_CLANG)
KBUILD_LDFLAGS_MODULE += $(LD_FLAGS_LTO_CLANG)

KBUILD_LDS_MODULE += $(srctree)/scripts/module-lto.lds
endif

ifdef CONFIG_LTO
CC_FLAGS_LTO	:= $(CC_FLAGS_LTO_CLANG)
KBUILD_CFLAGS	+= $(CC_FLAGS_LTO)
export CC_FLAGS_LTO
endif

ifdef CONFIG_CFI_CLANG
CC_FLAGS_CFI	:= -fsanitize=cfi \
		   -fno-sanitize-cfi-canonical-jump-tables \
		   -fno-sanitize-blacklist

ifdef CONFIG_MODULES
CC_FLAGS_CFI	+= -fsanitize-cfi-cross-dso
endif

ifdef CONFIG_CFI_PERMISSIVE
CC_FLAGS_CFI	+= -fsanitize-recover=cfi \
		   -fno-sanitize-trap=cfi
endif

# If LTO flags are filtered out, we must also filter out CFI.
CC_FLAGS_LTO	+= $(CC_FLAGS_CFI)
KBUILD_CFLAGS	+= $(CC_FLAGS_CFI)
export CC_FLAGS_CFI
endif

# arch Makefile may override CC so keep this after arch Makefile is included
NOSTDINC_FLAGS += -nostdinc -isystem $(shell $(CC) -print-file-name=include)

# warn about C99 declaration after statement
KBUILD_CFLAGS += -Wdeclaration-after-statement

# Variable Length Arrays (VLAs) should not be used anywhere in the kernel
KBUILD_CFLAGS += -Wvla

# disable pointer signed / unsigned warnings in gcc 4.0
KBUILD_CFLAGS += -Wno-pointer-sign

# disable stringop warnings in gcc 8+
KBUILD_CFLAGS += $(call cc-disable-warning, stringop-truncation)

# We'll want to enable this eventually, but it's not going away for 5.7 at least
KBUILD_CFLAGS += $(call cc-disable-warning, zero-length-bounds)
KBUILD_CFLAGS += $(call cc-disable-warning, array-bounds)
KBUILD_CFLAGS += $(call cc-disable-warning, stringop-overflow)

# Another good warning that we'll want to enable eventually
KBUILD_CFLAGS += $(call cc-disable-warning, restrict)

# Enabled with W=2, disabled by default as noisy
KBUILD_CFLAGS += $(call cc-disable-warning, maybe-uninitialized)

# disable invalid "can't wrap" optimizations for signed / pointers
KBUILD_CFLAGS	+= $(call cc-option,-fno-strict-overflow)

# clang sets -fmerge-all-constants by default as optimization, but this
# is non-conforming behavior for C and in fact breaks the kernel, so we
# need to disable it here generally.
KBUILD_CFLAGS	+= $(call cc-option,-fno-merge-all-constants)

# for gcc -fno-merge-all-constants disables everything, but it is fine
# to have actual conforming behavior enabled.
KBUILD_CFLAGS	+= $(call cc-option,-fmerge-constants)

# Make sure -fstack-check isn't enabled (like gentoo apparently did)
KBUILD_CFLAGS  += $(call cc-option,-fno-stack-check,)

# conserve stack if available
KBUILD_CFLAGS   += $(call cc-option,-fconserve-stack)

# Prohibit date/time macros, which would make the build non-deterministic
KBUILD_CFLAGS   += $(call cc-option,-Werror=date-time)

# enforce correct pointer usage
KBUILD_CFLAGS   += $(call cc-option,-Werror=incompatible-pointer-types)

# Require designated initializers for all marked structures
KBUILD_CFLAGS   += $(call cc-option,-Werror=designated-init)

# change __FILE__ to the relative path from the srctree
KBUILD_CFLAGS	+= $(call cc-option,-fmacro-prefix-map=$(srctree)/=)

include scripts/Makefile.kasan
include scripts/Makefile.extrawarn
include scripts/Makefile.ubsan

# Add user supplied CPPFLAGS, AFLAGS and CFLAGS as the last assignments
KBUILD_CPPFLAGS += $(KCPPFLAGS)
KBUILD_AFLAGS   += $(KAFLAGS)
KBUILD_CFLAGS   += $(KCFLAGS)

KBUILD_LDFLAGS_MODULE += --build-id
LDFLAGS_vmlinux += --build-id

ifeq ($(CONFIG_STRIP_ASM_SYMS),y)
LDFLAGS_vmlinux	+= $(call ld-option, -X,)
endif

ifeq ($(CONFIG_RELR),y)
LDFLAGS_vmlinux	+= --pack-dyn-relocs=relr
endif

# make the checker run with the right architecture
CHECKFLAGS += --arch=$(ARCH)

# insure the checker run with the right endianness
CHECKFLAGS += $(if $(CONFIG_CPU_BIG_ENDIAN),-mbig-endian,-mlittle-endian)

# the checker needs the correct machine size
CHECKFLAGS += $(if $(CONFIG_64BIT),-m64,-m32)

# Default kernel image to build when no specific target is given.
# KBUILD_IMAGE may be overruled on the command line or
# set in the environment
# Also any assignments in arch/$(ARCH)/Makefile take precedence over
# this default value
export KBUILD_IMAGE ?= vmlinux

#
# INSTALL_PATH specifies where to place the updated kernel and system map
# images. Default is /boot, but you can set it to other values
export	INSTALL_PATH ?= /boot

#
# INSTALL_DTBS_PATH specifies a prefix for relocations required by build roots.
# Like INSTALL_MOD_PATH, it isn't defined in the Makefile, but can be passed as
# an argument if needed. Otherwise it defaults to the kernel install path
#
export INSTALL_DTBS_PATH ?= $(INSTALL_PATH)/dtbs/$(KERNELRELEASE)

#
# INSTALL_MOD_PATH specifies a prefix to MODLIB for module directory
# relocations required by build roots.  This is not defined in the
# makefile but the argument can be passed to make if needed.
#

MODLIB	= $(INSTALL_MOD_PATH)/lib/modules/$(KERNELRELEASE)
export MODLIB

#
# INSTALL_MOD_STRIP, if defined, will cause modules to be
# stripped after they are installed.  If INSTALL_MOD_STRIP is '1', then
# the default option --strip-debug will be used.  Otherwise,
# INSTALL_MOD_STRIP value will be used as the options to the strip command.

ifdef INSTALL_MOD_STRIP
ifeq ($(INSTALL_MOD_STRIP),1)
mod_strip_cmd = $(STRIP) --strip-debug
else
mod_strip_cmd = $(STRIP) $(INSTALL_MOD_STRIP)
endif # INSTALL_MOD_STRIP=1
else
mod_strip_cmd = true
endif # INSTALL_MOD_STRIP
export mod_strip_cmd

# CONFIG_MODULE_COMPRESS, if defined, will cause module to be compressed
# after they are installed in agreement with CONFIG_MODULE_COMPRESS_GZIP
# or CONFIG_MODULE_COMPRESS_XZ.

mod_compress_cmd = true
ifdef CONFIG_MODULE_COMPRESS
  ifdef CONFIG_MODULE_COMPRESS_GZIP
    mod_compress_cmd = $(KGZIP) -n -f
  endif # CONFIG_MODULE_COMPRESS_GZIP
  ifdef CONFIG_MODULE_COMPRESS_XZ
    mod_compress_cmd = $(XZ) -f
  endif # CONFIG_MODULE_COMPRESS_XZ
endif # CONFIG_MODULE_COMPRESS
export mod_compress_cmd

ifdef CONFIG_MODULE_SIG_ALL
$(eval $(call config_filename,MODULE_SIG_KEY))

mod_sign_cmd = scripts/sign-file $(CONFIG_MODULE_SIG_HASH) $(MODULE_SIG_KEY_SRCPREFIX)$(CONFIG_MODULE_SIG_KEY) certs/signing_key.x509
else
mod_sign_cmd = true
endif
export mod_sign_cmd

HOST_LIBELF_LIBS = $(shell pkg-config libelf --libs 2>/dev/null || echo -lelf)

ifdef CONFIG_STACK_VALIDATION
  has_libelf := $(call try-run,\
		echo "int main() {}" | $(HOSTCC) -xc -o /dev/null $(HOST_LIBELF_LIBS) -,1,0)
  ifeq ($(has_libelf),1)
    objtool_target := tools/objtool FORCE
  else
    SKIP_STACK_VALIDATION := 1
    export SKIP_STACK_VALIDATION
  endif
endif

PHONY += prepare0

export MODORDER := $(extmod-prefix)modules.order

ifeq ($(KBUILD_EXTMOD),)
core-y		+= kernel/ certs/ mm/ fs/ ipc/ security/ crypto/ block/

vmlinux-dirs	:= $(patsubst %/,%,$(filter %/, $(init-y) $(init-m) \
		     $(core-y) $(core-m) $(drivers-y) $(drivers-m) \
		     $(net-y) $(net-m) $(libs-y) $(libs-m) $(virt-y)))

vmlinux-alldirs	:= $(sort $(vmlinux-dirs) Documentation \
		     $(patsubst %/,%,$(filter %/, $(init-) $(core-) \
			$(drivers-) $(net-) $(libs-) $(virt-))))

build-dirs	:= $(vmlinux-dirs)
clean-dirs	:= $(vmlinux-alldirs)

init-y		:= $(patsubst %/, %/built-in.a, $(init-y))
core-y		:= $(patsubst %/, %/built-in.a, $(core-y))
drivers-y	:= $(patsubst %/, %/built-in.a, $(drivers-y))
net-y		:= $(patsubst %/, %/built-in.a, $(net-y))
libs-y1		:= $(patsubst %/, %/lib.a, $(libs-y))
libs-y2		:= $(patsubst %/, %/built-in.a, $(filter-out %.a, $(libs-y)))
libs-lds	:= $(strip $(patsubst %/, %/.lib-ksyms.o.lds, $(libs-y)))
virt-y		:= $(patsubst %/, %/built-in.a, $(virt-y))

# Externally visible symbols (used by link-vmlinux.sh)
export KBUILD_VMLINUX_OBJS := $(head-y) $(init-y) $(core-y) $(libs-y2) \
			      $(drivers-y) $(net-y) $(virt-y)
export KBUILD_VMLINUX_LIBS := $(libs-y1)
export KBUILD_LDS          := arch/$(SRCARCH)/kernel/vmlinux.lds
export KBUILD_EXTRA_LDS    := $(libs-lds)
export LDFLAGS_vmlinux
# used by scripts/Makefile.package
export KBUILD_ALLDIRS := $(sort $(filter-out arch/%,$(vmlinux-alldirs)) LICENSES arch include scripts tools)

vmlinux-deps := $(KBUILD_LDS) $(KBUILD_EXTRA_LDS) $(KBUILD_VMLINUX_OBJS) $(KBUILD_VMLINUX_LIBS)

# Recurse until adjust_autoksyms.sh is satisfied
PHONY += autoksyms_recursive
ifdef CONFIG_TRIM_UNUSED_KSYMS
autoksyms_recursive: descend modules.order
	$(Q)$(CONFIG_SHELL) $(srctree)/scripts/adjust_autoksyms.sh \
	  "$(MAKE) -f $(srctree)/Makefile vmlinux"
endif

# For the kernel to actually contain only the needed exported symbols,
# we have to build modules as well to determine what those symbols are.
# (this can be evaluated only once include/config/auto.conf has been included)
ifdef CONFIG_TRIM_UNUSED_KSYMS
  KBUILD_MODULES := 1
endif

autoksyms_h := $(if $(CONFIG_TRIM_UNUSED_KSYMS), include/generated/autoksyms.h)

quiet_cmd_autoksyms_h = GEN     $@
      cmd_autoksyms_h = mkdir -p $(dir $@); \
			$(CONFIG_SHELL) $(srctree)/scripts/gen_autoksyms.sh $@

$(autoksyms_h):
	$(call cmd,autoksyms_h)

ARCH_POSTLINK := $(wildcard $(srctree)/arch/$(SRCARCH)/Makefile.postlink)

# Final link of vmlinux with optional arch pass after final link
cmd_link-vmlinux =                                                 \
	$(CONFIG_SHELL) $< $(LD) $(KBUILD_LDFLAGS) $(LDFLAGS_vmlinux) ;    \
	$(if $(ARCH_POSTLINK), $(MAKE) -f $(ARCH_POSTLINK) $@, true)

vmlinux: scripts/link-vmlinux.sh autoksyms_recursive $(vmlinux-deps) FORCE
	+$(call if_changed,link-vmlinux)

targets := vmlinux

# The actual objects are generated when descending,
# make sure no implicit rule kicks in
$(sort $(vmlinux-deps)): descend ;

filechk_kernel.release = \
	echo "$(KERNELVERSION)$$($(CONFIG_SHELL) $(srctree)/scripts/setlocalversion \
		$(srctree) $(BRANCH) $(KMI_GENERATION))"

# Store (new) KERNELRELEASE string in include/config/kernel.release
include/config/kernel.release: FORCE
	$(call filechk,kernel.release)

# Additional helpers built in scripts/
# Carefully list dependencies so we do not try to build scripts twice
# in parallel
PHONY += scripts
scripts: scripts_basic scripts_dtc
	$(Q)$(MAKE) $(build)=$(@)

# Things we need to do before we recursively start building the kernel
# or the modules are listed in "prepare".
# A multi level approach is used. prepareN is processed before prepareN-1.
# archprepare is used in arch Makefiles and when processed asm symlink,
# version.h and scripts_basic is processed / created.

PHONY += prepare archprepare

archprepare: outputmakefile archheaders archscripts scripts include/config/kernel.release \
	asm-generic $(version_h) $(autoksyms_h) include/generated/utsrelease.h

prepare0: archprepare
	$(Q)$(MAKE) $(build)=scripts/mod
	$(Q)$(MAKE) $(build)=.

# All the preparing..
prepare: prepare0 prepare-objtool

# Support for using generic headers in asm-generic
asm-generic := -f $(srctree)/scripts/Makefile.asm-generic obj

PHONY += asm-generic uapi-asm-generic
asm-generic: uapi-asm-generic
	$(Q)$(MAKE) $(asm-generic)=arch/$(SRCARCH)/include/generated/asm \
	generic=include/asm-generic
uapi-asm-generic:
	$(Q)$(MAKE) $(asm-generic)=arch/$(SRCARCH)/include/generated/uapi/asm \
	generic=include/uapi/asm-generic

PHONY += prepare-objtool
prepare-objtool: $(objtool_target)
ifeq ($(SKIP_STACK_VALIDATION),1)
ifdef CONFIG_UNWINDER_ORC
	@echo "error: Cannot generate ORC metadata for CONFIG_UNWINDER_ORC=y, please install libelf-dev, libelf-devel or elfutils-libelf-devel" >&2
	@false
else
	@echo "warning: Cannot use CONFIG_STACK_VALIDATION=y, please install libelf-dev, libelf-devel or elfutils-libelf-devel" >&2
endif
endif

# Generate some files
# ---------------------------------------------------------------------------

# KERNELRELEASE can change from a few different places, meaning version.h
# needs to be updated, so this check is forced on all builds

uts_len := 64
ifneq (,$(BUILD_NUMBER))
	UTS_RELEASE=$(KERNELRELEASE)-ab$(BUILD_NUMBER)
else
	UTS_RELEASE=$(KERNELRELEASE)
endif
define filechk_utsrelease.h
	if [ `echo -n "$(UTS_RELEASE)" | wc -c ` -gt $(uts_len) ]; then \
		echo '"$(UTS_RELEASE)" exceeds $(uts_len) characters' >&2;    \
		exit 1;                                                       \
	fi;                                                             \
	echo \#define UTS_RELEASE \"$(UTS_RELEASE)\"
endef

define filechk_version.h
	echo \#define LINUX_VERSION_CODE $(shell                         \
	expr $(VERSION) \* 65536 + 0$(PATCHLEVEL) \* 256 + 0$(SUBLEVEL)); \
	echo '#define KERNEL_VERSION(a,b,c) (((a) << 16) + ((b) << 8) + (c))'
endef

$(version_h): FORCE
	$(call filechk,version.h)
	$(Q)rm -f $(old_version_h)

include/generated/utsrelease.h: include/config/kernel.release FORCE
	$(call filechk,utsrelease.h)

PHONY += headerdep
headerdep:
	$(Q)find $(srctree)/include/ -name '*.h' | xargs --max-args 1 \
	$(srctree)/scripts/headerdep.pl -I$(srctree)/include

# ---------------------------------------------------------------------------
# Kernel headers

#Default location for installed headers
export INSTALL_HDR_PATH = $(objtree)/usr

quiet_cmd_headers_install = INSTALL $(INSTALL_HDR_PATH)/include
      cmd_headers_install = \
	mkdir -p $(INSTALL_HDR_PATH); \
	rsync -mrl --include='*/' --include='*\.h' --exclude='*' \
	usr/include $(INSTALL_HDR_PATH)

PHONY += headers_install
headers_install: headers
	$(call cmd,headers_install)

PHONY += archheaders archscripts

hdr-inst := -f $(srctree)/scripts/Makefile.headersinst obj

PHONY += headers
headers: $(version_h) scripts_unifdef uapi-asm-generic archheaders archscripts
	$(if $(wildcard $(srctree)/arch/$(SRCARCH)/include/uapi/asm/Kbuild),, \
	  $(error Headers not exportable for the $(SRCARCH) architecture))
	$(Q)$(MAKE) $(hdr-inst)=include/uapi
	$(Q)$(MAKE) $(hdr-inst)=arch/$(SRCARCH)/include/uapi

# Deprecated. It is no-op now.
PHONY += headers_check
headers_check:
	@:

ifdef CONFIG_HEADERS_INSTALL
prepare: headers
endif

PHONY += scripts_unifdef
scripts_unifdef: scripts_basic
	$(Q)$(MAKE) $(build)=scripts scripts/unifdef

# ---------------------------------------------------------------------------
# Kernel selftest

PHONY += kselftest
kselftest:
	$(Q)$(MAKE) -C $(srctree)/tools/testing/selftests run_tests

kselftest-%: FORCE
	$(Q)$(MAKE) -C $(srctree)/tools/testing/selftests $*

PHONY += kselftest-merge
kselftest-merge:
	$(if $(wildcard $(objtree)/.config),, $(error No .config exists, config your kernel first!))
	$(Q)find $(srctree)/tools/testing/selftests -name config | \
		xargs $(srctree)/scripts/kconfig/merge_config.sh -m $(objtree)/.config
	$(Q)$(MAKE) -f $(srctree)/Makefile olddefconfig

# ---------------------------------------------------------------------------
# Devicetree files

ifneq ($(wildcard $(srctree)/arch/$(SRCARCH)/boot/dts/),)
dtstree := arch/$(SRCARCH)/boot/dts
endif

ifneq ($(dtstree),)

%.dtb: include/config/kernel.release scripts_dtc
	$(Q)$(MAKE) $(build)=$(dtstree) $(dtstree)/$@

PHONY += dtbs dtbs_install dtbs_check
dtbs: include/config/kernel.release scripts_dtc
	$(Q)$(MAKE) $(build)=$(dtstree)

ifneq ($(filter dtbs_check, $(MAKECMDGOALS)),)
dtbs: dt_binding_check
endif

dtbs_check: export CHECK_DTBS=1
dtbs_check: dtbs

dtbs_install:
	$(Q)$(MAKE) $(dtbinst)=$(dtstree)

ifdef CONFIG_OF_EARLY_FLATTREE
all: dtbs
endif

endif

PHONY += scripts_dtc
scripts_dtc: scripts_basic
	$(Q)$(MAKE) $(build)=scripts/dtc

PHONY += dt_binding_check
dt_binding_check: scripts_dtc
	$(Q)$(MAKE) $(build)=Documentation/devicetree/bindings

# ---------------------------------------------------------------------------
# Modules

ifdef CONFIG_MODULES

# By default, build modules as well

all: modules

# When we're building modules with modversions, we need to consider
# the built-in objects during the descend as well, in order to
# make sure the checksums are up to date before we record them.
ifdef CONFIG_MODVERSIONS
  KBUILD_BUILTIN := 1
endif

# Build modules
#
# A module can be listed more than once in obj-m resulting in
# duplicate lines in modules.order files.  Those are removed
# using awk while concatenating to the final file.

PHONY += modules
modules: $(if $(KBUILD_BUILTIN),vmlinux) modules.order modules.builtin
	$(Q)$(MAKE) -f $(srctree)/scripts/Makefile.modpost
	$(Q)$(CONFIG_SHELL) $(srctree)/scripts/modules-check.sh

modules.order: descend
	$(Q)$(AWK) '!x[$$0]++' $(addsuffix /$@, $(build-dirs)) > $@

modbuiltin-dirs := $(addprefix _modbuiltin_, $(build-dirs))

modules.builtin: $(modbuiltin-dirs)
	$(Q)$(AWK) '!x[$$0]++' $(addsuffix /$@, $(build-dirs)) > $@

PHONY += $(modbuiltin-dirs)
# tristate.conf is not included from this Makefile. Add it as a prerequisite
# here to make it self-healing in case somebody accidentally removes it.
$(modbuiltin-dirs): include/config/tristate.conf
	$(Q)$(MAKE) $(modbuiltin)=$(patsubst _modbuiltin_%,%,$@)

# Target to prepare building external modules
PHONY += modules_prepare
modules_prepare: prepare

# Target to install modules
PHONY += modules_install
modules_install: _modinst_ _modinst_post

PHONY += _modinst_
_modinst_:
	@rm -rf $(MODLIB)/kernel
	@rm -f $(MODLIB)/source
	@mkdir -p $(MODLIB)/kernel
	@ln -s $(abspath $(srctree)) $(MODLIB)/source
	@if [ ! $(objtree) -ef  $(MODLIB)/build ]; then \
		rm -f $(MODLIB)/build ; \
		ln -s $(CURDIR) $(MODLIB)/build ; \
	fi
	@sed 's:^:kernel/:' modules.order > $(MODLIB)/modules.order
	@sed 's:^:kernel/:' modules.builtin > $(MODLIB)/modules.builtin
	@cp -f $(objtree)/modules.builtin.modinfo $(MODLIB)/
	$(Q)$(MAKE) -f $(srctree)/scripts/Makefile.modinst

# This depmod is only for convenience to give the initial
# boot a modules.dep even before / is mounted read-write.  However the
# boot script depmod is the master version.
PHONY += _modinst_post
_modinst_post: _modinst_
	$(call cmd,depmod)

ifeq ($(CONFIG_MODULE_SIG), y)
PHONY += modules_sign
modules_sign:
	$(Q)$(MAKE) -f $(srctree)/scripts/Makefile.modsign
endif

else # CONFIG_MODULES

# Modules not configured
# ---------------------------------------------------------------------------

PHONY += modules modules_install
modules modules_install:
	@echo >&2
	@echo >&2 "The present kernel configuration has modules disabled."
	@echo >&2 "Type 'make config' and enable loadable module support."
	@echo >&2 "Then build a kernel with module support enabled."
	@echo >&2
	@exit 1

endif # CONFIG_MODULES

###
# Cleaning is done on three levels.
# make clean     Delete most generated files
#                Leave enough to build external modules
# make mrproper  Delete the current configuration, and all generated files
# make distclean Remove editor backup files, patch leftover files and the like

# Directories & files removed with 'make clean'
CLEAN_DIRS  += include/ksym
CLEAN_FILES += modules.builtin.modinfo

# Directories & files removed with 'make mrproper'
MRPROPER_DIRS  += include/config include/generated          \
		  arch/$(SRCARCH)/include/generated .tmp_objdiff \
		  debian/ snap/ tar-install/
MRPROPER_FILES += .config .config.old .version \
		  Module.symvers \
		  signing_key.pem signing_key.priv signing_key.x509	\
		  x509.genkey extra_certificates signing_key.x509.keyid	\
		  signing_key.x509.signer vmlinux-gdb.py \
		  *.spec

# Directories & files removed with 'make distclean'
DISTCLEAN_DIRS  +=
DISTCLEAN_FILES += tags TAGS cscope* GPATH GTAGS GRTAGS GSYMS

# clean - Delete most, but leave enough to build external modules
#
clean: rm-dirs  := $(CLEAN_DIRS)
clean: rm-files := $(CLEAN_FILES)

PHONY += archclean vmlinuxclean

vmlinuxclean:
	$(Q)$(CONFIG_SHELL) $(srctree)/scripts/link-vmlinux.sh clean
	$(Q)$(if $(ARCH_POSTLINK), $(MAKE) -f $(ARCH_POSTLINK) clean)

clean: archclean vmlinuxclean

# mrproper - Delete all generated files, including .config
#
mrproper: rm-dirs  := $(wildcard $(MRPROPER_DIRS))
mrproper: rm-files := $(wildcard $(MRPROPER_FILES))
mrproper-dirs      := $(addprefix _mrproper_,scripts)

PHONY += $(mrproper-dirs) mrproper
$(mrproper-dirs):
	$(Q)$(MAKE) $(clean)=$(patsubst _mrproper_%,%,$@)

mrproper: clean $(mrproper-dirs)
	$(call cmd,rmdirs)
	$(call cmd,rmfiles)

# distclean
#
distclean: rm-dirs  := $(wildcard $(DISTCLEAN_DIRS))
distclean: rm-files := $(wildcard $(DISTCLEAN_FILES))

PHONY += distclean

distclean: mrproper
	$(call cmd,rmdirs)
	$(call cmd,rmfiles)
	@find $(srctree) $(RCS_FIND_IGNORE) \
		\( -name '*.orig' -o -name '*.rej' -o -name '*~' \
		-o -name '*.bak' -o -name '#*#' -o -name '*%' \
		-o -name 'core' \) \
		-type f -print | xargs rm -f


# Packaging of the kernel to various formats
# ---------------------------------------------------------------------------

%src-pkg: FORCE
	$(Q)$(MAKE) -f $(srctree)/scripts/Makefile.package $@
%pkg: include/config/kernel.release FORCE
	$(Q)$(MAKE) -f $(srctree)/scripts/Makefile.package $@

# Brief documentation of the typical targets used
# ---------------------------------------------------------------------------

boards := $(wildcard $(srctree)/arch/$(SRCARCH)/configs/*_defconfig)
boards := $(sort $(notdir $(boards)))
board-dirs := $(dir $(wildcard $(srctree)/arch/$(SRCARCH)/configs/*/*_defconfig))
board-dirs := $(sort $(notdir $(board-dirs:/=)))

PHONY += help
help:
	@echo  'Cleaning targets:'
	@echo  '  clean		  - Remove most generated files but keep the config and'
	@echo  '                    enough build support to build external modules'
	@echo  '  mrproper	  - Remove all generated files + config + various backup files'
	@echo  '  distclean	  - mrproper + remove editor backup and patch files'
	@echo  ''
	@echo  'Configuration targets:'
	@$(MAKE) -f $(srctree)/scripts/kconfig/Makefile help
	@echo  ''
	@echo  'Other generic targets:'
	@echo  '  all		  - Build all targets marked with [*]'
	@echo  '* vmlinux	  - Build the bare kernel'
	@echo  '* modules	  - Build all modules'
	@echo  '  modules_install - Install all modules to INSTALL_MOD_PATH (default: /)'
	@echo  '  dir/            - Build all files in dir and below'
	@echo  '  dir/file.[ois]  - Build specified target only'
	@echo  '  dir/file.ll     - Build the LLVM assembly file'
	@echo  '                    (requires compiler support for LLVM assembly generation)'
	@echo  '  dir/file.lst    - Build specified mixed source/assembly target only'
	@echo  '                    (requires a recent binutils and recent build (System.map))'
	@echo  '  dir/file.ko     - Build module including final link'
	@echo  '  modules_prepare - Set up for building external modules'
	@echo  '  tags/TAGS	  - Generate tags file for editors'
	@echo  '  cscope	  - Generate cscope index'
	@echo  '  gtags           - Generate GNU GLOBAL index'
	@echo  '  kernelrelease	  - Output the release version string (use with make -s)'
	@echo  '  kernelversion	  - Output the version stored in Makefile (use with make -s)'
	@echo  '  image_name	  - Output the image name (use with make -s)'
	@echo  '  headers_install - Install sanitised kernel headers to INSTALL_HDR_PATH'; \
	 echo  '                    (default: $(INSTALL_HDR_PATH))'; \
	 echo  ''
	@echo  'Static analysers:'
	@echo  '  checkstack      - Generate a list of stack hogs'
	@echo  '  namespacecheck  - Name space analysis on compiled kernel'
	@echo  '  versioncheck    - Sanity check on version.h usage'
	@echo  '  includecheck    - Check for duplicate included header files'
	@echo  '  export_report   - List the usages of all exported symbols'
	@echo  '  headerdep       - Detect inclusion cycles in headers'
	@echo  '  coccicheck      - Check with Coccinelle'
	@echo  ''
	@echo  'Tools:'
	@echo  '  nsdeps          - Generate missing symbol namespace dependencies'
	@echo  ''
	@echo  'Kernel selftest:'
	@echo  '  kselftest       - Build and run kernel selftest (run as root)'
	@echo  '                    Build, install, and boot kernel before'
	@echo  '                    running kselftest on it'
	@echo  '  kselftest-clean - Remove all generated kselftest files'
	@echo  '  kselftest-merge - Merge all the config dependencies of kselftest to existing'
	@echo  '                    .config.'
	@echo  ''
	@$(if $(dtstree), \
		echo 'Devicetree:'; \
		echo '* dtbs             - Build device tree blobs for enabled boards'; \
		echo '  dtbs_install     - Install dtbs to $(INSTALL_DTBS_PATH)'; \
		echo '  dt_binding_check - Validate device tree binding documents'; \
		echo '  dtbs_check       - Validate device tree source files';\
		echo '')

	@echo 'Userspace tools targets:'
	@echo '  use "make tools/help"'
	@echo '  or  "cd tools; make help"'
	@echo  ''
	@echo  'Kernel packaging:'
	@$(MAKE) -f $(srctree)/scripts/Makefile.package help
	@echo  ''
	@echo  'Documentation targets:'
	@$(MAKE) -f $(srctree)/Documentation/Makefile dochelp
	@echo  ''
	@echo  'Architecture specific targets ($(SRCARCH)):'
	@$(if $(archhelp),$(archhelp),\
		echo '  No architecture specific help defined for $(SRCARCH)')
	@echo  ''
	@$(if $(boards), \
		$(foreach b, $(boards), \
		printf "  %-24s - Build for %s\\n" $(b) $(subst _defconfig,,$(b));) \
		echo '')
	@$(if $(board-dirs), \
		$(foreach b, $(board-dirs), \
		printf "  %-16s - Show %s-specific targets\\n" help-$(b) $(b);) \
		printf "  %-16s - Show all of the above\\n" help-boards; \
		echo '')

	@echo  '  make V=0|1 [targets] 0 => quiet build (default), 1 => verbose build'
	@echo  '  make V=2   [targets] 2 => give reason for rebuild of target'
	@echo  '  make O=dir [targets] Locate all output files in "dir", including .config'
	@echo  '  make C=1   [targets] Check re-compiled c source with $$CHECK (sparse by default)'
	@echo  '  make C=2   [targets] Force check of all c source with $$CHECK'
	@echo  '  make RECORDMCOUNT_WARN=1 [targets] Warn about ignored mcount sections'
	@echo  '  make W=n   [targets] Enable extra build checks, n=1,2,3 where'
	@echo  '		1: warnings which may be relevant and do not occur too often'
	@echo  '		2: warnings which occur quite often but may still be relevant'
	@echo  '		3: more obscure warnings, can most likely be ignored'
	@echo  '		Multiple levels can be combined with W=12 or W=123'
	@echo  ''
	@echo  'Execute "make" or "make all" to build all targets marked with [*] '
	@echo  'For further info see the ./README file'


help-board-dirs := $(addprefix help-,$(board-dirs))

help-boards: $(help-board-dirs)

boards-per-dir = $(sort $(notdir $(wildcard $(srctree)/arch/$(SRCARCH)/configs/$*/*_defconfig)))

$(help-board-dirs): help-%:
	@echo  'Architecture specific targets ($(SRCARCH) $*):'
	@$(if $(boards-per-dir), \
		$(foreach b, $(boards-per-dir), \
		printf "  %-24s - Build for %s\\n" $*/$(b) $(subst _defconfig,,$(b));) \
		echo '')


# Documentation targets
# ---------------------------------------------------------------------------
DOC_TARGETS := xmldocs latexdocs pdfdocs htmldocs epubdocs cleandocs \
	       linkcheckdocs dochelp refcheckdocs
PHONY += $(DOC_TARGETS)
$(DOC_TARGETS):
	$(Q)$(MAKE) $(build)=Documentation $@

# Misc
# ---------------------------------------------------------------------------

PHONY += scripts_gdb
scripts_gdb: prepare0
	$(Q)$(MAKE) $(build)=scripts/gdb
	$(Q)ln -fsn $(abspath $(srctree)/scripts/gdb/vmlinux-gdb.py)

ifdef CONFIG_GDB_SCRIPTS
all: scripts_gdb
endif

else # KBUILD_EXTMOD

###
# External module support.
# When building external modules the kernel used as basis is considered
# read-only, and no consistency checks are made and the make
# system is not used on the basis kernel. If updates are required
# in the basis kernel ordinary make commands (without M=...) must
# be used.
#
# The following are the only valid targets when building external
# modules.
# make M=dir clean     Delete all automatically generated files
# make M=dir modules   Make all modules in specified dir
# make M=dir	       Same as 'make M=dir modules'
# make M=dir modules_install
#                      Install the modules built in the module directory
#                      Assumes install directory is already created

# We are always building modules
KBUILD_MODULES := 1

PHONY += $(objtree)/Module.symvers
$(objtree)/Module.symvers:
	@test -e $(objtree)/Module.symvers || ( \
	echo; \
	echo "  WARNING: Symbol version dump $(objtree)/Module.symvers"; \
	echo "           is missing; modules will have no dependencies and modversions."; \
	echo )

build-dirs := $(KBUILD_EXTMOD)
PHONY += modules
modules: descend $(objtree)/Module.symvers
	$(Q)$(MAKE) -f $(srctree)/scripts/Makefile.modpost

PHONY += modules_install
modules_install: _emodinst_ _emodinst_post

install-dir := $(if $(INSTALL_MOD_DIR),$(INSTALL_MOD_DIR),extra)
PHONY += _emodinst_
_emodinst_:
	$(Q)mkdir -p $(MODLIB)/$(install-dir)
	$(Q)$(MAKE) -f $(srctree)/scripts/Makefile.modinst

PHONY += _emodinst_post
_emodinst_post: _emodinst_
	$(call cmd,depmod)

clean-dirs := $(KBUILD_EXTMOD)
clean: rm-files := $(KBUILD_EXTMOD)/Module.symvers

PHONY += /
/:
	@echo >&2 '"$(MAKE) /" is no longer supported. Please use "$(MAKE) ./" instead.'

PHONY += help
help:
	@echo  '  Building external modules.'
	@echo  '  Syntax: make -C path/to/kernel/src M=$$PWD target'
	@echo  ''
	@echo  '  modules         - default target, build the module(s)'
	@echo  '  modules_install - install the module'
	@echo  '  clean           - remove generated files in module directory only'
	@echo  ''

PHONY += prepare
endif # KBUILD_EXTMOD

# Single targets
# ---------------------------------------------------------------------------
# To build individual files in subdirectories, you can do like this:
#
#   make foo/bar/baz.s
#
# The supported suffixes for single-target are listed in 'single-targets'
#
# To build only under specific subdirectories, you can do like this:
#
#   make foo/bar/baz/

ifdef single-build

# .ko is special because modpost is needed
single-ko := $(sort $(filter %.ko, $(MAKECMDGOALS)))
single-no-ko := $(sort $(patsubst %.ko,%.mod, $(MAKECMDGOALS)))

$(single-ko): single_modpost
	@:
$(single-no-ko): descend
	@:

ifeq ($(KBUILD_EXTMOD),)
# For the single build of in-tree modules, use a temporary file to avoid
# the situation of modules_install installing an invalid modules.order.
MODORDER := .modules.tmp
endif

PHONY += single_modpost
single_modpost: $(single-no-ko)
	$(Q){ $(foreach m, $(single-ko), echo $(extmod-prefix)$m;) } > $(MODORDER)
	$(Q)$(MAKE) -f $(srctree)/scripts/Makefile.modpost

KBUILD_MODULES := 1

export KBUILD_SINGLE_TARGETS := $(addprefix $(extmod-prefix), $(single-no-ko))

# trim unrelated directories
build-dirs := $(foreach d, $(build-dirs), \
			$(if $(filter $(d)/%, $(KBUILD_SINGLE_TARGETS)), $(d)))

endif

# Handle descending into subdirectories listed in $(build-dirs)
# Preset locale variables to speed up the build process. Limit locale
# tweaks to this spot to avoid wrong language settings when running
# make menuconfig etc.
# Error messages still appears in the original language
PHONY += descend $(build-dirs)
descend: $(build-dirs)
$(build-dirs): prepare
	$(Q)$(MAKE) $(build)=$@ \
	single-build=$(if $(filter-out $@/, $(single-no-ko)),1) \
	need-builtin=1 need-modorder=1

clean-dirs := $(addprefix _clean_, $(clean-dirs))
PHONY += $(clean-dirs) clean
$(clean-dirs):
	$(Q)$(MAKE) $(clean)=$(patsubst _clean_%,%,$@)

clean: $(clean-dirs)
	$(call cmd,rmdirs)
	$(call cmd,rmfiles)
	@find $(if $(KBUILD_EXTMOD), $(KBUILD_EXTMOD), .) $(RCS_FIND_IGNORE) \
		\( -name '*.[aios]' -o -name '*.ko' -o -name '.*.cmd' \
		-o -name '*.ko.*' \
		-o -name '*.dtb' -o -name '*.dtb.S' -o -name '*.dt.yaml' \
		-o -name '*.dwo' -o -name '*.lst' \
		-o -name '*.su' -o -name '*.mod' -o -name '*.ns_deps' \
		-o -name '.*.d' -o -name '.*.tmp' -o -name '*.mod.c' \
		-o -name '*.lex.c' -o -name '*.tab.[ch]' \
		-o -name '*.asn1.[ch]' \
		-o -name '*.symtypes' -o -name 'modules.order' \
		-o -name modules.builtin -o -name '.tmp_*.o.*' \
		-o -name '*.c.[012]*.*' \
		-o -name '*.ll' \
		-o -name '*.gcno' \
		-o -name '*.*.symversions' \) -type f -print | xargs rm -f

# Generate tags for editors
# ---------------------------------------------------------------------------
quiet_cmd_tags = GEN     $@
      cmd_tags = $(BASH) $(srctree)/scripts/tags.sh $@

tags TAGS cscope gtags: FORCE
	$(call cmd,tags)

# Script to generate missing namespace dependencies
# ---------------------------------------------------------------------------

PHONY += nsdeps

nsdeps: modules
	$(Q)$(MAKE) -f $(srctree)/scripts/Makefile.modpost nsdeps
	$(Q)$(CONFIG_SHELL) $(srctree)/scripts/$@

# Scripts to check various things for consistency
# ---------------------------------------------------------------------------

PHONY += includecheck versioncheck coccicheck namespacecheck export_report

includecheck:
	find $(srctree)/* $(RCS_FIND_IGNORE) \
		-name '*.[hcS]' -type f -print | sort \
		| xargs $(PERL) -w $(srctree)/scripts/checkincludes.pl

versioncheck:
	find $(srctree)/* $(RCS_FIND_IGNORE) \
		-name '*.[hcS]' -type f -print | sort \
		| xargs $(PERL) -w $(srctree)/scripts/checkversion.pl

coccicheck:
	$(Q)$(BASH) $(srctree)/scripts/$@

namespacecheck:
	$(PERL) $(srctree)/scripts/namespace.pl

export_report:
	$(PERL) $(srctree)/scripts/export_report.pl

PHONY += checkstack kernelrelease kernelversion image_name

# UML needs a little special treatment here.  It wants to use the host
# toolchain, so needs $(SUBARCH) passed to checkstack.pl.  Everyone
# else wants $(ARCH), including people doing cross-builds, which means
# that $(SUBARCH) doesn't work here.
ifeq ($(ARCH), um)
CHECKSTACK_ARCH := $(SUBARCH)
else
CHECKSTACK_ARCH := $(ARCH)
endif
checkstack:
	$(OBJDUMP) -d vmlinux $$(find . -name '*.ko') | \
	$(PERL) $(srctree)/scripts/checkstack.pl $(CHECKSTACK_ARCH)

kernelrelease:
	@echo "$(KERNELVERSION)$$($(CONFIG_SHELL) $(srctree)/scripts/setlocalversion \
		$(srctree) $(BRANCH) $(KMI_GENERATION))"

kernelversion:
	@echo $(KERNELVERSION)

image_name:
	@echo $(KBUILD_IMAGE)

# Clear a bunch of variables before executing the submake

ifeq ($(quiet),silent_)
tools_silent=s
endif

tools/: FORCE
	$(Q)mkdir -p $(objtree)/tools
	$(Q)$(MAKE) LDFLAGS= MAKEFLAGS="$(tools_silent) $(filter --j% -j,$(MAKEFLAGS))" O=$(abspath $(objtree)) subdir=tools -C $(srctree)/tools/

tools/%: FORCE
	$(Q)mkdir -p $(objtree)/tools
	$(Q)$(MAKE) LDFLAGS= MAKEFLAGS="$(tools_silent) $(filter --j% -j,$(MAKEFLAGS))" O=$(abspath $(objtree)) subdir=tools -C $(srctree)/tools/ $*

# FIXME Should go into a make.lib or something
# ===========================================================================

quiet_cmd_rmdirs = $(if $(wildcard $(rm-dirs)),CLEAN   $(wildcard $(rm-dirs)))
      cmd_rmdirs = rm -rf $(rm-dirs)

quiet_cmd_rmfiles = $(if $(wildcard $(rm-files)),CLEAN   $(wildcard $(rm-files)))
      cmd_rmfiles = rm -f $(rm-files)

# Run depmod only if we have System.map and depmod is executable
quiet_cmd_depmod = DEPMOD  $(KERNELRELEASE)
      cmd_depmod = $(CONFIG_SHELL) $(srctree)/scripts/depmod.sh $(DEPMOD) \
                   $(KERNELRELEASE)

# read saved command lines for existing targets
existing-targets := $(wildcard $(sort $(targets)))

-include $(foreach f,$(existing-targets),$(dir $(f)).$(notdir $(f)).cmd)

endif # config-targets
endif # mixed-build
endif # need-sub-make

PHONY += FORCE
FORCE:

# Declare the contents of the PHONY variable as phony.  We keep that
# information in a variable so we can use it in if_changed and friends.
.PHONY: $(PHONY)<|MERGE_RESOLUTION|>--- conflicted
+++ resolved
@@ -1,13 +1,8 @@
 # SPDX-License-Identifier: GPL-2.0
 VERSION = 5
 PATCHLEVEL = 4
-<<<<<<< HEAD
-SUBLEVEL = 100
+SUBLEVEL = 102
 EXTRAVERSION = -GoogleLTS
-=======
-SUBLEVEL = 102
-EXTRAVERSION =
->>>>>>> b020a9ba
 NAME = Kleptomaniac Octopus
 
 # *DOCUMENTATION*
