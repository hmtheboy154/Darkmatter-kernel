# SPDX-License-Identifier: GPL-2.0
VERSION = 5
PATCHLEVEL = 10
SUBLEVEL = 44
EXTRAVERSION =
NAME = Dare mighty things

# *DOCUMENTATION*
# To see a list of typical targets execute "make help"
# More info can be located in ./README
# Comments in this file are targeted only to the developer, do not
# expect to learn how to build the kernel reading this file.

$(if $(filter __%, $(MAKECMDGOALS)), \
	$(error targets prefixed with '__' are only for internal use))

# That's our default target when none is given on the command line
PHONY := __all
__all:

# We are using a recursive build, so we need to do a little thinking
# to get the ordering right.
#
# Most importantly: sub-Makefiles should only ever modify files in
# their own directory. If in some directory we have a dependency on
# a file in another dir (which doesn't happen often, but it's often
# unavoidable when linking the built-in.a targets which finally
# turn into vmlinux), we will call a sub make in that other dir, and
# after that we are sure that everything which is in that other dir
# is now up to date.
#
# The only cases where we need to modify files which have global
# effects are thus separated out and done before the recursive
# descending is started. They are now explicitly listed as the
# prepare rule.

ifneq ($(sub_make_done),1)

# Do not use make's built-in rules and variables
# (this increases performance and avoids hard-to-debug behaviour)
MAKEFLAGS += -rR

# Avoid funny character set dependencies
unexport LC_ALL
LC_COLLATE=C
LC_NUMERIC=C
export LC_COLLATE LC_NUMERIC

# Avoid interference with shell env settings
unexport GREP_OPTIONS

# Beautify output
# ---------------------------------------------------------------------------
#
# Normally, we echo the whole command before executing it. By making
# that echo $($(quiet)$(cmd)), we now have the possibility to set
# $(quiet) to choose other forms of output instead, e.g.
#
#         quiet_cmd_cc_o_c = Compiling $(RELDIR)/$@
#         cmd_cc_o_c       = $(CC) $(c_flags) -c -o $@ $<
#
# If $(quiet) is empty, the whole command will be printed.
# If it is set to "quiet_", only the short version will be printed.
# If it is set to "silent_", nothing will be printed at all, since
# the variable $(silent_cmd_cc_o_c) doesn't exist.
#
# A simple variant is to prefix commands with $(Q) - that's useful
# for commands that shall be hidden in non-verbose mode.
#
#	$(Q)ln $@ :<
#
# If KBUILD_VERBOSE equals 0 then the above command will be hidden.
# If KBUILD_VERBOSE equals 1 then the above command is displayed.
# If KBUILD_VERBOSE equals 2 then give the reason why each target is rebuilt.
#
# To put more focus on warnings, be less verbose as default
# Use 'make V=1' to see the full commands

ifeq ("$(origin V)", "command line")
  KBUILD_VERBOSE = $(V)
endif
ifndef KBUILD_VERBOSE
  KBUILD_VERBOSE = 0
endif

ifeq ($(KBUILD_VERBOSE),1)
  quiet =
  Q =
else
  quiet=quiet_
  Q = @
endif

# If the user is running make -s (silent mode), suppress echoing of
# commands

ifneq ($(findstring s,$(filter-out --%,$(MAKEFLAGS))),)
  quiet=silent_
endif

export quiet Q KBUILD_VERBOSE

# Kbuild will save output files in the current working directory.
# This does not need to match to the root of the kernel source tree.
#
# For example, you can do this:
#
#  cd /dir/to/store/output/files; make -f /dir/to/kernel/source/Makefile
#
# If you want to save output files in a different location, there are
# two syntaxes to specify it.
#
# 1) O=
# Use "make O=dir/to/store/output/files/"
#
# 2) Set KBUILD_OUTPUT
# Set the environment variable KBUILD_OUTPUT to point to the output directory.
# export KBUILD_OUTPUT=dir/to/store/output/files/; make
#
# The O= assignment takes precedence over the KBUILD_OUTPUT environment
# variable.

# Do we want to change the working directory?
ifeq ("$(origin O)", "command line")
  KBUILD_OUTPUT := $(O)
endif

ifneq ($(KBUILD_OUTPUT),)
# Make's built-in functions such as $(abspath ...), $(realpath ...) cannot
# expand a shell special character '~'. We use a somewhat tedious way here.
abs_objtree := $(shell mkdir -p $(KBUILD_OUTPUT) && cd $(KBUILD_OUTPUT) && pwd)
$(if $(abs_objtree),, \
     $(error failed to create output directory "$(KBUILD_OUTPUT)"))

# $(realpath ...) resolves symlinks
abs_objtree := $(realpath $(abs_objtree))
else
abs_objtree := $(CURDIR)
endif # ifneq ($(KBUILD_OUTPUT),)

ifeq ($(abs_objtree),$(CURDIR))
# Suppress "Entering directory ..." unless we are changing the work directory.
MAKEFLAGS += --no-print-directory
else
need-sub-make := 1
endif

abs_srctree := $(realpath $(dir $(lastword $(MAKEFILE_LIST))))

ifneq ($(words $(subst :, ,$(abs_srctree))), 1)
$(error source directory cannot contain spaces or colons)
endif

ifneq ($(abs_srctree),$(abs_objtree))
# Look for make include files relative to root of kernel src
#
# This does not become effective immediately because MAKEFLAGS is re-parsed
# once after the Makefile is read. We need to invoke sub-make.
MAKEFLAGS += --include-dir=$(abs_srctree)
need-sub-make := 1
endif

this-makefile := $(lastword $(MAKEFILE_LIST))

ifneq ($(filter 3.%,$(MAKE_VERSION)),)
# 'MAKEFLAGS += -rR' does not immediately become effective for GNU Make 3.x
# We need to invoke sub-make to avoid implicit rules in the top Makefile.
need-sub-make := 1
# Cancel implicit rules for this Makefile.
$(this-makefile): ;
endif

export abs_srctree abs_objtree
export sub_make_done := 1

ifeq ($(need-sub-make),1)

PHONY += $(MAKECMDGOALS) __sub-make

$(filter-out $(this-makefile), $(MAKECMDGOALS)) __all: __sub-make
	@:

# Invoke a second make in the output directory, passing relevant variables
__sub-make:
	$(Q)$(MAKE) -C $(abs_objtree) -f $(abs_srctree)/Makefile $(MAKECMDGOALS)

endif # need-sub-make
endif # sub_make_done

# We process the rest of the Makefile if this is the final invocation of make
ifeq ($(need-sub-make),)

# Do not print "Entering directory ...",
# but we want to display it when entering to the output directory
# so that IDEs/editors are able to understand relative filenames.
MAKEFLAGS += --no-print-directory

# Call a source code checker (by default, "sparse") as part of the
# C compilation.
#
# Use 'make C=1' to enable checking of only re-compiled files.
# Use 'make C=2' to enable checking of *all* source files, regardless
# of whether they are re-compiled or not.
#
# See the file "Documentation/dev-tools/sparse.rst" for more details,
# including where to get the "sparse" utility.

ifeq ("$(origin C)", "command line")
  KBUILD_CHECKSRC = $(C)
endif
ifndef KBUILD_CHECKSRC
  KBUILD_CHECKSRC = 0
endif

# Use make M=dir or set the environment variable KBUILD_EXTMOD to specify the
# directory of external module to build. Setting M= takes precedence.
ifeq ("$(origin M)", "command line")
  KBUILD_EXTMOD := $(M)
endif

$(if $(word 2, $(KBUILD_EXTMOD)), \
	$(error building multiple external modules is not supported))

export KBUILD_CHECKSRC KBUILD_EXTMOD

extmod-prefix = $(if $(KBUILD_EXTMOD),$(KBUILD_EXTMOD)/)

# ANDROID: set up mixed-build support. mixed-build allows device kernel modules
# to be compiled against a GKI kernel. This approach still uses the headers and
# Kbuild from device kernel, so care must be taken to ensure that those headers match.
ifdef KBUILD_MIXED_TREE
# Need vmlinux.symvers for modpost and System.map for depmod, check whether they exist in KBUILD_MIXED_TREE
required_mixed_files=vmlinux.symvers System.map
$(if $(filter-out $(words $(required_mixed_files)), \
		$(words $(wildcard $(add-prefix $(KBUILD_MIXED_TREE)/,$(required_mixed_files))))),,\
	$(error KBUILD_MIXED_TREE=$(KBUILD_MIXED_TREE) doesn't contain $(required_mixed_files)))
endif

mixed-build-prefix = $(if $(KBUILD_MIXED_TREE),$(KBUILD_MIXED_TREE)/)
export KBUILD_MIXED_TREE

ifeq ($(abs_srctree),$(abs_objtree))
        # building in the source tree
        srctree := .
	building_out_of_srctree :=
else
        ifeq ($(abs_srctree)/,$(dir $(abs_objtree)))
                # building in a subdirectory of the source tree
                srctree := ..
        else
                srctree := $(abs_srctree)
        endif
	building_out_of_srctree := 1
endif

ifneq ($(KBUILD_ABS_SRCTREE),)
srctree := $(abs_srctree)
endif

objtree		:= .
VPATH		:= $(srctree)

export building_out_of_srctree srctree objtree VPATH

# To make sure we do not include .config for any of the *config targets
# catch them early, and hand them over to scripts/kconfig/Makefile
# It is allowed to specify more targets when calling make, including
# mixing *config targets and build targets.
# For example 'make oldconfig all'.
# Detect when mixed targets is specified, and make a second invocation
# of make so .config is not included in this case either (for *config).

version_h := include/generated/uapi/linux/version.h
old_version_h := include/linux/version.h

clean-targets := %clean mrproper cleandocs
no-dot-config-targets := $(clean-targets) \
			 cscope gtags TAGS tags help% %docs check% coccicheck \
			 $(version_h) headers headers_% archheaders archscripts \
			 %asm-generic kernelversion %src-pkg dt_binding_check \
			 outputmakefile
no-sync-config-targets := $(no-dot-config-targets) %install kernelrelease \
			  image_name
single-targets := %.a %.i %.ko %.lds %.ll %.lst %.mod %.o %.s %.symtypes %/

config-build	:=
mixed-build	:=
need-config	:= 1
may-sync-config	:= 1
single-build	:=

ifneq ($(filter $(no-dot-config-targets), $(MAKECMDGOALS)),)
	ifeq ($(filter-out $(no-dot-config-targets), $(MAKECMDGOALS)),)
		need-config :=
	endif
endif

ifneq ($(filter $(no-sync-config-targets), $(MAKECMDGOALS)),)
	ifeq ($(filter-out $(no-sync-config-targets), $(MAKECMDGOALS)),)
		may-sync-config :=
	endif
endif

ifneq ($(KBUILD_EXTMOD),)
	may-sync-config :=
endif

ifeq ($(KBUILD_EXTMOD),)
        ifneq ($(filter %config,$(MAKECMDGOALS)),)
		config-build := 1
                ifneq ($(words $(MAKECMDGOALS)),1)
			mixed-build := 1
                endif
        endif
endif

# We cannot build single targets and the others at the same time
ifneq ($(filter $(single-targets), $(MAKECMDGOALS)),)
	single-build := 1
	ifneq ($(filter-out $(single-targets), $(MAKECMDGOALS)),)
		mixed-build := 1
	endif
endif

# For "make -j clean all", "make -j mrproper defconfig all", etc.
ifneq ($(filter $(clean-targets),$(MAKECMDGOALS)),)
        ifneq ($(filter-out $(clean-targets),$(MAKECMDGOALS)),)
		mixed-build := 1
        endif
endif

# install and modules_install need also be processed one by one
ifneq ($(filter install,$(MAKECMDGOALS)),)
        ifneq ($(filter modules_install,$(MAKECMDGOALS)),)
		mixed-build := 1
        endif
endif

ifdef mixed-build
# ===========================================================================
# We're called with mixed targets (*config and build targets).
# Handle them one by one.

PHONY += $(MAKECMDGOALS) __build_one_by_one

$(MAKECMDGOALS): __build_one_by_one
	@:

__build_one_by_one:
	$(Q)set -e; \
	for i in $(MAKECMDGOALS); do \
		$(MAKE) -f $(srctree)/Makefile $$i; \
	done

else # !mixed-build

include scripts/Kbuild.include

# Read KERNELRELEASE from include/config/kernel.release (if it exists)
KERNELRELEASE = $(shell cat include/config/kernel.release 2> /dev/null)
KERNELVERSION = $(VERSION)$(if $(PATCHLEVEL),.$(PATCHLEVEL)$(if $(SUBLEVEL),.$(SUBLEVEL)))$(EXTRAVERSION)
export VERSION PATCHLEVEL SUBLEVEL KERNELRELEASE KERNELVERSION

include scripts/subarch.include

# Cross compiling and selecting different set of gcc/bin-utils
# ---------------------------------------------------------------------------
#
# When performing cross compilation for other architectures ARCH shall be set
# to the target architecture. (See arch/* for the possibilities).
# ARCH can be set during invocation of make:
# make ARCH=ia64
# Another way is to have ARCH set in the environment.
# The default ARCH is the host where make is executed.

# CROSS_COMPILE specify the prefix used for all executables used
# during compilation. Only gcc and related bin-utils executables
# are prefixed with $(CROSS_COMPILE).
# CROSS_COMPILE can be set on the command line
# make CROSS_COMPILE=ia64-linux-
# Alternatively CROSS_COMPILE can be set in the environment.
# Default value for CROSS_COMPILE is not to prefix executables
# Note: Some architectures assign CROSS_COMPILE in their arch/*/Makefile
ARCH		?= $(SUBARCH)

# Architecture as present in compile.h
UTS_MACHINE 	:= $(ARCH)
SRCARCH 	:= $(ARCH)

# Additional ARCH settings for x86
ifeq ($(ARCH),i386)
        SRCARCH := x86
endif
ifeq ($(ARCH),x86_64)
        SRCARCH := x86
endif

# Additional ARCH settings for sparc
ifeq ($(ARCH),sparc32)
       SRCARCH := sparc
endif
ifeq ($(ARCH),sparc64)
       SRCARCH := sparc
endif

# Additional ARCH settings for sh
ifeq ($(ARCH),sh64)
       SRCARCH := sh
endif

KCONFIG_CONFIG	?= .config
export KCONFIG_CONFIG

# Default file for 'make defconfig'. This may be overridden by arch-Makefile.
export KBUILD_DEFCONFIG := defconfig

# SHELL used by kbuild
CONFIG_SHELL := sh

HOST_LFS_CFLAGS := $(shell getconf LFS_CFLAGS 2>/dev/null)
HOST_LFS_LDFLAGS := $(shell getconf LFS_LDFLAGS 2>/dev/null)
HOST_LFS_LIBS := $(shell getconf LFS_LIBS 2>/dev/null)

ifneq ($(LLVM),)
HOSTCC	= clang
HOSTCXX	= clang++
else
HOSTCC	= gcc
HOSTCXX	= g++
endif

export KBUILD_USERCFLAGS := -Wall -Wmissing-prototypes -Wstrict-prototypes \
			      -O2 -fomit-frame-pointer -std=gnu89
export KBUILD_USERLDFLAGS :=

KBUILD_HOSTCFLAGS   := $(KBUILD_USERCFLAGS) $(HOST_LFS_CFLAGS) $(HOSTCFLAGS)
KBUILD_HOSTCXXFLAGS := -Wall -O2 $(HOST_LFS_CFLAGS) $(HOSTCXXFLAGS)
KBUILD_HOSTLDFLAGS  := $(HOST_LFS_LDFLAGS) $(HOSTLDFLAGS)
KBUILD_HOSTLDLIBS   := $(HOST_LFS_LIBS) $(HOSTLDLIBS)

# Make variables (CC, etc...)
CPP		= $(CC) -E
ifneq ($(LLVM),)
CC		= clang
LD		= ld.lld
AR		= llvm-ar
NM		= llvm-nm
OBJCOPY		= llvm-objcopy
OBJDUMP		= llvm-objdump
READELF		= llvm-readelf
STRIP		= llvm-strip
else
CC		= $(CROSS_COMPILE)gcc
LD		= $(CROSS_COMPILE)ld
AR		= $(CROSS_COMPILE)ar
NM		= $(CROSS_COMPILE)nm
OBJCOPY		= $(CROSS_COMPILE)objcopy
OBJDUMP		= $(CROSS_COMPILE)objdump
READELF		= $(CROSS_COMPILE)readelf
STRIP		= $(CROSS_COMPILE)strip
endif
PAHOLE		= pahole
RESOLVE_BTFIDS	= $(objtree)/tools/bpf/resolve_btfids/resolve_btfids
LEX		= flex
YACC		= bison
AWK		= awk
INSTALLKERNEL  := installkernel
DEPMOD		= depmod
PERL		= perl
PYTHON		= python
PYTHON3		= python3
CHECK		= sparse
BASH		= bash
KGZIP		= gzip
KBZIP2		= bzip2
KLZOP		= lzop
LZMA		= lzma
LZ4		= lz4
XZ		= xz
ZSTD		= zstd

CHECKFLAGS     := -D__linux__ -Dlinux -D__STDC__ -Dunix -D__unix__ \
		  -Wbitwise -Wno-return-void -Wno-unknown-attribute $(CF)
NOSTDINC_FLAGS :=
CFLAGS_MODULE   =
AFLAGS_MODULE   =
LDFLAGS_MODULE  =
CFLAGS_KERNEL	=
AFLAGS_KERNEL	=
LDFLAGS_vmlinux =

# Use USERINCLUDE when you must reference the UAPI directories only.
USERINCLUDE    := \
		-I$(srctree)/arch/$(SRCARCH)/include/uapi \
		-I$(objtree)/arch/$(SRCARCH)/include/generated/uapi \
		-I$(srctree)/include/uapi \
		-I$(objtree)/include/generated/uapi \
                -include $(srctree)/include/linux/kconfig.h

# Use LINUXINCLUDE when you must reference the include/ directory.
# Needed to be compatible with the O= option
LINUXINCLUDE    := \
		-I$(srctree)/arch/$(SRCARCH)/include \
		-I$(objtree)/arch/$(SRCARCH)/include/generated \
		$(if $(building_out_of_srctree),-I$(srctree)/include) \
		-I$(objtree)/include \
		$(USERINCLUDE)

KBUILD_AFLAGS   := -D__ASSEMBLY__ -fno-PIE
KBUILD_CFLAGS   := -Wall -Wundef -Werror=strict-prototypes -Wno-trigraphs \
		   -fno-strict-aliasing -fno-common -fshort-wchar -fno-PIE \
		   -Werror=implicit-function-declaration -Werror=implicit-int \
		   -Werror=return-type -Wno-format-security \
		   -std=gnu89
KBUILD_CPPFLAGS := -D__KERNEL__
KBUILD_AFLAGS_KERNEL :=
KBUILD_CFLAGS_KERNEL :=
KBUILD_AFLAGS_MODULE  := -DMODULE
KBUILD_CFLAGS_MODULE  := -DMODULE
KBUILD_LDFLAGS_MODULE :=
KBUILD_LDFLAGS :=
CLANG_FLAGS :=

export ARCH SRCARCH CONFIG_SHELL BASH HOSTCC KBUILD_HOSTCFLAGS CROSS_COMPILE LD CC
export CPP AR NM STRIP OBJCOPY OBJDUMP READELF PAHOLE RESOLVE_BTFIDS LEX YACC AWK INSTALLKERNEL
export PERL PYTHON PYTHON3 CHECK CHECKFLAGS MAKE UTS_MACHINE HOSTCXX
export KGZIP KBZIP2 KLZOP LZMA LZ4 XZ ZSTD
export KBUILD_HOSTCXXFLAGS KBUILD_HOSTLDFLAGS KBUILD_HOSTLDLIBS LDFLAGS_MODULE

export KBUILD_CPPFLAGS NOSTDINC_FLAGS LINUXINCLUDE OBJCOPYFLAGS KBUILD_LDFLAGS
export KBUILD_CFLAGS CFLAGS_KERNEL CFLAGS_MODULE
export KBUILD_AFLAGS AFLAGS_KERNEL AFLAGS_MODULE
export KBUILD_AFLAGS_MODULE KBUILD_CFLAGS_MODULE KBUILD_LDFLAGS_MODULE
export KBUILD_AFLAGS_KERNEL KBUILD_CFLAGS_KERNEL

# Files to ignore in find ... statements

export RCS_FIND_IGNORE := \( -name SCCS -o -name BitKeeper -o -name .svn -o    \
			  -name CVS -o -name .pc -o -name .hg -o -name .git \) \
			  -prune -o
export RCS_TAR_IGNORE := --exclude SCCS --exclude BitKeeper --exclude .svn \
			 --exclude CVS --exclude .pc --exclude .hg --exclude .git

# ===========================================================================
# Rules shared between *config targets and build targets

# Basic helpers built in scripts/basic/
PHONY += scripts_basic
scripts_basic:
	$(Q)$(MAKE) $(build)=scripts/basic
	$(Q)rm -f .tmp_quiet_recordmcount

PHONY += outputmakefile
# Before starting out-of-tree build, make sure the source tree is clean.
# outputmakefile generates a Makefile in the output directory, if using a
# separate output directory. This allows convenient use of make in the
# output directory.
# At the same time when output Makefile generated, generate .gitignore to
# ignore whole output directory
outputmakefile:
ifdef building_out_of_srctree
	$(Q)if [ -f $(srctree)/.config -o \
		 -d $(srctree)/include/config -o \
		 -d $(srctree)/arch/$(SRCARCH)/include/generated ]; then \
		echo >&2 "***"; \
		echo >&2 "*** The source tree is not clean, please run 'make$(if $(findstring command line, $(origin ARCH)), ARCH=$(ARCH)) mrproper'"; \
		echo >&2 "*** in $(abs_srctree)";\
		echo >&2 "***"; \
		false; \
	fi
	$(Q)ln -fsn $(srctree) source
	$(Q)$(CONFIG_SHELL) $(srctree)/scripts/mkmakefile $(srctree)
	$(Q)test -e .gitignore || \
	{ echo "# this is build directory, ignore it"; echo "*"; } > .gitignore
endif

ifneq ($(shell $(CC) --version 2>&1 | head -n 1 | grep clang),)
ifneq ($(CROSS_COMPILE),)
CLANG_FLAGS	+= --target=$(notdir $(CROSS_COMPILE:%-=%))
GCC_TOOLCHAIN_DIR := $(dir $(shell which $(CROSS_COMPILE)elfedit))
CLANG_FLAGS	+= --prefix=$(GCC_TOOLCHAIN_DIR)$(notdir $(CROSS_COMPILE))
GCC_TOOLCHAIN	:= $(realpath $(GCC_TOOLCHAIN_DIR)/..)
endif
ifneq ($(GCC_TOOLCHAIN),)
CLANG_FLAGS	+= --gcc-toolchain=$(GCC_TOOLCHAIN)
endif
ifneq ($(LLVM_IAS),1)
CLANG_FLAGS	+= -no-integrated-as
endif
CLANG_FLAGS	+= -Werror=unknown-warning-option
KBUILD_CFLAGS	+= $(CLANG_FLAGS)
KBUILD_AFLAGS	+= $(CLANG_FLAGS)
export CLANG_FLAGS
endif

# The expansion should be delayed until arch/$(SRCARCH)/Makefile is included.
# Some architectures define CROSS_COMPILE in arch/$(SRCARCH)/Makefile.
# CC_VERSION_TEXT is referenced from Kconfig (so it needs export),
# and from include/config/auto.conf.cmd to detect the compiler upgrade.
CC_VERSION_TEXT = $(shell $(CC) --version 2>/dev/null | head -n 1)

ifdef config-build
# ===========================================================================
# *config targets only - make sure prerequisites are updated, and descend
# in scripts/kconfig to make the *config target

# Read arch specific Makefile to set KBUILD_DEFCONFIG as needed.
# KBUILD_DEFCONFIG may point out an alternative default configuration
# used for 'make defconfig'
include arch/$(SRCARCH)/Makefile
export KBUILD_DEFCONFIG KBUILD_KCONFIG CC_VERSION_TEXT

config: outputmakefile scripts_basic FORCE
	$(Q)$(MAKE) $(build)=scripts/kconfig $@

%config: outputmakefile scripts_basic FORCE
	$(Q)$(MAKE) $(build)=scripts/kconfig $@

else #!config-build
# ===========================================================================
# Build targets only - this includes vmlinux, arch specific targets, clean
# targets and others. In general all targets except *config targets.

# If building an external module we do not care about the all: rule
# but instead __all depend on modules
PHONY += all
ifeq ($(KBUILD_EXTMOD),)
__all: all
else
__all: modules
endif

# Decide whether to build built-in, modular, or both.
# Normally, just do built-in.

KBUILD_MODULES :=
KBUILD_BUILTIN := 1

# If we have only "make modules", don't compile built-in objects.
ifeq ($(MAKECMDGOALS),modules)
  KBUILD_BUILTIN :=
endif

# If we have "make <whatever> modules", compile modules
# in addition to whatever we do anyway.
# Just "make" or "make all" shall build modules as well

ifneq ($(filter all modules nsdeps %compile_commands.json clang-%,$(MAKECMDGOALS)),)
  KBUILD_MODULES := 1
endif

ifeq ($(MAKECMDGOALS),)
  KBUILD_MODULES := 1
endif

export KBUILD_MODULES KBUILD_BUILTIN

ifdef need-config
include include/config/auto.conf
endif

ifeq ($(KBUILD_EXTMOD),)
# Objects we will link into vmlinux / subdirs we need to visit
core-y		:= init/ usr/
drivers-y	:= drivers/ sound/
drivers-$(CONFIG_SAMPLES) += samples/
drivers-y	+= net/ virt/
libs-y		:= lib/
endif # KBUILD_EXTMOD

ifndef KBUILD_MIXED_TREE
# The all: target is the default when no target is given on the
# command line.
# This allow a user to issue only 'make' to build a kernel including modules
# Defaults to vmlinux, but the arch makefile usually adds further targets
all: vmlinux
endif

CFLAGS_GCOV	:= -fprofile-arcs -ftest-coverage \
	$(call cc-option,-fno-tree-loop-im) \
	$(call cc-disable-warning,maybe-uninitialized,)
export CFLAGS_GCOV

# The arch Makefiles can override CC_FLAGS_FTRACE. We may also append it later.
ifdef CONFIG_FUNCTION_TRACER
  CC_FLAGS_FTRACE := -pg
endif

RETPOLINE_CFLAGS_GCC := -mindirect-branch=thunk-extern -mindirect-branch-register
RETPOLINE_VDSO_CFLAGS_GCC := -mindirect-branch=thunk-inline -mindirect-branch-register
RETPOLINE_CFLAGS_CLANG := -mretpoline-external-thunk
RETPOLINE_VDSO_CFLAGS_CLANG := -mretpoline
RETPOLINE_CFLAGS := $(call cc-option,$(RETPOLINE_CFLAGS_GCC),$(call cc-option,$(RETPOLINE_CFLAGS_CLANG)))
RETPOLINE_VDSO_CFLAGS := $(call cc-option,$(RETPOLINE_VDSO_CFLAGS_GCC),$(call cc-option,$(RETPOLINE_VDSO_CFLAGS_CLANG)))
export RETPOLINE_CFLAGS
export RETPOLINE_VDSO_CFLAGS

include arch/$(SRCARCH)/Makefile

ifdef need-config
ifdef may-sync-config
# Read in dependencies to all Kconfig* files, make sure to run syncconfig if
# changes are detected. This should be included after arch/$(SRCARCH)/Makefile
# because some architectures define CROSS_COMPILE there.
include include/config/auto.conf.cmd

$(KCONFIG_CONFIG):
	@echo >&2 '***'
	@echo >&2 '*** Configuration file "$@" not found!'
	@echo >&2 '***'
	@echo >&2 '*** Please run some configurator (e.g. "make oldconfig" or'
	@echo >&2 '*** "make menuconfig" or "make xconfig").'
	@echo >&2 '***'
	@/bin/false

# The actual configuration files used during the build are stored in
# include/generated/ and include/config/. Update them if .config is newer than
# include/config/auto.conf (which mirrors .config).
#
# This exploits the 'multi-target pattern rule' trick.
# The syncconfig should be executed only once to make all the targets.
# (Note: use the grouped target '&:' when we bump to GNU Make 4.3)
quiet_cmd_syncconfig = SYNC    $@
      cmd_syncconfig = $(MAKE) -f $(srctree)/Makefile syncconfig

%/config/auto.conf %/config/auto.conf.cmd %/generated/autoconf.h: $(KCONFIG_CONFIG)
	+$(call cmd,syncconfig)
else # !may-sync-config
# External modules and some install targets need include/generated/autoconf.h
# and include/config/auto.conf but do not care if they are up-to-date.
# Use auto.conf to trigger the test
PHONY += include/config/auto.conf

include/config/auto.conf:
	$(Q)test -e include/generated/autoconf.h -a -e $@ || (		\
	echo >&2;							\
	echo >&2 "  ERROR: Kernel configuration is invalid.";		\
	echo >&2 "         include/generated/autoconf.h or $@ are missing.";\
	echo >&2 "         Run 'make oldconfig && make prepare' on kernel src to fix it.";	\
	echo >&2 ;							\
	/bin/false)

endif # may-sync-config
endif # need-config

KBUILD_CFLAGS	+= $(call cc-option,-fno-delete-null-pointer-checks,)
KBUILD_CFLAGS	+= $(call cc-disable-warning,frame-address,)
KBUILD_CFLAGS	+= $(call cc-disable-warning, format-truncation)
KBUILD_CFLAGS	+= $(call cc-disable-warning, format-overflow)
KBUILD_CFLAGS	+= $(call cc-disable-warning, address-of-packed-member)

ifdef CONFIG_CC_OPTIMIZE_FOR_PERFORMANCE
KBUILD_CFLAGS += -O2
else ifdef CONFIG_CC_OPTIMIZE_FOR_PERFORMANCE_O3
KBUILD_CFLAGS += -O3
else ifdef CONFIG_CC_OPTIMIZE_FOR_SIZE
KBUILD_CFLAGS += -Os
endif

# Tell gcc to never replace conditional load with a non-conditional one
KBUILD_CFLAGS	+= $(call cc-option,--param=allow-store-data-races=0)
KBUILD_CFLAGS	+= $(call cc-option,-fno-allow-store-data-races)

ifdef CONFIG_READABLE_ASM
# Disable optimizations that make assembler listings hard to read.
# reorder blocks reorders the control in the function
# ipa clone creates specialized cloned functions
# partial inlining inlines only parts of functions
KBUILD_CFLAGS += $(call cc-option,-fno-reorder-blocks,) \
                 $(call cc-option,-fno-ipa-cp-clone,) \
                 $(call cc-option,-fno-partial-inlining)
endif

ifneq ($(CONFIG_FRAME_WARN),0)
KBUILD_CFLAGS += -Wframe-larger-than=$(CONFIG_FRAME_WARN)
endif

stackp-flags-y                                    := -fno-stack-protector
stackp-flags-$(CONFIG_STACKPROTECTOR)             := -fstack-protector
stackp-flags-$(CONFIG_STACKPROTECTOR_STRONG)      := -fstack-protector-strong

KBUILD_CFLAGS += $(stackp-flags-y)

ifdef CONFIG_CC_IS_CLANG
KBUILD_CPPFLAGS += -Qunused-arguments
KBUILD_CFLAGS += -Wno-format-invalid-specifier
KBUILD_CFLAGS += -Wno-gnu
# CLANG uses a _MergedGlobals as optimization, but this breaks modpost, as the
# source of a reference will be _MergedGlobals and not on of the whitelisted names.
# See modpost pattern 2
KBUILD_CFLAGS += -mno-global-merge
else

# Warn about unmarked fall-throughs in switch statement.
# Disabled for clang while comment to attribute conversion happens and
# https://github.com/ClangBuiltLinux/linux/issues/636 is discussed.
KBUILD_CFLAGS += $(call cc-option,-Wimplicit-fallthrough,)
endif

# These warnings generated too much noise in a regular build.
# Use make W=1 to enable them (see scripts/Makefile.extrawarn)
KBUILD_CFLAGS += $(call cc-disable-warning, unused-but-set-variable)

KBUILD_CFLAGS += $(call cc-disable-warning, unused-const-variable)
ifdef CONFIG_FRAME_POINTER
KBUILD_CFLAGS	+= -fno-omit-frame-pointer -fno-optimize-sibling-calls
else
# Some targets (ARM with Thumb2, for example), can't be built with frame
# pointers.  For those, we don't have FUNCTION_TRACER automatically
# select FRAME_POINTER.  However, FUNCTION_TRACER adds -pg, and this is
# incompatible with -fomit-frame-pointer with current GCC, so we don't use
# -fomit-frame-pointer with FUNCTION_TRACER.
ifndef CONFIG_FUNCTION_TRACER
KBUILD_CFLAGS	+= -fomit-frame-pointer
endif
endif

# Initialize all stack variables with a 0xAA pattern.
ifdef CONFIG_INIT_STACK_ALL_PATTERN
KBUILD_CFLAGS	+= -ftrivial-auto-var-init=pattern
endif

# Initialize all stack variables with a zero value.
ifdef CONFIG_INIT_STACK_ALL_ZERO
# Future support for zero initialization is still being debated, see
# https://bugs.llvm.org/show_bug.cgi?id=45497. These flags are subject to being
# renamed or dropped.
KBUILD_CFLAGS	+= -ftrivial-auto-var-init=zero
KBUILD_CFLAGS	+= -enable-trivial-auto-var-init-zero-knowing-it-will-be-removed-from-clang
endif

DEBUG_CFLAGS	:=

# Workaround for GCC versions < 5.0
# https://gcc.gnu.org/bugzilla/show_bug.cgi?id=61801
ifdef CONFIG_CC_IS_GCC
DEBUG_CFLAGS	+= $(call cc-ifversion, -lt, 0500, $(call cc-option, -fno-var-tracking-assignments))
endif

ifdef CONFIG_DEBUG_INFO

ifdef CONFIG_DEBUG_INFO_SPLIT
DEBUG_CFLAGS	+= -gsplit-dwarf
else
DEBUG_CFLAGS	+= -g
endif

ifneq ($(LLVM_IAS),1)
KBUILD_AFLAGS	+= -Wa,-gdwarf-2
endif

ifdef CONFIG_DEBUG_INFO_DWARF4
DEBUG_CFLAGS	+= -gdwarf-4
endif

ifdef CONFIG_DEBUG_INFO_REDUCED
DEBUG_CFLAGS	+= $(call cc-option, -femit-struct-debug-baseonly) \
		   $(call cc-option,-fno-var-tracking)
endif

ifdef CONFIG_DEBUG_INFO_COMPRESSED
DEBUG_CFLAGS	+= -gz=zlib
KBUILD_AFLAGS	+= -gz=zlib
KBUILD_LDFLAGS	+= --compress-debug-sections=zlib
endif

endif # CONFIG_DEBUG_INFO

KBUILD_CFLAGS += $(DEBUG_CFLAGS)
export DEBUG_CFLAGS

ifdef CONFIG_FUNCTION_TRACER
ifdef CONFIG_FTRACE_MCOUNT_USE_CC
  CC_FLAGS_FTRACE	+= -mrecord-mcount
  ifdef CONFIG_HAVE_NOP_MCOUNT
    ifeq ($(call cc-option-yn, -mnop-mcount),y)
      CC_FLAGS_FTRACE	+= -mnop-mcount
      CC_FLAGS_USING	+= -DCC_USING_NOP_MCOUNT
    endif
  endif
endif
ifdef CONFIG_FTRACE_MCOUNT_USE_OBJTOOL
  CC_FLAGS_USING	+= -DCC_USING_NOP_MCOUNT
endif
ifdef CONFIG_FTRACE_MCOUNT_USE_RECORDMCOUNT
  ifdef CONFIG_HAVE_C_RECORDMCOUNT
    BUILD_C_RECORDMCOUNT := y
    export BUILD_C_RECORDMCOUNT
  endif
endif
ifdef CONFIG_HAVE_FENTRY
  ifeq ($(call cc-option-yn, -mfentry),y)
    CC_FLAGS_FTRACE	+= -mfentry
    CC_FLAGS_USING	+= -DCC_USING_FENTRY
  endif
endif
export CC_FLAGS_FTRACE
KBUILD_CFLAGS	+= $(CC_FLAGS_FTRACE) $(CC_FLAGS_USING)
KBUILD_AFLAGS	+= $(CC_FLAGS_USING)
endif

# We trigger additional mismatches with less inlining
ifdef CONFIG_DEBUG_SECTION_MISMATCH
KBUILD_CFLAGS += $(call cc-option, -fno-inline-functions-called-once)
endif

ifdef CONFIG_LD_DEAD_CODE_DATA_ELIMINATION
KBUILD_CFLAGS_KERNEL += -ffunction-sections -fdata-sections
LDFLAGS_vmlinux += --gc-sections
endif

ifdef CONFIG_SHADOW_CALL_STACK
CC_FLAGS_SCS	:= -fsanitize=shadow-call-stack
KBUILD_CFLAGS	+= $(CC_FLAGS_SCS)
export CC_FLAGS_SCS
endif

ifdef CONFIG_LTO_CLANG
ifdef CONFIG_LTO_CLANG_THIN
<<<<<<< HEAD
CC_FLAGS_LTO	+= -flto=thin -fsplit-lto-unit
KBUILD_LDFLAGS	+= --thinlto-cache-dir=$(extmod-prefix).thinlto-cache
else
CC_FLAGS_LTO	+= -flto
=======
CC_FLAGS_LTO	:= -flto=thin -fsplit-lto-unit
KBUILD_LDFLAGS	+= --thinlto-cache-dir=$(extmod-prefix).thinlto-cache
else
CC_FLAGS_LTO	:= -flto
>>>>>>> 76081a5f
endif

ifeq ($(SRCARCH),x86)
# TODO(b/182572011): Revert workaround for compiler / linker bug.
CC_FLAGS_LTO	+= -fvisibility=hidden
else
CC_FLAGS_LTO	+= -fvisibility=default
endif

# Limit inlining across translation units to reduce binary size
KBUILD_LDFLAGS += -mllvm -import-instr-limit=5
endif

ifdef CONFIG_LTO
KBUILD_CFLAGS	+= $(CC_FLAGS_LTO)
export CC_FLAGS_LTO
endif

ifdef CONFIG_CFI_CLANG
CC_FLAGS_CFI	:= -fsanitize=cfi \
		   -fsanitize-cfi-cross-dso \
		   -fno-sanitize-cfi-canonical-jump-tables \
		   -fno-sanitize-blacklist

ifdef CONFIG_CFI_PERMISSIVE
CC_FLAGS_CFI	+= -fsanitize-recover=cfi \
		   -fno-sanitize-trap=cfi
else
ifndef CONFIG_UBSAN_TRAP
CC_FLAGS_CFI	+= -ftrap-function=__ubsan_handle_cfi_check_fail_abort
endif
endif

# If LTO flags are filtered out, we must also filter out CFI.
CC_FLAGS_LTO	+= $(CC_FLAGS_CFI)
KBUILD_CFLAGS	+= $(CC_FLAGS_CFI)
export CC_FLAGS_CFI
endif

ifdef CONFIG_DEBUG_FORCE_FUNCTION_ALIGN_32B
KBUILD_CFLAGS += -falign-functions=32
endif

# arch Makefile may override CC so keep this after arch Makefile is included
NOSTDINC_FLAGS += -nostdinc -isystem $(shell $(CC) -print-file-name=include)

# warn about C99 declaration after statement
KBUILD_CFLAGS += -Wdeclaration-after-statement

# Variable Length Arrays (VLAs) should not be used anywhere in the kernel
KBUILD_CFLAGS += -Wvla

# disable pointer signed / unsigned warnings in gcc 4.0
KBUILD_CFLAGS += -Wno-pointer-sign

# disable stringop warnings in gcc 8+
KBUILD_CFLAGS += $(call cc-disable-warning, stringop-truncation)

# We'll want to enable this eventually, but it's not going away for 5.7 at least
KBUILD_CFLAGS += $(call cc-disable-warning, zero-length-bounds)
KBUILD_CFLAGS += $(call cc-disable-warning, array-bounds)
KBUILD_CFLAGS += $(call cc-disable-warning, stringop-overflow)

# Another good warning that we'll want to enable eventually
KBUILD_CFLAGS += $(call cc-disable-warning, restrict)

# Enabled with W=2, disabled by default as noisy
KBUILD_CFLAGS += $(call cc-disable-warning, maybe-uninitialized)

# disable invalid "can't wrap" optimizations for signed / pointers
KBUILD_CFLAGS	+= -fno-strict-overflow

# Make sure -fstack-check isn't enabled (like gentoo apparently did)
KBUILD_CFLAGS  += -fno-stack-check

# conserve stack if available
KBUILD_CFLAGS   += $(call cc-option,-fconserve-stack)

# Prohibit date/time macros, which would make the build non-deterministic
KBUILD_CFLAGS   += -Werror=date-time

# enforce correct pointer usage
KBUILD_CFLAGS   += $(call cc-option,-Werror=incompatible-pointer-types)

# Require designated initializers for all marked structures
KBUILD_CFLAGS   += $(call cc-option,-Werror=designated-init)

# change __FILE__ to the relative path from the srctree
KBUILD_CPPFLAGS += $(call cc-option,-fmacro-prefix-map=$(srctree)/=)

# include additional Makefiles when needed
include-y			:= scripts/Makefile.extrawarn
include-$(CONFIG_KASAN)		+= scripts/Makefile.kasan
include-$(CONFIG_KCSAN)		+= scripts/Makefile.kcsan
include-$(CONFIG_UBSAN)		+= scripts/Makefile.ubsan
include-$(CONFIG_KCOV)		+= scripts/Makefile.kcov
include-$(CONFIG_GCC_PLUGINS)	+= scripts/Makefile.gcc-plugins

include $(addprefix $(srctree)/, $(include-y))

# scripts/Makefile.gcc-plugins is intentionally included last.
# Do not add $(call cc-option,...) below this line. When you build the kernel
# from the clean source tree, the GCC plugins do not exist at this point.

# Add user supplied CPPFLAGS, AFLAGS and CFLAGS as the last assignments
KBUILD_CPPFLAGS += $(KCPPFLAGS)
KBUILD_AFLAGS   += $(KAFLAGS)
KBUILD_CFLAGS   += $(KCFLAGS)

KBUILD_LDFLAGS_MODULE += --build-id=sha1
LDFLAGS_vmlinux += --build-id=sha1

ifeq ($(CONFIG_STRIP_ASM_SYMS),y)
LDFLAGS_vmlinux	+= $(call ld-option, -X,)
endif

ifeq ($(CONFIG_RELR),y)
LDFLAGS_vmlinux	+= --pack-dyn-relocs=relr --use-android-relr-tags
endif

# We never want expected sections to be placed heuristically by the
# linker. All sections should be explicitly named in the linker script.
ifdef CONFIG_LD_ORPHAN_WARN
LDFLAGS_vmlinux += --orphan-handling=warn
endif

# Align the bit size of userspace programs with the kernel
KBUILD_USERCFLAGS  += $(filter -m32 -m64 --target=%, $(KBUILD_CFLAGS))
KBUILD_USERLDFLAGS += $(filter -m32 -m64 --target=%, $(KBUILD_CFLAGS))

# make the checker run with the right architecture
CHECKFLAGS += --arch=$(ARCH)

# insure the checker run with the right endianness
CHECKFLAGS += $(if $(CONFIG_CPU_BIG_ENDIAN),-mbig-endian,-mlittle-endian)

# the checker needs the correct machine size
CHECKFLAGS += $(if $(CONFIG_64BIT),-m64,-m32)

# Default kernel image to build when no specific target is given.
# KBUILD_IMAGE may be overruled on the command line or
# set in the environment
# Also any assignments in arch/$(ARCH)/Makefile take precedence over
# this default value
export KBUILD_IMAGE ?= vmlinux

#
# INSTALL_PATH specifies where to place the updated kernel and system map
# images. Default is /boot, but you can set it to other values
export	INSTALL_PATH ?= /boot

#
# INSTALL_DTBS_PATH specifies a prefix for relocations required by build roots.
# Like INSTALL_MOD_PATH, it isn't defined in the Makefile, but can be passed as
# an argument if needed. Otherwise it defaults to the kernel install path
#
export INSTALL_DTBS_PATH ?= $(INSTALL_PATH)/dtbs/$(KERNELRELEASE)

#
# INSTALL_MOD_PATH specifies a prefix to MODLIB for module directory
# relocations required by build roots.  This is not defined in the
# makefile but the argument can be passed to make if needed.
#

MODLIB	= $(INSTALL_MOD_PATH)/lib/modules/$(KERNELRELEASE)
export MODLIB

#
# INSTALL_MOD_STRIP, if defined, will cause modules to be
# stripped after they are installed.  If INSTALL_MOD_STRIP is '1', then
# the default option --strip-debug will be used.  Otherwise,
# INSTALL_MOD_STRIP value will be used as the options to the strip command.

ifdef INSTALL_MOD_STRIP
ifeq ($(INSTALL_MOD_STRIP),1)
mod_strip_cmd = $(STRIP) --strip-debug
else
mod_strip_cmd = $(STRIP) $(INSTALL_MOD_STRIP)
endif # INSTALL_MOD_STRIP=1
else
mod_strip_cmd = true
endif # INSTALL_MOD_STRIP
export mod_strip_cmd

# CONFIG_MODULE_COMPRESS, if defined, will cause module to be compressed
# after they are installed in agreement with CONFIG_MODULE_COMPRESS_GZIP
# or CONFIG_MODULE_COMPRESS_XZ.

mod_compress_cmd = true
ifdef CONFIG_MODULE_COMPRESS
  ifdef CONFIG_MODULE_COMPRESS_GZIP
    mod_compress_cmd = $(KGZIP) -n -f
  endif # CONFIG_MODULE_COMPRESS_GZIP
  ifdef CONFIG_MODULE_COMPRESS_XZ
    mod_compress_cmd = $(XZ) -f
  endif # CONFIG_MODULE_COMPRESS_XZ
endif # CONFIG_MODULE_COMPRESS
export mod_compress_cmd

ifdef CONFIG_MODULE_SIG_ALL
$(eval $(call config_filename,MODULE_SIG_KEY))

mod_sign_cmd = scripts/sign-file $(CONFIG_MODULE_SIG_HASH) $(MODULE_SIG_KEY_SRCPREFIX)$(CONFIG_MODULE_SIG_KEY) certs/signing_key.x509
else
mod_sign_cmd = true
endif
export mod_sign_cmd

HOST_LIBELF_LIBS = $(shell pkg-config libelf --libs 2>/dev/null || echo -lelf)

has_libelf := $(call try-run,\
                echo "int main() {}" | \
                $(HOSTCC) $(KBUILD_HOSTCFLAGS) -xc -o /dev/null $(KBUILD_HOSTLDFLAGS) $(HOST_LIBELF_LIBS) -,1,0)

ifdef CONFIG_STACK_VALIDATION
  ifeq ($(has_libelf),1)
    objtool_target := tools/objtool FORCE
  else
    SKIP_STACK_VALIDATION := 1
    export SKIP_STACK_VALIDATION
  endif
endif

PHONY += resolve_btfids_clean

resolve_btfids_O = $(abspath $(objtree))/tools/bpf/resolve_btfids

# tools/bpf/resolve_btfids directory might not exist
# in output directory, skip its clean in that case
resolve_btfids_clean:
ifneq ($(wildcard $(resolve_btfids_O)),)
	$(Q)$(MAKE) -sC $(srctree)/tools/bpf/resolve_btfids O=$(resolve_btfids_O) clean
endif

ifdef CONFIG_BPF
ifdef CONFIG_DEBUG_INFO_BTF
  ifeq ($(has_libelf),1)
    resolve_btfids_target := tools/bpf/resolve_btfids FORCE
  else
    ERROR_RESOLVE_BTFIDS := 1
  endif
endif # CONFIG_DEBUG_INFO_BTF
endif # CONFIG_BPF

PHONY += prepare0

export MODORDER := $(extmod-prefix)modules.order
export MODULES_NSDEPS := $(extmod-prefix)modules.nsdeps

# ---------------------------------------------------------------------------
# Kernel headers

PHONY += headers

#Default location for installed headers
ifeq ($(KBUILD_EXTMOD),)
PHONY += archheaders archscripts
hdr-inst := -f $(srctree)/scripts/Makefile.headersinst obj
headers: $(version_h) scripts_unifdef uapi-asm-generic archheaders archscripts
else
hdr-prefix = $(KBUILD_EXTMOD)/
hdr-inst := -f $(srctree)/scripts/Makefile.headersinst dst=$(KBUILD_EXTMOD)/usr/include objtree=$(objtree)/$(KBUILD_EXTMOD) obj
endif

export INSTALL_HDR_PATH = $(objtree)/$(hdr-prefix)usr

quiet_cmd_headers_install = INSTALL $(INSTALL_HDR_PATH)/include
      cmd_headers_install = \
	mkdir -p $(INSTALL_HDR_PATH); \
	rsync -mrl --include='*/' --include='*\.h' --exclude='*' \
	$(hdr-prefix)usr/include $(INSTALL_HDR_PATH);

PHONY += headers_install
headers_install: headers
	$(call cmd,headers_install)

headers:
ifeq ($(KBUILD_EXTMOD),)
	$(if $(wildcard $(srctree)/arch/$(SRCARCH)/include/uapi/asm/Kbuild),, \
	  $(error Headers not exportable for the $(SRCARCH) architecture))
endif
	$(Q)$(MAKE) $(hdr-inst)=$(hdr-prefix)include/uapi
	$(Q)$(MAKE) $(hdr-inst)=$(hdr-prefix)arch/$(SRCARCH)/include/uapi

ifeq ($(KBUILD_EXTMOD),)
core-y		+= kernel/ certs/ mm/ fs/ ipc/ security/ crypto/ block/

vmlinux-dirs	:= $(patsubst %/,%,$(filter %/, \
		     $(core-y) $(core-m) $(drivers-y) $(drivers-m) \
		     $(libs-y) $(libs-m)))

vmlinux-alldirs	:= $(sort $(vmlinux-dirs) Documentation \
		     $(patsubst %/,%,$(filter %/, $(core-) \
			$(drivers-) $(libs-))))

subdir-modorder := $(addsuffix modules.order,$(filter %/, \
			$(core-y) $(core-m) $(libs-y) $(libs-m) \
			$(drivers-y) $(drivers-m)))

build-dirs	:= $(vmlinux-dirs)
clean-dirs	:= $(vmlinux-alldirs)

# Externally visible symbols (used by link-vmlinux.sh)
KBUILD_VMLINUX_OBJS := $(head-y) $(patsubst %/,%/built-in.a, $(core-y))
KBUILD_VMLINUX_OBJS += $(addsuffix built-in.a, $(filter %/, $(libs-y)))
ifdef CONFIG_MODULES
KBUILD_VMLINUX_OBJS += $(patsubst %/, %/lib.a, $(filter %/, $(libs-y)))
KBUILD_VMLINUX_LIBS := $(filter-out %/, $(libs-y))
else
KBUILD_VMLINUX_LIBS := $(patsubst %/,%/lib.a, $(libs-y))
endif
KBUILD_VMLINUX_OBJS += $(patsubst %/,%/built-in.a, $(drivers-y))

export KBUILD_VMLINUX_OBJS KBUILD_VMLINUX_LIBS
export KBUILD_LDS          := arch/$(SRCARCH)/kernel/vmlinux.lds
# used by scripts/Makefile.package
export KBUILD_ALLDIRS := $(sort $(filter-out arch/%,$(vmlinux-alldirs)) LICENSES arch include scripts tools)

vmlinux-deps := $(KBUILD_LDS) $(KBUILD_VMLINUX_OBJS) $(KBUILD_VMLINUX_LIBS)

# Recurse until adjust_autoksyms.sh is satisfied
PHONY += autoksyms_recursive
ifdef CONFIG_TRIM_UNUSED_KSYMS
# For the kernel to actually contain only the needed exported symbols,
# we have to build modules as well to determine what those symbols are.
# (this can be evaluated only once include/config/auto.conf has been included)
KBUILD_MODULES := 1

autoksyms_recursive: descend modules.order
	$(Q)$(CONFIG_SHELL) $(srctree)/scripts/adjust_autoksyms.sh \
	  "$(MAKE) -f $(srctree)/Makefile vmlinux"
endif

autoksyms_h := $(if $(CONFIG_TRIM_UNUSED_KSYMS), include/generated/autoksyms.h)

quiet_cmd_autoksyms_h = GEN     $@
      cmd_autoksyms_h = mkdir -p $(dir $@); \
			$(CONFIG_SHELL) $(srctree)/scripts/gen_autoksyms.sh $@

$(autoksyms_h):
	$(call cmd,autoksyms_h)

ARCH_POSTLINK := $(wildcard $(srctree)/arch/$(SRCARCH)/Makefile.postlink)

# Final link of vmlinux with optional arch pass after final link
cmd_link-vmlinux =                                                 \
	$(CONFIG_SHELL) $< "$(LD)" "$(KBUILD_LDFLAGS)" "$(LDFLAGS_vmlinux)";    \
	$(if $(ARCH_POSTLINK), $(MAKE) -f $(ARCH_POSTLINK) $@, true)

ifndef KBUILD_MIXED_TREE
vmlinux: scripts/link-vmlinux.sh autoksyms_recursive $(vmlinux-deps) FORCE
	+$(call if_changed,link-vmlinux)
endif

targets := vmlinux

# The actual objects are generated when descending,
# make sure no implicit rule kicks in
$(sort $(vmlinux-deps) $(subdir-modorder)): descend ;

filechk_kernel.release = \
	echo "$(KERNELVERSION)$$($(CONFIG_SHELL) $(srctree)/scripts/setlocalversion \
		$(srctree) $(BRANCH) $(KMI_GENERATION))"

# Store (new) KERNELRELEASE string in include/config/kernel.release
include/config/kernel.release: FORCE
	$(call filechk,kernel.release)

# Additional helpers built in scripts/
# Carefully list dependencies so we do not try to build scripts twice
# in parallel
PHONY += scripts
scripts: scripts_basic scripts_dtc
	$(Q)$(MAKE) $(build)=$(@)

# Things we need to do before we recursively start building the kernel
# or the modules are listed in "prepare".
# A multi level approach is used. prepareN is processed before prepareN-1.
# archprepare is used in arch Makefiles and when processed asm symlink,
# version.h and scripts_basic is processed / created.

PHONY += prepare archprepare

archprepare: outputmakefile archheaders archscripts scripts include/config/kernel.release \
	asm-generic $(version_h) $(autoksyms_h) include/generated/utsrelease.h \
	include/generated/autoconf.h

prepare0: archprepare
	$(Q)$(MAKE) $(build)=scripts/mod
	$(Q)$(MAKE) $(build)=.

# All the preparing..
prepare: prepare0 prepare-objtool prepare-resolve_btfids

# Support for using generic headers in asm-generic
asm-generic := -f $(srctree)/scripts/Makefile.asm-generic obj

PHONY += asm-generic uapi-asm-generic
asm-generic: uapi-asm-generic
	$(Q)$(MAKE) $(asm-generic)=arch/$(SRCARCH)/include/generated/asm \
	generic=include/asm-generic
uapi-asm-generic:
	$(Q)$(MAKE) $(asm-generic)=arch/$(SRCARCH)/include/generated/uapi/asm \
	generic=include/uapi/asm-generic

PHONY += prepare-objtool prepare-resolve_btfids
prepare-objtool: $(objtool_target)
ifeq ($(SKIP_STACK_VALIDATION),1)
ifdef CONFIG_FTRACE_MCOUNT_USE_OBJTOOL
	@echo "error: Cannot generate __mcount_loc for CONFIG_DYNAMIC_FTRACE=y, please install libelf-dev, libelf-devel or elfutils-libelf-devel" >&2
	@false
endif
ifdef CONFIG_UNWINDER_ORC
	@echo "error: Cannot generate ORC metadata for CONFIG_UNWINDER_ORC=y, please install libelf-dev, libelf-devel or elfutils-libelf-devel" >&2
	@false
else
	@echo "warning: Cannot use CONFIG_STACK_VALIDATION=y, please install libelf-dev, libelf-devel or elfutils-libelf-devel" >&2
endif
endif

prepare-resolve_btfids: $(resolve_btfids_target)
ifeq ($(ERROR_RESOLVE_BTFIDS),1)
	@echo "error: Cannot resolve BTF IDs for CONFIG_DEBUG_INFO_BTF, please install libelf-dev, libelf-devel or elfutils-libelf-devel" >&2
	@false
endif
# Generate some files
# ---------------------------------------------------------------------------

# KERNELRELEASE can change from a few different places, meaning version.h
# needs to be updated, so this check is forced on all builds

uts_len := 64
ifneq (,$(BUILD_NUMBER))
	UTS_RELEASE=$(KERNELRELEASE)-ab$(BUILD_NUMBER)
else
	UTS_RELEASE=$(KERNELRELEASE)
endif
define filechk_utsrelease.h
	if [ `echo -n "$(UTS_RELEASE)" | wc -c ` -gt $(uts_len) ]; then \
		echo '"$(UTS_RELEASE)" exceeds $(uts_len) characters' >&2;    \
		exit 1;                                                       \
	fi;                                                             \
	echo \#define UTS_RELEASE \"$(UTS_RELEASE)\"
endef

define filechk_version.h
	if [ $(SUBLEVEL) -gt 255 ]; then                                 \
		echo \#define LINUX_VERSION_CODE $(shell                 \
		expr $(VERSION) \* 65536 + $(PATCHLEVEL) \* 256 + 255); \
	else                                                             \
		echo \#define LINUX_VERSION_CODE $(shell                 \
		expr $(VERSION) \* 65536 + $(PATCHLEVEL) \* 256 + $(SUBLEVEL)); \
	fi;                                                              \
	echo '#define KERNEL_VERSION(a,b,c) (((a) << 16) + ((b) << 8) +  \
	((c) > 255 ? 255 : (c)))'
endef

$(version_h): PATCHLEVEL := $(if $(PATCHLEVEL), $(PATCHLEVEL), 0)
$(version_h): SUBLEVEL := $(if $(SUBLEVEL), $(SUBLEVEL), 0)
$(version_h): FORCE
	$(call filechk,version.h)
	$(Q)rm -f $(old_version_h)

include/generated/utsrelease.h: include/config/kernel.release FORCE
	$(call filechk,utsrelease.h)

PHONY += headerdep
headerdep:
	$(Q)find $(srctree)/include/ -name '*.h' | xargs --max-args 1 \
	$(srctree)/scripts/headerdep.pl -I$(srctree)/include

# Deprecated. It is no-op now.
PHONY += headers_check
headers_check:
	@:

ifdef CONFIG_HEADERS_INSTALL
prepare: headers
endif

PHONY += scripts_unifdef
scripts_unifdef: scripts_basic
	$(Q)$(MAKE) $(build)=scripts scripts/unifdef

# ---------------------------------------------------------------------------
# Kernel selftest

PHONY += kselftest
kselftest:
	$(Q)$(MAKE) -C $(srctree)/tools/testing/selftests run_tests

kselftest-%: FORCE
	$(Q)$(MAKE) -C $(srctree)/tools/testing/selftests $*

PHONY += kselftest-merge
kselftest-merge:
	$(if $(wildcard $(objtree)/.config),, $(error No .config exists, config your kernel first!))
	$(Q)find $(srctree)/tools/testing/selftests -name config | \
		xargs $(srctree)/scripts/kconfig/merge_config.sh -m $(objtree)/.config
	$(Q)$(MAKE) -f $(srctree)/Makefile olddefconfig

# ---------------------------------------------------------------------------
# Devicetree files

ifneq ($(wildcard $(srctree)/arch/$(SRCARCH)/boot/dts/),)
dtstree := arch/$(SRCARCH)/boot/dts
endif

ifneq ($(dtstree),)

%.dtb: include/config/kernel.release scripts_dtc
	$(Q)$(MAKE) $(build)=$(dtstree) $(dtstree)/$@

PHONY += dtbs dtbs_install dtbs_check
dtbs: include/config/kernel.release scripts_dtc
	$(Q)$(MAKE) $(build)=$(dtstree)

ifneq ($(filter dtbs_check, $(MAKECMDGOALS)),)
export CHECK_DTBS=y
dtbs: dt_binding_check
endif

dtbs_check: dtbs

dtbs_install:
	$(Q)$(MAKE) $(dtbinst)=$(dtstree) dst=$(INSTALL_DTBS_PATH)

ifdef CONFIG_OF_EARLY_FLATTREE
all: dtbs
endif

endif

PHONY += scripts_dtc
scripts_dtc: scripts_basic
	$(Q)$(MAKE) $(build)=scripts/dtc

ifneq ($(filter dt_binding_check, $(MAKECMDGOALS)),)
export CHECK_DT_BINDING=y
endif

PHONY += dt_binding_check
dt_binding_check: scripts_dtc
	$(Q)$(MAKE) $(build)=Documentation/devicetree/bindings

# ---------------------------------------------------------------------------
# Modules

ifdef CONFIG_MODULES

# By default, build modules as well

all: modules

# When we're building modules with modversions, we need to consider
# the built-in objects during the descend as well, in order to
# make sure the checksums are up to date before we record them.
ifdef CONFIG_MODVERSIONS
  KBUILD_BUILTIN := 1
endif

# Build modules
#
# A module can be listed more than once in obj-m resulting in
# duplicate lines in modules.order files.  Those are removed
# using awk while concatenating to the final file.

PHONY += modules
# if KBUILD_BUILTIN && !KBUILD_MIXED_TREE, depend on vmlinux
modules: $(if $(KBUILD_BUILTIN), $(if $(KBUILD_MIXED_TREE),,vmlinux))
modules: modules_check modules_prepare
	$(Q)$(MAKE) -f $(srctree)/scripts/Makefile.modpost

PHONY += modules_check
modules_check: modules.order
	$(Q)$(CONFIG_SHELL) $(srctree)/scripts/modules-check.sh $<

cmd_modules_order = $(AWK) '!x[$$0]++' $(real-prereqs) > $@

modules.order: $(subdir-modorder) FORCE
	$(call if_changed,modules_order)

targets += modules.order

# Target to prepare building external modules
PHONY += modules_prepare
modules_prepare: prepare
	$(Q)$(MAKE) $(build)=scripts scripts/module.lds

# Target to install modules
PHONY += modules_install
modules_install: _modinst_ _modinst_post

PHONY += _modinst_
_modinst_:
	@rm -rf $(MODLIB)/kernel
	@rm -f $(MODLIB)/source
	@mkdir -p $(MODLIB)/kernel
	@ln -s $(abspath $(srctree)) $(MODLIB)/source
	@if [ ! $(objtree) -ef  $(MODLIB)/build ]; then \
		rm -f $(MODLIB)/build ; \
		ln -s $(CURDIR) $(MODLIB)/build ; \
	fi
	@sed 's:^:kernel/:' modules.order > $(MODLIB)/modules.order
	@cp -f $(mixed-build-prefix)modules.builtin $(MODLIB)/
	@cp -f $(or $(mixed-build-prefix),$(objtree)/)modules.builtin.modinfo $(MODLIB)/
	$(Q)$(MAKE) -f $(srctree)/scripts/Makefile.modinst

# This depmod is only for convenience to give the initial
# boot a modules.dep even before / is mounted read-write.  However the
# boot script depmod is the master version.
PHONY += _modinst_post
_modinst_post: _modinst_
	$(call cmd,depmod)

ifeq ($(CONFIG_MODULE_SIG), y)
PHONY += modules_sign
modules_sign:
	$(Q)$(MAKE) -f $(srctree)/scripts/Makefile.modsign
endif

else # CONFIG_MODULES

# Modules not configured
# ---------------------------------------------------------------------------

PHONY += modules modules_install
modules modules_install:
	@echo >&2
	@echo >&2 "The present kernel configuration has modules disabled."
	@echo >&2 "Type 'make config' and enable loadable module support."
	@echo >&2 "Then build a kernel with module support enabled."
	@echo >&2
	@exit 1

endif # CONFIG_MODULES

###
# Cleaning is done on three levels.
# make clean     Delete most generated files
#                Leave enough to build external modules
# make mrproper  Delete the current configuration, and all generated files
# make distclean Remove editor backup files, patch leftover files and the like

# Directories & files removed with 'make clean'
CLEAN_FILES += include/ksym vmlinux.symvers modules-only.symvers \
	       modules.builtin modules.builtin.modinfo modules.nsdeps \
	       compile_commands.json .thinlto-cache

# Directories & files removed with 'make mrproper'
MRPROPER_FILES += include/config include/generated          \
		  arch/$(SRCARCH)/include/generated .tmp_objdiff \
		  debian snap tar-install \
		  .config .config.old .version \
		  Module.symvers \
		  signing_key.pem signing_key.priv signing_key.x509	\
		  x509.genkey extra_certificates signing_key.x509.keyid	\
		  signing_key.x509.signer vmlinux-gdb.py \
		  *.spec

# Directories & files removed with 'make distclean'
DISTCLEAN_FILES += tags TAGS cscope* GPATH GTAGS GRTAGS GSYMS .thinlto-cache

# clean - Delete most, but leave enough to build external modules
#
clean: rm-files := $(CLEAN_FILES)

PHONY += archclean vmlinuxclean

vmlinuxclean:
	$(Q)$(CONFIG_SHELL) $(srctree)/scripts/link-vmlinux.sh clean
	$(Q)$(if $(ARCH_POSTLINK), $(MAKE) -f $(ARCH_POSTLINK) clean)

clean: archclean vmlinuxclean resolve_btfids_clean

# mrproper - Delete all generated files, including .config
#
mrproper: rm-files := $(wildcard $(MRPROPER_FILES))
mrproper-dirs      := $(addprefix _mrproper_,scripts)

PHONY += $(mrproper-dirs) mrproper
$(mrproper-dirs):
	$(Q)$(MAKE) $(clean)=$(patsubst _mrproper_%,%,$@)

mrproper: clean $(mrproper-dirs)
	$(call cmd,rmfiles)

# distclean
#
distclean: rm-files := $(wildcard $(DISTCLEAN_FILES))

PHONY += distclean

distclean: mrproper
	$(call cmd,rmfiles)
	@find $(srctree) $(RCS_FIND_IGNORE) \
		\( -name '*.orig' -o -name '*.rej' -o -name '*~' \
		-o -name '*.bak' -o -name '#*#' -o -name '*%' \
		-o -name 'core' \) \
		-type f -print | xargs rm -f


# Packaging of the kernel to various formats
# ---------------------------------------------------------------------------

%src-pkg: FORCE
	$(Q)$(MAKE) -f $(srctree)/scripts/Makefile.package $@
%pkg: include/config/kernel.release FORCE
	$(Q)$(MAKE) -f $(srctree)/scripts/Makefile.package $@

# Brief documentation of the typical targets used
# ---------------------------------------------------------------------------

boards := $(wildcard $(srctree)/arch/$(SRCARCH)/configs/*_defconfig)
boards := $(sort $(notdir $(boards)))
board-dirs := $(dir $(wildcard $(srctree)/arch/$(SRCARCH)/configs/*/*_defconfig))
board-dirs := $(sort $(notdir $(board-dirs:/=)))

PHONY += help
help:
	@echo  'Cleaning targets:'
	@echo  '  clean		  - Remove most generated files but keep the config and'
	@echo  '                    enough build support to build external modules'
	@echo  '  mrproper	  - Remove all generated files + config + various backup files'
	@echo  '  distclean	  - mrproper + remove editor backup and patch files'
	@echo  ''
	@echo  'Configuration targets:'
	@$(MAKE) -f $(srctree)/scripts/kconfig/Makefile help
	@echo  ''
	@echo  'Other generic targets:'
	@echo  '  all		  - Build all targets marked with [*]'
	@echo  '* vmlinux	  - Build the bare kernel'
	@echo  '* modules	  - Build all modules'
	@echo  '  modules_install - Install all modules to INSTALL_MOD_PATH (default: /)'
	@echo  '  dir/            - Build all files in dir and below'
	@echo  '  dir/file.[ois]  - Build specified target only'
	@echo  '  dir/file.ll     - Build the LLVM assembly file'
	@echo  '                    (requires compiler support for LLVM assembly generation)'
	@echo  '  dir/file.lst    - Build specified mixed source/assembly target only'
	@echo  '                    (requires a recent binutils and recent build (System.map))'
	@echo  '  dir/file.ko     - Build module including final link'
	@echo  '  modules_prepare - Set up for building external modules'
	@echo  '  tags/TAGS	  - Generate tags file for editors'
	@echo  '  cscope	  - Generate cscope index'
	@echo  '  gtags           - Generate GNU GLOBAL index'
	@echo  '  kernelrelease	  - Output the release version string (use with make -s)'
	@echo  '  kernelversion	  - Output the version stored in Makefile (use with make -s)'
	@echo  '  image_name	  - Output the image name (use with make -s)'
	@echo  '  headers_install - Install sanitised kernel headers to INSTALL_HDR_PATH'; \
	 echo  '                    (default: $(INSTALL_HDR_PATH))'; \
	 echo  ''
	@echo  'Static analysers:'
	@echo  '  checkstack      - Generate a list of stack hogs'
	@echo  '  versioncheck    - Sanity check on version.h usage'
	@echo  '  includecheck    - Check for duplicate included header files'
	@echo  '  export_report   - List the usages of all exported symbols'
	@echo  '  headerdep       - Detect inclusion cycles in headers'
	@echo  '  coccicheck      - Check with Coccinelle'
	@echo  '  clang-analyzer  - Check with clang static analyzer'
	@echo  '  clang-tidy      - Check with clang-tidy'
	@echo  ''
	@echo  'Tools:'
	@echo  '  nsdeps          - Generate missing symbol namespace dependencies'
	@echo  ''
	@echo  'Kernel selftest:'
	@echo  '  kselftest         - Build and run kernel selftest'
	@echo  '                      Build, install, and boot kernel before'
	@echo  '                      running kselftest on it'
	@echo  '                      Run as root for full coverage'
	@echo  '  kselftest-all     - Build kernel selftest'
	@echo  '  kselftest-install - Build and install kernel selftest'
	@echo  '  kselftest-clean   - Remove all generated kselftest files'
	@echo  '  kselftest-merge   - Merge all the config dependencies of'
	@echo  '		      kselftest to existing .config.'
	@echo  ''
	@$(if $(dtstree), \
		echo 'Devicetree:'; \
		echo '* dtbs             - Build device tree blobs for enabled boards'; \
		echo '  dtbs_install     - Install dtbs to $(INSTALL_DTBS_PATH)'; \
		echo '  dt_binding_check - Validate device tree binding documents'; \
		echo '  dtbs_check       - Validate device tree source files';\
		echo '')

	@echo 'Userspace tools targets:'
	@echo '  use "make tools/help"'
	@echo '  or  "cd tools; make help"'
	@echo  ''
	@echo  'Kernel packaging:'
	@$(MAKE) -f $(srctree)/scripts/Makefile.package help
	@echo  ''
	@echo  'Documentation targets:'
	@$(MAKE) -f $(srctree)/Documentation/Makefile dochelp
	@echo  ''
	@echo  'Architecture specific targets ($(SRCARCH)):'
	@$(if $(archhelp),$(archhelp),\
		echo '  No architecture specific help defined for $(SRCARCH)')
	@echo  ''
	@$(if $(boards), \
		$(foreach b, $(boards), \
		printf "  %-27s - Build for %s\\n" $(b) $(subst _defconfig,,$(b));) \
		echo '')
	@$(if $(board-dirs), \
		$(foreach b, $(board-dirs), \
		printf "  %-16s - Show %s-specific targets\\n" help-$(b) $(b);) \
		printf "  %-16s - Show all of the above\\n" help-boards; \
		echo '')

	@echo  '  make V=0|1 [targets] 0 => quiet build (default), 1 => verbose build'
	@echo  '  make V=2   [targets] 2 => give reason for rebuild of target'
	@echo  '  make O=dir [targets] Locate all output files in "dir", including .config'
	@echo  '  make C=1   [targets] Check re-compiled c source with $$CHECK'
	@echo  '                       (sparse by default)'
	@echo  '  make C=2   [targets] Force check of all c source with $$CHECK'
	@echo  '  make RECORDMCOUNT_WARN=1 [targets] Warn about ignored mcount sections'
	@echo  '  make W=n   [targets] Enable extra build checks, n=1,2,3 where'
	@echo  '		1: warnings which may be relevant and do not occur too often'
	@echo  '		2: warnings which occur quite often but may still be relevant'
	@echo  '		3: more obscure warnings, can most likely be ignored'
	@echo  '		Multiple levels can be combined with W=12 or W=123'
	@echo  ''
	@echo  'Execute "make" or "make all" to build all targets marked with [*] '
	@echo  'For further info see the ./README file'


help-board-dirs := $(addprefix help-,$(board-dirs))

help-boards: $(help-board-dirs)

boards-per-dir = $(sort $(notdir $(wildcard $(srctree)/arch/$(SRCARCH)/configs/$*/*_defconfig)))

$(help-board-dirs): help-%:
	@echo  'Architecture specific targets ($(SRCARCH) $*):'
	@$(if $(boards-per-dir), \
		$(foreach b, $(boards-per-dir), \
		printf "  %-24s - Build for %s\\n" $*/$(b) $(subst _defconfig,,$(b));) \
		echo '')


# Documentation targets
# ---------------------------------------------------------------------------
DOC_TARGETS := xmldocs latexdocs pdfdocs htmldocs epubdocs cleandocs \
	       linkcheckdocs dochelp refcheckdocs
PHONY += $(DOC_TARGETS)
$(DOC_TARGETS):
	$(Q)$(MAKE) $(build)=Documentation $@

# Misc
# ---------------------------------------------------------------------------

PHONY += scripts_gdb
scripts_gdb: prepare0
	$(Q)$(MAKE) $(build)=scripts/gdb
	$(Q)ln -fsn $(abspath $(srctree)/scripts/gdb/vmlinux-gdb.py)

ifdef CONFIG_GDB_SCRIPTS
all: scripts_gdb
endif

else # KBUILD_EXTMOD

###
# External module support.
# When building external modules the kernel used as basis is considered
# read-only, and no consistency checks are made and the make
# system is not used on the basis kernel. If updates are required
# in the basis kernel ordinary make commands (without M=...) must
# be used.
#
# The following are the only valid targets when building external
# modules.
# make M=dir clean     Delete all automatically generated files
# make M=dir modules   Make all modules in specified dir
# make M=dir	       Same as 'make M=dir modules'
# make M=dir modules_install
#                      Install the modules built in the module directory
#                      Assumes install directory is already created

# We are always building only modules.
KBUILD_BUILTIN :=
KBUILD_MODULES := 1

build-dirs := $(KBUILD_EXTMOD)
PHONY += modules
modules: $(MODORDER)
	$(Q)$(MAKE) -f $(srctree)/scripts/Makefile.modpost

$(MODORDER): descend
	@:

PHONY += modules_install
modules_install: _emodinst_ _emodinst_post

install-dir := $(if $(INSTALL_MOD_DIR),$(INSTALL_MOD_DIR),extra)
PHONY += _emodinst_
_emodinst_:
	$(Q)mkdir -p $(MODLIB)/$(install-dir)
	$(Q)$(MAKE) -f $(srctree)/scripts/Makefile.modinst

PHONY += _emodinst_post
_emodinst_post: _emodinst_
	$(call cmd,depmod)

compile_commands.json: $(extmod-prefix)compile_commands.json
PHONY += compile_commands.json

clean-dirs := $(KBUILD_EXTMOD)
clean: rm-files := $(KBUILD_EXTMOD)/Module.symvers $(KBUILD_EXTMOD)/modules.nsdeps \
	$(KBUILD_EXTMOD)/compile_commands.json $(KBUILD_EXTMOD)/.thinlto-cache

PHONY += help
help:
	@echo  '  Building external modules.'
	@echo  '  Syntax: make -C path/to/kernel/src M=$$PWD target'
	@echo  ''
	@echo  '  modules         - default target, build the module(s)'
	@echo  '  modules_install - install the module'
	@echo  '  headers_install - Install sanitised kernel headers to INSTALL_HDR_PATH'
	@echo  '                    (default: $(abspath $(INSTALL_HDR_PATH)))'
	@echo  '  clean           - remove generated files in module directory only'
	@echo  ''

# no-op for external module builds
PHONY += prepare modules_prepare

endif # KBUILD_EXTMOD

# Single targets
# ---------------------------------------------------------------------------
# To build individual files in subdirectories, you can do like this:
#
#   make foo/bar/baz.s
#
# The supported suffixes for single-target are listed in 'single-targets'
#
# To build only under specific subdirectories, you can do like this:
#
#   make foo/bar/baz/

ifdef single-build

# .ko is special because modpost is needed
single-ko := $(sort $(filter %.ko, $(MAKECMDGOALS)))
single-no-ko := $(sort $(patsubst %.ko,%.mod, $(MAKECMDGOALS)))

$(single-ko): single_modpost
	@:
$(single-no-ko): descend
	@:

ifeq ($(KBUILD_EXTMOD),)
# For the single build of in-tree modules, use a temporary file to avoid
# the situation of modules_install installing an invalid modules.order.
MODORDER := .modules.tmp
endif

PHONY += single_modpost
single_modpost: $(single-no-ko) modules_prepare
	$(Q){ $(foreach m, $(single-ko), echo $(extmod-prefix)$m;) } > $(MODORDER)
	$(Q)$(MAKE) -f $(srctree)/scripts/Makefile.modpost

KBUILD_MODULES := 1

export KBUILD_SINGLE_TARGETS := $(addprefix $(extmod-prefix), $(single-no-ko))

# trim unrelated directories
build-dirs := $(foreach d, $(build-dirs), \
			$(if $(filter $(d)/%, $(KBUILD_SINGLE_TARGETS)), $(d)))

endif

ifndef CONFIG_MODULES
KBUILD_MODULES :=
endif

# Handle descending into subdirectories listed in $(build-dirs)
# Preset locale variables to speed up the build process. Limit locale
# tweaks to this spot to avoid wrong language settings when running
# make menuconfig etc.
# Error messages still appears in the original language
PHONY += descend $(build-dirs)
descend: $(build-dirs)
$(build-dirs): prepare
	$(Q)$(MAKE) $(build)=$@ \
	single-build=$(if $(filter-out $@/, $(filter $@/%, $(KBUILD_SINGLE_TARGETS))),1) \
	$(if $(KBUILD_MIXED_TREE),,need-builtin=1) need-modorder=1

clean-dirs := $(addprefix _clean_, $(clean-dirs))
PHONY += $(clean-dirs) clean
$(clean-dirs):
	$(Q)$(MAKE) $(clean)=$(patsubst _clean_%,%,$@)

clean: $(clean-dirs)
	$(call cmd,rmfiles)
	@find $(if $(KBUILD_EXTMOD), $(KBUILD_EXTMOD), .) $(RCS_FIND_IGNORE) \
		\( -name '*.[aios]' -o -name '*.ko' -o -name '.*.cmd' \
		-o -name '*.ko.*' \
		-o -name '*.dtb' -o -name '*.dtb.S' -o -name '*.dt.yaml' \
		-o -name '*.dwo' -o -name '*.lst' \
		-o -name '*.su' -o -name '*.mod' \
		-o -name '.*.d' -o -name '.*.tmp' -o -name '*.mod.c' \
		-o -name '*.lex.c' -o -name '*.tab.[ch]' \
		-o -name '*.asn1.[ch]' \
		-o -name '*.symtypes' -o -name 'modules.order' \
		-o -name '.tmp_*.o.*' \
		-o -name '*.c.[012]*.*' \
		-o -name '*.ll' \
		-o -name '*.gcno' \
		-o -name '*.*.symversions' \) -type f -print | xargs rm -f

# Generate tags for editors
# ---------------------------------------------------------------------------
quiet_cmd_tags = GEN     $@
      cmd_tags = $(BASH) $(srctree)/scripts/tags.sh $@

tags TAGS cscope gtags: FORCE
	$(call cmd,tags)

# Script to generate missing namespace dependencies
# ---------------------------------------------------------------------------

PHONY += nsdeps
nsdeps: export KBUILD_NSDEPS=1
nsdeps: modules
	$(Q)$(CONFIG_SHELL) $(srctree)/scripts/nsdeps

# Clang Tooling
# ---------------------------------------------------------------------------

quiet_cmd_gen_compile_commands = GEN     $@
      cmd_gen_compile_commands = $(PYTHON3) $< -a $(AR) -o $@ $(filter-out $<, $(real-prereqs))

$(extmod-prefix)compile_commands.json: scripts/clang-tools/gen_compile_commands.py \
	$(if $(KBUILD_EXTMOD),,$(KBUILD_VMLINUX_OBJS) $(KBUILD_VMLINUX_LIBS)) \
	$(if $(CONFIG_MODULES), $(MODORDER)) FORCE
	$(call if_changed,gen_compile_commands)

targets += $(extmod-prefix)compile_commands.json

PHONY += clang-tidy clang-analyzer

ifdef CONFIG_CC_IS_CLANG
quiet_cmd_clang_tools = CHECK   $<
      cmd_clang_tools = $(PYTHON3) $(srctree)/scripts/clang-tools/run-clang-tools.py $@ $<

clang-tidy clang-analyzer: $(extmod-prefix)compile_commands.json
	$(call cmd,clang_tools)
else
clang-tidy clang-analyzer:
	@echo "$@ requires CC=clang" >&2
	@false
endif

# Scripts to check various things for consistency
# ---------------------------------------------------------------------------

PHONY += includecheck versioncheck coccicheck export_report

includecheck:
	find $(srctree)/* $(RCS_FIND_IGNORE) \
		-name '*.[hcS]' -type f -print | sort \
		| xargs $(PERL) -w $(srctree)/scripts/checkincludes.pl

versioncheck:
	find $(srctree)/* $(RCS_FIND_IGNORE) \
		-name '*.[hcS]' -type f -print | sort \
		| xargs $(PERL) -w $(srctree)/scripts/checkversion.pl

coccicheck:
	$(Q)$(BASH) $(srctree)/scripts/$@

export_report:
	$(PERL) $(srctree)/scripts/export_report.pl

PHONY += checkstack kernelrelease kernelversion image_name

# UML needs a little special treatment here.  It wants to use the host
# toolchain, so needs $(SUBARCH) passed to checkstack.pl.  Everyone
# else wants $(ARCH), including people doing cross-builds, which means
# that $(SUBARCH) doesn't work here.
ifeq ($(ARCH), um)
CHECKSTACK_ARCH := $(SUBARCH)
else
CHECKSTACK_ARCH := $(ARCH)
endif
checkstack:
	$(OBJDUMP) -d vmlinux $$(find . -name '*.ko') | \
	$(PERL) $(srctree)/scripts/checkstack.pl $(CHECKSTACK_ARCH)

kernelrelease:
	@echo "$(KERNELVERSION)$$($(CONFIG_SHELL) $(srctree)/scripts/setlocalversion \
		$(srctree) $(BRANCH) $(KMI_GENERATION))"

kernelversion:
	@echo $(KERNELVERSION)

image_name:
	@echo $(KBUILD_IMAGE)

# Clear a bunch of variables before executing the submake

ifeq ($(quiet),silent_)
tools_silent=s
endif

tools/: FORCE
	$(Q)mkdir -p $(objtree)/tools
	$(Q)$(MAKE) LDFLAGS= MAKEFLAGS="$(tools_silent) $(filter --j% -j,$(MAKEFLAGS))" O=$(abspath $(objtree)) subdir=tools -C $(srctree)/tools/

tools/%: FORCE
	$(Q)mkdir -p $(objtree)/tools
	$(Q)$(MAKE) LDFLAGS= MAKEFLAGS="$(tools_silent) $(filter --j% -j,$(MAKEFLAGS))" O=$(abspath $(objtree)) subdir=tools -C $(srctree)/tools/ $*

quiet_cmd_rmfiles = $(if $(wildcard $(rm-files)),CLEAN   $(wildcard $(rm-files)))
      cmd_rmfiles = rm -rf $(rm-files)

# Run depmod only if we have System.map and depmod is executable
quiet_cmd_depmod = DEPMOD  $(KERNELRELEASE)
      cmd_depmod = $(CONFIG_SHELL) $(srctree)/scripts/depmod.sh $(DEPMOD) \
                   $(KERNELRELEASE) $(mixed-build-prefix)

# read saved command lines for existing targets
existing-targets := $(wildcard $(sort $(targets)))

-include $(foreach f,$(existing-targets),$(dir $(f)).$(notdir $(f)).cmd)

endif # config-build
endif # mixed-build
endif # need-sub-make

PHONY += FORCE
FORCE:

# Declare the contents of the PHONY variable as phony.  We keep that
# information in a variable so we can use it in if_changed and friends.
.PHONY: $(PHONY)<|MERGE_RESOLUTION|>--- conflicted
+++ resolved
@@ -917,17 +917,10 @@
 
 ifdef CONFIG_LTO_CLANG
 ifdef CONFIG_LTO_CLANG_THIN
-<<<<<<< HEAD
-CC_FLAGS_LTO	+= -flto=thin -fsplit-lto-unit
-KBUILD_LDFLAGS	+= --thinlto-cache-dir=$(extmod-prefix).thinlto-cache
-else
-CC_FLAGS_LTO	+= -flto
-=======
 CC_FLAGS_LTO	:= -flto=thin -fsplit-lto-unit
 KBUILD_LDFLAGS	+= --thinlto-cache-dir=$(extmod-prefix).thinlto-cache
 else
 CC_FLAGS_LTO	:= -flto
->>>>>>> 76081a5f
 endif
 
 ifeq ($(SRCARCH),x86)
@@ -1589,7 +1582,7 @@
 		  *.spec
 
 # Directories & files removed with 'make distclean'
-DISTCLEAN_FILES += tags TAGS cscope* GPATH GTAGS GRTAGS GSYMS .thinlto-cache
+DISTCLEAN_FILES += tags TAGS cscope* GPATH GTAGS GRTAGS GSYMS
 
 # clean - Delete most, but leave enough to build external modules
 #
