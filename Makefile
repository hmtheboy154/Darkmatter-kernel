--- conflicted
+++ resolved
@@ -1,15 +1,9 @@
 # SPDX-License-Identifier: GPL-2.0
 VERSION = 4
 PATCHLEVEL = 19
-<<<<<<< HEAD
-SUBLEVEL = 44
+SUBLEVEL = 45
 EXTRAVERSION = -zen
 NAME = Neo Mir
-=======
-SUBLEVEL = 45
-EXTRAVERSION =
-NAME = "People's Front"
->>>>>>> c3a07259
 
 # *DOCUMENTATION*
 # To see a list of typical targets execute "make help"
