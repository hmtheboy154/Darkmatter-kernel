--- conflicted
+++ resolved
@@ -1,13 +1,8 @@
 # SPDX-License-Identifier: GPL-2.0
 VERSION = 5
 PATCHLEVEL = 4
-<<<<<<< HEAD
-SUBLEVEL = 19
+SUBLEVEL = 23
 EXTRAVERSION = -zen-Google
-=======
-SUBLEVEL = 23
-EXTRAVERSION =
->>>>>>> 2c2101d1
 NAME = Kleptomaniac Octopus
 
 # *DOCUMENTATION*
