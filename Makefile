--- conflicted
+++ resolved
@@ -1,13 +1,8 @@
 # SPDX-License-Identifier: GPL-2.0
 VERSION = 5
 PATCHLEVEL = 15
-<<<<<<< HEAD
-SUBLEVEL = 44
+SUBLEVEL = 56
 EXTRAVERSION = -GoogleLTS
-=======
-SUBLEVEL = 56
-EXTRAVERSION =
->>>>>>> 817780c5
 NAME = Trick or Treat
 
 # *DOCUMENTATION*
