--- conflicted
+++ resolved
@@ -1,13 +1,8 @@
 # SPDX-License-Identifier: GPL-2.0
 VERSION = 5
 PATCHLEVEL = 15
-<<<<<<< HEAD
-SUBLEVEL = 19
+SUBLEVEL = 23
 EXTRAVERSION = -GoogleLTS
-=======
-SUBLEVEL = 23
-EXTRAVERSION =
->>>>>>> c761c905
 NAME = Trick or Treat
 
 # *DOCUMENTATION*
