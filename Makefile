--- conflicted
+++ resolved
@@ -1,15 +1,9 @@
 # SPDX-License-Identifier: GPL-2.0
 VERSION = 4
 PATCHLEVEL = 19
-<<<<<<< HEAD
-SUBLEVEL = 14
+SUBLEVEL = 15
 EXTRAVERSION = -zen
 NAME = Neo Mir
-=======
-SUBLEVEL = 15
-EXTRAVERSION =
-NAME = "People's Front"
->>>>>>> e3185123
 
 # *DOCUMENTATION*
 # To see a list of typical targets execute "make help"
