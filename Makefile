# SPDX-License-Identifier: GPL-2.0
VERSION = 5
PATCHLEVEL = 4
<<<<<<< HEAD
SUBLEVEL = 140
EXTRAVERSION = -GoogleLTS
=======
SUBLEVEL = 154
EXTRAVERSION =
>>>>>>> 615b2824
NAME = Kleptomaniac Octopus

# *DOCUMENTATION*
# To see a list of typical targets execute "make help"
# More info can be located in ./README
# Comments in this file are targeted only to the developer, do not
# expect to learn how to build the kernel reading this file.

# That's our default target when none is given on the command line
PHONY := _all
_all:

# We are using a recursive build, so we need to do a little thinking
# to get the ordering right.
#
# Most importantly: sub-Makefiles should only ever modify files in
# their own directory. If in some directory we have a dependency on
# a file in another dir (which doesn't happen often, but it's often
# unavoidable when linking the built-in.a targets which finally
# turn into vmlinux), we will call a sub make in that other dir, and
# after that we are sure that everything which is in that other dir
# is now up to date.
#
# The only cases where we need to modify files which have global
# effects are thus separated out and done before the recursive
# descending is started. They are now explicitly listed as the
# prepare rule.

ifneq ($(sub_make_done),1)

# Do not use make's built-in rules and variables
# (this increases performance and avoids hard-to-debug behaviour)
MAKEFLAGS += -rR

# Avoid funny character set dependencies
unexport LC_ALL
LC_COLLATE=C
LC_NUMERIC=C
export LC_COLLATE LC_NUMERIC

# Avoid interference with shell env settings
unexport GREP_OPTIONS

# Beautify output
# ---------------------------------------------------------------------------
#
# Normally, we echo the whole command before executing it. By making
# that echo $($(quiet)$(cmd)), we now have the possibility to set
# $(quiet) to choose other forms of output instead, e.g.
#
#         quiet_cmd_cc_o_c = Compiling $(RELDIR)/$@
#         cmd_cc_o_c       = $(CC) $(c_flags) -c -o $@ $<
#
# If $(quiet) is empty, the whole command will be printed.
# If it is set to "quiet_", only the short version will be printed.
# If it is set to "silent_", nothing will be printed at all, since
# the variable $(silent_cmd_cc_o_c) doesn't exist.
#
# A simple variant is to prefix commands with $(Q) - that's useful
# for commands that shall be hidden in non-verbose mode.
#
#	$(Q)ln $@ :<
#
# If KBUILD_VERBOSE equals 0 then the above command will be hidden.
# If KBUILD_VERBOSE equals 1 then the above command is displayed.
#
# To put more focus on warnings, be less verbose as default
# Use 'make V=1' to see the full commands

ifeq ("$(origin V)", "command line")
  KBUILD_VERBOSE = $(V)
endif
ifndef KBUILD_VERBOSE
  KBUILD_VERBOSE = 0
endif

ifeq ($(KBUILD_VERBOSE),1)
  quiet =
  Q =
else
  quiet=quiet_
  Q = @
endif

# If the user is running make -s (silent mode), suppress echoing of
# commands

ifneq ($(findstring s,$(filter-out --%,$(MAKEFLAGS))),)
  quiet=silent_
endif

export quiet Q KBUILD_VERBOSE

# Kbuild will save output files in the current working directory.
# This does not need to match to the root of the kernel source tree.
#
# For example, you can do this:
#
#  cd /dir/to/store/output/files; make -f /dir/to/kernel/source/Makefile
#
# If you want to save output files in a different location, there are
# two syntaxes to specify it.
#
# 1) O=
# Use "make O=dir/to/store/output/files/"
#
# 2) Set KBUILD_OUTPUT
# Set the environment variable KBUILD_OUTPUT to point to the output directory.
# export KBUILD_OUTPUT=dir/to/store/output/files/; make
#
# The O= assignment takes precedence over the KBUILD_OUTPUT environment
# variable.

# Do we want to change the working directory?
ifeq ("$(origin O)", "command line")
  KBUILD_OUTPUT := $(O)
endif

ifneq ($(KBUILD_OUTPUT),)
# Make's built-in functions such as $(abspath ...), $(realpath ...) cannot
# expand a shell special character '~'. We use a somewhat tedious way here.
abs_objtree := $(shell mkdir -p $(KBUILD_OUTPUT) && cd $(KBUILD_OUTPUT) && pwd)
$(if $(abs_objtree),, \
     $(error failed to create output directory "$(KBUILD_OUTPUT)"))

# $(realpath ...) resolves symlinks
abs_objtree := $(realpath $(abs_objtree))
else
abs_objtree := $(CURDIR)
endif # ifneq ($(KBUILD_OUTPUT),)

ifeq ($(abs_objtree),$(CURDIR))
# Suppress "Entering directory ..." unless we are changing the work directory.
MAKEFLAGS += --no-print-directory
else
need-sub-make := 1
endif

abs_srctree := $(realpath $(dir $(lastword $(MAKEFILE_LIST))))

ifneq ($(words $(subst :, ,$(abs_srctree))), 1)
$(error source directory cannot contain spaces or colons)
endif

ifneq ($(abs_srctree),$(abs_objtree))
# Look for make include files relative to root of kernel src
#
# This does not become effective immediately because MAKEFLAGS is re-parsed
# once after the Makefile is read. We need to invoke sub-make.
MAKEFLAGS += --include-dir=$(abs_srctree)
need-sub-make := 1
endif

ifneq ($(filter 3.%,$(MAKE_VERSION)),)
# 'MAKEFLAGS += -rR' does not immediately become effective for GNU Make 3.x
# We need to invoke sub-make to avoid implicit rules in the top Makefile.
need-sub-make := 1
# Cancel implicit rules for this Makefile.
$(lastword $(MAKEFILE_LIST)): ;
endif

export abs_srctree abs_objtree
export sub_make_done := 1

ifeq ($(need-sub-make),1)

PHONY += $(MAKECMDGOALS) sub-make

$(filter-out _all sub-make $(lastword $(MAKEFILE_LIST)), $(MAKECMDGOALS)) _all: sub-make
	@:

# Invoke a second make in the output directory, passing relevant variables
sub-make:
	$(Q)$(MAKE) -C $(abs_objtree) -f $(abs_srctree)/Makefile $(MAKECMDGOALS)

endif # need-sub-make
endif # sub_make_done

# We process the rest of the Makefile if this is the final invocation of make
ifeq ($(need-sub-make),)

# Do not print "Entering directory ...",
# but we want to display it when entering to the output directory
# so that IDEs/editors are able to understand relative filenames.
MAKEFLAGS += --no-print-directory

# Call a source code checker (by default, "sparse") as part of the
# C compilation.
#
# Use 'make C=1' to enable checking of only re-compiled files.
# Use 'make C=2' to enable checking of *all* source files, regardless
# of whether they are re-compiled or not.
#
# See the file "Documentation/dev-tools/sparse.rst" for more details,
# including where to get the "sparse" utility.

ifeq ("$(origin C)", "command line")
  KBUILD_CHECKSRC = $(C)
endif
ifndef KBUILD_CHECKSRC
  KBUILD_CHECKSRC = 0
endif

# Use make M=dir or set the environment variable KBUILD_EXTMOD to specify the
# directory of external module to build. Setting M= takes precedence.
ifeq ("$(origin M)", "command line")
  KBUILD_EXTMOD := $(M)
endif

export KBUILD_CHECKSRC KBUILD_EXTMOD

extmod-prefix = $(if $(KBUILD_EXTMOD),$(KBUILD_EXTMOD)/)

ifeq ($(abs_srctree),$(abs_objtree))
        # building in the source tree
        srctree := .
	building_out_of_srctree :=
else
        ifeq ($(abs_srctree)/,$(dir $(abs_objtree)))
                # building in a subdirectory of the source tree
                srctree := ..
        else
                srctree := $(abs_srctree)
        endif
	building_out_of_srctree := 1
endif

ifneq ($(KBUILD_ABS_SRCTREE),)
srctree := $(abs_srctree)
endif

objtree		:= .
VPATH		:= $(srctree)

export building_out_of_srctree srctree objtree VPATH

# To make sure we do not include .config for any of the *config targets
# catch them early, and hand them over to scripts/kconfig/Makefile
# It is allowed to specify more targets when calling make, including
# mixing *config targets and build targets.
# For example 'make oldconfig all'.
# Detect when mixed targets is specified, and make a second invocation
# of make so .config is not included in this case either (for *config).

version_h := include/generated/uapi/linux/version.h
old_version_h := include/linux/version.h

clean-targets := %clean mrproper cleandocs
no-dot-config-targets := $(clean-targets) \
			 cscope gtags TAGS tags help% %docs check% coccicheck \
			 $(version_h) headers headers_% archheaders archscripts \
			 %asm-generic kernelversion %src-pkg
no-sync-config-targets := $(no-dot-config-targets) install %install \
			   kernelrelease
single-targets := %.a %.i %.ko %.lds %.ll %.lst %.mod %.o %.s %.symtypes %/

config-build	:=
mixed-build	:=
need-config	:= 1
may-sync-config	:= 1
single-build	:=

ifneq ($(filter $(no-dot-config-targets), $(MAKECMDGOALS)),)
	ifeq ($(filter-out $(no-dot-config-targets), $(MAKECMDGOALS)),)
		need-config :=
	endif
endif

ifneq ($(filter $(no-sync-config-targets), $(MAKECMDGOALS)),)
	ifeq ($(filter-out $(no-sync-config-targets), $(MAKECMDGOALS)),)
		may-sync-config :=
	endif
endif

ifneq ($(KBUILD_EXTMOD),)
	may-sync-config :=
endif

ifeq ($(KBUILD_EXTMOD),)
        ifneq ($(filter config %config,$(MAKECMDGOALS)),)
		config-build := 1
                ifneq ($(words $(MAKECMDGOALS)),1)
			mixed-build := 1
                endif
        endif
endif

# We cannot build single targets and the others at the same time
ifneq ($(filter $(single-targets), $(MAKECMDGOALS)),)
	single-build := 1
	ifneq ($(filter-out $(single-targets), $(MAKECMDGOALS)),)
		mixed-build := 1
	endif
endif

# For "make -j clean all", "make -j mrproper defconfig all", etc.
ifneq ($(filter $(clean-targets),$(MAKECMDGOALS)),)
        ifneq ($(filter-out $(clean-targets),$(MAKECMDGOALS)),)
		mixed-build := 1
        endif
endif

# install and modules_install need also be processed one by one
ifneq ($(filter install,$(MAKECMDGOALS)),)
        ifneq ($(filter modules_install,$(MAKECMDGOALS)),)
		mixed-build := 1
        endif
endif

ifdef mixed-build
# ===========================================================================
# We're called with mixed targets (*config and build targets).
# Handle them one by one.

PHONY += $(MAKECMDGOALS) __build_one_by_one

$(filter-out __build_one_by_one, $(MAKECMDGOALS)): __build_one_by_one
	@:

__build_one_by_one:
	$(Q)set -e; \
	for i in $(MAKECMDGOALS); do \
		$(MAKE) -f $(srctree)/Makefile $$i; \
	done

else # !mixed-build

include scripts/Kbuild.include

# Read KERNELRELEASE from include/config/kernel.release (if it exists)
KERNELRELEASE = $(shell cat include/config/kernel.release 2> /dev/null)
KERNELVERSION = $(VERSION)$(if $(PATCHLEVEL),.$(PATCHLEVEL)$(if $(SUBLEVEL),.$(SUBLEVEL)))$(EXTRAVERSION)
export VERSION PATCHLEVEL SUBLEVEL KERNELRELEASE KERNELVERSION

include scripts/subarch.include

# Cross compiling and selecting different set of gcc/bin-utils
# ---------------------------------------------------------------------------
#
# When performing cross compilation for other architectures ARCH shall be set
# to the target architecture. (See arch/* for the possibilities).
# ARCH can be set during invocation of make:
# make ARCH=ia64
# Another way is to have ARCH set in the environment.
# The default ARCH is the host where make is executed.

# CROSS_COMPILE specify the prefix used for all executables used
# during compilation. Only gcc and related bin-utils executables
# are prefixed with $(CROSS_COMPILE).
# CROSS_COMPILE can be set on the command line
# make CROSS_COMPILE=ia64-linux-
# Alternatively CROSS_COMPILE can be set in the environment.
# Default value for CROSS_COMPILE is not to prefix executables
# Note: Some architectures assign CROSS_COMPILE in their arch/*/Makefile
ARCH		?= $(SUBARCH)

# Architecture as present in compile.h
UTS_MACHINE 	:= $(ARCH)
SRCARCH 	:= $(ARCH)

# Additional ARCH settings for x86
ifeq ($(ARCH),i386)
        SRCARCH := x86
endif
ifeq ($(ARCH),x86_64)
        SRCARCH := x86
endif

# Additional ARCH settings for sparc
ifeq ($(ARCH),sparc32)
       SRCARCH := sparc
endif
ifeq ($(ARCH),sparc64)
       SRCARCH := sparc
endif

# Additional ARCH settings for sh
ifeq ($(ARCH),sh64)
       SRCARCH := sh
endif

KCONFIG_CONFIG	?= .config
export KCONFIG_CONFIG

# SHELL used by kbuild
CONFIG_SHELL := sh

HOST_LFS_CFLAGS := $(shell getconf LFS_CFLAGS 2>/dev/null)
HOST_LFS_LDFLAGS := $(shell getconf LFS_LDFLAGS 2>/dev/null)
HOST_LFS_LIBS := $(shell getconf LFS_LIBS 2>/dev/null)

ifneq ($(LLVM),)
HOSTCC	= clang
HOSTCXX	= clang++
else
HOSTCC	= gcc
HOSTCXX	= g++
endif
KBUILD_HOSTCFLAGS   := -Wall -Wmissing-prototypes -Wstrict-prototypes -O2 \
		-fomit-frame-pointer -std=gnu89 $(HOST_LFS_CFLAGS) \
		$(HOSTCFLAGS)
KBUILD_HOSTCXXFLAGS := -O2 $(HOST_LFS_CFLAGS) $(HOSTCXXFLAGS)
KBUILD_HOSTLDFLAGS  := $(HOST_LFS_LDFLAGS) $(HOSTLDFLAGS)
KBUILD_HOSTLDLIBS   := $(HOST_LFS_LIBS) $(HOSTLDLIBS)

# Make variables (CC, etc...)
AS		= $(CROSS_COMPILE)as
LD		= $(CROSS_COMPILE)ld$(if $(wildcard $(lastword $(CROSS_COMPILE))ld.bfd),.bfd)
CC		= $(CROSS_COMPILE)gcc
CPP		= $(CC) -E
ifneq ($(LLVM),)
CC		= clang
LD		= ld.lld
AR		= llvm-ar
NM		= llvm-nm
OBJCOPY		= llvm-objcopy
OBJDUMP		= llvm-objdump
READELF		= llvm-readelf
OBJSIZE		= llvm-size
STRIP		= llvm-strip
else
CC		= $(CROSS_COMPILE)gcc
LD		= $(CROSS_COMPILE)ld
AR		= $(CROSS_COMPILE)ar
NM		= $(CROSS_COMPILE)nm
OBJCOPY		= $(CROSS_COMPILE)objcopy
OBJDUMP		= $(CROSS_COMPILE)objdump
READELF		= $(CROSS_COMPILE)readelf
OBJSIZE		= $(CROSS_COMPILE)size
STRIP		= $(CROSS_COMPILE)strip
endif
PAHOLE		= pahole
LEX		= flex
YACC		= bison
AWK		= awk
INSTALLKERNEL  := installkernel
DEPMOD		= depmod
PERL		= perl
PYTHON		= python
PYTHON3		= python3
CHECK		= sparse
BASH		= bash
KGZIP		= gzip
KBZIP2		= bzip2
KLZOP		= lzop
LZMA		= lzma
LZ4		= lz4c
XZ		= xz

CHECKFLAGS     := -D__linux__ -Dlinux -D__STDC__ -Dunix -D__unix__ \
		  -Wbitwise -Wno-return-void -Wno-unknown-attribute $(CF)
NOSTDINC_FLAGS :=
CFLAGS_MODULE   =
AFLAGS_MODULE   =
LDFLAGS_MODULE  =
CFLAGS_KERNEL	=
AFLAGS_KERNEL	=
LDFLAGS_vmlinux =

# Use USERINCLUDE when you must reference the UAPI directories only.
USERINCLUDE    := \
		-I$(srctree)/arch/$(SRCARCH)/include/uapi \
		-I$(objtree)/arch/$(SRCARCH)/include/generated/uapi \
		-I$(srctree)/include/uapi \
		-I$(objtree)/include/generated/uapi \
                -include $(srctree)/include/linux/kconfig.h

# Use LINUXINCLUDE when you must reference the include/ directory.
# Needed to be compatible with the O= option
LINUXINCLUDE    := \
		-I$(srctree)/arch/$(SRCARCH)/include \
		-I$(objtree)/arch/$(SRCARCH)/include/generated \
		$(if $(building_out_of_srctree),-I$(srctree)/include) \
		-I$(objtree)/include \
		$(USERINCLUDE)

KBUILD_AFLAGS   := -D__ASSEMBLY__ -fno-PIE
KBUILD_CFLAGS   := -Wall -Wundef -Werror=strict-prototypes -Wno-trigraphs \
		   -fno-strict-aliasing -fno-common -fshort-wchar -fno-PIE \
		   -Werror=implicit-function-declaration -Werror=implicit-int \
		   -Werror=return-type -Wno-format-security \
		   -std=gnu89
KBUILD_CPPFLAGS := -D__KERNEL__
KBUILD_AFLAGS_KERNEL :=
KBUILD_CFLAGS_KERNEL :=
KBUILD_AFLAGS_MODULE  := -DMODULE
KBUILD_CFLAGS_MODULE  := -DMODULE
KBUILD_LDFLAGS_MODULE :=
export KBUILD_LDS_MODULE := $(srctree)/scripts/module-common.lds
KBUILD_LDFLAGS :=
GCC_PLUGINS_CFLAGS :=
CLANG_FLAGS :=

export ARCH SRCARCH CONFIG_SHELL BASH HOSTCC KBUILD_HOSTCFLAGS CROSS_COMPILE LD CC
export CPP AR NM STRIP OBJCOPY OBJDUMP OBJSIZE READELF PAHOLE LEX YACC AWK INSTALLKERNEL
export PERL PYTHON PYTHON3 CHECK CHECKFLAGS MAKE UTS_MACHINE HOSTCXX
export KGZIP KBZIP2 KLZOP LZMA LZ4 XZ
export KBUILD_HOSTCXXFLAGS KBUILD_HOSTLDFLAGS KBUILD_HOSTLDLIBS LDFLAGS_MODULE

export KBUILD_CPPFLAGS NOSTDINC_FLAGS LINUXINCLUDE OBJCOPYFLAGS KBUILD_LDFLAGS
export KBUILD_CFLAGS CFLAGS_KERNEL CFLAGS_MODULE
export CFLAGS_KASAN CFLAGS_KASAN_NOSANITIZE CFLAGS_UBSAN
export KBUILD_AFLAGS AFLAGS_KERNEL AFLAGS_MODULE
export KBUILD_AFLAGS_MODULE KBUILD_CFLAGS_MODULE KBUILD_LDFLAGS_MODULE
export KBUILD_AFLAGS_KERNEL KBUILD_CFLAGS_KERNEL

# Files to ignore in find ... statements

export RCS_FIND_IGNORE := \( -name SCCS -o -name BitKeeper -o -name .svn -o    \
			  -name CVS -o -name .pc -o -name .hg -o -name .git \) \
			  -prune -o
export RCS_TAR_IGNORE := --exclude SCCS --exclude BitKeeper --exclude .svn \
			 --exclude CVS --exclude .pc --exclude .hg --exclude .git

# ===========================================================================
# Rules shared between *config targets and build targets

# Basic helpers built in scripts/basic/
PHONY += scripts_basic
scripts_basic:
	$(Q)$(MAKE) $(build)=scripts/basic
	$(Q)rm -f .tmp_quiet_recordmcount

PHONY += outputmakefile
# Before starting out-of-tree build, make sure the source tree is clean.
# outputmakefile generates a Makefile in the output directory, if using a
# separate output directory. This allows convenient use of make in the
# output directory.
# At the same time when output Makefile generated, generate .gitignore to
# ignore whole output directory
outputmakefile:
ifdef building_out_of_srctree
	$(Q)if [ -f $(srctree)/.config -o \
		 -d $(srctree)/include/config -o \
		 -d $(srctree)/arch/$(SRCARCH)/include/generated ]; then \
		echo >&2 "***"; \
		echo >&2 "*** The source tree is not clean, please run 'make$(if $(findstring command line, $(origin ARCH)), ARCH=$(ARCH)) mrproper'"; \
		echo >&2 "*** in $(abs_srctree)";\
		echo >&2 "***"; \
		false; \
	fi
	$(Q)ln -fsn $(srctree) source
	$(Q)$(CONFIG_SHELL) $(srctree)/scripts/mkmakefile $(srctree)
	$(Q)test -e .gitignore || \
	{ echo "# this is build directory, ignore it"; echo "*"; } > .gitignore
endif

ifneq ($(shell $(CC) --version 2>&1 | head -n 1 | grep clang),)
ifneq ($(CROSS_COMPILE),)
CLANG_TRIPLE	?= $(CROSS_COMPILE)
CLANG_FLAGS	+= --target=$(notdir $(CLANG_TRIPLE:%-=%))
ifeq ($(shell $(srctree)/scripts/clang-android.sh $(CC) $(CLANG_FLAGS)), y)
$(error "Clang with Android --target detected. Did you specify CLANG_TRIPLE?")
endif
GCC_TOOLCHAIN_DIR := $(dir $(shell which $(CROSS_COMPILE)elfedit))
CLANG_FLAGS	+= --prefix=$(GCC_TOOLCHAIN_DIR)$(notdir $(CROSS_COMPILE))
GCC_TOOLCHAIN	:= $(realpath $(GCC_TOOLCHAIN_DIR)/..)
endif
ifneq ($(GCC_TOOLCHAIN),)
CLANG_FLAGS	+= --gcc-toolchain=$(GCC_TOOLCHAIN)
endif
ifneq ($(LLVM_IAS),1)
CLANG_FLAGS	+= -no-integrated-as
endif
CLANG_FLAGS	+= -Werror=unknown-warning-option
KBUILD_CFLAGS	+= $(CLANG_FLAGS)
KBUILD_AFLAGS	+= $(CLANG_FLAGS)
export CLANG_FLAGS
endif

# The expansion should be delayed until arch/$(SRCARCH)/Makefile is included.
# Some architectures define CROSS_COMPILE in arch/$(SRCARCH)/Makefile.
# CC_VERSION_TEXT is referenced from Kconfig (so it needs export),
# and from include/config/auto.conf.cmd to detect the compiler upgrade.
CC_VERSION_TEXT = $(shell $(CC) --version 2>/dev/null | head -n 1)

ifdef config-build
# ===========================================================================
# *config targets only - make sure prerequisites are updated, and descend
# in scripts/kconfig to make the *config target

# Read arch specific Makefile to set KBUILD_DEFCONFIG as needed.
# KBUILD_DEFCONFIG may point out an alternative default configuration
# used for 'make defconfig'
include arch/$(SRCARCH)/Makefile
export KBUILD_DEFCONFIG KBUILD_KCONFIG CC_VERSION_TEXT

config: outputmakefile scripts_basic FORCE
	$(Q)$(MAKE) $(build)=scripts/kconfig $@

%config: outputmakefile scripts_basic FORCE
	$(Q)$(MAKE) $(build)=scripts/kconfig $@

else #!config-build
# ===========================================================================
# Build targets only - this includes vmlinux, arch specific targets, clean
# targets and others. In general all targets except *config targets.

# If building an external module we do not care about the all: rule
# but instead _all depend on modules
PHONY += all
ifeq ($(KBUILD_EXTMOD),)
_all: all
else
_all: modules
endif

# Decide whether to build built-in, modular, or both.
# Normally, just do built-in.

KBUILD_MODULES :=
KBUILD_BUILTIN := 1

# If we have only "make modules", don't compile built-in objects.
ifeq ($(MAKECMDGOALS),modules)
  KBUILD_BUILTIN :=
endif

# If we have "make <whatever> modules", compile modules
# in addition to whatever we do anyway.
# Just "make" or "make all" shall build modules as well

ifneq ($(filter all _all modules nsdeps,$(MAKECMDGOALS)),)
  KBUILD_MODULES := 1
endif

ifeq ($(MAKECMDGOALS),)
  KBUILD_MODULES := 1
endif

export KBUILD_MODULES KBUILD_BUILTIN

ifdef need-config
include include/config/auto.conf
endif

ifeq ($(KBUILD_EXTMOD),)
# Objects we will link into vmlinux / subdirs we need to visit
init-y		:= init/
drivers-y	:= drivers/ sound/
drivers-$(CONFIG_SAMPLES) += samples/
net-y		:= net/
libs-y		:= lib/
core-y		:= usr/
virt-y		:= virt/
endif # KBUILD_EXTMOD

# The all: target is the default when no target is given on the
# command line.
# This allow a user to issue only 'make' to build a kernel including modules
# Defaults to vmlinux, but the arch makefile usually adds further targets
all: vmlinux

CFLAGS_GCOV	:= -fprofile-arcs -ftest-coverage \
	$(call cc-option,-fno-tree-loop-im) \
	$(call cc-disable-warning,maybe-uninitialized,)
export CFLAGS_GCOV

# The arch Makefiles can override CC_FLAGS_FTRACE. We may also append it later.
ifdef CONFIG_FUNCTION_TRACER
  CC_FLAGS_FTRACE := -pg
endif

RETPOLINE_CFLAGS_GCC := -mindirect-branch=thunk-extern -mindirect-branch-register
RETPOLINE_VDSO_CFLAGS_GCC := -mindirect-branch=thunk-inline -mindirect-branch-register
RETPOLINE_CFLAGS_CLANG := -mretpoline-external-thunk
RETPOLINE_VDSO_CFLAGS_CLANG := -mretpoline
RETPOLINE_CFLAGS := $(call cc-option,$(RETPOLINE_CFLAGS_GCC),$(call cc-option,$(RETPOLINE_CFLAGS_CLANG)))
RETPOLINE_VDSO_CFLAGS := $(call cc-option,$(RETPOLINE_VDSO_CFLAGS_GCC),$(call cc-option,$(RETPOLINE_VDSO_CFLAGS_CLANG)))
export RETPOLINE_CFLAGS
export RETPOLINE_VDSO_CFLAGS

# Make toolchain changes before including arch/$(SRCARCH)/Makefile to ensure
# ar/cc/ld-* macros return correct values.
ifdef CONFIG_LTO_CLANG
# LTO produces LLVM IR instead of object files. Use llvm-ar and llvm-nm, so we
# can process these.
AR		:= llvm-ar
LLVM_NM		:= llvm-nm
export LLVM_NM
endif

include arch/$(SRCARCH)/Makefile

ifdef need-config
ifdef may-sync-config
# Read in dependencies to all Kconfig* files, make sure to run syncconfig if
# changes are detected. This should be included after arch/$(SRCARCH)/Makefile
# because some architectures define CROSS_COMPILE there.
include include/config/auto.conf.cmd

$(KCONFIG_CONFIG):
	@echo >&2 '***'
	@echo >&2 '*** Configuration file "$@" not found!'
	@echo >&2 '***'
	@echo >&2 '*** Please run some configurator (e.g. "make oldconfig" or'
	@echo >&2 '*** "make menuconfig" or "make xconfig").'
	@echo >&2 '***'
	@/bin/false

# The actual configuration files used during the build are stored in
# include/generated/ and include/config/. Update them if .config is newer than
# include/config/auto.conf (which mirrors .config).
#
# This exploits the 'multi-target pattern rule' trick.
# The syncconfig should be executed only once to make all the targets.
%/auto.conf %/auto.conf.cmd %/tristate.conf: $(KCONFIG_CONFIG)
	$(Q)$(MAKE) -f $(srctree)/Makefile syncconfig
else # !may-sync-config
# External modules and some install targets need include/generated/autoconf.h
# and include/config/auto.conf but do not care if they are up-to-date.
# Use auto.conf to trigger the test
PHONY += include/config/auto.conf

include/config/auto.conf:
	$(Q)test -e include/generated/autoconf.h -a -e $@ || (		\
	echo >&2;							\
	echo >&2 "  ERROR: Kernel configuration is invalid.";		\
	echo >&2 "         include/generated/autoconf.h or $@ are missing.";\
	echo >&2 "         Run 'make oldconfig && make prepare' on kernel src to fix it.";	\
	echo >&2 ;							\
	/bin/false)

endif # may-sync-config
endif # need-config

KBUILD_CFLAGS	+= $(call cc-option,-fno-delete-null-pointer-checks,)
KBUILD_CFLAGS	+= $(call cc-disable-warning,frame-address,)
KBUILD_CFLAGS	+= $(call cc-disable-warning, format-truncation)
KBUILD_CFLAGS	+= $(call cc-disable-warning, format-overflow)
KBUILD_CFLAGS	+= $(call cc-disable-warning, address-of-packed-member)

ifdef CONFIG_CC_OPTIMIZE_FOR_PERFORMANCE
KBUILD_CFLAGS += -O2
else ifdef CONFIG_CC_OPTIMIZE_FOR_PERFORMANCE_O3
KBUILD_CFLAGS += -O3
else ifdef CONFIG_CC_OPTIMIZE_FOR_SIZE
KBUILD_CFLAGS += -Os
endif

# Tell gcc to never replace conditional load with a non-conditional one
KBUILD_CFLAGS	+= $(call cc-option,--param=allow-store-data-races=0)
KBUILD_CFLAGS	+= $(call cc-option,-fno-allow-store-data-races)

include scripts/Makefile.kcov
include scripts/Makefile.gcc-plugins

ifdef CONFIG_READABLE_ASM
# Disable optimizations that make assembler listings hard to read.
# reorder blocks reorders the control in the function
# ipa clone creates specialized cloned functions
# partial inlining inlines only parts of functions
KBUILD_CFLAGS += $(call cc-option,-fno-reorder-blocks,) \
                 $(call cc-option,-fno-ipa-cp-clone,) \
                 $(call cc-option,-fno-partial-inlining)
endif

ifneq ($(CONFIG_FRAME_WARN),0)
KBUILD_CFLAGS += $(call cc-option,-Wframe-larger-than=${CONFIG_FRAME_WARN})
endif

stackp-flags-$(CONFIG_CC_HAS_STACKPROTECTOR_NONE) := -fno-stack-protector
stackp-flags-$(CONFIG_STACKPROTECTOR)             := -fstack-protector
stackp-flags-$(CONFIG_STACKPROTECTOR_STRONG)      := -fstack-protector-strong

KBUILD_CFLAGS += $(stackp-flags-y)

ifdef CONFIG_CC_IS_CLANG
KBUILD_CPPFLAGS += -Qunused-arguments
KBUILD_CFLAGS += -Wno-format-invalid-specifier
KBUILD_CFLAGS += -Wno-gnu
# Quiet clang warning: comparison of unsigned expression < 0 is always false
KBUILD_CFLAGS += -Wno-tautological-compare
# CLANG uses a _MergedGlobals as optimization, but this breaks modpost, as the
# source of a reference will be _MergedGlobals and not on of the whitelisted names.
# See modpost pattern 2
KBUILD_CFLAGS += -mno-global-merge
else

# Warn about unmarked fall-throughs in switch statement.
# Disabled for clang while comment to attribute conversion happens and
# https://github.com/ClangBuiltLinux/linux/issues/636 is discussed.
KBUILD_CFLAGS += $(call cc-option,-Wimplicit-fallthrough,)
endif

# These warnings generated too much noise in a regular build.
# Use make W=1 to enable them (see scripts/Makefile.extrawarn)
KBUILD_CFLAGS += $(call cc-disable-warning, unused-but-set-variable)

KBUILD_CFLAGS += $(call cc-disable-warning, unused-const-variable)
ifdef CONFIG_FRAME_POINTER
KBUILD_CFLAGS	+= -fno-omit-frame-pointer -fno-optimize-sibling-calls
else
# Some targets (ARM with Thumb2, for example), can't be built with frame
# pointers.  For those, we don't have FUNCTION_TRACER automatically
# select FRAME_POINTER.  However, FUNCTION_TRACER adds -pg, and this is
# incompatible with -fomit-frame-pointer with current GCC, so we don't use
# -fomit-frame-pointer with FUNCTION_TRACER.
ifndef CONFIG_FUNCTION_TRACER
KBUILD_CFLAGS	+= -fomit-frame-pointer
endif
endif

# Initialize all stack variables with a 0xAA pattern.
ifdef CONFIG_INIT_STACK_ALL_PATTERN
KBUILD_CFLAGS	+= -ftrivial-auto-var-init=pattern
endif

# Initialize all stack variables with a zero value.
ifdef CONFIG_INIT_STACK_ALL_ZERO
# Future support for zero initialization is still being debated, see
# https://bugs.llvm.org/show_bug.cgi?id=45497. These flags are subject to being
# renamed or dropped.
KBUILD_CFLAGS	+= -ftrivial-auto-var-init=zero
KBUILD_CFLAGS	+= -enable-trivial-auto-var-init-zero-knowing-it-will-be-removed-from-clang
endif

DEBUG_CFLAGS	:= $(call cc-option, -fno-var-tracking-assignments)

ifdef CONFIG_DEBUG_INFO
ifdef CONFIG_DEBUG_INFO_SPLIT
DEBUG_CFLAGS	+= -gsplit-dwarf
else
DEBUG_CFLAGS	+= -g
endif
ifneq ($(LLVM_IAS),1)
KBUILD_AFLAGS	+= -Wa,-gdwarf-2
endif
endif

ifdef CONFIG_DEBUG_INFO_DWARF4
DEBUG_CFLAGS	+= -gdwarf-4
endif

ifdef CONFIG_DEBUG_INFO_REDUCED
DEBUG_CFLAGS	+= $(call cc-option, -femit-struct-debug-baseonly) \
		   $(call cc-option,-fno-var-tracking)
endif

KBUILD_CFLAGS += $(DEBUG_CFLAGS)
export DEBUG_CFLAGS

ifdef CONFIG_FUNCTION_TRACER
ifdef CONFIG_FTRACE_MCOUNT_RECORD
  # gcc 5 supports generating the mcount tables directly
  ifeq ($(call cc-option-yn,-mrecord-mcount),y)
    CC_FLAGS_FTRACE	+= -mrecord-mcount
    export CC_USING_RECORD_MCOUNT := 1
  endif
  ifdef CONFIG_HAVE_NOP_MCOUNT
    ifeq ($(call cc-option-yn, -mnop-mcount),y)
      CC_FLAGS_FTRACE	+= -mnop-mcount
      CC_FLAGS_USING	+= -DCC_USING_NOP_MCOUNT
    endif
  endif
endif
ifdef CONFIG_HAVE_FENTRY
  ifeq ($(call cc-option-yn, -mfentry),y)
    CC_FLAGS_FTRACE	+= -mfentry
    CC_FLAGS_USING	+= -DCC_USING_FENTRY
  endif
endif
export CC_FLAGS_FTRACE
KBUILD_CFLAGS	+= $(CC_FLAGS_FTRACE) $(CC_FLAGS_USING)
KBUILD_AFLAGS	+= $(CC_FLAGS_USING)
ifdef CONFIG_DYNAMIC_FTRACE
	ifdef CONFIG_HAVE_C_RECORDMCOUNT
		BUILD_C_RECORDMCOUNT := y
		export BUILD_C_RECORDMCOUNT
	endif
endif
endif

# We trigger additional mismatches with less inlining
ifdef CONFIG_DEBUG_SECTION_MISMATCH
KBUILD_CFLAGS += $(call cc-option, -fno-inline-functions-called-once)
endif

ifdef CONFIG_LD_DEAD_CODE_DATA_ELIMINATION
KBUILD_CFLAGS_KERNEL += -ffunction-sections -fdata-sections
LDFLAGS_vmlinux += --gc-sections
endif

ifdef CONFIG_LIVEPATCH
KBUILD_CFLAGS += $(call cc-option, -flive-patching=inline-clone)
endif

ifdef CONFIG_SHADOW_CALL_STACK
CC_FLAGS_SCS	:= -fsanitize=shadow-call-stack
KBUILD_CFLAGS	+= $(CC_FLAGS_SCS)
export CC_FLAGS_SCS
endif

ifdef CONFIG_LTO_CLANG
ifdef CONFIG_THINLTO
CC_FLAGS_LTO_CLANG := -flto=thin $(call cc-option, -fsplit-lto-unit)
KBUILD_LDFLAGS	+= --thinlto-cache-dir=.thinlto-cache
else
CC_FLAGS_LTO_CLANG := -flto
endif
CC_FLAGS_LTO_CLANG += -fvisibility=default

# Limit inlining across translation units to reduce binary size
LD_FLAGS_LTO_CLANG := -mllvm -import-instr-limit=5

KBUILD_LDFLAGS += $(LD_FLAGS_LTO_CLANG)
KBUILD_LDFLAGS_MODULE += $(LD_FLAGS_LTO_CLANG)

KBUILD_LDS_MODULE += $(srctree)/scripts/module-lto.lds
endif

ifdef CONFIG_LTO
CC_FLAGS_LTO	:= $(CC_FLAGS_LTO_CLANG)
KBUILD_CFLAGS	+= $(CC_FLAGS_LTO)
export CC_FLAGS_LTO
endif

ifdef CONFIG_CFI_CLANG
CC_FLAGS_CFI	:= -fsanitize=cfi \
		   -fno-sanitize-cfi-canonical-jump-tables \
		   -fno-sanitize-blacklist

ifdef CONFIG_MODULES
CC_FLAGS_CFI	+= -fsanitize-cfi-cross-dso
endif

ifdef CONFIG_CFI_PERMISSIVE
CC_FLAGS_CFI	+= -fsanitize-recover=cfi \
		   -fno-sanitize-trap=cfi
endif

# If LTO flags are filtered out, we must also filter out CFI.
CC_FLAGS_LTO	+= $(CC_FLAGS_CFI)
KBUILD_CFLAGS	+= $(CC_FLAGS_CFI)
export CC_FLAGS_CFI
endif

# arch Makefile may override CC so keep this after arch Makefile is included
NOSTDINC_FLAGS += -nostdinc -isystem $(shell $(CC) -print-file-name=include)

# warn about C99 declaration after statement
KBUILD_CFLAGS += -Wdeclaration-after-statement

# Variable Length Arrays (VLAs) should not be used anywhere in the kernel
KBUILD_CFLAGS += -Wvla

# disable pointer signed / unsigned warnings in gcc 4.0
KBUILD_CFLAGS += -Wno-pointer-sign

# disable stringop warnings in gcc 8+
KBUILD_CFLAGS += $(call cc-disable-warning, stringop-truncation)

# We'll want to enable this eventually, but it's not going away for 5.7 at least
KBUILD_CFLAGS += $(call cc-disable-warning, zero-length-bounds)
KBUILD_CFLAGS += $(call cc-disable-warning, array-bounds)
KBUILD_CFLAGS += $(call cc-disable-warning, stringop-overflow)

# Another good warning that we'll want to enable eventually
KBUILD_CFLAGS += $(call cc-disable-warning, restrict)

# Enabled with W=2, disabled by default as noisy
KBUILD_CFLAGS += $(call cc-disable-warning, maybe-uninitialized)

# disable invalid "can't wrap" optimizations for signed / pointers
KBUILD_CFLAGS	+= $(call cc-option,-fno-strict-overflow)

# clang sets -fmerge-all-constants by default as optimization, but this
# is non-conforming behavior for C and in fact breaks the kernel, so we
# need to disable it here generally.
KBUILD_CFLAGS	+= $(call cc-option,-fno-merge-all-constants)

# for gcc -fno-merge-all-constants disables everything, but it is fine
# to have actual conforming behavior enabled.
KBUILD_CFLAGS	+= $(call cc-option,-fmerge-constants)

# Make sure -fstack-check isn't enabled (like gentoo apparently did)
KBUILD_CFLAGS  += $(call cc-option,-fno-stack-check,)

# conserve stack if available
KBUILD_CFLAGS   += $(call cc-option,-fconserve-stack)

# Prohibit date/time macros, which would make the build non-deterministic
KBUILD_CFLAGS   += $(call cc-option,-Werror=date-time)

# enforce correct pointer usage
KBUILD_CFLAGS   += $(call cc-option,-Werror=incompatible-pointer-types)

# Require designated initializers for all marked structures
KBUILD_CFLAGS   += $(call cc-option,-Werror=designated-init)

# change __FILE__ to the relative path from the srctree
KBUILD_CFLAGS	+= $(call cc-option,-fmacro-prefix-map=$(srctree)/=)

include scripts/Makefile.kasan
include scripts/Makefile.extrawarn
include scripts/Makefile.ubsan

# Add user supplied CPPFLAGS, AFLAGS and CFLAGS as the last assignments
KBUILD_CPPFLAGS += $(KCPPFLAGS)
KBUILD_AFLAGS   += $(KAFLAGS)
KBUILD_CFLAGS   += $(KCFLAGS)

KBUILD_LDFLAGS_MODULE += --build-id
LDFLAGS_vmlinux += --build-id

ifeq ($(CONFIG_STRIP_ASM_SYMS),y)
LDFLAGS_vmlinux	+= $(call ld-option, -X,)
endif

ifeq ($(CONFIG_RELR),y)
LDFLAGS_vmlinux	+= --pack-dyn-relocs=relr --use-android-relr-tags
endif

# make the checker run with the right architecture
CHECKFLAGS += --arch=$(ARCH)

# insure the checker run with the right endianness
CHECKFLAGS += $(if $(CONFIG_CPU_BIG_ENDIAN),-mbig-endian,-mlittle-endian)

# the checker needs the correct machine size
CHECKFLAGS += $(if $(CONFIG_64BIT),-m64,-m32)

# Default kernel image to build when no specific target is given.
# KBUILD_IMAGE may be overruled on the command line or
# set in the environment
# Also any assignments in arch/$(ARCH)/Makefile take precedence over
# this default value
export KBUILD_IMAGE ?= vmlinux

#
# INSTALL_PATH specifies where to place the updated kernel and system map
# images. Default is /boot, but you can set it to other values
export	INSTALL_PATH ?= /boot

#
# INSTALL_DTBS_PATH specifies a prefix for relocations required by build roots.
# Like INSTALL_MOD_PATH, it isn't defined in the Makefile, but can be passed as
# an argument if needed. Otherwise it defaults to the kernel install path
#
export INSTALL_DTBS_PATH ?= $(INSTALL_PATH)/dtbs/$(KERNELRELEASE)

#
# INSTALL_MOD_PATH specifies a prefix to MODLIB for module directory
# relocations required by build roots.  This is not defined in the
# makefile but the argument can be passed to make if needed.
#

MODLIB	= $(INSTALL_MOD_PATH)/lib/modules/$(KERNELRELEASE)
export MODLIB

#
# INSTALL_MOD_STRIP, if defined, will cause modules to be
# stripped after they are installed.  If INSTALL_MOD_STRIP is '1', then
# the default option --strip-debug will be used.  Otherwise,
# INSTALL_MOD_STRIP value will be used as the options to the strip command.

ifdef INSTALL_MOD_STRIP
ifeq ($(INSTALL_MOD_STRIP),1)
mod_strip_cmd = $(STRIP) --strip-debug
else
mod_strip_cmd = $(STRIP) $(INSTALL_MOD_STRIP)
endif # INSTALL_MOD_STRIP=1
else
mod_strip_cmd = true
endif # INSTALL_MOD_STRIP
export mod_strip_cmd

# CONFIG_MODULE_COMPRESS, if defined, will cause module to be compressed
# after they are installed in agreement with CONFIG_MODULE_COMPRESS_GZIP
# or CONFIG_MODULE_COMPRESS_XZ.

mod_compress_cmd = true
ifdef CONFIG_MODULE_COMPRESS
  ifdef CONFIG_MODULE_COMPRESS_GZIP
    mod_compress_cmd = $(KGZIP) -n -f
  endif # CONFIG_MODULE_COMPRESS_GZIP
  ifdef CONFIG_MODULE_COMPRESS_XZ
    mod_compress_cmd = $(XZ) -f
  endif # CONFIG_MODULE_COMPRESS_XZ
endif # CONFIG_MODULE_COMPRESS
export mod_compress_cmd

ifdef CONFIG_MODULE_SIG_ALL
$(eval $(call config_filename,MODULE_SIG_KEY))

mod_sign_cmd = scripts/sign-file $(CONFIG_MODULE_SIG_HASH) $(MODULE_SIG_KEY_SRCPREFIX)$(CONFIG_MODULE_SIG_KEY) certs/signing_key.x509
else
mod_sign_cmd = true
endif
export mod_sign_cmd

HOST_LIBELF_LIBS = $(shell pkg-config libelf --libs 2>/dev/null || echo -lelf)

ifdef CONFIG_STACK_VALIDATION
  has_libelf := $(call try-run,\
		echo "int main() {}" | $(HOSTCC) -xc -o /dev/null $(HOST_LIBELF_LIBS) -,1,0)
  ifeq ($(has_libelf),1)
    objtool_target := tools/objtool FORCE
  else
    SKIP_STACK_VALIDATION := 1
    export SKIP_STACK_VALIDATION
  endif
endif

PHONY += prepare0

export MODORDER := $(extmod-prefix)modules.order

ifeq ($(KBUILD_EXTMOD),)
core-y		+= kernel/ certs/ mm/ fs/ ipc/ security/ crypto/ block/

vmlinux-dirs	:= $(patsubst %/,%,$(filter %/, $(init-y) $(init-m) \
		     $(core-y) $(core-m) $(drivers-y) $(drivers-m) \
		     $(net-y) $(net-m) $(libs-y) $(libs-m) $(virt-y)))

vmlinux-alldirs	:= $(sort $(vmlinux-dirs) Documentation \
		     $(patsubst %/,%,$(filter %/, $(init-) $(core-) \
			$(drivers-) $(net-) $(libs-) $(virt-))))

build-dirs	:= $(vmlinux-dirs)
clean-dirs	:= $(vmlinux-alldirs)

init-y		:= $(patsubst %/, %/built-in.a, $(init-y))
core-y		:= $(patsubst %/, %/built-in.a, $(core-y))
drivers-y	:= $(patsubst %/, %/built-in.a, $(drivers-y))
net-y		:= $(patsubst %/, %/built-in.a, $(net-y))
libs-y1		:= $(patsubst %/, %/lib.a, $(libs-y))
libs-y2		:= $(patsubst %/, %/built-in.a, $(filter-out %.a, $(libs-y)))
libs-lds	:= $(strip $(patsubst %/, %/.lib-ksyms.o.lds, $(libs-y)))
virt-y		:= $(patsubst %/, %/built-in.a, $(virt-y))

# Externally visible symbols (used by link-vmlinux.sh)
export KBUILD_VMLINUX_OBJS := $(head-y) $(init-y) $(core-y) $(libs-y2) \
			      $(drivers-y) $(net-y) $(virt-y)
export KBUILD_VMLINUX_LIBS := $(libs-y1)
export KBUILD_LDS          := arch/$(SRCARCH)/kernel/vmlinux.lds
export KBUILD_EXTRA_LDS    := $(libs-lds)
export LDFLAGS_vmlinux
# used by scripts/Makefile.package
export KBUILD_ALLDIRS := $(sort $(filter-out arch/%,$(vmlinux-alldirs)) LICENSES arch include scripts tools)

vmlinux-deps := $(KBUILD_LDS) $(KBUILD_EXTRA_LDS) $(KBUILD_VMLINUX_OBJS) $(KBUILD_VMLINUX_LIBS)

# Recurse until adjust_autoksyms.sh is satisfied
PHONY += autoksyms_recursive
ifdef CONFIG_TRIM_UNUSED_KSYMS
autoksyms_recursive: descend modules.order
	$(Q)$(CONFIG_SHELL) $(srctree)/scripts/adjust_autoksyms.sh \
	  "$(MAKE) -f $(srctree)/Makefile vmlinux"
endif

# For the kernel to actually contain only the needed exported symbols,
# we have to build modules as well to determine what those symbols are.
# (this can be evaluated only once include/config/auto.conf has been included)
ifdef CONFIG_TRIM_UNUSED_KSYMS
  KBUILD_MODULES := 1
endif

autoksyms_h := $(if $(CONFIG_TRIM_UNUSED_KSYMS), include/generated/autoksyms.h)

quiet_cmd_autoksyms_h = GEN     $@
      cmd_autoksyms_h = mkdir -p $(dir $@); \
			$(CONFIG_SHELL) $(srctree)/scripts/gen_autoksyms.sh $@

$(autoksyms_h):
	$(call cmd,autoksyms_h)

ARCH_POSTLINK := $(wildcard $(srctree)/arch/$(SRCARCH)/Makefile.postlink)

# Final link of vmlinux with optional arch pass after final link
cmd_link-vmlinux =                                                 \
	$(CONFIG_SHELL) $< $(LD) $(KBUILD_LDFLAGS) $(LDFLAGS_vmlinux) ;    \
	$(if $(ARCH_POSTLINK), $(MAKE) -f $(ARCH_POSTLINK) $@, true)

vmlinux: scripts/link-vmlinux.sh autoksyms_recursive $(vmlinux-deps) FORCE
	+$(call if_changed,link-vmlinux)

targets := vmlinux

# The actual objects are generated when descending,
# make sure no implicit rule kicks in
$(sort $(vmlinux-deps)): descend ;

filechk_kernel.release = \
	echo "$(KERNELVERSION)$$($(CONFIG_SHELL) $(srctree)/scripts/setlocalversion \
		$(srctree) $(BRANCH) $(KMI_GENERATION))"

# Store (new) KERNELRELEASE string in include/config/kernel.release
include/config/kernel.release: FORCE
	$(call filechk,kernel.release)

# Additional helpers built in scripts/
# Carefully list dependencies so we do not try to build scripts twice
# in parallel
PHONY += scripts
scripts: scripts_basic scripts_dtc
	$(Q)$(MAKE) $(build)=$(@)

# Things we need to do before we recursively start building the kernel
# or the modules are listed in "prepare".
# A multi level approach is used. prepareN is processed before prepareN-1.
# archprepare is used in arch Makefiles and when processed asm symlink,
# version.h and scripts_basic is processed / created.

PHONY += prepare archprepare

archprepare: outputmakefile archheaders archscripts scripts include/config/kernel.release \
	asm-generic $(version_h) $(autoksyms_h) include/generated/utsrelease.h

prepare0: archprepare
	$(Q)$(MAKE) $(build)=scripts/mod
	$(Q)$(MAKE) $(build)=.

# All the preparing..
prepare: prepare0 prepare-objtool

# Support for using generic headers in asm-generic
asm-generic := -f $(srctree)/scripts/Makefile.asm-generic obj

PHONY += asm-generic uapi-asm-generic
asm-generic: uapi-asm-generic
	$(Q)$(MAKE) $(asm-generic)=arch/$(SRCARCH)/include/generated/asm \
	generic=include/asm-generic
uapi-asm-generic:
	$(Q)$(MAKE) $(asm-generic)=arch/$(SRCARCH)/include/generated/uapi/asm \
	generic=include/uapi/asm-generic

PHONY += prepare-objtool
prepare-objtool: $(objtool_target)
ifeq ($(SKIP_STACK_VALIDATION),1)
ifdef CONFIG_UNWINDER_ORC
	@echo "error: Cannot generate ORC metadata for CONFIG_UNWINDER_ORC=y, please install libelf-dev, libelf-devel or elfutils-libelf-devel" >&2
	@false
else
	@echo "warning: Cannot use CONFIG_STACK_VALIDATION=y, please install libelf-dev, libelf-devel or elfutils-libelf-devel" >&2
endif
endif

# Generate some files
# ---------------------------------------------------------------------------

# KERNELRELEASE can change from a few different places, meaning version.h
# needs to be updated, so this check is forced on all builds

uts_len := 64
ifneq (,$(BUILD_NUMBER))
	UTS_RELEASE=$(KERNELRELEASE)-ab$(BUILD_NUMBER)
else
	UTS_RELEASE=$(KERNELRELEASE)
endif
define filechk_utsrelease.h
	if [ `echo -n "$(UTS_RELEASE)" | wc -c ` -gt $(uts_len) ]; then \
		echo '"$(UTS_RELEASE)" exceeds $(uts_len) characters' >&2;    \
		exit 1;                                                       \
	fi;                                                             \
	echo \#define UTS_RELEASE \"$(UTS_RELEASE)\"
endef

define filechk_version.h
	if [ $(SUBLEVEL) -gt 255 ]; then                                 \
		echo \#define LINUX_VERSION_CODE $(shell                 \
		expr $(VERSION) \* 65536 + $(PATCHLEVEL) \* 256 + 255); \
	else                                                             \
		echo \#define LINUX_VERSION_CODE $(shell                 \
		expr $(VERSION) \* 65536 + $(PATCHLEVEL) \* 256 + $(SUBLEVEL)); \
	fi;                                                              \
	echo '#define KERNEL_VERSION(a,b,c) (((a) << 16) + ((b) << 8) +  \
	((c) > 255 ? 255 : (c)))'
endef

$(version_h): PATCHLEVEL := $(if $(PATCHLEVEL), $(PATCHLEVEL), 0)
$(version_h): SUBLEVEL := $(if $(SUBLEVEL), $(SUBLEVEL), 0)
$(version_h): FORCE
	$(call filechk,version.h)
	$(Q)rm -f $(old_version_h)

include/generated/utsrelease.h: include/config/kernel.release FORCE
	$(call filechk,utsrelease.h)

PHONY += headerdep
headerdep:
	$(Q)find $(srctree)/include/ -name '*.h' | xargs --max-args 1 \
	$(srctree)/scripts/headerdep.pl -I$(srctree)/include

# ---------------------------------------------------------------------------
# Kernel headers

#Default location for installed headers
export INSTALL_HDR_PATH = $(objtree)/usr

quiet_cmd_headers_install = INSTALL $(INSTALL_HDR_PATH)/include
      cmd_headers_install = \
	mkdir -p $(INSTALL_HDR_PATH); \
	rsync -mrl --include='*/' --include='*\.h' --exclude='*' \
	usr/include $(INSTALL_HDR_PATH)

PHONY += headers_install
headers_install: headers
	$(call cmd,headers_install)

PHONY += archheaders archscripts

hdr-inst := -f $(srctree)/scripts/Makefile.headersinst obj

PHONY += headers
headers: $(version_h) scripts_unifdef uapi-asm-generic archheaders archscripts
	$(if $(wildcard $(srctree)/arch/$(SRCARCH)/include/uapi/asm/Kbuild),, \
	  $(error Headers not exportable for the $(SRCARCH) architecture))
	$(Q)$(MAKE) $(hdr-inst)=include/uapi
	$(Q)$(MAKE) $(hdr-inst)=arch/$(SRCARCH)/include/uapi

# Deprecated. It is no-op now.
PHONY += headers_check
headers_check:
	@:

ifdef CONFIG_HEADERS_INSTALL
prepare: headers
endif

PHONY += scripts_unifdef
scripts_unifdef: scripts_basic
	$(Q)$(MAKE) $(build)=scripts scripts/unifdef

# ---------------------------------------------------------------------------
# Kernel selftest

PHONY += kselftest
kselftest:
	$(Q)$(MAKE) -C $(srctree)/tools/testing/selftests run_tests

kselftest-%: FORCE
	$(Q)$(MAKE) -C $(srctree)/tools/testing/selftests $*

PHONY += kselftest-merge
kselftest-merge:
	$(if $(wildcard $(objtree)/.config),, $(error No .config exists, config your kernel first!))
	$(Q)find $(srctree)/tools/testing/selftests -name config | \
		xargs $(srctree)/scripts/kconfig/merge_config.sh -m $(objtree)/.config
	$(Q)$(MAKE) -f $(srctree)/Makefile olddefconfig

# ---------------------------------------------------------------------------
# Devicetree files

ifneq ($(wildcard $(srctree)/arch/$(SRCARCH)/boot/dts/),)
dtstree := arch/$(SRCARCH)/boot/dts
endif

ifneq ($(dtstree),)

%.dtb: include/config/kernel.release scripts_dtc
	$(Q)$(MAKE) $(build)=$(dtstree) $(dtstree)/$@

PHONY += dtbs dtbs_install dtbs_check
dtbs: include/config/kernel.release scripts_dtc
	$(Q)$(MAKE) $(build)=$(dtstree)

ifneq ($(filter dtbs_check, $(MAKECMDGOALS)),)
dtbs: dt_binding_check
endif

dtbs_check: export CHECK_DTBS=1
dtbs_check: dtbs

dtbs_install:
	$(Q)$(MAKE) $(dtbinst)=$(dtstree)

ifdef CONFIG_OF_EARLY_FLATTREE
all: dtbs
endif

endif

PHONY += scripts_dtc
scripts_dtc: scripts_basic
	$(Q)$(MAKE) $(build)=scripts/dtc

PHONY += dt_binding_check
dt_binding_check: scripts_dtc
	$(Q)$(MAKE) $(build)=Documentation/devicetree/bindings

# ---------------------------------------------------------------------------
# Modules

ifdef CONFIG_MODULES

# By default, build modules as well

all: modules

# When we're building modules with modversions, we need to consider
# the built-in objects during the descend as well, in order to
# make sure the checksums are up to date before we record them.
ifdef CONFIG_MODVERSIONS
  KBUILD_BUILTIN := 1
endif

# Build modules
#
# A module can be listed more than once in obj-m resulting in
# duplicate lines in modules.order files.  Those are removed
# using awk while concatenating to the final file.

PHONY += modules
modules: $(if $(KBUILD_BUILTIN),vmlinux) modules.order modules.builtin
	$(Q)$(MAKE) -f $(srctree)/scripts/Makefile.modpost
	$(Q)$(CONFIG_SHELL) $(srctree)/scripts/modules-check.sh

modules.order: descend
	$(Q)$(AWK) '!x[$$0]++' $(addsuffix /$@, $(build-dirs)) > $@

modbuiltin-dirs := $(addprefix _modbuiltin_, $(build-dirs))

modules.builtin: $(modbuiltin-dirs)
	$(Q)$(AWK) '!x[$$0]++' $(addsuffix /$@, $(build-dirs)) > $@

PHONY += $(modbuiltin-dirs)
# tristate.conf is not included from this Makefile. Add it as a prerequisite
# here to make it self-healing in case somebody accidentally removes it.
$(modbuiltin-dirs): include/config/tristate.conf
	$(Q)$(MAKE) $(modbuiltin)=$(patsubst _modbuiltin_%,%,$@)

# Target to prepare building external modules
PHONY += modules_prepare
modules_prepare: prepare

# Target to install modules
PHONY += modules_install
modules_install: _modinst_ _modinst_post

PHONY += _modinst_
_modinst_:
	@rm -rf $(MODLIB)/kernel
	@rm -f $(MODLIB)/source
	@mkdir -p $(MODLIB)/kernel
	@ln -s $(abspath $(srctree)) $(MODLIB)/source
	@if [ ! $(objtree) -ef  $(MODLIB)/build ]; then \
		rm -f $(MODLIB)/build ; \
		ln -s $(CURDIR) $(MODLIB)/build ; \
	fi
	@sed 's:^:kernel/:' modules.order > $(MODLIB)/modules.order
	@sed 's:^:kernel/:' modules.builtin > $(MODLIB)/modules.builtin
	@cp -f $(objtree)/modules.builtin.modinfo $(MODLIB)/
	$(Q)$(MAKE) -f $(srctree)/scripts/Makefile.modinst

# This depmod is only for convenience to give the initial
# boot a modules.dep even before / is mounted read-write.  However the
# boot script depmod is the master version.
PHONY += _modinst_post
_modinst_post: _modinst_
	$(call cmd,depmod)

ifeq ($(CONFIG_MODULE_SIG), y)
PHONY += modules_sign
modules_sign:
	$(Q)$(MAKE) -f $(srctree)/scripts/Makefile.modsign
endif

else # CONFIG_MODULES

# Modules not configured
# ---------------------------------------------------------------------------

PHONY += modules modules_install
modules modules_install:
	@echo >&2
	@echo >&2 "The present kernel configuration has modules disabled."
	@echo >&2 "Type 'make config' and enable loadable module support."
	@echo >&2 "Then build a kernel with module support enabled."
	@echo >&2
	@exit 1

endif # CONFIG_MODULES

###
# Cleaning is done on three levels.
# make clean     Delete most generated files
#                Leave enough to build external modules
# make mrproper  Delete the current configuration, and all generated files
# make distclean Remove editor backup files, patch leftover files and the like

# Directories & files removed with 'make clean'
CLEAN_DIRS  += include/ksym
CLEAN_FILES += modules.builtin.modinfo

# Directories & files removed with 'make mrproper'
MRPROPER_DIRS  += include/config include/generated          \
		  arch/$(SRCARCH)/include/generated .tmp_objdiff \
		  debian/ snap/ tar-install/
MRPROPER_FILES += .config .config.old .version \
		  Module.symvers \
		  signing_key.pem signing_key.priv signing_key.x509	\
		  x509.genkey extra_certificates signing_key.x509.keyid	\
		  signing_key.x509.signer vmlinux-gdb.py \
		  *.spec

# Directories & files removed with 'make distclean'
DISTCLEAN_DIRS  +=
DISTCLEAN_FILES += tags TAGS cscope* GPATH GTAGS GRTAGS GSYMS

# clean - Delete most, but leave enough to build external modules
#
clean: rm-dirs  := $(CLEAN_DIRS)
clean: rm-files := $(CLEAN_FILES)

PHONY += archclean vmlinuxclean

vmlinuxclean:
	$(Q)$(CONFIG_SHELL) $(srctree)/scripts/link-vmlinux.sh clean
	$(Q)$(if $(ARCH_POSTLINK), $(MAKE) -f $(ARCH_POSTLINK) clean)

clean: archclean vmlinuxclean

# mrproper - Delete all generated files, including .config
#
mrproper: rm-dirs  := $(wildcard $(MRPROPER_DIRS))
mrproper: rm-files := $(wildcard $(MRPROPER_FILES))
mrproper-dirs      := $(addprefix _mrproper_,scripts)

PHONY += $(mrproper-dirs) mrproper
$(mrproper-dirs):
	$(Q)$(MAKE) $(clean)=$(patsubst _mrproper_%,%,$@)

mrproper: clean $(mrproper-dirs)
	$(call cmd,rmdirs)
	$(call cmd,rmfiles)

# distclean
#
distclean: rm-dirs  := $(wildcard $(DISTCLEAN_DIRS))
distclean: rm-files := $(wildcard $(DISTCLEAN_FILES))

PHONY += distclean

distclean: mrproper
	$(call cmd,rmdirs)
	$(call cmd,rmfiles)
	@find $(srctree) $(RCS_FIND_IGNORE) \
		\( -name '*.orig' -o -name '*.rej' -o -name '*~' \
		-o -name '*.bak' -o -name '#*#' -o -name '*%' \
		-o -name 'core' \) \
		-type f -print | xargs rm -f


# Packaging of the kernel to various formats
# ---------------------------------------------------------------------------

%src-pkg: FORCE
	$(Q)$(MAKE) -f $(srctree)/scripts/Makefile.package $@
%pkg: include/config/kernel.release FORCE
	$(Q)$(MAKE) -f $(srctree)/scripts/Makefile.package $@

# Brief documentation of the typical targets used
# ---------------------------------------------------------------------------

boards := $(wildcard $(srctree)/arch/$(SRCARCH)/configs/*_defconfig)
boards := $(sort $(notdir $(boards)))
board-dirs := $(dir $(wildcard $(srctree)/arch/$(SRCARCH)/configs/*/*_defconfig))
board-dirs := $(sort $(notdir $(board-dirs:/=)))

PHONY += help
help:
	@echo  'Cleaning targets:'
	@echo  '  clean		  - Remove most generated files but keep the config and'
	@echo  '                    enough build support to build external modules'
	@echo  '  mrproper	  - Remove all generated files + config + various backup files'
	@echo  '  distclean	  - mrproper + remove editor backup and patch files'
	@echo  ''
	@echo  'Configuration targets:'
	@$(MAKE) -f $(srctree)/scripts/kconfig/Makefile help
	@echo  ''
	@echo  'Other generic targets:'
	@echo  '  all		  - Build all targets marked with [*]'
	@echo  '* vmlinux	  - Build the bare kernel'
	@echo  '* modules	  - Build all modules'
	@echo  '  modules_install - Install all modules to INSTALL_MOD_PATH (default: /)'
	@echo  '  dir/            - Build all files in dir and below'
	@echo  '  dir/file.[ois]  - Build specified target only'
	@echo  '  dir/file.ll     - Build the LLVM assembly file'
	@echo  '                    (requires compiler support for LLVM assembly generation)'
	@echo  '  dir/file.lst    - Build specified mixed source/assembly target only'
	@echo  '                    (requires a recent binutils and recent build (System.map))'
	@echo  '  dir/file.ko     - Build module including final link'
	@echo  '  modules_prepare - Set up for building external modules'
	@echo  '  tags/TAGS	  - Generate tags file for editors'
	@echo  '  cscope	  - Generate cscope index'
	@echo  '  gtags           - Generate GNU GLOBAL index'
	@echo  '  kernelrelease	  - Output the release version string (use with make -s)'
	@echo  '  kernelversion	  - Output the version stored in Makefile (use with make -s)'
	@echo  '  image_name	  - Output the image name (use with make -s)'
	@echo  '  headers_install - Install sanitised kernel headers to INSTALL_HDR_PATH'; \
	 echo  '                    (default: $(INSTALL_HDR_PATH))'; \
	 echo  ''
	@echo  'Static analysers:'
	@echo  '  checkstack      - Generate a list of stack hogs'
	@echo  '  namespacecheck  - Name space analysis on compiled kernel'
	@echo  '  versioncheck    - Sanity check on version.h usage'
	@echo  '  includecheck    - Check for duplicate included header files'
	@echo  '  export_report   - List the usages of all exported symbols'
	@echo  '  headerdep       - Detect inclusion cycles in headers'
	@echo  '  coccicheck      - Check with Coccinelle'
	@echo  ''
	@echo  'Tools:'
	@echo  '  nsdeps          - Generate missing symbol namespace dependencies'
	@echo  ''
	@echo  'Kernel selftest:'
	@echo  '  kselftest       - Build and run kernel selftest (run as root)'
	@echo  '                    Build, install, and boot kernel before'
	@echo  '                    running kselftest on it'
	@echo  '  kselftest-clean - Remove all generated kselftest files'
	@echo  '  kselftest-merge - Merge all the config dependencies of kselftest to existing'
	@echo  '                    .config.'
	@echo  ''
	@$(if $(dtstree), \
		echo 'Devicetree:'; \
		echo '* dtbs             - Build device tree blobs for enabled boards'; \
		echo '  dtbs_install     - Install dtbs to $(INSTALL_DTBS_PATH)'; \
		echo '  dt_binding_check - Validate device tree binding documents'; \
		echo '  dtbs_check       - Validate device tree source files';\
		echo '')

	@echo 'Userspace tools targets:'
	@echo '  use "make tools/help"'
	@echo '  or  "cd tools; make help"'
	@echo  ''
	@echo  'Kernel packaging:'
	@$(MAKE) -f $(srctree)/scripts/Makefile.package help
	@echo  ''
	@echo  'Documentation targets:'
	@$(MAKE) -f $(srctree)/Documentation/Makefile dochelp
	@echo  ''
	@echo  'Architecture specific targets ($(SRCARCH)):'
	@$(if $(archhelp),$(archhelp),\
		echo '  No architecture specific help defined for $(SRCARCH)')
	@echo  ''
	@$(if $(boards), \
		$(foreach b, $(boards), \
		printf "  %-24s - Build for %s\\n" $(b) $(subst _defconfig,,$(b));) \
		echo '')
	@$(if $(board-dirs), \
		$(foreach b, $(board-dirs), \
		printf "  %-16s - Show %s-specific targets\\n" help-$(b) $(b);) \
		printf "  %-16s - Show all of the above\\n" help-boards; \
		echo '')

	@echo  '  make V=0|1 [targets] 0 => quiet build (default), 1 => verbose build'
	@echo  '  make V=2   [targets] 2 => give reason for rebuild of target'
	@echo  '  make O=dir [targets] Locate all output files in "dir", including .config'
	@echo  '  make C=1   [targets] Check re-compiled c source with $$CHECK (sparse by default)'
	@echo  '  make C=2   [targets] Force check of all c source with $$CHECK'
	@echo  '  make RECORDMCOUNT_WARN=1 [targets] Warn about ignored mcount sections'
	@echo  '  make W=n   [targets] Enable extra build checks, n=1,2,3 where'
	@echo  '		1: warnings which may be relevant and do not occur too often'
	@echo  '		2: warnings which occur quite often but may still be relevant'
	@echo  '		3: more obscure warnings, can most likely be ignored'
	@echo  '		Multiple levels can be combined with W=12 or W=123'
	@echo  ''
	@echo  'Execute "make" or "make all" to build all targets marked with [*] '
	@echo  'For further info see the ./README file'


help-board-dirs := $(addprefix help-,$(board-dirs))

help-boards: $(help-board-dirs)

boards-per-dir = $(sort $(notdir $(wildcard $(srctree)/arch/$(SRCARCH)/configs/$*/*_defconfig)))

$(help-board-dirs): help-%:
	@echo  'Architecture specific targets ($(SRCARCH) $*):'
	@$(if $(boards-per-dir), \
		$(foreach b, $(boards-per-dir), \
		printf "  %-24s - Build for %s\\n" $*/$(b) $(subst _defconfig,,$(b));) \
		echo '')


# Documentation targets
# ---------------------------------------------------------------------------
DOC_TARGETS := xmldocs latexdocs pdfdocs htmldocs epubdocs cleandocs \
	       linkcheckdocs dochelp refcheckdocs
PHONY += $(DOC_TARGETS)
$(DOC_TARGETS):
	$(Q)$(MAKE) $(build)=Documentation $@

# Misc
# ---------------------------------------------------------------------------

PHONY += scripts_gdb
scripts_gdb: prepare0
	$(Q)$(MAKE) $(build)=scripts/gdb
	$(Q)ln -fsn $(abspath $(srctree)/scripts/gdb/vmlinux-gdb.py)

ifdef CONFIG_GDB_SCRIPTS
all: scripts_gdb
endif

else # KBUILD_EXTMOD

###
# External module support.
# When building external modules the kernel used as basis is considered
# read-only, and no consistency checks are made and the make
# system is not used on the basis kernel. If updates are required
# in the basis kernel ordinary make commands (without M=...) must
# be used.
#
# The following are the only valid targets when building external
# modules.
# make M=dir clean     Delete all automatically generated files
# make M=dir modules   Make all modules in specified dir
# make M=dir	       Same as 'make M=dir modules'
# make M=dir modules_install
#                      Install the modules built in the module directory
#                      Assumes install directory is already created

# We are always building modules
KBUILD_MODULES := 1

PHONY += $(objtree)/Module.symvers
$(objtree)/Module.symvers:
	@test -e $(objtree)/Module.symvers || ( \
	echo; \
	echo "  WARNING: Symbol version dump $(objtree)/Module.symvers"; \
	echo "           is missing; modules will have no dependencies and modversions."; \
	echo )

build-dirs := $(KBUILD_EXTMOD)
PHONY += modules
modules: descend $(objtree)/Module.symvers
	$(Q)$(MAKE) -f $(srctree)/scripts/Makefile.modpost

PHONY += modules_install
modules_install: _emodinst_ _emodinst_post

install-dir := $(if $(INSTALL_MOD_DIR),$(INSTALL_MOD_DIR),extra)
PHONY += _emodinst_
_emodinst_:
	$(Q)mkdir -p $(MODLIB)/$(install-dir)
	$(Q)$(MAKE) -f $(srctree)/scripts/Makefile.modinst

PHONY += _emodinst_post
_emodinst_post: _emodinst_
	$(call cmd,depmod)

clean-dirs := $(KBUILD_EXTMOD)
clean: rm-files := $(KBUILD_EXTMOD)/Module.symvers

PHONY += /
/:
	@echo >&2 '"$(MAKE) /" is no longer supported. Please use "$(MAKE) ./" instead.'

PHONY += help
help:
	@echo  '  Building external modules.'
	@echo  '  Syntax: make -C path/to/kernel/src M=$$PWD target'
	@echo  ''
	@echo  '  modules         - default target, build the module(s)'
	@echo  '  modules_install - install the module'
	@echo  '  clean           - remove generated files in module directory only'
	@echo  ''

PHONY += prepare
endif # KBUILD_EXTMOD

# Single targets
# ---------------------------------------------------------------------------
# To build individual files in subdirectories, you can do like this:
#
#   make foo/bar/baz.s
#
# The supported suffixes for single-target are listed in 'single-targets'
#
# To build only under specific subdirectories, you can do like this:
#
#   make foo/bar/baz/

ifdef single-build

# .ko is special because modpost is needed
single-ko := $(sort $(filter %.ko, $(MAKECMDGOALS)))
single-no-ko := $(sort $(patsubst %.ko,%.mod, $(MAKECMDGOALS)))

$(single-ko): single_modpost
	@:
$(single-no-ko): descend
	@:

ifeq ($(KBUILD_EXTMOD),)
# For the single build of in-tree modules, use a temporary file to avoid
# the situation of modules_install installing an invalid modules.order.
MODORDER := .modules.tmp
endif

PHONY += single_modpost
single_modpost: $(single-no-ko)
	$(Q){ $(foreach m, $(single-ko), echo $(extmod-prefix)$m;) } > $(MODORDER)
	$(Q)$(MAKE) -f $(srctree)/scripts/Makefile.modpost

KBUILD_MODULES := 1

export KBUILD_SINGLE_TARGETS := $(addprefix $(extmod-prefix), $(single-no-ko))

# trim unrelated directories
build-dirs := $(foreach d, $(build-dirs), \
			$(if $(filter $(d)/%, $(KBUILD_SINGLE_TARGETS)), $(d)))

endif

# Handle descending into subdirectories listed in $(build-dirs)
# Preset locale variables to speed up the build process. Limit locale
# tweaks to this spot to avoid wrong language settings when running
# make menuconfig etc.
# Error messages still appears in the original language
PHONY += descend $(build-dirs)
descend: $(build-dirs)
$(build-dirs): prepare
	$(Q)$(MAKE) $(build)=$@ \
	single-build=$(if $(filter-out $@/, $(single-no-ko)),1) \
	need-builtin=1 need-modorder=1

clean-dirs := $(addprefix _clean_, $(clean-dirs))
PHONY += $(clean-dirs) clean
$(clean-dirs):
	$(Q)$(MAKE) $(clean)=$(patsubst _clean_%,%,$@)

clean: $(clean-dirs)
	$(call cmd,rmdirs)
	$(call cmd,rmfiles)
	@find $(if $(KBUILD_EXTMOD), $(KBUILD_EXTMOD), .) $(RCS_FIND_IGNORE) \
		\( -name '*.[aios]' -o -name '*.ko' -o -name '.*.cmd' \
		-o -name '*.ko.*' \
		-o -name '*.dtb' -o -name '*.dtb.S' -o -name '*.dt.yaml' \
		-o -name '*.dwo' -o -name '*.lst' \
		-o -name '*.su' -o -name '*.mod' -o -name '*.ns_deps' \
		-o -name '.*.d' -o -name '.*.tmp' -o -name '*.mod.c' \
		-o -name '*.lex.c' -o -name '*.tab.[ch]' \
		-o -name '*.asn1.[ch]' \
		-o -name '*.symtypes' -o -name 'modules.order' \
		-o -name modules.builtin -o -name '.tmp_*.o.*' \
		-o -name '*.c.[012]*.*' \
		-o -name '*.ll' \
		-o -name '*.gcno' \
		-o -name '*.*.symversions' \) -type f -print | xargs rm -f

# Generate tags for editors
# ---------------------------------------------------------------------------
quiet_cmd_tags = GEN     $@
      cmd_tags = $(BASH) $(srctree)/scripts/tags.sh $@

tags TAGS cscope gtags: FORCE
	$(call cmd,tags)

# Script to generate missing namespace dependencies
# ---------------------------------------------------------------------------

PHONY += nsdeps

nsdeps: modules
	$(Q)$(MAKE) -f $(srctree)/scripts/Makefile.modpost nsdeps
	$(Q)$(CONFIG_SHELL) $(srctree)/scripts/$@

# Scripts to check various things for consistency
# ---------------------------------------------------------------------------

PHONY += includecheck versioncheck coccicheck namespacecheck export_report

includecheck:
	find $(srctree)/* $(RCS_FIND_IGNORE) \
		-name '*.[hcS]' -type f -print | sort \
		| xargs $(PERL) -w $(srctree)/scripts/checkincludes.pl

versioncheck:
	find $(srctree)/* $(RCS_FIND_IGNORE) \
		-name '*.[hcS]' -type f -print | sort \
		| xargs $(PERL) -w $(srctree)/scripts/checkversion.pl

coccicheck:
	$(Q)$(BASH) $(srctree)/scripts/$@

namespacecheck:
	$(PERL) $(srctree)/scripts/namespace.pl

export_report:
	$(PERL) $(srctree)/scripts/export_report.pl

PHONY += checkstack kernelrelease kernelversion image_name

# UML needs a little special treatment here.  It wants to use the host
# toolchain, so needs $(SUBARCH) passed to checkstack.pl.  Everyone
# else wants $(ARCH), including people doing cross-builds, which means
# that $(SUBARCH) doesn't work here.
ifeq ($(ARCH), um)
CHECKSTACK_ARCH := $(SUBARCH)
else
CHECKSTACK_ARCH := $(ARCH)
endif
checkstack:
	$(OBJDUMP) -d vmlinux $$(find . -name '*.ko') | \
	$(PERL) $(srctree)/scripts/checkstack.pl $(CHECKSTACK_ARCH)

kernelrelease:
	@echo "$(KERNELVERSION)$$($(CONFIG_SHELL) $(srctree)/scripts/setlocalversion \
		$(srctree) $(BRANCH) $(KMI_GENERATION))"

kernelversion:
	@echo $(KERNELVERSION)

image_name:
	@echo $(KBUILD_IMAGE)

# Clear a bunch of variables before executing the submake

ifeq ($(quiet),silent_)
tools_silent=s
endif

tools/: FORCE
	$(Q)mkdir -p $(objtree)/tools
	$(Q)$(MAKE) LDFLAGS= MAKEFLAGS="$(tools_silent) $(filter --j% -j,$(MAKEFLAGS))" O=$(abspath $(objtree)) subdir=tools -C $(srctree)/tools/

tools/%: FORCE
	$(Q)mkdir -p $(objtree)/tools
	$(Q)$(MAKE) LDFLAGS= MAKEFLAGS="$(tools_silent) $(filter --j% -j,$(MAKEFLAGS))" O=$(abspath $(objtree)) subdir=tools -C $(srctree)/tools/ $*

# FIXME Should go into a make.lib or something
# ===========================================================================

quiet_cmd_rmdirs = $(if $(wildcard $(rm-dirs)),CLEAN   $(wildcard $(rm-dirs)))
      cmd_rmdirs = rm -rf $(rm-dirs)

quiet_cmd_rmfiles = $(if $(wildcard $(rm-files)),CLEAN   $(wildcard $(rm-files)))
      cmd_rmfiles = rm -f $(rm-files)

# Run depmod only if we have System.map and depmod is executable
quiet_cmd_depmod = DEPMOD  $(KERNELRELEASE)
      cmd_depmod = $(CONFIG_SHELL) $(srctree)/scripts/depmod.sh $(DEPMOD) \
                   $(KERNELRELEASE)

# read saved command lines for existing targets
existing-targets := $(wildcard $(sort $(targets)))

-include $(foreach f,$(existing-targets),$(dir $(f)).$(notdir $(f)).cmd)

endif # config-targets
endif # mixed-build
endif # need-sub-make

PHONY += FORCE
FORCE:

# Declare the contents of the PHONY variable as phony.  We keep that
# information in a variable so we can use it in if_changed and friends.
.PHONY: $(PHONY)<|MERGE_RESOLUTION|>--- conflicted
+++ resolved
@@ -1,13 +1,8 @@
 # SPDX-License-Identifier: GPL-2.0
 VERSION = 5
 PATCHLEVEL = 4
-<<<<<<< HEAD
-SUBLEVEL = 140
+SUBLEVEL = 154
 EXTRAVERSION = -GoogleLTS
-=======
-SUBLEVEL = 154
-EXTRAVERSION =
->>>>>>> 615b2824
 NAME = Kleptomaniac Octopus
 
 # *DOCUMENTATION*
