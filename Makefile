--- conflicted
+++ resolved
@@ -1,13 +1,8 @@
 # SPDX-License-Identifier: GPL-2.0
 VERSION = 5
 PATCHLEVEL = 10
-<<<<<<< HEAD
-SUBLEVEL = 86
+SUBLEVEL = 110
 EXTRAVERSION = -GoogleLTS
-=======
-SUBLEVEL = 110
-EXTRAVERSION =
->>>>>>> 232d8217
 NAME = Dare mighty things
 
 # *DOCUMENTATION*
