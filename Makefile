# SPDX-License-Identifier: GPL-2.0
VERSION = 5
PATCHLEVEL = 10
<<<<<<< HEAD
SUBLEVEL = 23
EXTRAVERSION = -GoogleLTS
=======
SUBLEVEL = 24
EXTRAVERSION =
>>>>>>> 3ccfc59f
NAME = Dare mighty things

# *DOCUMENTATION*
# To see a list of typical targets execute "make help"
# More info can be located in ./README
# Comments in this file are targeted only to the developer, do not
# expect to learn how to build the kernel reading this file.

$(if $(filter __%, $(MAKECMDGOALS)), \
	$(error targets prefixed with '__' are only for internal use))

# That's our default target when none is given on the command line
PHONY := __all
__all:

# We are using a recursive build, so we need to do a little thinking
# to get the ordering right.
#
# Most importantly: sub-Makefiles should only ever modify files in
# their own directory. If in some directory we have a dependency on
# a file in another dir (which doesn't happen often, but it's often
# unavoidable when linking the built-in.a targets which finally
# turn into vmlinux), we will call a sub make in that other dir, and
# after that we are sure that everything which is in that other dir
# is now up to date.
#
# The only cases where we need to modify files which have global
# effects are thus separated out and done before the recursive
# descending is started. They are now explicitly listed as the
# prepare rule.

ifneq ($(sub_make_done),1)

# Do not use make's built-in rules and variables
# (this increases performance and avoids hard-to-debug behaviour)
MAKEFLAGS += -rR

# Avoid funny character set dependencies
unexport LC_ALL
LC_COLLATE=C
LC_NUMERIC=C
export LC_COLLATE LC_NUMERIC

# Avoid interference with shell env settings
unexport GREP_OPTIONS

# Beautify output
# ---------------------------------------------------------------------------
#
# Normally, we echo the whole command before executing it. By making
# that echo $($(quiet)$(cmd)), we now have the possibility to set
# $(quiet) to choose other forms of output instead, e.g.
#
#         quiet_cmd_cc_o_c = Compiling $(RELDIR)/$@
#         cmd_cc_o_c       = $(CC) $(c_flags) -c -o $@ $<
#
# If $(quiet) is empty, the whole command will be printed.
# If it is set to "quiet_", only the short version will be printed.
# If it is set to "silent_", nothing will be printed at all, since
# the variable $(silent_cmd_cc_o_c) doesn't exist.
#
# A simple variant is to prefix commands with $(Q) - that's useful
# for commands that shall be hidden in non-verbose mode.
#
#	$(Q)ln $@ :<
#
# If KBUILD_VERBOSE equals 0 then the above command will be hidden.
# If KBUILD_VERBOSE equals 1 then the above command is displayed.
# If KBUILD_VERBOSE equals 2 then give the reason why each target is rebuilt.
#
# To put more focus on warnings, be less verbose as default
# Use 'make V=1' to see the full commands

ifeq ("$(origin V)", "command line")
  KBUILD_VERBOSE = $(V)
endif
ifndef KBUILD_VERBOSE
  KBUILD_VERBOSE = 0
endif

ifeq ($(KBUILD_VERBOSE),1)
  quiet =
  Q =
else
  quiet=quiet_
  Q = @
endif

# If the user is running make -s (silent mode), suppress echoing of
# commands

ifneq ($(findstring s,$(filter-out --%,$(MAKEFLAGS))),)
  quiet=silent_
endif

export quiet Q KBUILD_VERBOSE

# Kbuild will save output files in the current working directory.
# This does not need to match to the root of the kernel source tree.
#
# For example, you can do this:
#
#  cd /dir/to/store/output/files; make -f /dir/to/kernel/source/Makefile
#
# If you want to save output files in a different location, there are
# two syntaxes to specify it.
#
# 1) O=
# Use "make O=dir/to/store/output/files/"
#
# 2) Set KBUILD_OUTPUT
# Set the environment variable KBUILD_OUTPUT to point to the output directory.
# export KBUILD_OUTPUT=dir/to/store/output/files/; make
#
# The O= assignment takes precedence over the KBUILD_OUTPUT environment
# variable.

# Do we want to change the working directory?
ifeq ("$(origin O)", "command line")
  KBUILD_OUTPUT := $(O)
endif

ifneq ($(KBUILD_OUTPUT),)
# Make's built-in functions such as $(abspath ...), $(realpath ...) cannot
# expand a shell special character '~'. We use a somewhat tedious way here.
abs_objtree := $(shell mkdir -p $(KBUILD_OUTPUT) && cd $(KBUILD_OUTPUT) && pwd)
$(if $(abs_objtree),, \
     $(error failed to create output directory "$(KBUILD_OUTPUT)"))

# $(realpath ...) resolves symlinks
abs_objtree := $(realpath $(abs_objtree))
else
abs_objtree := $(CURDIR)
endif # ifneq ($(KBUILD_OUTPUT),)

ifeq ($(abs_objtree),$(CURDIR))
# Suppress "Entering directory ..." unless we are changing the work directory.
MAKEFLAGS += --no-print-directory
else
need-sub-make := 1
endif

abs_srctree := $(realpath $(dir $(lastword $(MAKEFILE_LIST))))

ifneq ($(words $(subst :, ,$(abs_srctree))), 1)
$(error source directory cannot contain spaces or colons)
endif

ifneq ($(abs_srctree),$(abs_objtree))
# Look for make include files relative to root of kernel src
#
# This does not become effective immediately because MAKEFLAGS is re-parsed
# once after the Makefile is read. We need to invoke sub-make.
MAKEFLAGS += --include-dir=$(abs_srctree)
need-sub-make := 1
endif

this-makefile := $(lastword $(MAKEFILE_LIST))

ifneq ($(filter 3.%,$(MAKE_VERSION)),)
# 'MAKEFLAGS += -rR' does not immediately become effective for GNU Make 3.x
# We need to invoke sub-make to avoid implicit rules in the top Makefile.
need-sub-make := 1
# Cancel implicit rules for this Makefile.
$(this-makefile): ;
endif

export abs_srctree abs_objtree
export sub_make_done := 1

ifeq ($(need-sub-make),1)

PHONY += $(MAKECMDGOALS) __sub-make

$(filter-out $(this-makefile), $(MAKECMDGOALS)) __all: __sub-make
	@:

# Invoke a second make in the output directory, passing relevant variables
__sub-make:
	$(Q)$(MAKE) -C $(abs_objtree) -f $(abs_srctree)/Makefile $(MAKECMDGOALS)

endif # need-sub-make
endif # sub_make_done

# We process the rest of the Makefile if this is the final invocation of make
ifeq ($(need-sub-make),)

# Do not print "Entering directory ...",
# but we want to display it when entering to the output directory
# so that IDEs/editors are able to understand relative filenames.
MAKEFLAGS += --no-print-directory

# Call a source code checker (by default, "sparse") as part of the
# C compilation.
#
# Use 'make C=1' to enable checking of only re-compiled files.
# Use 'make C=2' to enable checking of *all* source files, regardless
# of whether they are re-compiled or not.
#
# See the file "Documentation/dev-tools/sparse.rst" for more details,
# including where to get the "sparse" utility.

ifeq ("$(origin C)", "command line")
  KBUILD_CHECKSRC = $(C)
endif
ifndef KBUILD_CHECKSRC
  KBUILD_CHECKSRC = 0
endif

# Use make M=dir or set the environment variable KBUILD_EXTMOD to specify the
# directory of external module to build. Setting M= takes precedence.
ifeq ("$(origin M)", "command line")
  KBUILD_EXTMOD := $(M)
endif

$(if $(word 2, $(KBUILD_EXTMOD)), \
	$(error building multiple external modules is not supported))

export KBUILD_CHECKSRC KBUILD_EXTMOD

extmod-prefix = $(if $(KBUILD_EXTMOD),$(KBUILD_EXTMOD)/)

ifeq ($(abs_srctree),$(abs_objtree))
        # building in the source tree
        srctree := .
	building_out_of_srctree :=
else
        ifeq ($(abs_srctree)/,$(dir $(abs_objtree)))
                # building in a subdirectory of the source tree
                srctree := ..
        else
                srctree := $(abs_srctree)
        endif
	building_out_of_srctree := 1
endif

ifneq ($(KBUILD_ABS_SRCTREE),)
srctree := $(abs_srctree)
endif

objtree		:= .
VPATH		:= $(srctree)

export building_out_of_srctree srctree objtree VPATH

# To make sure we do not include .config for any of the *config targets
# catch them early, and hand them over to scripts/kconfig/Makefile
# It is allowed to specify more targets when calling make, including
# mixing *config targets and build targets.
# For example 'make oldconfig all'.
# Detect when mixed targets is specified, and make a second invocation
# of make so .config is not included in this case either (for *config).

version_h := include/generated/uapi/linux/version.h
old_version_h := include/linux/version.h

clean-targets := %clean mrproper cleandocs
no-dot-config-targets := $(clean-targets) \
			 cscope gtags TAGS tags help% %docs check% coccicheck \
			 $(version_h) headers headers_% archheaders archscripts \
			 %asm-generic kernelversion %src-pkg dt_binding_check \
			 outputmakefile
no-sync-config-targets := $(no-dot-config-targets) %install kernelrelease
single-targets := %.a %.i %.ko %.lds %.ll %.lst %.mod %.o %.s %.symtypes %/

config-build	:=
mixed-build	:=
need-config	:= 1
may-sync-config	:= 1
single-build	:=

ifneq ($(filter $(no-dot-config-targets), $(MAKECMDGOALS)),)
	ifeq ($(filter-out $(no-dot-config-targets), $(MAKECMDGOALS)),)
		need-config :=
	endif
endif

ifneq ($(filter $(no-sync-config-targets), $(MAKECMDGOALS)),)
	ifeq ($(filter-out $(no-sync-config-targets), $(MAKECMDGOALS)),)
		may-sync-config :=
	endif
endif

ifneq ($(KBUILD_EXTMOD),)
	may-sync-config :=
endif

ifeq ($(KBUILD_EXTMOD),)
        ifneq ($(filter %config,$(MAKECMDGOALS)),)
		config-build := 1
                ifneq ($(words $(MAKECMDGOALS)),1)
			mixed-build := 1
                endif
        endif
endif

# We cannot build single targets and the others at the same time
ifneq ($(filter $(single-targets), $(MAKECMDGOALS)),)
	single-build := 1
	ifneq ($(filter-out $(single-targets), $(MAKECMDGOALS)),)
		mixed-build := 1
	endif
endif

# For "make -j clean all", "make -j mrproper defconfig all", etc.
ifneq ($(filter $(clean-targets),$(MAKECMDGOALS)),)
        ifneq ($(filter-out $(clean-targets),$(MAKECMDGOALS)),)
		mixed-build := 1
        endif
endif

# install and modules_install need also be processed one by one
ifneq ($(filter install,$(MAKECMDGOALS)),)
        ifneq ($(filter modules_install,$(MAKECMDGOALS)),)
		mixed-build := 1
        endif
endif

ifdef mixed-build
# ===========================================================================
# We're called with mixed targets (*config and build targets).
# Handle them one by one.

PHONY += $(MAKECMDGOALS) __build_one_by_one

$(MAKECMDGOALS): __build_one_by_one
	@:

__build_one_by_one:
	$(Q)set -e; \
	for i in $(MAKECMDGOALS); do \
		$(MAKE) -f $(srctree)/Makefile $$i; \
	done

else # !mixed-build

include scripts/Kbuild.include

# Read KERNELRELEASE from include/config/kernel.release (if it exists)
KERNELRELEASE = $(shell cat include/config/kernel.release 2> /dev/null)
KERNELVERSION = $(VERSION)$(if $(PATCHLEVEL),.$(PATCHLEVEL)$(if $(SUBLEVEL),.$(SUBLEVEL)))$(EXTRAVERSION)
export VERSION PATCHLEVEL SUBLEVEL KERNELRELEASE KERNELVERSION

include scripts/subarch.include

# Cross compiling and selecting different set of gcc/bin-utils
# ---------------------------------------------------------------------------
#
# When performing cross compilation for other architectures ARCH shall be set
# to the target architecture. (See arch/* for the possibilities).
# ARCH can be set during invocation of make:
# make ARCH=ia64
# Another way is to have ARCH set in the environment.
# The default ARCH is the host where make is executed.

# CROSS_COMPILE specify the prefix used for all executables used
# during compilation. Only gcc and related bin-utils executables
# are prefixed with $(CROSS_COMPILE).
# CROSS_COMPILE can be set on the command line
# make CROSS_COMPILE=ia64-linux-
# Alternatively CROSS_COMPILE can be set in the environment.
# Default value for CROSS_COMPILE is not to prefix executables
# Note: Some architectures assign CROSS_COMPILE in their arch/*/Makefile
ARCH		?= $(SUBARCH)

# Architecture as present in compile.h
UTS_MACHINE 	:= $(ARCH)
SRCARCH 	:= $(ARCH)

# Additional ARCH settings for x86
ifeq ($(ARCH),i386)
        SRCARCH := x86
endif
ifeq ($(ARCH),x86_64)
        SRCARCH := x86
endif

# Additional ARCH settings for sparc
ifeq ($(ARCH),sparc32)
       SRCARCH := sparc
endif
ifeq ($(ARCH),sparc64)
       SRCARCH := sparc
endif

# Additional ARCH settings for sh
ifeq ($(ARCH),sh64)
       SRCARCH := sh
endif

KCONFIG_CONFIG	?= .config
export KCONFIG_CONFIG

# Default file for 'make defconfig'. This may be overridden by arch-Makefile.
export KBUILD_DEFCONFIG := defconfig

# SHELL used by kbuild
CONFIG_SHELL := sh

HOST_LFS_CFLAGS := $(shell getconf LFS_CFLAGS 2>/dev/null)
HOST_LFS_LDFLAGS := $(shell getconf LFS_LDFLAGS 2>/dev/null)
HOST_LFS_LIBS := $(shell getconf LFS_LIBS 2>/dev/null)

ifneq ($(LLVM),)
HOSTCC	= clang
HOSTCXX	= clang++
else
HOSTCC	= gcc
HOSTCXX	= g++
endif

export KBUILD_USERCFLAGS := -Wall -Wmissing-prototypes -Wstrict-prototypes \
			      -O2 -fomit-frame-pointer -std=gnu89
export KBUILD_USERLDFLAGS :=

KBUILD_HOSTCFLAGS   := $(KBUILD_USERCFLAGS) $(HOST_LFS_CFLAGS) $(HOSTCFLAGS)
KBUILD_HOSTCXXFLAGS := -Wall -O2 $(HOST_LFS_CFLAGS) $(HOSTCXXFLAGS)
KBUILD_HOSTLDFLAGS  := $(HOST_LFS_LDFLAGS) $(HOSTLDFLAGS)
KBUILD_HOSTLDLIBS   := $(HOST_LFS_LIBS) $(HOSTLDLIBS)

# Make variables (CC, etc...)
CPP		= $(CC) -E
ifneq ($(LLVM),)
CC		= clang
LD		= ld.lld
AR		= llvm-ar
NM		= llvm-nm
OBJCOPY		= llvm-objcopy
OBJDUMP		= llvm-objdump
READELF		= llvm-readelf
STRIP		= llvm-strip
KBUILD_HOSTLDFLAGS	+= -fuse-ld=lld --rtlib=compiler-rt
else
CC		= $(CROSS_COMPILE)gcc
LD		= $(CROSS_COMPILE)ld$(if $(wildcard $(lastword $(CROSS_COMPILE))ld.bfd),.bfd)
AR		= $(CROSS_COMPILE)ar
NM		= $(CROSS_COMPILE)nm
OBJCOPY		= $(CROSS_COMPILE)objcopy
OBJDUMP		= $(CROSS_COMPILE)objdump
READELF		= $(CROSS_COMPILE)readelf
STRIP		= $(CROSS_COMPILE)strip
endif
PAHOLE		= pahole
RESOLVE_BTFIDS	= $(objtree)/tools/bpf/resolve_btfids/resolve_btfids
LEX		= flex
YACC		= bison
AWK		= awk
INSTALLKERNEL  := installkernel
DEPMOD		= depmod
PERL		= perl
PYTHON		= python
PYTHON3		= python3
CHECK		= sparse
BASH		= bash
KGZIP		= gzip
KBZIP2		= bzip2
KLZOP		= lzop
LZMA		= lzma
LZ4		= lz4
XZ		= xz
ZSTD		= zstd

CHECKFLAGS     := -D__linux__ -Dlinux -D__STDC__ -Dunix -D__unix__ \
		  -Wbitwise -Wno-return-void -Wno-unknown-attribute $(CF)
NOSTDINC_FLAGS :=
CFLAGS_MODULE   =
AFLAGS_MODULE   =
LDFLAGS_MODULE  =
CFLAGS_KERNEL	=
AFLAGS_KERNEL	=
LDFLAGS_vmlinux =

# Use USERINCLUDE when you must reference the UAPI directories only.
USERINCLUDE    := \
		-I$(srctree)/arch/$(SRCARCH)/include/uapi \
		-I$(objtree)/arch/$(SRCARCH)/include/generated/uapi \
		-I$(srctree)/include/uapi \
		-I$(objtree)/include/generated/uapi \
                -include $(srctree)/include/linux/kconfig.h

# Use LINUXINCLUDE when you must reference the include/ directory.
# Needed to be compatible with the O= option
LINUXINCLUDE    := \
		-I$(srctree)/arch/$(SRCARCH)/include \
		-I$(objtree)/arch/$(SRCARCH)/include/generated \
		$(if $(building_out_of_srctree),-I$(srctree)/include) \
		-I$(objtree)/include \
		$(USERINCLUDE)

KBUILD_AFLAGS   := -D__ASSEMBLY__ -fno-PIE
KBUILD_CFLAGS   := -Wall -Wundef -Werror=strict-prototypes -Wno-trigraphs \
		   -fno-strict-aliasing -fno-common -fshort-wchar -fno-PIE \
		   -Werror=implicit-function-declaration -Werror=implicit-int \
		   -Werror=return-type -Wno-format-security \
		   -std=gnu89
KBUILD_CPPFLAGS := -D__KERNEL__
KBUILD_AFLAGS_KERNEL :=
KBUILD_CFLAGS_KERNEL :=
KBUILD_AFLAGS_MODULE  := -DMODULE
KBUILD_CFLAGS_MODULE  := -DMODULE
KBUILD_LDFLAGS_MODULE :=
KBUILD_LDFLAGS :=
CLANG_FLAGS :=

export ARCH SRCARCH CONFIG_SHELL BASH HOSTCC KBUILD_HOSTCFLAGS CROSS_COMPILE LD CC
export CPP AR NM STRIP OBJCOPY OBJDUMP READELF PAHOLE RESOLVE_BTFIDS LEX YACC AWK INSTALLKERNEL
export PERL PYTHON PYTHON3 CHECK CHECKFLAGS MAKE UTS_MACHINE HOSTCXX
export KGZIP KBZIP2 KLZOP LZMA LZ4 XZ ZSTD
export KBUILD_HOSTCXXFLAGS KBUILD_HOSTLDFLAGS KBUILD_HOSTLDLIBS LDFLAGS_MODULE

export KBUILD_CPPFLAGS NOSTDINC_FLAGS LINUXINCLUDE OBJCOPYFLAGS KBUILD_LDFLAGS
export KBUILD_CFLAGS CFLAGS_KERNEL CFLAGS_MODULE
export KBUILD_AFLAGS AFLAGS_KERNEL AFLAGS_MODULE
export KBUILD_AFLAGS_MODULE KBUILD_CFLAGS_MODULE KBUILD_LDFLAGS_MODULE
export KBUILD_AFLAGS_KERNEL KBUILD_CFLAGS_KERNEL

# Files to ignore in find ... statements

export RCS_FIND_IGNORE := \( -name SCCS -o -name BitKeeper -o -name .svn -o    \
			  -name CVS -o -name .pc -o -name .hg -o -name .git \) \
			  -prune -o
export RCS_TAR_IGNORE := --exclude SCCS --exclude BitKeeper --exclude .svn \
			 --exclude CVS --exclude .pc --exclude .hg --exclude .git

# ===========================================================================
# Rules shared between *config targets and build targets

# Basic helpers built in scripts/basic/
PHONY += scripts_basic
scripts_basic:
	$(Q)$(MAKE) $(build)=scripts/basic
	$(Q)rm -f .tmp_quiet_recordmcount

PHONY += outputmakefile
# Before starting out-of-tree build, make sure the source tree is clean.
# outputmakefile generates a Makefile in the output directory, if using a
# separate output directory. This allows convenient use of make in the
# output directory.
# At the same time when output Makefile generated, generate .gitignore to
# ignore whole output directory
outputmakefile:
ifdef building_out_of_srctree
	$(Q)if [ -f $(srctree)/.config -o \
		 -d $(srctree)/include/config -o \
		 -d $(srctree)/arch/$(SRCARCH)/include/generated ]; then \
		echo >&2 "***"; \
		echo >&2 "*** The source tree is not clean, please run 'make$(if $(findstring command line, $(origin ARCH)), ARCH=$(ARCH)) mrproper'"; \
		echo >&2 "*** in $(abs_srctree)";\
		echo >&2 "***"; \
		false; \
	fi
	$(Q)ln -fsn $(srctree) source
	$(Q)$(CONFIG_SHELL) $(srctree)/scripts/mkmakefile $(srctree)
	$(Q)test -e .gitignore || \
	{ echo "# this is build directory, ignore it"; echo "*"; } > .gitignore
endif

ifneq ($(shell $(CC) --version 2>&1 | head -n 1 | grep clang),)
ifneq ($(CROSS_COMPILE),)
CLANG_FLAGS	+= --target=$(notdir $(CROSS_COMPILE:%-=%))
GCC_TOOLCHAIN_DIR := $(dir $(shell which $(CROSS_COMPILE)elfedit))
CLANG_FLAGS	+= --prefix=$(GCC_TOOLCHAIN_DIR)$(notdir $(CROSS_COMPILE))
GCC_TOOLCHAIN	:= $(realpath $(GCC_TOOLCHAIN_DIR)/..)
endif
ifneq ($(GCC_TOOLCHAIN),)
CLANG_FLAGS	+= --gcc-toolchain=$(GCC_TOOLCHAIN)
endif
ifneq ($(LLVM_IAS),1)
CLANG_FLAGS	+= -no-integrated-as
endif
CLANG_FLAGS	+= -Werror=unknown-warning-option
KBUILD_CFLAGS	+= $(CLANG_FLAGS)
KBUILD_AFLAGS	+= $(CLANG_FLAGS)
export CLANG_FLAGS
endif

# The expansion should be delayed until arch/$(SRCARCH)/Makefile is included.
# Some architectures define CROSS_COMPILE in arch/$(SRCARCH)/Makefile.
# CC_VERSION_TEXT is referenced from Kconfig (so it needs export),
# and from include/config/auto.conf.cmd to detect the compiler upgrade.
CC_VERSION_TEXT = $(shell $(CC) --version 2>/dev/null | head -n 1)

ifdef config-build
# ===========================================================================
# *config targets only - make sure prerequisites are updated, and descend
# in scripts/kconfig to make the *config target

# Read arch specific Makefile to set KBUILD_DEFCONFIG as needed.
# KBUILD_DEFCONFIG may point out an alternative default configuration
# used for 'make defconfig'
include arch/$(SRCARCH)/Makefile
export KBUILD_DEFCONFIG KBUILD_KCONFIG CC_VERSION_TEXT

config: outputmakefile scripts_basic FORCE
	$(Q)$(MAKE) $(build)=scripts/kconfig $@

%config: outputmakefile scripts_basic FORCE
	$(Q)$(MAKE) $(build)=scripts/kconfig $@

else #!config-build
# ===========================================================================
# Build targets only - this includes vmlinux, arch specific targets, clean
# targets and others. In general all targets except *config targets.

# If building an external module we do not care about the all: rule
# but instead __all depend on modules
PHONY += all
ifeq ($(KBUILD_EXTMOD),)
__all: all
else
__all: modules
endif

# Decide whether to build built-in, modular, or both.
# Normally, just do built-in.

KBUILD_MODULES :=
KBUILD_BUILTIN := 1

# If we have only "make modules", don't compile built-in objects.
ifeq ($(MAKECMDGOALS),modules)
  KBUILD_BUILTIN :=
endif

# If we have "make <whatever> modules", compile modules
# in addition to whatever we do anyway.
# Just "make" or "make all" shall build modules as well

ifneq ($(filter all modules nsdeps %compile_commands.json clang-%,$(MAKECMDGOALS)),)
  KBUILD_MODULES := 1
endif

ifeq ($(MAKECMDGOALS),)
  KBUILD_MODULES := 1
endif

export KBUILD_MODULES KBUILD_BUILTIN

ifdef need-config
include include/config/auto.conf
endif

ifeq ($(KBUILD_EXTMOD),)
# Objects we will link into vmlinux / subdirs we need to visit
core-y		:= init/ usr/
drivers-y	:= drivers/ sound/
drivers-$(CONFIG_SAMPLES) += samples/
drivers-y	+= net/ virt/
libs-y		:= lib/
endif # KBUILD_EXTMOD

# The all: target is the default when no target is given on the
# command line.
# This allow a user to issue only 'make' to build a kernel including modules
# Defaults to vmlinux, but the arch makefile usually adds further targets
all: vmlinux

CFLAGS_GCOV	:= -fprofile-arcs -ftest-coverage \
	$(call cc-option,-fno-tree-loop-im) \
	$(call cc-disable-warning,maybe-uninitialized,)
export CFLAGS_GCOV

# The arch Makefiles can override CC_FLAGS_FTRACE. We may also append it later.
ifdef CONFIG_FUNCTION_TRACER
  CC_FLAGS_FTRACE := -pg
endif

RETPOLINE_CFLAGS_GCC := -mindirect-branch=thunk-extern -mindirect-branch-register
RETPOLINE_VDSO_CFLAGS_GCC := -mindirect-branch=thunk-inline -mindirect-branch-register
RETPOLINE_CFLAGS_CLANG := -mretpoline-external-thunk
RETPOLINE_VDSO_CFLAGS_CLANG := -mretpoline
RETPOLINE_CFLAGS := $(call cc-option,$(RETPOLINE_CFLAGS_GCC),$(call cc-option,$(RETPOLINE_CFLAGS_CLANG)))
RETPOLINE_VDSO_CFLAGS := $(call cc-option,$(RETPOLINE_VDSO_CFLAGS_GCC),$(call cc-option,$(RETPOLINE_VDSO_CFLAGS_CLANG)))
export RETPOLINE_CFLAGS
export RETPOLINE_VDSO_CFLAGS

include arch/$(SRCARCH)/Makefile

ifdef need-config
ifdef may-sync-config
# Read in dependencies to all Kconfig* files, make sure to run syncconfig if
# changes are detected. This should be included after arch/$(SRCARCH)/Makefile
# because some architectures define CROSS_COMPILE there.
include include/config/auto.conf.cmd

$(KCONFIG_CONFIG):
	@echo >&2 '***'
	@echo >&2 '*** Configuration file "$@" not found!'
	@echo >&2 '***'
	@echo >&2 '*** Please run some configurator (e.g. "make oldconfig" or'
	@echo >&2 '*** "make menuconfig" or "make xconfig").'
	@echo >&2 '***'
	@/bin/false

# The actual configuration files used during the build are stored in
# include/generated/ and include/config/. Update them if .config is newer than
# include/config/auto.conf (which mirrors .config).
#
# This exploits the 'multi-target pattern rule' trick.
# The syncconfig should be executed only once to make all the targets.
# (Note: use the grouped target '&:' when we bump to GNU Make 4.3)
quiet_cmd_syncconfig = SYNC    $@
      cmd_syncconfig = $(MAKE) -f $(srctree)/Makefile syncconfig

%/config/auto.conf %/config/auto.conf.cmd %/generated/autoconf.h: $(KCONFIG_CONFIG)
	+$(call cmd,syncconfig)
else # !may-sync-config
# External modules and some install targets need include/generated/autoconf.h
# and include/config/auto.conf but do not care if they are up-to-date.
# Use auto.conf to trigger the test
PHONY += include/config/auto.conf

include/config/auto.conf:
	$(Q)test -e include/generated/autoconf.h -a -e $@ || (		\
	echo >&2;							\
	echo >&2 "  ERROR: Kernel configuration is invalid.";		\
	echo >&2 "         include/generated/autoconf.h or $@ are missing.";\
	echo >&2 "         Run 'make oldconfig && make prepare' on kernel src to fix it.";	\
	echo >&2 ;							\
	/bin/false)

endif # may-sync-config
endif # need-config

KBUILD_CFLAGS	+= $(call cc-option,-fno-delete-null-pointer-checks,)
KBUILD_CFLAGS	+= $(call cc-disable-warning,frame-address,)
KBUILD_CFLAGS	+= $(call cc-disable-warning, format-truncation)
KBUILD_CFLAGS	+= $(call cc-disable-warning, format-overflow)
KBUILD_CFLAGS	+= $(call cc-disable-warning, address-of-packed-member)

ifdef CONFIG_CC_OPTIMIZE_FOR_PERFORMANCE
KBUILD_CFLAGS += -O2
else ifdef CONFIG_CC_OPTIMIZE_FOR_PERFORMANCE_O3
KBUILD_CFLAGS += -O3
else ifdef CONFIG_CC_OPTIMIZE_FOR_SIZE
KBUILD_CFLAGS += -Os
endif

# Tell gcc to never replace conditional load with a non-conditional one
KBUILD_CFLAGS	+= $(call cc-option,--param=allow-store-data-races=0)
KBUILD_CFLAGS	+= $(call cc-option,-fno-allow-store-data-races)

ifdef CONFIG_READABLE_ASM
# Disable optimizations that make assembler listings hard to read.
# reorder blocks reorders the control in the function
# ipa clone creates specialized cloned functions
# partial inlining inlines only parts of functions
KBUILD_CFLAGS += $(call cc-option,-fno-reorder-blocks,) \
                 $(call cc-option,-fno-ipa-cp-clone,) \
                 $(call cc-option,-fno-partial-inlining)
endif

ifneq ($(CONFIG_FRAME_WARN),0)
KBUILD_CFLAGS += -Wframe-larger-than=$(CONFIG_FRAME_WARN)
endif

stackp-flags-y                                    := -fno-stack-protector
stackp-flags-$(CONFIG_STACKPROTECTOR)             := -fstack-protector
stackp-flags-$(CONFIG_STACKPROTECTOR_STRONG)      := -fstack-protector-strong

KBUILD_CFLAGS += $(stackp-flags-y)

ifdef CONFIG_CC_IS_CLANG
KBUILD_CPPFLAGS += -Qunused-arguments
KBUILD_CFLAGS += -Wno-format-invalid-specifier
KBUILD_CFLAGS += -Wno-gnu
# CLANG uses a _MergedGlobals as optimization, but this breaks modpost, as the
# source of a reference will be _MergedGlobals and not on of the whitelisted names.
# See modpost pattern 2
KBUILD_CFLAGS += -mno-global-merge
else

# These warnings generated too much noise in a regular build.
# Use make W=1 to enable them (see scripts/Makefile.extrawarn)
KBUILD_CFLAGS += -Wno-unused-but-set-variable

# Warn about unmarked fall-throughs in switch statement.
# Disabled for clang while comment to attribute conversion happens and
# https://github.com/ClangBuiltLinux/linux/issues/636 is discussed.
KBUILD_CFLAGS += $(call cc-option,-Wimplicit-fallthrough,)
endif

KBUILD_CFLAGS += $(call cc-disable-warning, unused-const-variable)
ifdef CONFIG_FRAME_POINTER
KBUILD_CFLAGS	+= -fno-omit-frame-pointer -fno-optimize-sibling-calls
else
# Some targets (ARM with Thumb2, for example), can't be built with frame
# pointers.  For those, we don't have FUNCTION_TRACER automatically
# select FRAME_POINTER.  However, FUNCTION_TRACER adds -pg, and this is
# incompatible with -fomit-frame-pointer with current GCC, so we don't use
# -fomit-frame-pointer with FUNCTION_TRACER.
ifndef CONFIG_FUNCTION_TRACER
KBUILD_CFLAGS	+= -fomit-frame-pointer
endif
endif

# Initialize all stack variables with a 0xAA pattern.
ifdef CONFIG_INIT_STACK_ALL_PATTERN
KBUILD_CFLAGS	+= -ftrivial-auto-var-init=pattern
endif

# Initialize all stack variables with a zero value.
ifdef CONFIG_INIT_STACK_ALL_ZERO
# Future support for zero initialization is still being debated, see
# https://bugs.llvm.org/show_bug.cgi?id=45497. These flags are subject to being
# renamed or dropped.
KBUILD_CFLAGS	+= -ftrivial-auto-var-init=zero
KBUILD_CFLAGS	+= -enable-trivial-auto-var-init-zero-knowing-it-will-be-removed-from-clang
endif

DEBUG_CFLAGS	:=

# Workaround for GCC versions < 5.0
# https://gcc.gnu.org/bugzilla/show_bug.cgi?id=61801
ifdef CONFIG_CC_IS_GCC
DEBUG_CFLAGS	+= $(call cc-ifversion, -lt, 0500, $(call cc-option, -fno-var-tracking-assignments))
endif

ifdef CONFIG_DEBUG_INFO

ifdef CONFIG_DEBUG_INFO_SPLIT
DEBUG_CFLAGS	+= -gsplit-dwarf
else
DEBUG_CFLAGS	+= -g
endif

ifneq ($(LLVM_IAS),1)
KBUILD_AFLAGS	+= -Wa,-gdwarf-2
endif

ifdef CONFIG_DEBUG_INFO_DWARF4
DEBUG_CFLAGS	+= -gdwarf-4
endif

ifdef CONFIG_DEBUG_INFO_REDUCED
DEBUG_CFLAGS	+= $(call cc-option, -femit-struct-debug-baseonly) \
		   $(call cc-option,-fno-var-tracking)
endif

ifdef CONFIG_DEBUG_INFO_COMPRESSED
DEBUG_CFLAGS	+= -gz=zlib
KBUILD_AFLAGS	+= -gz=zlib
KBUILD_LDFLAGS	+= --compress-debug-sections=zlib
endif

endif # CONFIG_DEBUG_INFO

KBUILD_CFLAGS += $(DEBUG_CFLAGS)
export DEBUG_CFLAGS

ifdef CONFIG_FUNCTION_TRACER
ifdef CONFIG_FTRACE_MCOUNT_USE_CC
  CC_FLAGS_FTRACE	+= -mrecord-mcount
  ifdef CONFIG_HAVE_NOP_MCOUNT
    ifeq ($(call cc-option-yn, -mnop-mcount),y)
      CC_FLAGS_FTRACE	+= -mnop-mcount
      CC_FLAGS_USING	+= -DCC_USING_NOP_MCOUNT
    endif
  endif
endif
ifdef CONFIG_FTRACE_MCOUNT_USE_OBJTOOL
  CC_FLAGS_USING	+= -DCC_USING_NOP_MCOUNT
endif
ifdef CONFIG_FTRACE_MCOUNT_USE_RECORDMCOUNT
  ifdef CONFIG_HAVE_C_RECORDMCOUNT
    BUILD_C_RECORDMCOUNT := y
    export BUILD_C_RECORDMCOUNT
  endif
endif
ifdef CONFIG_HAVE_FENTRY
  ifeq ($(call cc-option-yn, -mfentry),y)
    CC_FLAGS_FTRACE	+= -mfentry
    CC_FLAGS_USING	+= -DCC_USING_FENTRY
  endif
endif
export CC_FLAGS_FTRACE
KBUILD_CFLAGS	+= $(CC_FLAGS_FTRACE) $(CC_FLAGS_USING)
KBUILD_AFLAGS	+= $(CC_FLAGS_USING)
endif

# We trigger additional mismatches with less inlining
ifdef CONFIG_DEBUG_SECTION_MISMATCH
KBUILD_CFLAGS += $(call cc-option, -fno-inline-functions-called-once)
endif

ifdef CONFIG_LD_DEAD_CODE_DATA_ELIMINATION
KBUILD_CFLAGS_KERNEL += -ffunction-sections -fdata-sections
LDFLAGS_vmlinux += --gc-sections
endif

ifdef CONFIG_SHADOW_CALL_STACK
CC_FLAGS_SCS	:= -fsanitize=shadow-call-stack
KBUILD_CFLAGS	+= $(CC_FLAGS_SCS)
export CC_FLAGS_SCS
endif

ifdef CONFIG_LTO_CLANG
ifdef CONFIG_LTO_CLANG_THIN
CC_FLAGS_LTO	+= -flto=thin -fsplit-lto-unit
KBUILD_LDFLAGS	+= --thinlto-cache-dir=$(extmod-prefix).thinlto-cache
else
CC_FLAGS_LTO	+= -flto
endif
CC_FLAGS_LTO	+= -fvisibility=hidden

# Limit inlining across translation units to reduce binary size
KBUILD_LDFLAGS += -mllvm -import-instr-limit=5
endif

ifdef CONFIG_LTO
KBUILD_CFLAGS	+= $(CC_FLAGS_LTO)
export CC_FLAGS_LTO
endif

ifdef CONFIG_CFI_CLANG
CC_FLAGS_CFI	:= -fsanitize=cfi \
		   -fsanitize-cfi-cross-dso \
		   -fno-sanitize-cfi-canonical-jump-tables \
		   -fno-sanitize-blacklist

ifdef CONFIG_CFI_PERMISSIVE
CC_FLAGS_CFI	+= -fsanitize-recover=cfi \
		   -fno-sanitize-trap=cfi
else
ifndef CONFIG_UBSAN_TRAP
CC_FLAGS_CFI	+= -ftrap-function=__ubsan_handle_cfi_check_fail_abort
endif
endif

# If LTO flags are filtered out, we must also filter out CFI.
CC_FLAGS_LTO	+= $(CC_FLAGS_CFI)
KBUILD_CFLAGS	+= $(CC_FLAGS_CFI)
export CC_FLAGS_CFI
endif

ifdef CONFIG_DEBUG_FORCE_FUNCTION_ALIGN_32B
KBUILD_CFLAGS += -falign-functions=32
endif

# arch Makefile may override CC so keep this after arch Makefile is included
NOSTDINC_FLAGS += -nostdinc -isystem $(shell $(CC) -print-file-name=include)

# warn about C99 declaration after statement
KBUILD_CFLAGS += -Wdeclaration-after-statement

# Variable Length Arrays (VLAs) should not be used anywhere in the kernel
KBUILD_CFLAGS += -Wvla

# disable pointer signed / unsigned warnings in gcc 4.0
KBUILD_CFLAGS += -Wno-pointer-sign

# disable stringop warnings in gcc 8+
KBUILD_CFLAGS += $(call cc-disable-warning, stringop-truncation)

# We'll want to enable this eventually, but it's not going away for 5.7 at least
KBUILD_CFLAGS += $(call cc-disable-warning, zero-length-bounds)
KBUILD_CFLAGS += $(call cc-disable-warning, array-bounds)
KBUILD_CFLAGS += $(call cc-disable-warning, stringop-overflow)

# Another good warning that we'll want to enable eventually
KBUILD_CFLAGS += $(call cc-disable-warning, restrict)

# Enabled with W=2, disabled by default as noisy
KBUILD_CFLAGS += $(call cc-disable-warning, maybe-uninitialized)

# disable invalid "can't wrap" optimizations for signed / pointers
KBUILD_CFLAGS	+= -fno-strict-overflow

# Make sure -fstack-check isn't enabled (like gentoo apparently did)
KBUILD_CFLAGS  += -fno-stack-check

# conserve stack if available
KBUILD_CFLAGS   += $(call cc-option,-fconserve-stack)

# Prohibit date/time macros, which would make the build non-deterministic
KBUILD_CFLAGS   += -Werror=date-time

# enforce correct pointer usage
KBUILD_CFLAGS   += $(call cc-option,-Werror=incompatible-pointer-types)

# Require designated initializers for all marked structures
KBUILD_CFLAGS   += $(call cc-option,-Werror=designated-init)

# change __FILE__ to the relative path from the srctree
KBUILD_CPPFLAGS += $(call cc-option,-fmacro-prefix-map=$(srctree)/=)

# include additional Makefiles when needed
include-y			:= scripts/Makefile.extrawarn
include-$(CONFIG_KASAN)		+= scripts/Makefile.kasan
include-$(CONFIG_KCSAN)		+= scripts/Makefile.kcsan
include-$(CONFIG_UBSAN)		+= scripts/Makefile.ubsan
include-$(CONFIG_KCOV)		+= scripts/Makefile.kcov
include-$(CONFIG_GCC_PLUGINS)	+= scripts/Makefile.gcc-plugins

include $(addprefix $(srctree)/, $(include-y))

# scripts/Makefile.gcc-plugins is intentionally included last.
# Do not add $(call cc-option,...) below this line. When you build the kernel
# from the clean source tree, the GCC plugins do not exist at this point.

# Add user supplied CPPFLAGS, AFLAGS and CFLAGS as the last assignments
KBUILD_CPPFLAGS += $(KCPPFLAGS)
KBUILD_AFLAGS   += $(KAFLAGS)
KBUILD_CFLAGS   += $(KCFLAGS)

KBUILD_LDFLAGS_MODULE += --build-id=sha1
LDFLAGS_vmlinux += --build-id=sha1

ifeq ($(CONFIG_STRIP_ASM_SYMS),y)
LDFLAGS_vmlinux	+= $(call ld-option, -X,)
endif

ifeq ($(CONFIG_RELR),y)
LDFLAGS_vmlinux	+= --pack-dyn-relocs=relr
endif

# We never want expected sections to be placed heuristically by the
# linker. All sections should be explicitly named in the linker script.
ifdef CONFIG_LD_ORPHAN_WARN
LDFLAGS_vmlinux += --orphan-handling=warn
endif

# Align the bit size of userspace programs with the kernel
KBUILD_USERCFLAGS  += $(filter -m32 -m64 --target=%, $(KBUILD_CFLAGS))
KBUILD_USERLDFLAGS += $(filter -m32 -m64 --target=%, $(KBUILD_CFLAGS))

# make the checker run with the right architecture
CHECKFLAGS += --arch=$(ARCH)

# insure the checker run with the right endianness
CHECKFLAGS += $(if $(CONFIG_CPU_BIG_ENDIAN),-mbig-endian,-mlittle-endian)

# the checker needs the correct machine size
CHECKFLAGS += $(if $(CONFIG_64BIT),-m64,-m32)

# Default kernel image to build when no specific target is given.
# KBUILD_IMAGE may be overruled on the command line or
# set in the environment
# Also any assignments in arch/$(ARCH)/Makefile take precedence over
# this default value
export KBUILD_IMAGE ?= vmlinux

#
# INSTALL_PATH specifies where to place the updated kernel and system map
# images. Default is /boot, but you can set it to other values
export	INSTALL_PATH ?= /boot

#
# INSTALL_DTBS_PATH specifies a prefix for relocations required by build roots.
# Like INSTALL_MOD_PATH, it isn't defined in the Makefile, but can be passed as
# an argument if needed. Otherwise it defaults to the kernel install path
#
export INSTALL_DTBS_PATH ?= $(INSTALL_PATH)/dtbs/$(KERNELRELEASE)

#
# INSTALL_MOD_PATH specifies a prefix to MODLIB for module directory
# relocations required by build roots.  This is not defined in the
# makefile but the argument can be passed to make if needed.
#

MODLIB	= $(INSTALL_MOD_PATH)/lib/modules/$(KERNELRELEASE)
export MODLIB

#
# INSTALL_MOD_STRIP, if defined, will cause modules to be
# stripped after they are installed.  If INSTALL_MOD_STRIP is '1', then
# the default option --strip-debug will be used.  Otherwise,
# INSTALL_MOD_STRIP value will be used as the options to the strip command.

ifdef INSTALL_MOD_STRIP
ifeq ($(INSTALL_MOD_STRIP),1)
mod_strip_cmd = $(STRIP) --strip-debug
else
mod_strip_cmd = $(STRIP) $(INSTALL_MOD_STRIP)
endif # INSTALL_MOD_STRIP=1
else
mod_strip_cmd = true
endif # INSTALL_MOD_STRIP
export mod_strip_cmd

# CONFIG_MODULE_COMPRESS, if defined, will cause module to be compressed
# after they are installed in agreement with CONFIG_MODULE_COMPRESS_GZIP,
# CONFIG_MODULE_COMPRESS_XZ, or CONFIG_MODULE_COMPRESS_ZSTD.

mod_compress_cmd = true
ifdef CONFIG_MODULE_COMPRESS
  ifdef CONFIG_MODULE_COMPRESS_GZIP
    mod_compress_cmd = $(KGZIP) -n -f
  endif # CONFIG_MODULE_COMPRESS_GZIP
  ifdef CONFIG_MODULE_COMPRESS_XZ
    mod_compress_cmd = $(XZ) -f
  endif # CONFIG_MODULE_COMPRESS_XZ
  ifdef CONFIG_MODULE_COMPRESS_ZSTD
    mod_compress_cmd = $(ZSTD) -T0 -20 --ultra --rm -f
  endif
endif # CONFIG_MODULE_COMPRESS
export mod_compress_cmd

ifdef CONFIG_MODULE_SIG_ALL
$(eval $(call config_filename,MODULE_SIG_KEY))

mod_sign_cmd = scripts/sign-file $(CONFIG_MODULE_SIG_HASH) $(MODULE_SIG_KEY_SRCPREFIX)$(CONFIG_MODULE_SIG_KEY) certs/signing_key.x509
else
mod_sign_cmd = true
endif
export mod_sign_cmd

HOST_LIBELF_LIBS = $(shell pkg-config libelf --libs 2>/dev/null || echo -lelf)

has_libelf := $(call try-run,\
                echo "int main() {}" | \
                $(HOSTCC) $(KBUILD_HOSTCFLAGS) -xc -o /dev/null $(KBUILD_HOSTLDFLAGS) $(HOST_LIBELF_LIBS) -,1,0)

ifdef CONFIG_STACK_VALIDATION
  ifeq ($(has_libelf),1)
    objtool_target := tools/objtool FORCE
  else
    SKIP_STACK_VALIDATION := 1
    export SKIP_STACK_VALIDATION
  endif
endif

ifdef CONFIG_BPF
ifdef CONFIG_DEBUG_INFO_BTF
  ifeq ($(has_libelf),1)
    resolve_btfids_target := tools/bpf/resolve_btfids FORCE
  else
    ERROR_RESOLVE_BTFIDS := 1
  endif
endif # CONFIG_DEBUG_INFO_BTF
endif # CONFIG_BPF

PHONY += prepare0

export MODORDER := $(extmod-prefix)modules.order
export MODULES_NSDEPS := $(extmod-prefix)modules.nsdeps

# ---------------------------------------------------------------------------
# Kernel headers

PHONY += headers

#Default location for installed headers
ifeq ($(KBUILD_EXTMOD),)
PHONY += archheaders archscripts
hdr-inst := -f $(srctree)/scripts/Makefile.headersinst obj
headers: $(version_h) scripts_unifdef uapi-asm-generic archheaders archscripts
else
hdr-prefix = $(KBUILD_EXTMOD)/
hdr-inst := -f $(srctree)/scripts/Makefile.headersinst dst=$(KBUILD_EXTMOD)/usr/include objtree=$(objtree)/$(KBUILD_EXTMOD) obj
endif

export INSTALL_HDR_PATH = $(objtree)/$(hdr-prefix)usr

quiet_cmd_headers_install = INSTALL $(INSTALL_HDR_PATH)/include
      cmd_headers_install = \
	mkdir -p $(INSTALL_HDR_PATH); \
	rsync -mrl --include='*/' --include='*\.h' --exclude='*' \
	$(hdr-prefix)usr/include $(INSTALL_HDR_PATH);

PHONY += headers_install
headers_install: headers
	$(call cmd,headers_install)

headers:
ifeq ($(KBUILD_EXTMOD),)
	$(if $(wildcard $(srctree)/arch/$(SRCARCH)/include/uapi/asm/Kbuild),, \
	  $(error Headers not exportable for the $(SRCARCH) architecture))
endif
	$(Q)$(MAKE) $(hdr-inst)=$(hdr-prefix)include/uapi
	$(Q)$(MAKE) $(hdr-inst)=$(hdr-prefix)arch/$(SRCARCH)/include/uapi

ifeq ($(KBUILD_EXTMOD),)
core-y		+= kernel/ certs/ mm/ fs/ ipc/ security/ crypto/ block/

vmlinux-dirs	:= $(patsubst %/,%,$(filter %/, \
		     $(core-y) $(core-m) $(drivers-y) $(drivers-m) \
		     $(libs-y) $(libs-m)))

vmlinux-alldirs	:= $(sort $(vmlinux-dirs) Documentation \
		     $(patsubst %/,%,$(filter %/, $(core-) \
			$(drivers-) $(libs-))))

subdir-modorder := $(addsuffix modules.order,$(filter %/, \
			$(core-y) $(core-m) $(libs-y) $(libs-m) \
			$(drivers-y) $(drivers-m)))

build-dirs	:= $(vmlinux-dirs)
clean-dirs	:= $(vmlinux-alldirs)

# Externally visible symbols (used by link-vmlinux.sh)
KBUILD_VMLINUX_OBJS := $(head-y) $(patsubst %/,%/built-in.a, $(core-y))
KBUILD_VMLINUX_OBJS += $(addsuffix built-in.a, $(filter %/, $(libs-y)))
ifdef CONFIG_MODULES
KBUILD_VMLINUX_OBJS += $(patsubst %/, %/lib.a, $(filter %/, $(libs-y)))
KBUILD_VMLINUX_LIBS := $(filter-out %/, $(libs-y))
else
KBUILD_VMLINUX_LIBS := $(patsubst %/,%/lib.a, $(libs-y))
endif
KBUILD_VMLINUX_OBJS += $(patsubst %/,%/built-in.a, $(drivers-y))

export KBUILD_VMLINUX_OBJS KBUILD_VMLINUX_LIBS
export KBUILD_LDS          := arch/$(SRCARCH)/kernel/vmlinux.lds
# used by scripts/Makefile.package
export KBUILD_ALLDIRS := $(sort $(filter-out arch/%,$(vmlinux-alldirs)) LICENSES arch include scripts tools)

vmlinux-deps := $(KBUILD_LDS) $(KBUILD_VMLINUX_OBJS) $(KBUILD_VMLINUX_LIBS)

# Recurse until adjust_autoksyms.sh is satisfied
PHONY += autoksyms_recursive
ifdef CONFIG_TRIM_UNUSED_KSYMS
# For the kernel to actually contain only the needed exported symbols,
# we have to build modules as well to determine what those symbols are.
# (this can be evaluated only once include/config/auto.conf has been included)
KBUILD_MODULES := 1

autoksyms_recursive: descend modules.order
	$(Q)$(CONFIG_SHELL) $(srctree)/scripts/adjust_autoksyms.sh \
	  "$(MAKE) -f $(srctree)/Makefile vmlinux"
endif

autoksyms_h := $(if $(CONFIG_TRIM_UNUSED_KSYMS), include/generated/autoksyms.h)

quiet_cmd_autoksyms_h = GEN     $@
      cmd_autoksyms_h = mkdir -p $(dir $@); \
			$(CONFIG_SHELL) $(srctree)/scripts/gen_autoksyms.sh $@

$(autoksyms_h):
	$(call cmd,autoksyms_h)

ARCH_POSTLINK := $(wildcard $(srctree)/arch/$(SRCARCH)/Makefile.postlink)

# Final link of vmlinux with optional arch pass after final link
cmd_link-vmlinux =                                                 \
	$(CONFIG_SHELL) $< "$(LD)" "$(KBUILD_LDFLAGS)" "$(LDFLAGS_vmlinux)";    \
	$(if $(ARCH_POSTLINK), $(MAKE) -f $(ARCH_POSTLINK) $@, true)

vmlinux: scripts/link-vmlinux.sh autoksyms_recursive $(vmlinux-deps) FORCE
	+$(call if_changed,link-vmlinux)

targets := vmlinux

# The actual objects are generated when descending,
# make sure no implicit rule kicks in
$(sort $(vmlinux-deps) $(subdir-modorder)): descend ;

filechk_kernel.release = \
	echo "$(KERNELVERSION)$$($(CONFIG_SHELL) $(srctree)/scripts/setlocalversion \
		$(srctree) $(BRANCH) $(KMI_GENERATION))"

# Store (new) KERNELRELEASE string in include/config/kernel.release
include/config/kernel.release: FORCE
	$(call filechk,kernel.release)

# Additional helpers built in scripts/
# Carefully list dependencies so we do not try to build scripts twice
# in parallel
PHONY += scripts
scripts: scripts_basic scripts_dtc
	$(Q)$(MAKE) $(build)=$(@)

# Things we need to do before we recursively start building the kernel
# or the modules are listed in "prepare".
# A multi level approach is used. prepareN is processed before prepareN-1.
# archprepare is used in arch Makefiles and when processed asm symlink,
# version.h and scripts_basic is processed / created.

PHONY += prepare archprepare

archprepare: outputmakefile archheaders archscripts scripts include/config/kernel.release \
	asm-generic $(version_h) $(autoksyms_h) include/generated/utsrelease.h \
	include/generated/autoconf.h

prepare0: archprepare
	$(Q)$(MAKE) $(build)=scripts/mod
	$(Q)$(MAKE) $(build)=.

# All the preparing..
prepare: prepare0 prepare-objtool prepare-resolve_btfids

# Support for using generic headers in asm-generic
asm-generic := -f $(srctree)/scripts/Makefile.asm-generic obj

PHONY += asm-generic uapi-asm-generic
asm-generic: uapi-asm-generic
	$(Q)$(MAKE) $(asm-generic)=arch/$(SRCARCH)/include/generated/asm \
	generic=include/asm-generic
uapi-asm-generic:
	$(Q)$(MAKE) $(asm-generic)=arch/$(SRCARCH)/include/generated/uapi/asm \
	generic=include/uapi/asm-generic

PHONY += prepare-objtool prepare-resolve_btfids
prepare-objtool: $(objtool_target)
ifeq ($(SKIP_STACK_VALIDATION),1)
ifdef CONFIG_FTRACE_MCOUNT_USE_OBJTOOL
	@echo "error: Cannot generate __mcount_loc for CONFIG_DYNAMIC_FTRACE=y, please install libelf-dev, libelf-devel or elfutils-libelf-devel" >&2
	@false
endif
ifdef CONFIG_UNWINDER_ORC
	@echo "error: Cannot generate ORC metadata for CONFIG_UNWINDER_ORC=y, please install libelf-dev, libelf-devel or elfutils-libelf-devel" >&2
	@false
else
	@echo "warning: Cannot use CONFIG_STACK_VALIDATION=y, please install libelf-dev, libelf-devel or elfutils-libelf-devel" >&2
endif
endif

prepare-resolve_btfids: $(resolve_btfids_target)
ifeq ($(ERROR_RESOLVE_BTFIDS),1)
	@echo "error: Cannot resolve BTF IDs for CONFIG_DEBUG_INFO_BTF, please install libelf-dev, libelf-devel or elfutils-libelf-devel" >&2
	@false
endif
# Generate some files
# ---------------------------------------------------------------------------

# KERNELRELEASE can change from a few different places, meaning version.h
# needs to be updated, so this check is forced on all builds

uts_len := 64
ifneq (,$(BUILD_NUMBER))
	UTS_RELEASE=$(KERNELRELEASE)-ab$(BUILD_NUMBER)
else
	UTS_RELEASE=$(KERNELRELEASE)
endif
define filechk_utsrelease.h
	if [ `echo -n "$(UTS_RELEASE)" | wc -c ` -gt $(uts_len) ]; then \
		echo '"$(UTS_RELEASE)" exceeds $(uts_len) characters' >&2;    \
		exit 1;                                                       \
	fi;                                                             \
	echo \#define UTS_RELEASE \"$(UTS_RELEASE)\"
endef

define filechk_version.h
	if [ $(SUBLEVEL) -gt 255 ]; then                                 \
		echo \#define LINUX_VERSION_CODE $(shell                 \
		expr $(VERSION) \* 65536 + 0$(PATCHLEVEL) \* 256 + 255); \
	else                                                             \
		echo \#define LINUX_VERSION_CODE $(shell                 \
		expr $(VERSION) \* 65536 + 0$(PATCHLEVEL) \* 256 + $(SUBLEVEL)); \
	fi;                                                              \
	echo '#define KERNEL_VERSION(a,b,c) (((a) << 16) + ((b) << 8) +  \
	((c) > 255 ? 255 : (c)))'
endef

$(version_h): FORCE
	$(call filechk,version.h)
	$(Q)rm -f $(old_version_h)

include/generated/utsrelease.h: include/config/kernel.release FORCE
	$(call filechk,utsrelease.h)

PHONY += headerdep
headerdep:
	$(Q)find $(srctree)/include/ -name '*.h' | xargs --max-args 1 \
	$(srctree)/scripts/headerdep.pl -I$(srctree)/include

# Deprecated. It is no-op now.
PHONY += headers_check
headers_check:
	@:

ifdef CONFIG_HEADERS_INSTALL
prepare: headers
endif

PHONY += scripts_unifdef
scripts_unifdef: scripts_basic
	$(Q)$(MAKE) $(build)=scripts scripts/unifdef

# ---------------------------------------------------------------------------
# Kernel selftest

PHONY += kselftest
kselftest:
	$(Q)$(MAKE) -C $(srctree)/tools/testing/selftests run_tests

kselftest-%: FORCE
	$(Q)$(MAKE) -C $(srctree)/tools/testing/selftests $*

PHONY += kselftest-merge
kselftest-merge:
	$(if $(wildcard $(objtree)/.config),, $(error No .config exists, config your kernel first!))
	$(Q)find $(srctree)/tools/testing/selftests -name config | \
		xargs $(srctree)/scripts/kconfig/merge_config.sh -m $(objtree)/.config
	$(Q)$(MAKE) -f $(srctree)/Makefile olddefconfig

# ---------------------------------------------------------------------------
# Devicetree files

ifneq ($(wildcard $(srctree)/arch/$(SRCARCH)/boot/dts/),)
dtstree := arch/$(SRCARCH)/boot/dts
endif

ifneq ($(dtstree),)

%.dtb: include/config/kernel.release scripts_dtc
	$(Q)$(MAKE) $(build)=$(dtstree) $(dtstree)/$@

PHONY += dtbs dtbs_install dtbs_check
dtbs: include/config/kernel.release scripts_dtc
	$(Q)$(MAKE) $(build)=$(dtstree)

ifneq ($(filter dtbs_check, $(MAKECMDGOALS)),)
export CHECK_DTBS=y
dtbs: dt_binding_check
endif

dtbs_check: dtbs

dtbs_install:
	$(Q)$(MAKE) $(dtbinst)=$(dtstree) dst=$(INSTALL_DTBS_PATH)

ifdef CONFIG_OF_EARLY_FLATTREE
all: dtbs
endif

endif

PHONY += scripts_dtc
scripts_dtc: scripts_basic
	$(Q)$(MAKE) $(build)=scripts/dtc

ifneq ($(filter dt_binding_check, $(MAKECMDGOALS)),)
export CHECK_DT_BINDING=y
endif

PHONY += dt_binding_check
dt_binding_check: scripts_dtc
	$(Q)$(MAKE) $(build)=Documentation/devicetree/bindings

# ---------------------------------------------------------------------------
# Modules

ifdef CONFIG_MODULES

# By default, build modules as well

all: modules

# When we're building modules with modversions, we need to consider
# the built-in objects during the descend as well, in order to
# make sure the checksums are up to date before we record them.
ifdef CONFIG_MODVERSIONS
  KBUILD_BUILTIN := 1
endif

# Build modules
#
# A module can be listed more than once in obj-m resulting in
# duplicate lines in modules.order files.  Those are removed
# using awk while concatenating to the final file.

PHONY += modules
modules: $(if $(KBUILD_BUILTIN),vmlinux) modules_check modules_prepare
	$(Q)$(MAKE) -f $(srctree)/scripts/Makefile.modpost

PHONY += modules_check
modules_check: modules.order
	$(Q)$(CONFIG_SHELL) $(srctree)/scripts/modules-check.sh $<

cmd_modules_order = $(AWK) '!x[$$0]++' $(real-prereqs) > $@

modules.order: $(subdir-modorder) FORCE
	$(call if_changed,modules_order)

targets += modules.order

# Target to prepare building external modules
PHONY += modules_prepare
modules_prepare: prepare
	$(Q)$(MAKE) $(build)=scripts scripts/module.lds

# Target to install modules
PHONY += modules_install
modules_install: _modinst_ _modinst_post

PHONY += _modinst_
_modinst_:
	@rm -rf $(MODLIB)/kernel
	@rm -f $(MODLIB)/source
	@mkdir -p $(MODLIB)/kernel
	@ln -s $(abspath $(srctree)) $(MODLIB)/source
	@if [ ! $(objtree) -ef  $(MODLIB)/build ]; then \
		rm -f $(MODLIB)/build ; \
		ln -s $(CURDIR) $(MODLIB)/build ; \
	fi
	@sed 's:^:kernel/:' modules.order > $(MODLIB)/modules.order
	@cp -f modules.builtin $(MODLIB)/
	@cp -f $(objtree)/modules.builtin.modinfo $(MODLIB)/
	$(Q)$(MAKE) -f $(srctree)/scripts/Makefile.modinst

# This depmod is only for convenience to give the initial
# boot a modules.dep even before / is mounted read-write.  However the
# boot script depmod is the master version.
PHONY += _modinst_post
_modinst_post: _modinst_
	$(call cmd,depmod)

ifeq ($(CONFIG_MODULE_SIG), y)
PHONY += modules_sign
modules_sign:
	$(Q)$(MAKE) -f $(srctree)/scripts/Makefile.modsign
endif

else # CONFIG_MODULES

# Modules not configured
# ---------------------------------------------------------------------------

PHONY += modules modules_install
modules modules_install:
	@echo >&2
	@echo >&2 "The present kernel configuration has modules disabled."
	@echo >&2 "Type 'make config' and enable loadable module support."
	@echo >&2 "Then build a kernel with module support enabled."
	@echo >&2
	@exit 1

endif # CONFIG_MODULES

###
# Cleaning is done on three levels.
# make clean     Delete most generated files
#                Leave enough to build external modules
# make mrproper  Delete the current configuration, and all generated files
# make distclean Remove editor backup files, patch leftover files and the like

# Directories & files removed with 'make clean'
CLEAN_FILES += include/ksym vmlinux.symvers \
	       modules.builtin modules.builtin.modinfo modules.nsdeps \
	       compile_commands.json

# Directories & files removed with 'make mrproper'
MRPROPER_FILES += include/config include/generated          \
		  arch/$(SRCARCH)/include/generated .tmp_objdiff \
		  debian snap tar-install \
		  .config .config.old .version \
		  Module.symvers \
		  signing_key.pem signing_key.priv signing_key.x509	\
		  x509.genkey extra_certificates signing_key.x509.keyid	\
		  signing_key.x509.signer vmlinux-gdb.py \
		  *.spec

# Directories & files removed with 'make distclean'
DISTCLEAN_FILES += tags TAGS cscope* GPATH GTAGS GRTAGS GSYMS .thinlto-cache

# clean - Delete most, but leave enough to build external modules
#
clean: rm-files := $(CLEAN_FILES)

PHONY += archclean vmlinuxclean

vmlinuxclean:
	$(Q)$(CONFIG_SHELL) $(srctree)/scripts/link-vmlinux.sh clean
	$(Q)$(if $(ARCH_POSTLINK), $(MAKE) -f $(ARCH_POSTLINK) clean)

clean: archclean vmlinuxclean

# mrproper - Delete all generated files, including .config
#
mrproper: rm-files := $(wildcard $(MRPROPER_FILES))
mrproper-dirs      := $(addprefix _mrproper_,scripts)

PHONY += $(mrproper-dirs) mrproper
$(mrproper-dirs):
	$(Q)$(MAKE) $(clean)=$(patsubst _mrproper_%,%,$@)

mrproper: clean $(mrproper-dirs)
	$(call cmd,rmfiles)

# distclean
#
distclean: rm-files := $(wildcard $(DISTCLEAN_FILES))

PHONY += distclean

distclean: mrproper
	$(call cmd,rmfiles)
	@find $(srctree) $(RCS_FIND_IGNORE) \
		\( -name '*.orig' -o -name '*.rej' -o -name '*~' \
		-o -name '*.bak' -o -name '#*#' -o -name '*%' \
		-o -name 'core' \) \
		-type f -print | xargs rm -f


# Packaging of the kernel to various formats
# ---------------------------------------------------------------------------

%src-pkg: FORCE
	$(Q)$(MAKE) -f $(srctree)/scripts/Makefile.package $@
%pkg: include/config/kernel.release FORCE
	$(Q)$(MAKE) -f $(srctree)/scripts/Makefile.package $@

# Brief documentation of the typical targets used
# ---------------------------------------------------------------------------

boards := $(wildcard $(srctree)/arch/$(SRCARCH)/configs/*_defconfig)
boards := $(sort $(notdir $(boards)))
board-dirs := $(dir $(wildcard $(srctree)/arch/$(SRCARCH)/configs/*/*_defconfig))
board-dirs := $(sort $(notdir $(board-dirs:/=)))

PHONY += help
help:
	@echo  'Cleaning targets:'
	@echo  '  clean		  - Remove most generated files but keep the config and'
	@echo  '                    enough build support to build external modules'
	@echo  '  mrproper	  - Remove all generated files + config + various backup files'
	@echo  '  distclean	  - mrproper + remove editor backup and patch files'
	@echo  ''
	@echo  'Configuration targets:'
	@$(MAKE) -f $(srctree)/scripts/kconfig/Makefile help
	@echo  ''
	@echo  'Other generic targets:'
	@echo  '  all		  - Build all targets marked with [*]'
	@echo  '* vmlinux	  - Build the bare kernel'
	@echo  '* modules	  - Build all modules'
	@echo  '  modules_install - Install all modules to INSTALL_MOD_PATH (default: /)'
	@echo  '  dir/            - Build all files in dir and below'
	@echo  '  dir/file.[ois]  - Build specified target only'
	@echo  '  dir/file.ll     - Build the LLVM assembly file'
	@echo  '                    (requires compiler support for LLVM assembly generation)'
	@echo  '  dir/file.lst    - Build specified mixed source/assembly target only'
	@echo  '                    (requires a recent binutils and recent build (System.map))'
	@echo  '  dir/file.ko     - Build module including final link'
	@echo  '  modules_prepare - Set up for building external modules'
	@echo  '  tags/TAGS	  - Generate tags file for editors'
	@echo  '  cscope	  - Generate cscope index'
	@echo  '  gtags           - Generate GNU GLOBAL index'
	@echo  '  kernelrelease	  - Output the release version string (use with make -s)'
	@echo  '  kernelversion	  - Output the version stored in Makefile (use with make -s)'
	@echo  '  image_name	  - Output the image name (use with make -s)'
	@echo  '  headers_install - Install sanitised kernel headers to INSTALL_HDR_PATH'; \
	 echo  '                    (default: $(INSTALL_HDR_PATH))'; \
	 echo  ''
	@echo  'Static analysers:'
	@echo  '  checkstack      - Generate a list of stack hogs'
	@echo  '  versioncheck    - Sanity check on version.h usage'
	@echo  '  includecheck    - Check for duplicate included header files'
	@echo  '  export_report   - List the usages of all exported symbols'
	@echo  '  headerdep       - Detect inclusion cycles in headers'
	@echo  '  coccicheck      - Check with Coccinelle'
	@echo  '  clang-analyzer  - Check with clang static analyzer'
	@echo  '  clang-tidy      - Check with clang-tidy'
	@echo  ''
	@echo  'Tools:'
	@echo  '  nsdeps          - Generate missing symbol namespace dependencies'
	@echo  ''
	@echo  'Kernel selftest:'
	@echo  '  kselftest         - Build and run kernel selftest'
	@echo  '                      Build, install, and boot kernel before'
	@echo  '                      running kselftest on it'
	@echo  '                      Run as root for full coverage'
	@echo  '  kselftest-all     - Build kernel selftest'
	@echo  '  kselftest-install - Build and install kernel selftest'
	@echo  '  kselftest-clean   - Remove all generated kselftest files'
	@echo  '  kselftest-merge   - Merge all the config dependencies of'
	@echo  '		      kselftest to existing .config.'
	@echo  ''
	@$(if $(dtstree), \
		echo 'Devicetree:'; \
		echo '* dtbs             - Build device tree blobs for enabled boards'; \
		echo '  dtbs_install     - Install dtbs to $(INSTALL_DTBS_PATH)'; \
		echo '  dt_binding_check - Validate device tree binding documents'; \
		echo '  dtbs_check       - Validate device tree source files';\
		echo '')

	@echo 'Userspace tools targets:'
	@echo '  use "make tools/help"'
	@echo '  or  "cd tools; make help"'
	@echo  ''
	@echo  'Kernel packaging:'
	@$(MAKE) -f $(srctree)/scripts/Makefile.package help
	@echo  ''
	@echo  'Documentation targets:'
	@$(MAKE) -f $(srctree)/Documentation/Makefile dochelp
	@echo  ''
	@echo  'Architecture specific targets ($(SRCARCH)):'
	@$(if $(archhelp),$(archhelp),\
		echo '  No architecture specific help defined for $(SRCARCH)')
	@echo  ''
	@$(if $(boards), \
		$(foreach b, $(boards), \
		printf "  %-27s - Build for %s\\n" $(b) $(subst _defconfig,,$(b));) \
		echo '')
	@$(if $(board-dirs), \
		$(foreach b, $(board-dirs), \
		printf "  %-16s - Show %s-specific targets\\n" help-$(b) $(b);) \
		printf "  %-16s - Show all of the above\\n" help-boards; \
		echo '')

	@echo  '  make V=0|1 [targets] 0 => quiet build (default), 1 => verbose build'
	@echo  '  make V=2   [targets] 2 => give reason for rebuild of target'
	@echo  '  make O=dir [targets] Locate all output files in "dir", including .config'
	@echo  '  make C=1   [targets] Check re-compiled c source with $$CHECK'
	@echo  '                       (sparse by default)'
	@echo  '  make C=2   [targets] Force check of all c source with $$CHECK'
	@echo  '  make RECORDMCOUNT_WARN=1 [targets] Warn about ignored mcount sections'
	@echo  '  make W=n   [targets] Enable extra build checks, n=1,2,3 where'
	@echo  '		1: warnings which may be relevant and do not occur too often'
	@echo  '		2: warnings which occur quite often but may still be relevant'
	@echo  '		3: more obscure warnings, can most likely be ignored'
	@echo  '		Multiple levels can be combined with W=12 or W=123'
	@echo  ''
	@echo  'Execute "make" or "make all" to build all targets marked with [*] '
	@echo  'For further info see the ./README file'


help-board-dirs := $(addprefix help-,$(board-dirs))

help-boards: $(help-board-dirs)

boards-per-dir = $(sort $(notdir $(wildcard $(srctree)/arch/$(SRCARCH)/configs/$*/*_defconfig)))

$(help-board-dirs): help-%:
	@echo  'Architecture specific targets ($(SRCARCH) $*):'
	@$(if $(boards-per-dir), \
		$(foreach b, $(boards-per-dir), \
		printf "  %-24s - Build for %s\\n" $*/$(b) $(subst _defconfig,,$(b));) \
		echo '')


# Documentation targets
# ---------------------------------------------------------------------------
DOC_TARGETS := xmldocs latexdocs pdfdocs htmldocs epubdocs cleandocs \
	       linkcheckdocs dochelp refcheckdocs
PHONY += $(DOC_TARGETS)
$(DOC_TARGETS):
	$(Q)$(MAKE) $(build)=Documentation $@

# Misc
# ---------------------------------------------------------------------------

PHONY += scripts_gdb
scripts_gdb: prepare0
	$(Q)$(MAKE) $(build)=scripts/gdb
	$(Q)ln -fsn $(abspath $(srctree)/scripts/gdb/vmlinux-gdb.py)

ifdef CONFIG_GDB_SCRIPTS
all: scripts_gdb
endif

else # KBUILD_EXTMOD

###
# External module support.
# When building external modules the kernel used as basis is considered
# read-only, and no consistency checks are made and the make
# system is not used on the basis kernel. If updates are required
# in the basis kernel ordinary make commands (without M=...) must
# be used.
#
# The following are the only valid targets when building external
# modules.
# make M=dir clean     Delete all automatically generated files
# make M=dir modules   Make all modules in specified dir
# make M=dir	       Same as 'make M=dir modules'
# make M=dir modules_install
#                      Install the modules built in the module directory
#                      Assumes install directory is already created

# We are always building only modules.
KBUILD_BUILTIN :=
KBUILD_MODULES := 1

build-dirs := $(KBUILD_EXTMOD)
PHONY += modules
modules: $(MODORDER)
	$(Q)$(MAKE) -f $(srctree)/scripts/Makefile.modpost

$(MODORDER): descend
	@:

PHONY += modules_install
modules_install: _emodinst_ _emodinst_post

install-dir := $(if $(INSTALL_MOD_DIR),$(INSTALL_MOD_DIR),extra)
PHONY += _emodinst_
_emodinst_:
	$(Q)mkdir -p $(MODLIB)/$(install-dir)
	$(Q)$(MAKE) -f $(srctree)/scripts/Makefile.modinst

PHONY += _emodinst_post
_emodinst_post: _emodinst_
	$(call cmd,depmod)

compile_commands.json: $(extmod-prefix)compile_commands.json
PHONY += compile_commands.json

clean-dirs := $(KBUILD_EXTMOD)
clean: rm-files := $(KBUILD_EXTMOD)/Module.symvers $(KBUILD_EXTMOD)/modules.nsdeps \
	$(KBUILD_EXTMOD)/compile_commands.json $(KBUILD_EXTMOD)/.thinlto-cache

PHONY += help
help:
	@echo  '  Building external modules.'
	@echo  '  Syntax: make -C path/to/kernel/src M=$$PWD target'
	@echo  ''
	@echo  '  modules         - default target, build the module(s)'
	@echo  '  modules_install - install the module'
	@echo  '  headers_install - Install sanitised kernel headers to INSTALL_HDR_PATH'
	@echo  '                    (default: $(abspath $(INSTALL_HDR_PATH)))'
	@echo  '  clean           - remove generated files in module directory only'
	@echo  ''

# no-op for external module builds
PHONY += prepare modules_prepare

endif # KBUILD_EXTMOD

# Single targets
# ---------------------------------------------------------------------------
# To build individual files in subdirectories, you can do like this:
#
#   make foo/bar/baz.s
#
# The supported suffixes for single-target are listed in 'single-targets'
#
# To build only under specific subdirectories, you can do like this:
#
#   make foo/bar/baz/

ifdef single-build

# .ko is special because modpost is needed
single-ko := $(sort $(filter %.ko, $(MAKECMDGOALS)))
single-no-ko := $(sort $(patsubst %.ko,%.mod, $(MAKECMDGOALS)))

$(single-ko): single_modpost
	@:
$(single-no-ko): descend
	@:

ifeq ($(KBUILD_EXTMOD),)
# For the single build of in-tree modules, use a temporary file to avoid
# the situation of modules_install installing an invalid modules.order.
MODORDER := .modules.tmp
endif

PHONY += single_modpost
single_modpost: $(single-no-ko) modules_prepare
	$(Q){ $(foreach m, $(single-ko), echo $(extmod-prefix)$m;) } > $(MODORDER)
	$(Q)$(MAKE) -f $(srctree)/scripts/Makefile.modpost

KBUILD_MODULES := 1

export KBUILD_SINGLE_TARGETS := $(addprefix $(extmod-prefix), $(single-no-ko))

# trim unrelated directories
build-dirs := $(foreach d, $(build-dirs), \
			$(if $(filter $(d)/%, $(KBUILD_SINGLE_TARGETS)), $(d)))

endif

ifndef CONFIG_MODULES
KBUILD_MODULES :=
endif

# Handle descending into subdirectories listed in $(build-dirs)
# Preset locale variables to speed up the build process. Limit locale
# tweaks to this spot to avoid wrong language settings when running
# make menuconfig etc.
# Error messages still appears in the original language
PHONY += descend $(build-dirs)
descend: $(build-dirs)
$(build-dirs): prepare
	$(Q)$(MAKE) $(build)=$@ \
	single-build=$(if $(filter-out $@/, $(filter $@/%, $(KBUILD_SINGLE_TARGETS))),1) \
	need-builtin=1 need-modorder=1

clean-dirs := $(addprefix _clean_, $(clean-dirs))
PHONY += $(clean-dirs) clean
$(clean-dirs):
	$(Q)$(MAKE) $(clean)=$(patsubst _clean_%,%,$@)

clean: $(clean-dirs)
	$(call cmd,rmfiles)
	@find $(if $(KBUILD_EXTMOD), $(KBUILD_EXTMOD), .) $(RCS_FIND_IGNORE) \
		\( -name '*.[aios]' -o -name '*.ko' -o -name '.*.cmd' \
		-o -name '*.ko.*' \
		-o -name '*.dtb' -o -name '*.dtb.S' -o -name '*.dt.yaml' \
		-o -name '*.dwo' -o -name '*.lst' \
		-o -name '*.su' -o -name '*.mod' \
		-o -name '.*.d' -o -name '.*.tmp' -o -name '*.mod.c' \
		-o -name '*.lex.c' -o -name '*.tab.[ch]' \
		-o -name '*.asn1.[ch]' \
		-o -name '*.symtypes' -o -name 'modules.order' \
		-o -name '.tmp_*.o.*' \
		-o -name '*.c.[012]*.*' \
		-o -name '*.ll' \
		-o -name '*.gcno' \
		-o -name '*.*.symversions' \) -type f -print | xargs rm -f

# Generate tags for editors
# ---------------------------------------------------------------------------
quiet_cmd_tags = GEN     $@
      cmd_tags = $(BASH) $(srctree)/scripts/tags.sh $@

tags TAGS cscope gtags: FORCE
	$(call cmd,tags)

# Script to generate missing namespace dependencies
# ---------------------------------------------------------------------------

PHONY += nsdeps
nsdeps: export KBUILD_NSDEPS=1
nsdeps: modules
	$(Q)$(CONFIG_SHELL) $(srctree)/scripts/nsdeps

# Clang Tooling
# ---------------------------------------------------------------------------

quiet_cmd_gen_compile_commands = GEN     $@
      cmd_gen_compile_commands = $(PYTHON3) $< -a $(AR) -o $@ $(filter-out $<, $(real-prereqs))

$(extmod-prefix)compile_commands.json: scripts/clang-tools/gen_compile_commands.py \
	$(if $(KBUILD_EXTMOD),,$(KBUILD_VMLINUX_OBJS) $(KBUILD_VMLINUX_LIBS)) \
	$(if $(CONFIG_MODULES), $(MODORDER)) FORCE
	$(call if_changed,gen_compile_commands)

targets += $(extmod-prefix)compile_commands.json

PHONY += clang-tidy clang-analyzer

ifdef CONFIG_CC_IS_CLANG
quiet_cmd_clang_tools = CHECK   $<
      cmd_clang_tools = $(PYTHON3) $(srctree)/scripts/clang-tools/run-clang-tools.py $@ $<

clang-tidy clang-analyzer: $(extmod-prefix)compile_commands.json
	$(call cmd,clang_tools)
else
clang-tidy clang-analyzer:
	@echo "$@ requires CC=clang" >&2
	@false
endif

# Scripts to check various things for consistency
# ---------------------------------------------------------------------------

PHONY += includecheck versioncheck coccicheck export_report

includecheck:
	find $(srctree)/* $(RCS_FIND_IGNORE) \
		-name '*.[hcS]' -type f -print | sort \
		| xargs $(PERL) -w $(srctree)/scripts/checkincludes.pl

versioncheck:
	find $(srctree)/* $(RCS_FIND_IGNORE) \
		-name '*.[hcS]' -type f -print | sort \
		| xargs $(PERL) -w $(srctree)/scripts/checkversion.pl

coccicheck:
	$(Q)$(BASH) $(srctree)/scripts/$@

export_report:
	$(PERL) $(srctree)/scripts/export_report.pl

PHONY += checkstack kernelrelease kernelversion image_name

# UML needs a little special treatment here.  It wants to use the host
# toolchain, so needs $(SUBARCH) passed to checkstack.pl.  Everyone
# else wants $(ARCH), including people doing cross-builds, which means
# that $(SUBARCH) doesn't work here.
ifeq ($(ARCH), um)
CHECKSTACK_ARCH := $(SUBARCH)
else
CHECKSTACK_ARCH := $(ARCH)
endif
checkstack:
	$(OBJDUMP) -d vmlinux $$(find . -name '*.ko') | \
	$(PERL) $(srctree)/scripts/checkstack.pl $(CHECKSTACK_ARCH)

kernelrelease:
	@echo "$(KERNELVERSION)$$($(CONFIG_SHELL) $(srctree)/scripts/setlocalversion \
		$(srctree) $(BRANCH) $(KMI_GENERATION))"

kernelversion:
	@echo $(KERNELVERSION)

image_name:
	@echo $(KBUILD_IMAGE)

# Clear a bunch of variables before executing the submake

ifeq ($(quiet),silent_)
tools_silent=s
endif

tools/: FORCE
	$(Q)mkdir -p $(objtree)/tools
	$(Q)$(MAKE) LDFLAGS= MAKEFLAGS="$(tools_silent) $(filter --j% -j,$(MAKEFLAGS))" O=$(abspath $(objtree)) subdir=tools -C $(srctree)/tools/

tools/%: FORCE
	$(Q)mkdir -p $(objtree)/tools
	$(Q)$(MAKE) LDFLAGS= MAKEFLAGS="$(tools_silent) $(filter --j% -j,$(MAKEFLAGS))" O=$(abspath $(objtree)) subdir=tools -C $(srctree)/tools/ $*

quiet_cmd_rmfiles = $(if $(wildcard $(rm-files)),CLEAN   $(wildcard $(rm-files)))
      cmd_rmfiles = rm -rf $(rm-files)

# Run depmod only if we have System.map and depmod is executable
quiet_cmd_depmod = DEPMOD  $(KERNELRELEASE)
      cmd_depmod = $(CONFIG_SHELL) $(srctree)/scripts/depmod.sh $(DEPMOD) \
                   $(KERNELRELEASE)

# read saved command lines for existing targets
existing-targets := $(wildcard $(sort $(targets)))

-include $(foreach f,$(existing-targets),$(dir $(f)).$(notdir $(f)).cmd)

endif # config-build
endif # mixed-build
endif # need-sub-make

PHONY += FORCE
FORCE:

# Declare the contents of the PHONY variable as phony.  We keep that
# information in a variable so we can use it in if_changed and friends.
.PHONY: $(PHONY)<|MERGE_RESOLUTION|>--- conflicted
+++ resolved
@@ -1,13 +1,8 @@
 # SPDX-License-Identifier: GPL-2.0
 VERSION = 5
 PATCHLEVEL = 10
-<<<<<<< HEAD
-SUBLEVEL = 23
+SUBLEVEL = 24
 EXTRAVERSION = -GoogleLTS
-=======
-SUBLEVEL = 24
-EXTRAVERSION =
->>>>>>> 3ccfc59f
 NAME = Dare mighty things
 
 # *DOCUMENTATION*
