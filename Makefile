--- conflicted
+++ resolved
@@ -1,13 +1,8 @@
 # SPDX-License-Identifier: GPL-2.0
 VERSION = 4
 PATCHLEVEL = 19
-<<<<<<< HEAD
-SUBLEVEL = 175
+SUBLEVEL = 177
 EXTRAVERSION = -GoogleLTS
-=======
-SUBLEVEL = 177
-EXTRAVERSION =
->>>>>>> bce09d96
 NAME = "People's Front"
 
 # *DOCUMENTATION*
