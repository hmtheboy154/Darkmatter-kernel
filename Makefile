--- conflicted
+++ resolved
@@ -1,15 +1,9 @@
 # SPDX-License-Identifier: GPL-2.0
 VERSION = 5
 PATCHLEVEL = 4
-<<<<<<< HEAD
-SUBLEVEL = 27
+SUBLEVEL = 30
 EXTRAVERSION = -zen
 NAME = Pudding River
-=======
-SUBLEVEL = 30
-EXTRAVERSION =
-NAME = Kleptomaniac Octopus
->>>>>>> ad13e142
 
 # *DOCUMENTATION*
 # To see a list of typical targets execute "make help"
