# SPDX-License-Identifier: GPL-2.0
VERSION = 5
PATCHLEVEL = 15
<<<<<<< HEAD
SUBLEVEL = 43
EXTRAVERSION = -GoogleLTS
=======
SUBLEVEL = 44
EXTRAVERSION =
>>>>>>> 89f568d2
NAME = Trick or Treat

# *DOCUMENTATION*
# To see a list of typical targets execute "make help"
# More info can be located in ./README
# Comments in this file are targeted only to the developer, do not
# expect to learn how to build the kernel reading this file.

$(if $(filter __%, $(MAKECMDGOALS)), \
	$(error targets prefixed with '__' are only for internal use))

# That's our default target when none is given on the command line
PHONY := __all
__all:

# We are using a recursive build, so we need to do a little thinking
# to get the ordering right.
#
# Most importantly: sub-Makefiles should only ever modify files in
# their own directory. If in some directory we have a dependency on
# a file in another dir (which doesn't happen often, but it's often
# unavoidable when linking the built-in.a targets which finally
# turn into vmlinux), we will call a sub make in that other dir, and
# after that we are sure that everything which is in that other dir
# is now up to date.
#
# The only cases where we need to modify files which have global
# effects are thus separated out and done before the recursive
# descending is started. They are now explicitly listed as the
# prepare rule.

ifneq ($(sub_make_done),1)

# Do not use make's built-in rules and variables
# (this increases performance and avoids hard-to-debug behaviour)
MAKEFLAGS += -rR

# Avoid funny character set dependencies
unexport LC_ALL
LC_COLLATE=C
LC_NUMERIC=C
export LC_COLLATE LC_NUMERIC

# Avoid interference with shell env settings
unexport GREP_OPTIONS

# Beautify output
# ---------------------------------------------------------------------------
#
# Normally, we echo the whole command before executing it. By making
# that echo $($(quiet)$(cmd)), we now have the possibility to set
# $(quiet) to choose other forms of output instead, e.g.
#
#         quiet_cmd_cc_o_c = Compiling $(RELDIR)/$@
#         cmd_cc_o_c       = $(CC) $(c_flags) -c -o $@ $<
#
# If $(quiet) is empty, the whole command will be printed.
# If it is set to "quiet_", only the short version will be printed.
# If it is set to "silent_", nothing will be printed at all, since
# the variable $(silent_cmd_cc_o_c) doesn't exist.
#
# A simple variant is to prefix commands with $(Q) - that's useful
# for commands that shall be hidden in non-verbose mode.
#
#	$(Q)ln $@ :<
#
# If KBUILD_VERBOSE equals 0 then the above command will be hidden.
# If KBUILD_VERBOSE equals 1 then the above command is displayed.
# If KBUILD_VERBOSE equals 2 then give the reason why each target is rebuilt.
#
# To put more focus on warnings, be less verbose as default
# Use 'make V=1' to see the full commands

ifeq ("$(origin V)", "command line")
  KBUILD_VERBOSE = $(V)
endif
ifndef KBUILD_VERBOSE
  KBUILD_VERBOSE = 0
endif

ifeq ($(KBUILD_VERBOSE),1)
  quiet =
  Q =
else
  quiet=quiet_
  Q = @
endif

# If the user is running make -s (silent mode), suppress echoing of
# commands

ifneq ($(findstring s,$(filter-out --%,$(MAKEFLAGS))),)
  quiet=silent_
  KBUILD_VERBOSE = 0
endif

export quiet Q KBUILD_VERBOSE

# Call a source code checker (by default, "sparse") as part of the
# C compilation.
#
# Use 'make C=1' to enable checking of only re-compiled files.
# Use 'make C=2' to enable checking of *all* source files, regardless
# of whether they are re-compiled or not.
#
# See the file "Documentation/dev-tools/sparse.rst" for more details,
# including where to get the "sparse" utility.

ifeq ("$(origin C)", "command line")
  KBUILD_CHECKSRC = $(C)
endif
ifndef KBUILD_CHECKSRC
  KBUILD_CHECKSRC = 0
endif

export KBUILD_CHECKSRC

# Use make M=dir or set the environment variable KBUILD_EXTMOD to specify the
# directory of external module to build. Setting M= takes precedence.
ifeq ("$(origin M)", "command line")
  KBUILD_EXTMOD := $(M)
endif

$(if $(word 2, $(KBUILD_EXTMOD)), \
	$(error building multiple external modules is not supported))

# Remove trailing slashes
ifneq ($(filter %/, $(KBUILD_EXTMOD)),)
KBUILD_EXTMOD := $(shell dirname $(KBUILD_EXTMOD).)
endif

export KBUILD_EXTMOD

# ANDROID: set up mixed-build support. mixed-build allows device kernel modules
# to be compiled against a GKI kernel. This approach still uses the headers and
# Kbuild from device kernel, so care must be taken to ensure that those headers match.
ifdef KBUILD_MIXED_TREE
# Need vmlinux.symvers for modpost and System.map for depmod, check whether they exist in KBUILD_MIXED_TREE
required_mixed_files=vmlinux.symvers System.map
$(if $(filter-out $(words $(required_mixed_files)), \
		$(words $(wildcard $(add-prefix $(KBUILD_MIXED_TREE)/,$(required_mixed_files))))),,\
	$(error KBUILD_MIXED_TREE=$(KBUILD_MIXED_TREE) doesn't contain $(required_mixed_files)))
endif

mixed-build-prefix = $(if $(KBUILD_MIXED_TREE),$(KBUILD_MIXED_TREE)/)
export KBUILD_MIXED_TREE
# This is a hack for kleaf to set mixed-build-prefix within the execution of a make rule, e.g.
# within __modinst_pre.
# TODO(b/205893923): Revert this hack once it is properly handled.
export mixed-build-prefix

# Kbuild will save output files in the current working directory.
# This does not need to match to the root of the kernel source tree.
#
# For example, you can do this:
#
#  cd /dir/to/store/output/files; make -f /dir/to/kernel/source/Makefile
#
# If you want to save output files in a different location, there are
# two syntaxes to specify it.
#
# 1) O=
# Use "make O=dir/to/store/output/files/"
#
# 2) Set KBUILD_OUTPUT
# Set the environment variable KBUILD_OUTPUT to point to the output directory.
# export KBUILD_OUTPUT=dir/to/store/output/files/; make
#
# The O= assignment takes precedence over the KBUILD_OUTPUT environment
# variable.

# Do we want to change the working directory?
ifeq ("$(origin O)", "command line")
  KBUILD_OUTPUT := $(O)
endif

ifneq ($(KBUILD_OUTPUT),)
# Make's built-in functions such as $(abspath ...), $(realpath ...) cannot
# expand a shell special character '~'. We use a somewhat tedious way here.
abs_objtree := $(shell mkdir -p $(KBUILD_OUTPUT) && cd $(KBUILD_OUTPUT) && pwd)
$(if $(abs_objtree),, \
     $(error failed to create output directory "$(KBUILD_OUTPUT)"))

# $(realpath ...) resolves symlinks
abs_objtree := $(realpath $(abs_objtree))
else
abs_objtree := $(CURDIR)
endif # ifneq ($(KBUILD_OUTPUT),)

ifeq ($(abs_objtree),$(CURDIR))
# Suppress "Entering directory ..." unless we are changing the work directory.
MAKEFLAGS += --no-print-directory
else
need-sub-make := 1
endif

this-makefile := $(lastword $(MAKEFILE_LIST))
abs_srctree := $(realpath $(dir $(this-makefile)))

ifneq ($(words $(subst :, ,$(abs_srctree))), 1)
$(error source directory cannot contain spaces or colons)
endif

ifneq ($(abs_srctree),$(abs_objtree))
# Look for make include files relative to root of kernel src
#
# --included-dir is added for backward compatibility, but you should not rely on
# it. Please add $(srctree)/ prefix to include Makefiles in the source tree.
MAKEFLAGS += --include-dir=$(abs_srctree)
endif

ifneq ($(filter 3.%,$(MAKE_VERSION)),)
# 'MAKEFLAGS += -rR' does not immediately become effective for GNU Make 3.x
# We need to invoke sub-make to avoid implicit rules in the top Makefile.
need-sub-make := 1
# Cancel implicit rules for this Makefile.
$(this-makefile): ;
endif

export abs_srctree abs_objtree
export sub_make_done := 1

ifeq ($(need-sub-make),1)

PHONY += $(MAKECMDGOALS) __sub-make

$(filter-out $(this-makefile), $(MAKECMDGOALS)) __all: __sub-make
	@:

# Invoke a second make in the output directory, passing relevant variables
__sub-make:
	$(Q)$(MAKE) -C $(abs_objtree) -f $(abs_srctree)/Makefile $(MAKECMDGOALS)

endif # need-sub-make
endif # sub_make_done

# We process the rest of the Makefile if this is the final invocation of make
ifeq ($(need-sub-make),)

# Do not print "Entering directory ...",
# but we want to display it when entering to the output directory
# so that IDEs/editors are able to understand relative filenames.
MAKEFLAGS += --no-print-directory

ifeq ($(abs_srctree),$(abs_objtree))
        # building in the source tree
        srctree := .
	building_out_of_srctree :=
else
        ifeq ($(abs_srctree)/,$(dir $(abs_objtree)))
                # building in a subdirectory of the source tree
                srctree := ..
        else
                srctree := $(abs_srctree)
        endif
	building_out_of_srctree := 1
endif

ifneq ($(KBUILD_ABS_SRCTREE),)
srctree := $(abs_srctree)
endif

objtree		:= .
VPATH		:= $(srctree)

export building_out_of_srctree srctree objtree VPATH

# To make sure we do not include .config for any of the *config targets
# catch them early, and hand them over to scripts/kconfig/Makefile
# It is allowed to specify more targets when calling make, including
# mixing *config targets and build targets.
# For example 'make oldconfig all'.
# Detect when mixed targets is specified, and make a second invocation
# of make so .config is not included in this case either (for *config).

version_h := include/generated/uapi/linux/version.h

clean-targets := %clean mrproper cleandocs
no-dot-config-targets := $(clean-targets) \
			 cscope gtags TAGS tags help% %docs check% coccicheck \
			 $(version_h) headers headers_% archheaders archscripts \
			 %asm-generic kernelversion %src-pkg dt_binding_check \
			 outputmakefile
# Installation targets should not require compiler. Unfortunately, vdso_install
# is an exception where build artifacts may be updated. This must be fixed.
no-compiler-targets := $(no-dot-config-targets) install dtbs_install \
			headers_install modules_install kernelrelease image_name
no-sync-config-targets := $(no-dot-config-targets) %install kernelrelease \
			  image_name
single-targets := %.a %.i %.ko %.lds %.ll %.lst %.mod %.o %.s %.symtypes %/

config-build	:=
mixed-build	:=
need-config	:= 1
need-compiler	:= 1
may-sync-config	:= 1
single-build	:=

ifneq ($(filter $(no-dot-config-targets), $(MAKECMDGOALS)),)
	ifeq ($(filter-out $(no-dot-config-targets), $(MAKECMDGOALS)),)
		need-config :=
	endif
endif

ifneq ($(filter $(no-compiler-targets), $(MAKECMDGOALS)),)
	ifeq ($(filter-out $(no-compiler-targets), $(MAKECMDGOALS)),)
		need-compiler :=
	endif
endif

ifneq ($(filter $(no-sync-config-targets), $(MAKECMDGOALS)),)
	ifeq ($(filter-out $(no-sync-config-targets), $(MAKECMDGOALS)),)
		may-sync-config :=
	endif
endif

ifneq ($(KBUILD_EXTMOD),)
	may-sync-config :=
endif

ifeq ($(KBUILD_EXTMOD),)
        ifneq ($(filter %config,$(MAKECMDGOALS)),)
		config-build := 1
                ifneq ($(words $(MAKECMDGOALS)),1)
			mixed-build := 1
                endif
        endif
endif

# We cannot build single targets and the others at the same time
ifneq ($(filter $(single-targets), $(MAKECMDGOALS)),)
	single-build := 1
	ifneq ($(filter-out $(single-targets), $(MAKECMDGOALS)),)
		mixed-build := 1
	endif
endif

# For "make -j clean all", "make -j mrproper defconfig all", etc.
ifneq ($(filter $(clean-targets),$(MAKECMDGOALS)),)
        ifneq ($(filter-out $(clean-targets),$(MAKECMDGOALS)),)
		mixed-build := 1
        endif
endif

# install and modules_install need also be processed one by one
ifneq ($(filter install,$(MAKECMDGOALS)),)
        ifneq ($(filter modules_install,$(MAKECMDGOALS)),)
		mixed-build := 1
        endif
endif

ifdef mixed-build
# ===========================================================================
# We're called with mixed targets (*config and build targets).
# Handle them one by one.

PHONY += $(MAKECMDGOALS) __build_one_by_one

$(MAKECMDGOALS): __build_one_by_one
	@:

__build_one_by_one:
	$(Q)set -e; \
	for i in $(MAKECMDGOALS); do \
		$(MAKE) -f $(srctree)/Makefile $$i; \
	done

else # !mixed-build

include $(srctree)/scripts/Kbuild.include

# Read KERNELRELEASE from include/config/kernel.release (if it exists)
KERNELRELEASE = $(shell cat include/config/kernel.release 2> /dev/null)
KERNELVERSION = $(VERSION)$(if $(PATCHLEVEL),.$(PATCHLEVEL)$(if $(SUBLEVEL),.$(SUBLEVEL)))$(EXTRAVERSION)
export VERSION PATCHLEVEL SUBLEVEL KERNELRELEASE KERNELVERSION

include $(srctree)/scripts/subarch.include

# Cross compiling and selecting different set of gcc/bin-utils
# ---------------------------------------------------------------------------
#
# When performing cross compilation for other architectures ARCH shall be set
# to the target architecture. (See arch/* for the possibilities).
# ARCH can be set during invocation of make:
# make ARCH=ia64
# Another way is to have ARCH set in the environment.
# The default ARCH is the host where make is executed.

# CROSS_COMPILE specify the prefix used for all executables used
# during compilation. Only gcc and related bin-utils executables
# are prefixed with $(CROSS_COMPILE).
# CROSS_COMPILE can be set on the command line
# make CROSS_COMPILE=ia64-linux-
# Alternatively CROSS_COMPILE can be set in the environment.
# Default value for CROSS_COMPILE is not to prefix executables
# Note: Some architectures assign CROSS_COMPILE in their arch/*/Makefile
ARCH		?= $(SUBARCH)

# Architecture as present in compile.h
UTS_MACHINE 	:= $(ARCH)
SRCARCH 	:= $(ARCH)

# Additional ARCH settings for x86
ifeq ($(ARCH),i386)
        SRCARCH := x86
endif
ifeq ($(ARCH),x86_64)
        SRCARCH := x86
endif

# Additional ARCH settings for sparc
ifeq ($(ARCH),sparc32)
       SRCARCH := sparc
endif
ifeq ($(ARCH),sparc64)
       SRCARCH := sparc
endif

# Additional ARCH settings for parisc
ifeq ($(ARCH),parisc64)
       SRCARCH := parisc
endif

export cross_compiling :=
ifneq ($(SRCARCH),$(SUBARCH))
cross_compiling := 1
endif

KCONFIG_CONFIG	?= .config
export KCONFIG_CONFIG

# SHELL used by kbuild
CONFIG_SHELL := sh

HOST_LFS_CFLAGS := $(shell getconf LFS_CFLAGS 2>/dev/null)
HOST_LFS_LDFLAGS := $(shell getconf LFS_LDFLAGS 2>/dev/null)
HOST_LFS_LIBS := $(shell getconf LFS_LIBS 2>/dev/null)

ifneq ($(LLVM),)
HOSTCC	= clang
HOSTCXX	= clang++
else
HOSTCC	= gcc
HOSTCXX	= g++
endif

KBUILD_USERHOSTCFLAGS := -Wall -Wmissing-prototypes -Wstrict-prototypes \
			 -O2 -fomit-frame-pointer -std=gnu89
KBUILD_USERCFLAGS  := $(KBUILD_USERHOSTCFLAGS) $(USERCFLAGS)
KBUILD_USERLDFLAGS := $(USERLDFLAGS)

KBUILD_HOSTCFLAGS   := $(KBUILD_USERHOSTCFLAGS) $(HOST_LFS_CFLAGS) $(HOSTCFLAGS)
KBUILD_HOSTCXXFLAGS := -Wall -O2 $(HOST_LFS_CFLAGS) $(HOSTCXXFLAGS)
KBUILD_HOSTLDFLAGS  := $(HOST_LFS_LDFLAGS) $(HOSTLDFLAGS)
KBUILD_HOSTLDLIBS   := $(HOST_LFS_LIBS) $(HOSTLDLIBS)

# Make variables (CC, etc...)
CPP		= $(CC) -E
ifneq ($(LLVM),)
CC		= clang
LD		= ld.lld
AR		= llvm-ar
NM		= llvm-nm
OBJCOPY		= llvm-objcopy
OBJDUMP		= llvm-objdump
READELF		= llvm-readelf
STRIP		= llvm-strip
else
CC		= $(CROSS_COMPILE)gcc
LD		= $(CROSS_COMPILE)ld$(if $(wildcard $(lastword $(CROSS_COMPILE))ld.bfd),.bfd)
AR		= $(CROSS_COMPILE)ar
NM		= $(CROSS_COMPILE)nm
OBJCOPY		= $(CROSS_COMPILE)objcopy
OBJDUMP		= $(CROSS_COMPILE)objdump
READELF		= $(CROSS_COMPILE)readelf
STRIP		= $(CROSS_COMPILE)strip
endif
PAHOLE		= pahole
RESOLVE_BTFIDS	= $(objtree)/tools/bpf/resolve_btfids/resolve_btfids
LEX		= flex
YACC		= bison
AWK		= awk
INSTALLKERNEL  := installkernel
DEPMOD		= depmod
PERL		= perl
PYTHON3		= python3
CHECK		= sparse
BASH		= bash
KGZIP		= gzip
KBZIP2		= bzip2
KLZOP		= lzop
LZMA		= lzma
LZ4		= lz4
XZ		= xz
ZSTD		= zstd

CHECKFLAGS     := -D__linux__ -Dlinux -D__STDC__ -Dunix -D__unix__ \
		  -Wbitwise -Wno-return-void -Wno-unknown-attribute $(CF)
NOSTDINC_FLAGS :=
CFLAGS_MODULE   =
AFLAGS_MODULE   =
LDFLAGS_MODULE  =
CFLAGS_KERNEL	=
AFLAGS_KERNEL	=
LDFLAGS_vmlinux =

# Use USERINCLUDE when you must reference the UAPI directories only.
USERINCLUDE    := \
		-I$(srctree)/arch/$(SRCARCH)/include/uapi \
		-I$(objtree)/arch/$(SRCARCH)/include/generated/uapi \
		-I$(srctree)/include/uapi \
		-I$(objtree)/include/generated/uapi \
                -include $(srctree)/include/linux/compiler-version.h \
                -include $(srctree)/include/linux/kconfig.h

# Use LINUXINCLUDE when you must reference the include/ directory.
# Needed to be compatible with the O= option
LINUXINCLUDE    := \
		-I$(srctree)/arch/$(SRCARCH)/include \
		-I$(objtree)/arch/$(SRCARCH)/include/generated \
		$(if $(building_out_of_srctree),-I$(srctree)/include) \
		-I$(objtree)/include \
		$(USERINCLUDE)

KBUILD_AFLAGS   := -D__ASSEMBLY__ -fno-PIE
KBUILD_CFLAGS   := -Wall -Wundef -Werror=strict-prototypes -Wno-trigraphs \
		   -fno-strict-aliasing -fno-common -fshort-wchar -fno-PIE \
		   -Werror=implicit-function-declaration -Werror=implicit-int \
		   -Werror=return-type -Wno-format-security \
		   -std=gnu89
KBUILD_CPPFLAGS := -D__KERNEL__
KBUILD_AFLAGS_KERNEL :=
KBUILD_CFLAGS_KERNEL :=
KBUILD_AFLAGS_MODULE  := -DMODULE
KBUILD_CFLAGS_MODULE  := -DMODULE
KBUILD_LDFLAGS_MODULE :=
KBUILD_LDFLAGS :=
CLANG_FLAGS :=

export ARCH SRCARCH CONFIG_SHELL BASH HOSTCC KBUILD_HOSTCFLAGS CROSS_COMPILE LD CC
export CPP AR NM STRIP OBJCOPY OBJDUMP READELF PAHOLE RESOLVE_BTFIDS LEX YACC AWK INSTALLKERNEL
export PERL PYTHON3 CHECK CHECKFLAGS MAKE UTS_MACHINE HOSTCXX
export KGZIP KBZIP2 KLZOP LZMA LZ4 XZ ZSTD
export KBUILD_HOSTCXXFLAGS KBUILD_HOSTLDFLAGS KBUILD_HOSTLDLIBS LDFLAGS_MODULE
export KBUILD_USERCFLAGS KBUILD_USERLDFLAGS

export KBUILD_CPPFLAGS NOSTDINC_FLAGS LINUXINCLUDE OBJCOPYFLAGS KBUILD_LDFLAGS
export KBUILD_CFLAGS CFLAGS_KERNEL CFLAGS_MODULE
export KBUILD_AFLAGS AFLAGS_KERNEL AFLAGS_MODULE
export KBUILD_AFLAGS_MODULE KBUILD_CFLAGS_MODULE KBUILD_LDFLAGS_MODULE
export KBUILD_AFLAGS_KERNEL KBUILD_CFLAGS_KERNEL

# Files to ignore in find ... statements

export RCS_FIND_IGNORE := \( -name SCCS -o -name BitKeeper -o -name .svn -o    \
			  -name CVS -o -name .pc -o -name .hg -o -name .git \) \
			  -prune -o
export RCS_TAR_IGNORE := --exclude SCCS --exclude BitKeeper --exclude .svn \
			 --exclude CVS --exclude .pc --exclude .hg --exclude .git

# ===========================================================================
# Rules shared between *config targets and build targets

# Basic helpers built in scripts/basic/
PHONY += scripts_basic
scripts_basic:
	$(Q)$(MAKE) $(build)=scripts/basic

PHONY += outputmakefile
ifdef building_out_of_srctree
# Before starting out-of-tree build, make sure the source tree is clean.
# outputmakefile generates a Makefile in the output directory, if using a
# separate output directory. This allows convenient use of make in the
# output directory.
# At the same time when output Makefile generated, generate .gitignore to
# ignore whole output directory

quiet_cmd_makefile = GEN     Makefile
      cmd_makefile = { \
	echo "\# Automatically generated by $(srctree)/Makefile: don't edit"; \
	echo "include $(srctree)/Makefile"; \
	} > Makefile

outputmakefile:
	$(Q)if [ -f $(srctree)/.config -o \
		 -d $(srctree)/include/config -o \
		 -d $(srctree)/arch/$(SRCARCH)/include/generated ]; then \
		echo >&2 "***"; \
		echo >&2 "*** The source tree is not clean, please run 'make$(if $(findstring command line, $(origin ARCH)), ARCH=$(ARCH)) mrproper'"; \
		echo >&2 "*** in $(abs_srctree)";\
		echo >&2 "***"; \
		false; \
	fi
	$(Q)ln -fsn $(srctree) source
	$(call cmd,makefile)
	$(Q)test -e .gitignore || \
	{ echo "# this is build directory, ignore it"; echo "*"; } > .gitignore
endif

# The expansion should be delayed until arch/$(SRCARCH)/Makefile is included.
# Some architectures define CROSS_COMPILE in arch/$(SRCARCH)/Makefile.
# CC_VERSION_TEXT is referenced from Kconfig (so it needs export),
# and from include/config/auto.conf.cmd to detect the compiler upgrade.
CC_VERSION_TEXT = $(subst $(pound),,$(shell LC_ALL=C $(CC) --version 2>/dev/null | head -n 1))

ifneq ($(findstring clang,$(CC_VERSION_TEXT)),)
include $(srctree)/scripts/Makefile.clang
endif

# Include this also for config targets because some architectures need
# cc-cross-prefix to determine CROSS_COMPILE.
ifdef need-compiler
include $(srctree)/scripts/Makefile.compiler
endif

ifdef config-build
# ===========================================================================
# *config targets only - make sure prerequisites are updated, and descend
# in scripts/kconfig to make the *config target

# Read arch specific Makefile to set KBUILD_DEFCONFIG as needed.
# KBUILD_DEFCONFIG may point out an alternative default configuration
# used for 'make defconfig'
include $(srctree)/arch/$(SRCARCH)/Makefile
export KBUILD_DEFCONFIG KBUILD_KCONFIG CC_VERSION_TEXT

config: outputmakefile scripts_basic FORCE
	$(Q)$(MAKE) $(build)=scripts/kconfig $@

%config: outputmakefile scripts_basic FORCE
	$(Q)$(MAKE) $(build)=scripts/kconfig $@

else #!config-build
# ===========================================================================
# Build targets only - this includes vmlinux, arch specific targets, clean
# targets and others. In general all targets except *config targets.

# If building an external module we do not care about the all: rule
# but instead __all depend on modules
PHONY += all
ifeq ($(KBUILD_EXTMOD),)
__all: all
else
__all: modules
endif

# Decide whether to build built-in, modular, or both.
# Normally, just do built-in.

KBUILD_MODULES :=
KBUILD_BUILTIN := 1

# If we have only "make modules", don't compile built-in objects.
ifeq ($(MAKECMDGOALS),modules)
  KBUILD_BUILTIN :=
endif

# If we have "make <whatever> modules", compile modules
# in addition to whatever we do anyway.
# Just "make" or "make all" shall build modules as well

ifneq ($(filter all modules nsdeps %compile_commands.json clang-%,$(MAKECMDGOALS)),)
  KBUILD_MODULES := 1
endif

ifeq ($(MAKECMDGOALS),)
  KBUILD_MODULES := 1
endif

export KBUILD_MODULES KBUILD_BUILTIN

ifdef need-config
include include/config/auto.conf
endif

ifeq ($(KBUILD_EXTMOD),)
# Objects we will link into vmlinux / subdirs we need to visit
core-y		:= init/ usr/ arch/$(SRCARCH)/
drivers-y	:= drivers/ sound/
drivers-$(CONFIG_SAMPLES) += samples/
drivers-$(CONFIG_NET) += net/
drivers-y	+= virt/
libs-y		:= lib/
endif # KBUILD_EXTMOD

ifndef KBUILD_MIXED_TREE
# The all: target is the default when no target is given on the
# command line.
# This allow a user to issue only 'make' to build a kernel including modules
# Defaults to vmlinux, but the arch makefile usually adds further targets
all: vmlinux
endif

CFLAGS_GCOV	:= -fprofile-arcs -ftest-coverage
ifdef CONFIG_CC_IS_GCC
CFLAGS_GCOV	+= -fno-tree-loop-im
endif
export CFLAGS_GCOV

# The arch Makefiles can override CC_FLAGS_FTRACE. We may also append it later.
ifdef CONFIG_FUNCTION_TRACER
  CC_FLAGS_FTRACE := -pg
endif

ifdef CONFIG_CC_IS_GCC
RETPOLINE_CFLAGS	:= $(call cc-option,-mindirect-branch=thunk-extern -mindirect-branch-register)
RETPOLINE_VDSO_CFLAGS	:= $(call cc-option,-mindirect-branch=thunk-inline -mindirect-branch-register)
endif
ifdef CONFIG_CC_IS_CLANG
RETPOLINE_CFLAGS	:= -mretpoline-external-thunk
RETPOLINE_VDSO_CFLAGS	:= -mretpoline
endif
export RETPOLINE_CFLAGS
export RETPOLINE_VDSO_CFLAGS

include $(srctree)/arch/$(SRCARCH)/Makefile

ifdef need-config
ifdef may-sync-config
# Read in dependencies to all Kconfig* files, make sure to run syncconfig if
# changes are detected. This should be included after arch/$(SRCARCH)/Makefile
# because some architectures define CROSS_COMPILE there.
include include/config/auto.conf.cmd

$(KCONFIG_CONFIG):
	@echo >&2 '***'
	@echo >&2 '*** Configuration file "$@" not found!'
	@echo >&2 '***'
	@echo >&2 '*** Please run some configurator (e.g. "make oldconfig" or'
	@echo >&2 '*** "make menuconfig" or "make xconfig").'
	@echo >&2 '***'
	@/bin/false

# The actual configuration files used during the build are stored in
# include/generated/ and include/config/. Update them if .config is newer than
# include/config/auto.conf (which mirrors .config).
#
# This exploits the 'multi-target pattern rule' trick.
# The syncconfig should be executed only once to make all the targets.
# (Note: use the grouped target '&:' when we bump to GNU Make 4.3)
#
# Do not use $(call cmd,...) here. That would suppress prompts from syncconfig,
# so you cannot notice that Kconfig is waiting for the user input.
%/config/auto.conf %/config/auto.conf.cmd %/generated/autoconf.h: $(KCONFIG_CONFIG)
	$(Q)$(kecho) "  SYNC    $@"
	$(Q)$(MAKE) -f $(srctree)/Makefile syncconfig
else # !may-sync-config
# External modules and some install targets need include/generated/autoconf.h
# and include/config/auto.conf but do not care if they are up-to-date.
# Use auto.conf to trigger the test
PHONY += include/config/auto.conf

include/config/auto.conf:
	$(Q)test -e include/generated/autoconf.h -a -e $@ || (		\
	echo >&2;							\
	echo >&2 "  ERROR: Kernel configuration is invalid.";		\
	echo >&2 "         include/generated/autoconf.h or $@ are missing.";\
	echo >&2 "         Run 'make oldconfig && make prepare' on kernel src to fix it.";	\
	echo >&2 ;							\
	/bin/false)

endif # may-sync-config
endif # need-config

KBUILD_CFLAGS	+= -fno-delete-null-pointer-checks
KBUILD_CFLAGS	+= $(call cc-disable-warning,frame-address,)
KBUILD_CFLAGS	+= $(call cc-disable-warning, format-truncation)
KBUILD_CFLAGS	+= $(call cc-disable-warning, format-overflow)
KBUILD_CFLAGS	+= $(call cc-disable-warning, address-of-packed-member)

ifdef CONFIG_CC_OPTIMIZE_FOR_PERFORMANCE
KBUILD_CFLAGS += -O2
else ifdef CONFIG_CC_OPTIMIZE_FOR_PERFORMANCE_O3
KBUILD_CFLAGS += -O3
KBUILD_CFLAGS += $(call cc-option, -fno-tree-loop-vectorize)
else ifdef CONFIG_CC_OPTIMIZE_FOR_SIZE
KBUILD_CFLAGS += -Os
endif

# Tell gcc to never replace conditional load with a non-conditional one
ifdef CONFIG_CC_IS_GCC
# gcc-10 renamed --param=allow-store-data-races=0 to
# -fno-allow-store-data-races.
KBUILD_CFLAGS	+= $(call cc-option,--param=allow-store-data-races=0)
KBUILD_CFLAGS	+= $(call cc-option,-fno-allow-store-data-races)
endif

ifdef CONFIG_READABLE_ASM
# Disable optimizations that make assembler listings hard to read.
# reorder blocks reorders the control in the function
# ipa clone creates specialized cloned functions
# partial inlining inlines only parts of functions
KBUILD_CFLAGS += -fno-reorder-blocks -fno-ipa-cp-clone -fno-partial-inlining
endif

ifneq ($(CONFIG_FRAME_WARN),0)
KBUILD_CFLAGS += -Wframe-larger-than=$(CONFIG_FRAME_WARN)
endif

stackp-flags-y                                    := -fno-stack-protector
stackp-flags-$(CONFIG_STACKPROTECTOR)             := -fstack-protector
stackp-flags-$(CONFIG_STACKPROTECTOR_STRONG)      := -fstack-protector-strong

KBUILD_CFLAGS += $(stackp-flags-y)

KBUILD_CFLAGS-$(CONFIG_WERROR) += -Werror
KBUILD_CFLAGS += $(KBUILD_CFLAGS-y)

ifdef CONFIG_CC_IS_CLANG
KBUILD_CPPFLAGS += -Qunused-arguments
# The kernel builds with '-std=gnu89' so use of GNU extensions is acceptable.
KBUILD_CFLAGS += -Wno-gnu
# CLANG uses a _MergedGlobals as optimization, but this breaks modpost, as the
# source of a reference will be _MergedGlobals and not on of the whitelisted names.
# See modpost pattern 2
KBUILD_CFLAGS += -mno-global-merge
else

# Warn about unmarked fall-throughs in switch statement.
# Disabled for clang while comment to attribute conversion happens and
# https://github.com/ClangBuiltLinux/linux/issues/636 is discussed.
KBUILD_CFLAGS += $(call cc-option,-Wimplicit-fallthrough=5,)
# gcc inanely warns about local variables called 'main'
KBUILD_CFLAGS += -Wno-main
endif

# These warnings generated too much noise in a regular build.
# Use make W=1 to enable them (see scripts/Makefile.extrawarn)
KBUILD_CFLAGS += $(call cc-disable-warning, unused-but-set-variable)
KBUILD_CFLAGS += $(call cc-disable-warning, unused-const-variable)

ifdef CONFIG_FRAME_POINTER
KBUILD_CFLAGS	+= -fno-omit-frame-pointer -fno-optimize-sibling-calls
else
# Some targets (ARM with Thumb2, for example), can't be built with frame
# pointers.  For those, we don't have FUNCTION_TRACER automatically
# select FRAME_POINTER.  However, FUNCTION_TRACER adds -pg, and this is
# incompatible with -fomit-frame-pointer with current GCC, so we don't use
# -fomit-frame-pointer with FUNCTION_TRACER.
ifndef CONFIG_FUNCTION_TRACER
KBUILD_CFLAGS	+= -fomit-frame-pointer
endif
endif

# Initialize all stack variables with a 0xAA pattern.
ifdef CONFIG_INIT_STACK_ALL_PATTERN
KBUILD_CFLAGS	+= -ftrivial-auto-var-init=pattern
endif

# Initialize all stack variables with a zero value.
ifdef CONFIG_INIT_STACK_ALL_ZERO
# Future support for zero initialization is still being debated, see
# https://bugs.llvm.org/show_bug.cgi?id=45497. These flags are subject to being
# renamed or dropped.
KBUILD_CFLAGS	+= -ftrivial-auto-var-init=zero
KBUILD_CFLAGS	+= -enable-trivial-auto-var-init-zero-knowing-it-will-be-removed-from-clang
endif

# While VLAs have been removed, GCC produces unreachable stack probes
# for the randomize_kstack_offset feature. Disable it for all compilers.
KBUILD_CFLAGS	+= $(call cc-option, -fno-stack-clash-protection)

# Clear used registers at func exit (to reduce data lifetime and ROP gadgets).
ifdef CONFIG_ZERO_CALL_USED_REGS
KBUILD_CFLAGS	+= -fzero-call-used-regs=used-gpr
endif

DEBUG_CFLAGS	:=

# Workaround for GCC versions < 5.0
# https://gcc.gnu.org/bugzilla/show_bug.cgi?id=61801
ifdef CONFIG_CC_IS_GCC
DEBUG_CFLAGS	+= $(call cc-ifversion, -lt, 0500, $(call cc-option, -fno-var-tracking-assignments))
endif

ifdef CONFIG_DEBUG_INFO

ifdef CONFIG_DEBUG_INFO_SPLIT
DEBUG_CFLAGS	+= -gsplit-dwarf
else
DEBUG_CFLAGS	+= -g
endif

ifndef CONFIG_AS_IS_LLVM
KBUILD_AFLAGS	+= -Wa,-gdwarf-2
endif

ifndef CONFIG_DEBUG_INFO_DWARF_TOOLCHAIN_DEFAULT
dwarf-version-$(CONFIG_DEBUG_INFO_DWARF4) := 4
dwarf-version-$(CONFIG_DEBUG_INFO_DWARF5) := 5
DEBUG_CFLAGS	+= -gdwarf-$(dwarf-version-y)
endif

ifdef CONFIG_DEBUG_INFO_REDUCED
DEBUG_CFLAGS	+= -fno-var-tracking
ifdef CONFIG_CC_IS_GCC
DEBUG_CFLAGS	+= -femit-struct-debug-baseonly
endif
endif

ifdef CONFIG_DEBUG_INFO_COMPRESSED
DEBUG_CFLAGS	+= -gz=zlib
KBUILD_AFLAGS	+= -gz=zlib
KBUILD_LDFLAGS	+= --compress-debug-sections=zlib
endif

endif # CONFIG_DEBUG_INFO

KBUILD_CFLAGS += $(DEBUG_CFLAGS)
export DEBUG_CFLAGS

ifdef CONFIG_FUNCTION_TRACER
ifdef CONFIG_FTRACE_MCOUNT_USE_CC
  CC_FLAGS_FTRACE	+= -mrecord-mcount
  ifdef CONFIG_HAVE_NOP_MCOUNT
    ifeq ($(call cc-option-yn, -mnop-mcount),y)
      CC_FLAGS_FTRACE	+= -mnop-mcount
      CC_FLAGS_USING	+= -DCC_USING_NOP_MCOUNT
    endif
  endif
endif
ifdef CONFIG_FTRACE_MCOUNT_USE_OBJTOOL
  CC_FLAGS_USING	+= -DCC_USING_NOP_MCOUNT
endif
ifdef CONFIG_FTRACE_MCOUNT_USE_RECORDMCOUNT
  ifdef CONFIG_HAVE_C_RECORDMCOUNT
    BUILD_C_RECORDMCOUNT := y
    export BUILD_C_RECORDMCOUNT
  endif
endif
ifdef CONFIG_HAVE_FENTRY
  # s390-linux-gnu-gcc did not support -mfentry until gcc-9.
  ifeq ($(call cc-option-yn, -mfentry),y)
    CC_FLAGS_FTRACE	+= -mfentry
    CC_FLAGS_USING	+= -DCC_USING_FENTRY
  endif
endif
export CC_FLAGS_FTRACE
KBUILD_CFLAGS	+= $(CC_FLAGS_FTRACE) $(CC_FLAGS_USING)
KBUILD_AFLAGS	+= $(CC_FLAGS_USING)
endif

# We trigger additional mismatches with less inlining
ifdef CONFIG_DEBUG_SECTION_MISMATCH
KBUILD_CFLAGS += -fno-inline-functions-called-once
endif

ifdef CONFIG_LD_DEAD_CODE_DATA_ELIMINATION
KBUILD_CFLAGS_KERNEL += -ffunction-sections -fdata-sections
LDFLAGS_vmlinux += --gc-sections
endif

ifdef CONFIG_SHADOW_CALL_STACK
CC_FLAGS_SCS	:= -fsanitize=shadow-call-stack
KBUILD_CFLAGS	+= $(CC_FLAGS_SCS)
export CC_FLAGS_SCS
endif

ifdef CONFIG_LTO_CLANG
ifdef CONFIG_LTO_CLANG_THIN
CC_FLAGS_LTO	:= -flto=thin -fsplit-lto-unit
KBUILD_LDFLAGS	+= --thinlto-cache-dir=$(extmod_prefix).thinlto-cache
else
CC_FLAGS_LTO	:= -flto
endif

ifeq ($(SRCARCH),x86)
# Workaround for compiler / linker bug
CC_FLAGS_LTO	+= -fvisibility=hidden
else
CC_FLAGS_LTO	+= -fvisibility=default
endif

# Limit inlining across translation units to reduce binary size
KBUILD_LDFLAGS += -mllvm -import-instr-limit=5

# Check for frame size exceeding threshold during prolog/epilog insertion
# when using lld < 13.0.0.
ifneq ($(CONFIG_FRAME_WARN),0)
ifeq ($(shell test $(CONFIG_LLD_VERSION) -lt 130000; echo $$?),0)
KBUILD_LDFLAGS	+= -plugin-opt=-warn-stack-size=$(CONFIG_FRAME_WARN)
endif
endif
endif

ifdef CONFIG_LTO
KBUILD_CFLAGS	+= -fno-lto $(CC_FLAGS_LTO)
KBUILD_AFLAGS	+= -fno-lto
export CC_FLAGS_LTO
endif

ifdef CONFIG_CFI_CLANG
CC_FLAGS_CFI	:= -fsanitize=cfi \
		   -fsanitize-cfi-cross-dso \
		   -fno-sanitize-cfi-canonical-jump-tables \
		   -fno-sanitize-trap=cfi \
		   -fno-sanitize-blacklist

ifdef CONFIG_CFI_PERMISSIVE
CC_FLAGS_CFI	+= -fsanitize-recover=cfi
endif

# If LTO flags are filtered out, we must also filter out CFI.
CC_FLAGS_LTO	+= $(CC_FLAGS_CFI)
KBUILD_CFLAGS	+= $(CC_FLAGS_CFI)
export CC_FLAGS_CFI
endif

ifdef CONFIG_DEBUG_FORCE_FUNCTION_ALIGN_64B
KBUILD_CFLAGS += -falign-functions=64
endif

# arch Makefile may override CC so keep this after arch Makefile is included
NOSTDINC_FLAGS += -nostdinc -isystem $(shell $(CC) -print-file-name=include)

# warn about C99 declaration after statement
KBUILD_CFLAGS += -Wdeclaration-after-statement

# Variable Length Arrays (VLAs) should not be used anywhere in the kernel
KBUILD_CFLAGS += -Wvla

# disable pointer signed / unsigned warnings in gcc 4.0
KBUILD_CFLAGS += -Wno-pointer-sign

# disable stringop warnings in gcc 8+
KBUILD_CFLAGS += $(call cc-disable-warning, stringop-truncation)

# We'll want to enable this eventually, but it's not going away for 5.7 at least
KBUILD_CFLAGS += $(call cc-disable-warning, zero-length-bounds)
KBUILD_CFLAGS += -Wno-array-bounds
KBUILD_CFLAGS += $(call cc-disable-warning, stringop-overflow)

# Another good warning that we'll want to enable eventually
KBUILD_CFLAGS += $(call cc-disable-warning, restrict)

# Enabled with W=2, disabled by default as noisy
ifdef CONFIG_CC_IS_GCC
KBUILD_CFLAGS += -Wno-maybe-uninitialized
endif

# disable invalid "can't wrap" optimizations for signed / pointers
KBUILD_CFLAGS	+= -fno-strict-overflow

# Make sure -fstack-check isn't enabled (like gentoo apparently did)
KBUILD_CFLAGS  += -fno-stack-check

# conserve stack if available
ifdef CONFIG_CC_IS_GCC
KBUILD_CFLAGS   += -fconserve-stack
endif

# Prohibit date/time macros, which would make the build non-deterministic
KBUILD_CFLAGS   += -Werror=date-time

# enforce correct pointer usage
KBUILD_CFLAGS   += $(call cc-option,-Werror=incompatible-pointer-types)

# Require designated initializers for all marked structures
KBUILD_CFLAGS   += $(call cc-option,-Werror=designated-init)

# change __FILE__ to the relative path from the srctree
KBUILD_CPPFLAGS += $(call cc-option,-fmacro-prefix-map=$(srctree)/=)

# include additional Makefiles when needed
include-y			:= scripts/Makefile.extrawarn
include-$(CONFIG_KASAN)		+= scripts/Makefile.kasan
include-$(CONFIG_KCSAN)		+= scripts/Makefile.kcsan
include-$(CONFIG_UBSAN)		+= scripts/Makefile.ubsan
include-$(CONFIG_KCOV)		+= scripts/Makefile.kcov
include-$(CONFIG_GCC_PLUGINS)	+= scripts/Makefile.gcc-plugins

include $(addprefix $(srctree)/, $(include-y))

# scripts/Makefile.gcc-plugins is intentionally included last.
# Do not add $(call cc-option,...) below this line. When you build the kernel
# from the clean source tree, the GCC plugins do not exist at this point.

# Add user supplied CPPFLAGS, AFLAGS and CFLAGS as the last assignments
KBUILD_CPPFLAGS += $(KCPPFLAGS)
KBUILD_AFLAGS   += $(KAFLAGS)
KBUILD_CFLAGS   += $(KCFLAGS)

KBUILD_LDFLAGS_MODULE += --build-id=sha1
LDFLAGS_vmlinux += --build-id=sha1

ifeq ($(CONFIG_STRIP_ASM_SYMS),y)
LDFLAGS_vmlinux	+= $(call ld-option, -X,)
endif

ifeq ($(CONFIG_RELR),y)
LDFLAGS_vmlinux	+= --pack-dyn-relocs=relr --use-android-relr-tags
endif

# We never want expected sections to be placed heuristically by the
# linker. All sections should be explicitly named in the linker script.
ifdef CONFIG_LD_ORPHAN_WARN
LDFLAGS_vmlinux += --orphan-handling=warn
endif

# Align the bit size of userspace programs with the kernel
KBUILD_USERCFLAGS  += $(filter -m32 -m64 --target=%, $(KBUILD_CFLAGS))
KBUILD_USERLDFLAGS += $(filter -m32 -m64 --target=%, $(KBUILD_CFLAGS))

# make the checker run with the right architecture
CHECKFLAGS += --arch=$(ARCH)

# insure the checker run with the right endianness
CHECKFLAGS += $(if $(CONFIG_CPU_BIG_ENDIAN),-mbig-endian,-mlittle-endian)

# the checker needs the correct machine size
CHECKFLAGS += $(if $(CONFIG_64BIT),-m64,-m32)

# Default kernel image to build when no specific target is given.
# KBUILD_IMAGE may be overruled on the command line or
# set in the environment
# Also any assignments in arch/$(ARCH)/Makefile take precedence over
# this default value
export KBUILD_IMAGE ?= vmlinux

#
# INSTALL_PATH specifies where to place the updated kernel and system map
# images. Default is /boot, but you can set it to other values
export	INSTALL_PATH ?= /boot

#
# INSTALL_DTBS_PATH specifies a prefix for relocations required by build roots.
# Like INSTALL_MOD_PATH, it isn't defined in the Makefile, but can be passed as
# an argument if needed. Otherwise it defaults to the kernel install path
#
export INSTALL_DTBS_PATH ?= $(INSTALL_PATH)/dtbs/$(KERNELRELEASE)

#
# INSTALL_MOD_PATH specifies a prefix to MODLIB for module directory
# relocations required by build roots.  This is not defined in the
# makefile but the argument can be passed to make if needed.
#

MODLIB	= $(INSTALL_MOD_PATH)/lib/modules/$(KERNELRELEASE)
export MODLIB

PHONY += prepare0

export extmod_prefix = $(if $(KBUILD_EXTMOD),$(KBUILD_EXTMOD)/)
export MODORDER := $(extmod_prefix)modules.order
export MODULES_NSDEPS := $(extmod_prefix)modules.nsdeps

# ---------------------------------------------------------------------------
# Kernel headers

PHONY += headers

#Default location for installed headers
ifeq ($(KBUILD_EXTMOD),)
PHONY += archheaders archscripts
hdr-inst := -f $(srctree)/scripts/Makefile.headersinst obj
headers: $(version_h) scripts_unifdef uapi-asm-generic archheaders archscripts
else
hdr-prefix = $(KBUILD_EXTMOD)/
hdr-inst := -f $(srctree)/scripts/Makefile.headersinst dst=$(KBUILD_EXTMOD)/usr/include objtree=$(objtree)/$(KBUILD_EXTMOD) obj
endif

export INSTALL_HDR_PATH = $(objtree)/$(hdr-prefix)usr

quiet_cmd_headers_install = INSTALL $(INSTALL_HDR_PATH)/include
      cmd_headers_install = \
	mkdir -p $(INSTALL_HDR_PATH); \
	rsync -mrl --include='*/' --include='*\.h' --exclude='*' \
	$(hdr-prefix)usr/include $(INSTALL_HDR_PATH);

PHONY += headers_install
headers_install: headers
	$(call cmd,headers_install)

headers:
ifeq ($(KBUILD_EXTMOD),)
	$(if $(wildcard $(srctree)/arch/$(SRCARCH)/include/uapi/asm/Kbuild),, \
	  $(error Headers not exportable for the $(SRCARCH) architecture))
endif
	$(Q)$(MAKE) $(hdr-inst)=$(hdr-prefix)include/uapi
	$(Q)$(MAKE) $(hdr-inst)=$(hdr-prefix)arch/$(SRCARCH)/include/uapi

ifeq ($(KBUILD_EXTMOD),)
core-y		+= kernel/ certs/ mm/ fs/ ipc/ security/ crypto/ block/

vmlinux-dirs	:= $(patsubst %/,%,$(filter %/, \
		     $(core-y) $(core-m) $(drivers-y) $(drivers-m) \
		     $(libs-y) $(libs-m)))

vmlinux-alldirs	:= $(sort $(vmlinux-dirs) Documentation \
		     $(patsubst %/,%,$(filter %/, $(core-) \
			$(drivers-) $(libs-))))

subdir-modorder := $(addsuffix modules.order,$(filter %/, \
			$(core-y) $(core-m) $(libs-y) $(libs-m) \
			$(drivers-y) $(drivers-m)))

build-dirs	:= $(vmlinux-dirs)
clean-dirs	:= $(vmlinux-alldirs)

# Externally visible symbols (used by link-vmlinux.sh)
KBUILD_VMLINUX_OBJS := $(head-y) $(patsubst %/,%/built-in.a, $(core-y))
KBUILD_VMLINUX_OBJS += $(addsuffix built-in.a, $(filter %/, $(libs-y)))
ifdef CONFIG_MODULES
KBUILD_VMLINUX_OBJS += $(patsubst %/, %/lib.a, $(filter %/, $(libs-y)))
KBUILD_VMLINUX_LIBS := $(filter-out %/, $(libs-y))
else
KBUILD_VMLINUX_LIBS := $(patsubst %/,%/lib.a, $(libs-y))
endif
KBUILD_VMLINUX_OBJS += $(patsubst %/,%/built-in.a, $(drivers-y))

export KBUILD_VMLINUX_OBJS KBUILD_VMLINUX_LIBS
export KBUILD_LDS          := arch/$(SRCARCH)/kernel/vmlinux.lds
# used by scripts/Makefile.package
export KBUILD_ALLDIRS := $(sort $(filter-out arch/%,$(vmlinux-alldirs)) LICENSES arch include scripts tools)

vmlinux-deps := $(KBUILD_LDS) $(KBUILD_VMLINUX_OBJS) $(KBUILD_VMLINUX_LIBS)

# Recurse until adjust_autoksyms.sh is satisfied
PHONY += autoksyms_recursive
ifdef CONFIG_TRIM_UNUSED_KSYMS
# For the kernel to actually contain only the needed exported symbols,
# we have to build modules as well to determine what those symbols are.
# (this can be evaluated only once include/config/auto.conf has been included)
KBUILD_MODULES := 1

autoksyms_recursive: descend modules.order
	$(Q)$(CONFIG_SHELL) $(srctree)/scripts/adjust_autoksyms.sh \
	  "$(MAKE) -f $(srctree)/Makefile vmlinux"
endif

autoksyms_h := $(if $(CONFIG_TRIM_UNUSED_KSYMS), include/generated/autoksyms.h)

quiet_cmd_autoksyms_h = GEN     $@
      cmd_autoksyms_h = mkdir -p $(dir $@); \
			$(CONFIG_SHELL) $(srctree)/scripts/gen_autoksyms.sh $@

$(autoksyms_h):
	$(call cmd,autoksyms_h)

ARCH_POSTLINK := $(wildcard $(srctree)/arch/$(SRCARCH)/Makefile.postlink)

# Final link of vmlinux with optional arch pass after final link
cmd_link-vmlinux =                                                 \
	$(CONFIG_SHELL) $< "$(LD)" "$(KBUILD_LDFLAGS)" "$(LDFLAGS_vmlinux)";    \
	$(if $(ARCH_POSTLINK), $(MAKE) -f $(ARCH_POSTLINK) $@, true)

ifndef KBUILD_MIXED_TREE
vmlinux: scripts/link-vmlinux.sh autoksyms_recursive $(vmlinux-deps) FORCE
	+$(call if_changed_dep,link-vmlinux)
endif

targets := vmlinux

# The actual objects are generated when descending,
# make sure no implicit rule kicks in
$(sort $(vmlinux-deps) $(subdir-modorder)): descend ;

filechk_kernel.release = \
	echo "$(KERNELVERSION)$$($(CONFIG_SHELL) $(srctree)/scripts/setlocalversion \
		$(srctree) $(BRANCH) $(KMI_GENERATION))"

# Store (new) KERNELRELEASE string in include/config/kernel.release
include/config/kernel.release: FORCE
	$(call filechk,kernel.release)

# Additional helpers built in scripts/
# Carefully list dependencies so we do not try to build scripts twice
# in parallel
PHONY += scripts
scripts: scripts_basic scripts_dtc
	$(Q)$(MAKE) $(build)=$(@)

# Things we need to do before we recursively start building the kernel
# or the modules are listed in "prepare".
# A multi level approach is used. prepareN is processed before prepareN-1.
# archprepare is used in arch Makefiles and when processed asm symlink,
# version.h and scripts_basic is processed / created.

PHONY += prepare archprepare

archprepare: outputmakefile archheaders archscripts scripts include/config/kernel.release \
	asm-generic $(version_h) $(autoksyms_h) include/generated/utsrelease.h \
	include/generated/autoconf.h remove-stale-files

prepare0: archprepare
	$(Q)$(MAKE) $(build)=scripts/mod
	$(Q)$(MAKE) $(build)=.

# All the preparing..
prepare: prepare0

PHONY += remove-stale-files
remove-stale-files:
	$(Q)$(srctree)/scripts/remove-stale-files

# Support for using generic headers in asm-generic
asm-generic := -f $(srctree)/scripts/Makefile.asm-generic obj

PHONY += asm-generic uapi-asm-generic
asm-generic: uapi-asm-generic
	$(Q)$(MAKE) $(asm-generic)=arch/$(SRCARCH)/include/generated/asm \
	generic=include/asm-generic
uapi-asm-generic:
	$(Q)$(MAKE) $(asm-generic)=arch/$(SRCARCH)/include/generated/uapi/asm \
	generic=include/uapi/asm-generic

# Generate some files
# ---------------------------------------------------------------------------

# KERNELRELEASE can change from a few different places, meaning version.h
# needs to be updated, so this check is forced on all builds

uts_len := 64
define filechk_utsrelease.h
	if [ `echo -n "$(KERNELRELEASE)" | wc -c ` -gt $(uts_len) ]; then \
	  echo '"$(KERNELRELEASE)" exceeds $(uts_len) characters' >&2;    \
	  exit 1;                                                         \
	fi;                                                               \
	echo \#define UTS_RELEASE \"$(KERNELRELEASE)\"
endef

define filechk_version.h
	if [ $(SUBLEVEL) -gt 255 ]; then                                 \
		echo \#define LINUX_VERSION_CODE $(shell                 \
		expr $(VERSION) \* 65536 + $(PATCHLEVEL) \* 256 + 255); \
	else                                                             \
		echo \#define LINUX_VERSION_CODE $(shell                 \
		expr $(VERSION) \* 65536 + $(PATCHLEVEL) \* 256 + $(SUBLEVEL)); \
	fi;                                                              \
	echo '#define KERNEL_VERSION(a,b,c) (((a) << 16) + ((b) << 8) +  \
	((c) > 255 ? 255 : (c)))';                                       \
	echo \#define LINUX_VERSION_MAJOR $(VERSION);                    \
	echo \#define LINUX_VERSION_PATCHLEVEL $(PATCHLEVEL);            \
	echo \#define LINUX_VERSION_SUBLEVEL $(SUBLEVEL)
endef

$(version_h): PATCHLEVEL := $(if $(PATCHLEVEL), $(PATCHLEVEL), 0)
$(version_h): SUBLEVEL := $(if $(SUBLEVEL), $(SUBLEVEL), 0)
$(version_h): FORCE
	$(call filechk,version.h)

include/generated/utsrelease.h: include/config/kernel.release FORCE
	$(call filechk,utsrelease.h)

PHONY += headerdep
headerdep:
	$(Q)find $(srctree)/include/ -name '*.h' | xargs --max-args 1 \
	$(srctree)/scripts/headerdep.pl -I$(srctree)/include

# Deprecated. It is no-op now.
PHONY += headers_check
headers_check:
	@echo >&2 "=================== WARNING ==================="
	@echo >&2 "Since Linux 5.5, 'make headers_check' is no-op,"
	@echo >&2 "and will be removed after Linux 5.15 release."
	@echo >&2 "Please remove headers_check from your scripts."
	@echo >&2 "==============================================="

ifdef CONFIG_HEADERS_INSTALL
prepare: headers
endif

PHONY += scripts_unifdef
scripts_unifdef: scripts_basic
	$(Q)$(MAKE) $(build)=scripts scripts/unifdef

# ---------------------------------------------------------------------------
# Install

# Many distributions have the custom install script, /sbin/installkernel.
# If DKMS is installed, 'make install' will eventually recuses back
# to the this Makefile to build and install external modules.
# Cancel sub_make_done so that options such as M=, V=, etc. are parsed.

install: sub_make_done :=

# ---------------------------------------------------------------------------
# Tools

ifdef CONFIG_STACK_VALIDATION
prepare: tools/objtool
endif

ifdef CONFIG_BPF
ifdef CONFIG_DEBUG_INFO_BTF
prepare: tools/bpf/resolve_btfids
endif
endif

PHONY += resolve_btfids_clean

resolve_btfids_O = $(abspath $(objtree))/tools/bpf/resolve_btfids

# tools/bpf/resolve_btfids directory might not exist
# in output directory, skip its clean in that case
resolve_btfids_clean:
ifneq ($(wildcard $(resolve_btfids_O)),)
	$(Q)$(MAKE) -sC $(srctree)/tools/bpf/resolve_btfids O=$(resolve_btfids_O) clean
endif

# Clear a bunch of variables before executing the submake
ifeq ($(quiet),silent_)
tools_silent=s
endif

tools/: FORCE
	$(Q)mkdir -p $(objtree)/tools
	$(Q)$(MAKE) LDFLAGS= MAKEFLAGS="$(tools_silent) $(filter --j% -j,$(MAKEFLAGS))" O=$(abspath $(objtree)) subdir=tools -C $(srctree)/tools/

tools/%: FORCE
	$(Q)mkdir -p $(objtree)/tools
	$(Q)$(MAKE) LDFLAGS= MAKEFLAGS="$(tools_silent) $(filter --j% -j,$(MAKEFLAGS))" O=$(abspath $(objtree)) subdir=tools -C $(srctree)/tools/ $*

# ---------------------------------------------------------------------------
# Kernel selftest

PHONY += kselftest
kselftest:
	$(Q)$(MAKE) -C $(srctree)/tools/testing/selftests run_tests

kselftest-%: FORCE
	$(Q)$(MAKE) -C $(srctree)/tools/testing/selftests $*

PHONY += kselftest-merge
kselftest-merge:
	$(if $(wildcard $(objtree)/.config),, $(error No .config exists, config your kernel first!))
	$(Q)find $(srctree)/tools/testing/selftests -name config | \
		xargs $(srctree)/scripts/kconfig/merge_config.sh -m $(objtree)/.config
	$(Q)$(MAKE) -f $(srctree)/Makefile olddefconfig

# ---------------------------------------------------------------------------
# Devicetree files

ifneq ($(wildcard $(srctree)/arch/$(SRCARCH)/boot/dts/),)
# ANDROID: allow this to be overridden by the build environment. This allows
# one to compile a device tree that is located out-of-tree.
dtstree ?= arch/$(SRCARCH)/boot/dts
endif

ifneq ($(dtstree),)

%.dtb: include/config/kernel.release scripts_dtc
	$(Q)$(MAKE) $(build)=$(dtstree) $(dtstree)/$@

%.dtbo: include/config/kernel.release scripts_dtc
	$(Q)$(MAKE) $(build)=$(dtstree) $(dtstree)/$@

PHONY += dtbs dtbs_install dtbs_check
dtbs: include/config/kernel.release scripts_dtc
	$(Q)$(MAKE) $(build)=$(dtstree)

ifneq ($(filter dtbs_check, $(MAKECMDGOALS)),)
export CHECK_DTBS=y
dtbs: dt_binding_check
endif

dtbs_check: dtbs

dtbs_install:
	$(Q)$(MAKE) $(dtbinst)=$(dtstree) dst=$(INSTALL_DTBS_PATH)

ifdef CONFIG_OF_EARLY_FLATTREE
all: dtbs
endif

endif

PHONY += scripts_dtc
scripts_dtc: scripts_basic
	$(Q)$(MAKE) $(build)=scripts/dtc

ifneq ($(filter dt_binding_check, $(MAKECMDGOALS)),)
export CHECK_DT_BINDING=y
endif

PHONY += dt_binding_check
dt_binding_check: scripts_dtc
	$(Q)$(MAKE) $(build)=Documentation/devicetree/bindings

# ---------------------------------------------------------------------------
# Modules

ifdef CONFIG_MODULES

# By default, build modules as well

all: modules

# When we're building modules with modversions, we need to consider
# the built-in objects during the descend as well, in order to
# make sure the checksums are up to date before we record them.
ifdef CONFIG_MODVERSIONS
  KBUILD_BUILTIN := 1
endif

# Build modules
#
# A module can be listed more than once in obj-m resulting in
# duplicate lines in modules.order files.  Those are removed
# using awk while concatenating to the final file.

PHONY += modules
# if KBUILD_BUILTIN && !KBUILD_MIXED_TREE, depend on vmlinux
modules: $(if $(KBUILD_BUILTIN), $(if $(KBUILD_MIXED_TREE),,vmlinux))
modules: modules_check modules_prepare

cmd_modules_order = $(AWK) '!x[$$0]++' $(real-prereqs) > $@

modules.order: $(subdir-modorder) FORCE
	$(call if_changed,modules_order)

targets += modules.order

# Target to prepare building external modules
PHONY += modules_prepare
modules_prepare: prepare
	$(Q)$(MAKE) $(build)=scripts scripts/module.lds

export modules_sign_only :=

ifeq ($(CONFIG_MODULE_SIG),y)
PHONY += modules_sign
modules_sign: modules_install
	@:

# modules_sign is a subset of modules_install.
# 'make modules_install modules_sign' is equivalent to 'make modules_install'.
ifeq ($(filter modules_install,$(MAKECMDGOALS)),)
modules_sign_only := y
endif
endif

modinst_pre :=
ifneq ($(filter modules_install,$(MAKECMDGOALS)),)
modinst_pre := __modinst_pre
endif

modules_install: $(modinst_pre)
PHONY += __modinst_pre
__modinst_pre:
	@rm -rf $(MODLIB)/kernel
	@rm -f $(MODLIB)/source
	@mkdir -p $(MODLIB)/kernel
	@ln -s $(abspath $(srctree)) $(MODLIB)/source
	@if [ ! $(objtree) -ef  $(MODLIB)/build ]; then \
		rm -f $(MODLIB)/build ; \
		ln -s $(CURDIR) $(MODLIB)/build ; \
	fi
	@sed 's:^:kernel/:' modules.order > $(MODLIB)/modules.order
	@cp -f $(mixed-build-prefix)modules.builtin $(MODLIB)/
	@cp -f $(or $(mixed-build-prefix),$(objtree)/)modules.builtin.modinfo $(MODLIB)/

endif # CONFIG_MODULES

###
# Cleaning is done on three levels.
# make clean     Delete most generated files
#                Leave enough to build external modules
# make mrproper  Delete the current configuration, and all generated files
# make distclean Remove editor backup files, patch leftover files and the like

# Directories & files removed with 'make clean'
CLEAN_FILES += include/ksym vmlinux.symvers modules-only.symvers \
	       modules.builtin modules.builtin.modinfo modules.nsdeps \
	       compile_commands.json .thinlto-cache

# Directories & files removed with 'make mrproper'
MRPROPER_FILES += include/config include/generated          \
		  arch/$(SRCARCH)/include/generated .tmp_objdiff \
		  debian snap tar-install \
		  .config .config.old .version \
		  Module.symvers \
		  certs/signing_key.pem certs/signing_key.x509 \
		  certs/x509.genkey \
		  vmlinux-gdb.py \
		  *.spec

# clean - Delete most, but leave enough to build external modules
#
clean: rm-files := $(CLEAN_FILES)

PHONY += archclean vmlinuxclean

vmlinuxclean:
	$(Q)$(CONFIG_SHELL) $(srctree)/scripts/link-vmlinux.sh clean
	$(Q)$(if $(ARCH_POSTLINK), $(MAKE) -f $(ARCH_POSTLINK) clean)

clean: archclean vmlinuxclean resolve_btfids_clean

# mrproper - Delete all generated files, including .config
#
mrproper: rm-files := $(wildcard $(MRPROPER_FILES))
mrproper-dirs      := $(addprefix _mrproper_,scripts)

PHONY += $(mrproper-dirs) mrproper
$(mrproper-dirs):
	$(Q)$(MAKE) $(clean)=$(patsubst _mrproper_%,%,$@)

mrproper: clean $(mrproper-dirs)
	$(call cmd,rmfiles)

# distclean
#
PHONY += distclean

distclean: mrproper
	@find . $(RCS_FIND_IGNORE) \
		\( -name '*.orig' -o -name '*.rej' -o -name '*~' \
		-o -name '*.bak' -o -name '#*#' -o -name '*%' \
		-o -name 'core' -o -name tags -o -name TAGS -o -name 'cscope*' \
		-o -name GPATH -o -name GRTAGS -o -name GSYMS -o -name GTAGS \) \
		-type f -print | xargs rm -f


# Packaging of the kernel to various formats
# ---------------------------------------------------------------------------

%src-pkg: FORCE
	$(Q)$(MAKE) -f $(srctree)/scripts/Makefile.package $@
%pkg: include/config/kernel.release FORCE
	$(Q)$(MAKE) -f $(srctree)/scripts/Makefile.package $@

# Brief documentation of the typical targets used
# ---------------------------------------------------------------------------

boards := $(wildcard $(srctree)/arch/$(SRCARCH)/configs/*_defconfig)
boards := $(sort $(notdir $(boards)))
board-dirs := $(dir $(wildcard $(srctree)/arch/$(SRCARCH)/configs/*/*_defconfig))
board-dirs := $(sort $(notdir $(board-dirs:/=)))

PHONY += help
help:
	@echo  'Cleaning targets:'
	@echo  '  clean		  - Remove most generated files but keep the config and'
	@echo  '                    enough build support to build external modules'
	@echo  '  mrproper	  - Remove all generated files + config + various backup files'
	@echo  '  distclean	  - mrproper + remove editor backup and patch files'
	@echo  ''
	@echo  'Configuration targets:'
	@$(MAKE) -f $(srctree)/scripts/kconfig/Makefile help
	@echo  ''
	@echo  'Other generic targets:'
	@echo  '  all		  - Build all targets marked with [*]'
	@echo  '* vmlinux	  - Build the bare kernel'
	@echo  '* modules	  - Build all modules'
	@echo  '  modules_install - Install all modules to INSTALL_MOD_PATH (default: /)'
	@echo  '  dir/            - Build all files in dir and below'
	@echo  '  dir/file.[ois]  - Build specified target only'
	@echo  '  dir/file.ll     - Build the LLVM assembly file'
	@echo  '                    (requires compiler support for LLVM assembly generation)'
	@echo  '  dir/file.lst    - Build specified mixed source/assembly target only'
	@echo  '                    (requires a recent binutils and recent build (System.map))'
	@echo  '  dir/file.ko     - Build module including final link'
	@echo  '  modules_prepare - Set up for building external modules'
	@echo  '  tags/TAGS	  - Generate tags file for editors'
	@echo  '  cscope	  - Generate cscope index'
	@echo  '  gtags           - Generate GNU GLOBAL index'
	@echo  '  kernelrelease	  - Output the release version string (use with make -s)'
	@echo  '  kernelversion	  - Output the version stored in Makefile (use with make -s)'
	@echo  '  image_name	  - Output the image name (use with make -s)'
	@echo  '  headers_install - Install sanitised kernel headers to INSTALL_HDR_PATH'; \
	 echo  '                    (default: $(INSTALL_HDR_PATH))'; \
	 echo  ''
	@echo  'Static analysers:'
	@echo  '  checkstack      - Generate a list of stack hogs'
	@echo  '  versioncheck    - Sanity check on version.h usage'
	@echo  '  includecheck    - Check for duplicate included header files'
	@echo  '  export_report   - List the usages of all exported symbols'
	@echo  '  headerdep       - Detect inclusion cycles in headers'
	@echo  '  coccicheck      - Check with Coccinelle'
	@echo  '  clang-analyzer  - Check with clang static analyzer'
	@echo  '  clang-tidy      - Check with clang-tidy'
	@echo  ''
	@echo  'Tools:'
	@echo  '  nsdeps          - Generate missing symbol namespace dependencies'
	@echo  ''
	@echo  'Kernel selftest:'
	@echo  '  kselftest         - Build and run kernel selftest'
	@echo  '                      Build, install, and boot kernel before'
	@echo  '                      running kselftest on it'
	@echo  '                      Run as root for full coverage'
	@echo  '  kselftest-all     - Build kernel selftest'
	@echo  '  kselftest-install - Build and install kernel selftest'
	@echo  '  kselftest-clean   - Remove all generated kselftest files'
	@echo  '  kselftest-merge   - Merge all the config dependencies of'
	@echo  '		      kselftest to existing .config.'
	@echo  ''
	@$(if $(dtstree), \
		echo 'Devicetree:'; \
		echo '* dtbs             - Build device tree blobs for enabled boards'; \
		echo '  dtbs_install     - Install dtbs to $(INSTALL_DTBS_PATH)'; \
		echo '  dt_binding_check - Validate device tree binding documents'; \
		echo '  dtbs_check       - Validate device tree source files';\
		echo '')

	@echo 'Userspace tools targets:'
	@echo '  use "make tools/help"'
	@echo '  or  "cd tools; make help"'
	@echo  ''
	@echo  'Kernel packaging:'
	@$(MAKE) -f $(srctree)/scripts/Makefile.package help
	@echo  ''
	@echo  'Documentation targets:'
	@$(MAKE) -f $(srctree)/Documentation/Makefile dochelp
	@echo  ''
	@echo  'Architecture specific targets ($(SRCARCH)):'
	@$(if $(archhelp),$(archhelp),\
		echo '  No architecture specific help defined for $(SRCARCH)')
	@echo  ''
	@$(if $(boards), \
		$(foreach b, $(boards), \
		printf "  %-27s - Build for %s\\n" $(b) $(subst _defconfig,,$(b));) \
		echo '')
	@$(if $(board-dirs), \
		$(foreach b, $(board-dirs), \
		printf "  %-16s - Show %s-specific targets\\n" help-$(b) $(b);) \
		printf "  %-16s - Show all of the above\\n" help-boards; \
		echo '')

	@echo  '  make V=0|1 [targets] 0 => quiet build (default), 1 => verbose build'
	@echo  '  make V=2   [targets] 2 => give reason for rebuild of target'
	@echo  '  make O=dir [targets] Locate all output files in "dir", including .config'
	@echo  '  make C=1   [targets] Check re-compiled c source with $$CHECK'
	@echo  '                       (sparse by default)'
	@echo  '  make C=2   [targets] Force check of all c source with $$CHECK'
	@echo  '  make RECORDMCOUNT_WARN=1 [targets] Warn about ignored mcount sections'
	@echo  '  make W=n   [targets] Enable extra build checks, n=1,2,3 where'
	@echo  '		1: warnings which may be relevant and do not occur too often'
	@echo  '		2: warnings which occur quite often but may still be relevant'
	@echo  '		3: more obscure warnings, can most likely be ignored'
	@echo  '		Multiple levels can be combined with W=12 or W=123'
	@echo  ''
	@echo  'Execute "make" or "make all" to build all targets marked with [*] '
	@echo  'For further info see the ./README file'


help-board-dirs := $(addprefix help-,$(board-dirs))

help-boards: $(help-board-dirs)

boards-per-dir = $(sort $(notdir $(wildcard $(srctree)/arch/$(SRCARCH)/configs/$*/*_defconfig)))

$(help-board-dirs): help-%:
	@echo  'Architecture specific targets ($(SRCARCH) $*):'
	@$(if $(boards-per-dir), \
		$(foreach b, $(boards-per-dir), \
		printf "  %-24s - Build for %s\\n" $*/$(b) $(subst _defconfig,,$(b));) \
		echo '')


# Documentation targets
# ---------------------------------------------------------------------------
DOC_TARGETS := xmldocs latexdocs pdfdocs htmldocs epubdocs cleandocs \
	       linkcheckdocs dochelp refcheckdocs
PHONY += $(DOC_TARGETS)
$(DOC_TARGETS):
	$(Q)$(MAKE) $(build)=Documentation $@

# Misc
# ---------------------------------------------------------------------------

PHONY += scripts_gdb
scripts_gdb: prepare0
	$(Q)$(MAKE) $(build)=scripts/gdb
	$(Q)ln -fsn $(abspath $(srctree)/scripts/gdb/vmlinux-gdb.py)

ifdef CONFIG_GDB_SCRIPTS
all: scripts_gdb
endif

else # KBUILD_EXTMOD

###
# External module support.
# When building external modules the kernel used as basis is considered
# read-only, and no consistency checks are made and the make
# system is not used on the basis kernel. If updates are required
# in the basis kernel ordinary make commands (without M=...) must be used.

# We are always building only modules.
KBUILD_BUILTIN :=
KBUILD_MODULES := 1

build-dirs := $(KBUILD_EXTMOD)
$(MODORDER): descend
	@:

compile_commands.json: $(extmod_prefix)compile_commands.json
PHONY += compile_commands.json

clean-dirs := $(KBUILD_EXTMOD)
clean: rm-files := $(KBUILD_EXTMOD)/Module.symvers $(KBUILD_EXTMOD)/modules.nsdeps \
	$(KBUILD_EXTMOD)/compile_commands.json $(KBUILD_EXTMOD)/.thinlto-cache

PHONY += prepare
# now expand this into a simple variable to reduce the cost of shell evaluations
prepare: CC_VERSION_TEXT := $(CC_VERSION_TEXT)
prepare:
	@if [ "$(CC_VERSION_TEXT)" != $(CONFIG_CC_VERSION_TEXT) ]; then \
		echo >&2 "warning: the compiler differs from the one used to build the kernel"; \
		echo >&2 "  The kernel was built by: "$(CONFIG_CC_VERSION_TEXT); \
		echo >&2 "  You are using:           $(CC_VERSION_TEXT)"; \
	fi

PHONY += help
help:
	@echo  '  Building external modules.'
	@echo  '  Syntax: make -C path/to/kernel/src M=$$PWD target'
	@echo  ''
	@echo  '  modules         - default target, build the module(s)'
	@echo  '  modules_install - install the module'
	@echo  '  headers_install - Install sanitised kernel headers to INSTALL_HDR_PATH'
	@echo  '                    (default: $(abspath $(INSTALL_HDR_PATH)))'
	@echo  '  clean           - remove generated files in module directory only'
	@echo  ''

# no-op for external module builds
PHONY += modules_prepare

endif # KBUILD_EXTMOD

# ---------------------------------------------------------------------------
# Modules

PHONY += modules modules_install

ifdef CONFIG_MODULES

modules: modules_check
	$(Q)$(MAKE) -f $(srctree)/scripts/Makefile.modpost

PHONY += modules_check
modules_check: $(MODORDER)
	$(Q)$(CONFIG_SHELL) $(srctree)/scripts/modules-check.sh $<

quiet_cmd_depmod = DEPMOD  $(MODLIB)
      cmd_depmod = $(CONFIG_SHELL) $(srctree)/scripts/depmod.sh $(DEPMOD) \
                   $(KERNELRELEASE) $(mixed-build-prefix)

modules_install:
	$(Q)$(MAKE) -f $(srctree)/scripts/Makefile.modinst
	$(call cmd,depmod)

else # CONFIG_MODULES

# Modules not configured
# ---------------------------------------------------------------------------

modules modules_install:
	@echo >&2 '***'
	@echo >&2 '*** The present kernel configuration has modules disabled.'
	@echo >&2 '*** To use the module feature, please run "make menuconfig" etc.'
	@echo >&2 '*** to enable CONFIG_MODULES.'
	@echo >&2 '***'
	@exit 1

endif # CONFIG_MODULES

# Single targets
# ---------------------------------------------------------------------------
# To build individual files in subdirectories, you can do like this:
#
#   make foo/bar/baz.s
#
# The supported suffixes for single-target are listed in 'single-targets'
#
# To build only under specific subdirectories, you can do like this:
#
#   make foo/bar/baz/

ifdef single-build

# .ko is special because modpost is needed
single-ko := $(sort $(filter %.ko, $(MAKECMDGOALS)))
single-no-ko := $(filter-out $(single-ko), $(MAKECMDGOALS)) \
		$(foreach x, o mod, $(patsubst %.ko, %.$x, $(single-ko)))

$(single-ko): single_modpost
	@:
$(single-no-ko): descend
	@:

ifeq ($(KBUILD_EXTMOD),)
# For the single build of in-tree modules, use a temporary file to avoid
# the situation of modules_install installing an invalid modules.order.
MODORDER := .modules.tmp
endif

PHONY += single_modpost
single_modpost: $(single-no-ko) modules_prepare
	$(Q){ $(foreach m, $(single-ko), echo $(extmod_prefix)$m;) } > $(MODORDER)
	$(Q)$(MAKE) -f $(srctree)/scripts/Makefile.modpost

KBUILD_MODULES := 1

export KBUILD_SINGLE_TARGETS := $(addprefix $(extmod_prefix), $(single-no-ko))

# trim unrelated directories
build-dirs := $(foreach d, $(build-dirs), \
			$(if $(filter $(d)/%, $(KBUILD_SINGLE_TARGETS)), $(d)))

endif

ifndef CONFIG_MODULES
KBUILD_MODULES :=
endif

# Handle descending into subdirectories listed in $(build-dirs)
# Preset locale variables to speed up the build process. Limit locale
# tweaks to this spot to avoid wrong language settings when running
# make menuconfig etc.
# Error messages still appears in the original language
PHONY += descend $(build-dirs)
descend: $(build-dirs)
$(build-dirs): prepare
	$(Q)$(MAKE) $(build)=$@ \
	single-build=$(if $(filter-out $@/, $(filter $@/%, $(KBUILD_SINGLE_TARGETS))),1) \
	$(if $(KBUILD_MIXED_TREE),,need-builtin=1) need-modorder=1

clean-dirs := $(addprefix _clean_, $(clean-dirs))
PHONY += $(clean-dirs) clean
$(clean-dirs):
	$(Q)$(MAKE) $(clean)=$(patsubst _clean_%,%,$@)

clean: $(clean-dirs)
	$(call cmd,rmfiles)
	@find $(if $(KBUILD_EXTMOD), $(KBUILD_EXTMOD), .) $(RCS_FIND_IGNORE) \
		\( -name '*.[aios]' -o -name '*.ko' -o -name '.*.cmd' \
		-o -name '*.ko.*' \
		-o -name '*.dtb' -o -name '*.dtbo' -o -name '*.dtb.S' -o -name '*.dt.yaml' \
		-o -name '*.dwo' -o -name '*.lst' \
		-o -name '*.su' -o -name '*.mod' -o -name '*.usyms' \
		-o -name '.*.d' -o -name '.*.tmp' -o -name '*.mod.c' \
		-o -name '*.lex.c' -o -name '*.tab.[ch]' \
		-o -name '*.asn1.[ch]' \
		-o -name '*.symtypes' -o -name 'modules.order' \
		-o -name '.tmp_*.o.*' \
		-o -name '*.c.[012]*.*' \
		-o -name '*.ll' \
		-o -name '*.gcno' \
		-o -name '*.*.symversions' \) -type f -print | xargs rm -f

# Generate tags for editors
# ---------------------------------------------------------------------------
quiet_cmd_tags = GEN     $@
      cmd_tags = $(BASH) $(srctree)/scripts/tags.sh $@

tags TAGS cscope gtags: FORCE
	$(call cmd,tags)

# Script to generate missing namespace dependencies
# ---------------------------------------------------------------------------

PHONY += nsdeps
nsdeps: export KBUILD_NSDEPS=1
nsdeps: modules
	$(Q)$(CONFIG_SHELL) $(srctree)/scripts/nsdeps

# Clang Tooling
# ---------------------------------------------------------------------------

quiet_cmd_gen_compile_commands = GEN     $@
      cmd_gen_compile_commands = $(PYTHON3) $< -a $(AR) -o $@ $(filter-out $<, $(real-prereqs))

$(extmod_prefix)compile_commands.json: scripts/clang-tools/gen_compile_commands.py \
	$(if $(KBUILD_EXTMOD),,$(KBUILD_VMLINUX_OBJS) $(KBUILD_VMLINUX_LIBS)) \
	$(if $(CONFIG_MODULES), $(MODORDER)) FORCE
	$(call if_changed,gen_compile_commands)

targets += $(extmod_prefix)compile_commands.json

PHONY += clang-tidy clang-analyzer

ifdef CONFIG_CC_IS_CLANG
quiet_cmd_clang_tools = CHECK   $<
      cmd_clang_tools = $(PYTHON3) $(srctree)/scripts/clang-tools/run-clang-tools.py $@ $<

clang-tidy clang-analyzer: $(extmod_prefix)compile_commands.json
	$(call cmd,clang_tools)
else
clang-tidy clang-analyzer:
	@echo "$@ requires CC=clang" >&2
	@false
endif

# Scripts to check various things for consistency
# ---------------------------------------------------------------------------

PHONY += includecheck versioncheck coccicheck export_report

includecheck:
	find $(srctree)/* $(RCS_FIND_IGNORE) \
		-name '*.[hcS]' -type f -print | sort \
		| xargs $(PERL) -w $(srctree)/scripts/checkincludes.pl

versioncheck:
	find $(srctree)/* $(RCS_FIND_IGNORE) \
		-name '*.[hcS]' -type f -print | sort \
		| xargs $(PERL) -w $(srctree)/scripts/checkversion.pl

coccicheck:
	$(Q)$(BASH) $(srctree)/scripts/$@

export_report:
	$(PERL) $(srctree)/scripts/export_report.pl

PHONY += checkstack kernelrelease kernelversion image_name

# UML needs a little special treatment here.  It wants to use the host
# toolchain, so needs $(SUBARCH) passed to checkstack.pl.  Everyone
# else wants $(ARCH), including people doing cross-builds, which means
# that $(SUBARCH) doesn't work here.
ifeq ($(ARCH), um)
CHECKSTACK_ARCH := $(SUBARCH)
else
CHECKSTACK_ARCH := $(ARCH)
endif
checkstack:
	$(OBJDUMP) -d vmlinux $$(find . -name '*.ko') | \
	$(PERL) $(srctree)/scripts/checkstack.pl $(CHECKSTACK_ARCH)

kernelrelease:
	@echo "$(KERNELVERSION)$$($(CONFIG_SHELL) $(srctree)/scripts/setlocalversion \
		$(srctree) $(BRANCH) $(KMI_GENERATION))"

kernelversion:
	@echo $(KERNELVERSION)

image_name:
	@echo $(KBUILD_IMAGE)

quiet_cmd_rmfiles = $(if $(wildcard $(rm-files)),CLEAN   $(wildcard $(rm-files)))
      cmd_rmfiles = rm -rf $(rm-files)

# read saved command lines for existing targets
existing-targets := $(wildcard $(sort $(targets)))

-include $(foreach f,$(existing-targets),$(dir $(f)).$(notdir $(f)).cmd)

endif # config-build
endif # mixed-build
endif # need-sub-make

PHONY += FORCE
FORCE:

# Declare the contents of the PHONY variable as phony.  We keep that
# information in a variable so we can use it in if_changed and friends.
.PHONY: $(PHONY)<|MERGE_RESOLUTION|>--- conflicted
+++ resolved
@@ -1,13 +1,8 @@
 # SPDX-License-Identifier: GPL-2.0
 VERSION = 5
 PATCHLEVEL = 15
-<<<<<<< HEAD
-SUBLEVEL = 43
+SUBLEVEL = 44
 EXTRAVERSION = -GoogleLTS
-=======
-SUBLEVEL = 44
-EXTRAVERSION =
->>>>>>> 89f568d2
 NAME = Trick or Treat
 
 # *DOCUMENTATION*
