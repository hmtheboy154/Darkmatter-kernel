--- conflicted
+++ resolved
@@ -1,13 +1,8 @@
 # SPDX-License-Identifier: GPL-2.0
 VERSION = 4
 PATCHLEVEL = 19
-<<<<<<< HEAD
-SUBLEVEL = 126
+SUBLEVEL = 128
 EXTRAVERSION = -GoogleLTS
-=======
-SUBLEVEL = 128
-EXTRAVERSION =
->>>>>>> 8e0d5041
 NAME = "People's Front"
 
 # *DOCUMENTATION*
