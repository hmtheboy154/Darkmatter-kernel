# SPDX-License-Identifier: GPL-2.0
VERSION = 4
PATCHLEVEL = 19
<<<<<<< HEAD
SUBLEVEL = 166
EXTRAVERSION = -GoogleLTS
=======
SUBLEVEL = 167
EXTRAVERSION =
>>>>>>> 890bc850
NAME = "People's Front"

# *DOCUMENTATION*
# To see a list of typical targets execute "make help"
# More info can be located in ./README
# Comments in this file are targeted only to the developer, do not
# expect to learn how to build the kernel reading this file.

# That's our default target when none is given on the command line
PHONY := _all
_all:

# o Do not use make's built-in rules and variables
#   (this increases performance and avoids hard-to-debug behaviour);
# o Look for make include files relative to root of kernel src
MAKEFLAGS += -rR --include-dir=$(CURDIR)

# Avoid funny character set dependencies
unexport LC_ALL
LC_COLLATE=C
LC_NUMERIC=C
export LC_COLLATE LC_NUMERIC

# Avoid interference with shell env settings
unexport GREP_OPTIONS

# We are using a recursive build, so we need to do a little thinking
# to get the ordering right.
#
# Most importantly: sub-Makefiles should only ever modify files in
# their own directory. If in some directory we have a dependency on
# a file in another dir (which doesn't happen often, but it's often
# unavoidable when linking the built-in.a targets which finally
# turn into vmlinux), we will call a sub make in that other dir, and
# after that we are sure that everything which is in that other dir
# is now up to date.
#
# The only cases where we need to modify files which have global
# effects are thus separated out and done before the recursive
# descending is started. They are now explicitly listed as the
# prepare rule.

# Beautify output
# ---------------------------------------------------------------------------
#
# Normally, we echo the whole command before executing it. By making
# that echo $($(quiet)$(cmd)), we now have the possibility to set
# $(quiet) to choose other forms of output instead, e.g.
#
#         quiet_cmd_cc_o_c = Compiling $(RELDIR)/$@
#         cmd_cc_o_c       = $(CC) $(c_flags) -c -o $@ $<
#
# If $(quiet) is empty, the whole command will be printed.
# If it is set to "quiet_", only the short version will be printed.
# If it is set to "silent_", nothing will be printed at all, since
# the variable $(silent_cmd_cc_o_c) doesn't exist.
#
# A simple variant is to prefix commands with $(Q) - that's useful
# for commands that shall be hidden in non-verbose mode.
#
#	$(Q)ln $@ :<
#
# If KBUILD_VERBOSE equals 0 then the above command will be hidden.
# If KBUILD_VERBOSE equals 1 then the above command is displayed.
#
# To put more focus on warnings, be less verbose as default
# Use 'make V=1' to see the full commands

ifeq ("$(origin V)", "command line")
  KBUILD_VERBOSE = $(V)
endif
ifndef KBUILD_VERBOSE
  KBUILD_VERBOSE = 0
endif

ifeq ($(KBUILD_VERBOSE),1)
  quiet =
  Q =
else
  quiet=quiet_
  Q = @
endif

# If the user is running make -s (silent mode), suppress echoing of
# commands

ifneq ($(findstring s,$(filter-out --%,$(MAKEFLAGS))),)
  quiet=silent_
  tools_silent=s
endif

export quiet Q KBUILD_VERBOSE

# kbuild supports saving output files in a separate directory.
# To locate output files in a separate directory two syntaxes are supported.
# In both cases the working directory must be the root of the kernel src.
# 1) O=
# Use "make O=dir/to/store/output/files/"
#
# 2) Set KBUILD_OUTPUT
# Set the environment variable KBUILD_OUTPUT to point to the directory
# where the output files shall be placed.
# export KBUILD_OUTPUT=dir/to/store/output/files/
# make
#
# The O= assignment takes precedence over the KBUILD_OUTPUT environment
# variable.

# KBUILD_SRC is not intended to be used by the regular user (for now),
# it is set on invocation of make with KBUILD_OUTPUT or O= specified.
ifeq ($(KBUILD_SRC),)

# OK, Make called in directory where kernel src resides
# Do we want to locate output files in a separate directory?
ifeq ("$(origin O)", "command line")
  KBUILD_OUTPUT := $(O)
endif

# Cancel implicit rules on top Makefile
$(CURDIR)/Makefile Makefile: ;

ifneq ($(words $(subst :, ,$(CURDIR))), 1)
  $(error main directory cannot contain spaces nor colons)
endif

ifneq ($(KBUILD_OUTPUT),)
# check that the output directory actually exists
saved-output := $(KBUILD_OUTPUT)
KBUILD_OUTPUT := $(shell mkdir -p $(KBUILD_OUTPUT) && cd $(KBUILD_OUTPUT) \
								&& pwd)
$(if $(KBUILD_OUTPUT),, \
     $(error failed to create output directory "$(saved-output)"))

PHONY += $(MAKECMDGOALS) sub-make

$(filter-out _all sub-make $(CURDIR)/Makefile, $(MAKECMDGOALS)) _all: sub-make
	@:

# Invoke a second make in the output directory, passing relevant variables
sub-make:
	$(Q)$(MAKE) -C $(KBUILD_OUTPUT) KBUILD_SRC=$(CURDIR) \
	-f $(CURDIR)/Makefile $(filter-out _all sub-make,$(MAKECMDGOALS))

# Leave processing to above invocation of make
skip-makefile := 1
endif # ifneq ($(KBUILD_OUTPUT),)
endif # ifeq ($(KBUILD_SRC),)

# We process the rest of the Makefile if this is the final invocation of make
ifeq ($(skip-makefile),)

# Do not print "Entering directory ...",
# but we want to display it when entering to the output directory
# so that IDEs/editors are able to understand relative filenames.
MAKEFLAGS += --no-print-directory

# Call a source code checker (by default, "sparse") as part of the
# C compilation.
#
# Use 'make C=1' to enable checking of only re-compiled files.
# Use 'make C=2' to enable checking of *all* source files, regardless
# of whether they are re-compiled or not.
#
# See the file "Documentation/dev-tools/sparse.rst" for more details,
# including where to get the "sparse" utility.

ifeq ("$(origin C)", "command line")
  KBUILD_CHECKSRC = $(C)
endif
ifndef KBUILD_CHECKSRC
  KBUILD_CHECKSRC = 0
endif

# Use make M=dir to specify directory of external module to build
# Old syntax make ... SUBDIRS=$PWD is still supported
# Setting the environment variable KBUILD_EXTMOD take precedence
ifdef SUBDIRS
  KBUILD_EXTMOD ?= $(SUBDIRS)
endif

ifeq ("$(origin M)", "command line")
  KBUILD_EXTMOD := $(M)
endif

ifeq ($(KBUILD_SRC),)
        # building in the source tree
        srctree := .
else
        ifeq ($(KBUILD_SRC)/,$(dir $(CURDIR)))
                # building in a subdirectory of the source tree
                srctree := ..
        else
                srctree := $(KBUILD_SRC)
        endif
endif

export KBUILD_CHECKSRC KBUILD_EXTMOD KBUILD_SRC

objtree		:= .
src		:= $(srctree)
obj		:= $(objtree)

VPATH		:= $(srctree)$(if $(KBUILD_EXTMOD),:$(KBUILD_EXTMOD))

export srctree objtree VPATH

# To make sure we do not include .config for any of the *config targets
# catch them early, and hand them over to scripts/kconfig/Makefile
# It is allowed to specify more targets when calling make, including
# mixing *config targets and build targets.
# For example 'make oldconfig all'.
# Detect when mixed targets is specified, and make a second invocation
# of make so .config is not included in this case either (for *config).

version_h := include/generated/uapi/linux/version.h
old_version_h := include/linux/version.h

clean-targets := %clean mrproper cleandocs
no-dot-config-targets := $(clean-targets) \
			 cscope gtags TAGS tags help% %docs check% coccicheck \
			 $(version_h) headers_% archheaders archscripts \
			 %asm-generic kernelversion %src-pkg
no-sync-config-targets := $(no-dot-config-targets) install %install \
			   kernelrelease

config-targets  := 0
mixed-targets   := 0
dot-config      := 1
may-sync-config := 1

ifneq ($(filter $(no-dot-config-targets), $(MAKECMDGOALS)),)
	ifeq ($(filter-out $(no-dot-config-targets), $(MAKECMDGOALS)),)
		dot-config := 0
	endif
endif

ifneq ($(filter $(no-sync-config-targets), $(MAKECMDGOALS)),)
	ifeq ($(filter-out $(no-sync-config-targets), $(MAKECMDGOALS)),)
		may-sync-config := 0
	endif
endif

ifneq ($(KBUILD_EXTMOD),)
	may-sync-config := 0
endif

ifeq ($(KBUILD_EXTMOD),)
        ifneq ($(filter config %config,$(MAKECMDGOALS)),)
                config-targets := 1
                ifneq ($(words $(MAKECMDGOALS)),1)
                        mixed-targets := 1
                endif
        endif
endif

# For "make -j clean all", "make -j mrproper defconfig all", etc.
ifneq ($(filter $(clean-targets),$(MAKECMDGOALS)),)
        ifneq ($(filter-out $(clean-targets),$(MAKECMDGOALS)),)
                mixed-targets := 1
        endif
endif

# install and modules_install need also be processed one by one
ifneq ($(filter install,$(MAKECMDGOALS)),)
        ifneq ($(filter modules_install,$(MAKECMDGOALS)),)
	        mixed-targets := 1
        endif
endif

ifeq ($(mixed-targets),1)
# ===========================================================================
# We're called with mixed targets (*config and build targets).
# Handle them one by one.

PHONY += $(MAKECMDGOALS) __build_one_by_one

$(filter-out __build_one_by_one, $(MAKECMDGOALS)): __build_one_by_one
	@:

__build_one_by_one:
	$(Q)set -e; \
	for i in $(MAKECMDGOALS); do \
		$(MAKE) -f $(srctree)/Makefile $$i; \
	done

else

# We need some generic definitions (do not try to remake the file).
scripts/Kbuild.include: ;
include scripts/Kbuild.include

# Read KERNELRELEASE from include/config/kernel.release (if it exists)
KERNELRELEASE = $(shell cat include/config/kernel.release 2> /dev/null)
KERNELVERSION = $(VERSION)$(if $(PATCHLEVEL),.$(PATCHLEVEL)$(if $(SUBLEVEL),.$(SUBLEVEL)))$(EXTRAVERSION)
export VERSION PATCHLEVEL SUBLEVEL KERNELRELEASE KERNELVERSION

include scripts/subarch.include

# Cross compiling and selecting different set of gcc/bin-utils
# ---------------------------------------------------------------------------
#
# When performing cross compilation for other architectures ARCH shall be set
# to the target architecture. (See arch/* for the possibilities).
# ARCH can be set during invocation of make:
# make ARCH=ia64
# Another way is to have ARCH set in the environment.
# The default ARCH is the host where make is executed.

# CROSS_COMPILE specify the prefix used for all executables used
# during compilation. Only gcc and related bin-utils executables
# are prefixed with $(CROSS_COMPILE).
# CROSS_COMPILE can be set on the command line
# make CROSS_COMPILE=ia64-linux-
# Alternatively CROSS_COMPILE can be set in the environment.
# Default value for CROSS_COMPILE is not to prefix executables
# Note: Some architectures assign CROSS_COMPILE in their arch/*/Makefile
ARCH		?= $(SUBARCH)

# Architecture as present in compile.h
UTS_MACHINE 	:= $(ARCH)
SRCARCH 	:= $(ARCH)

# Additional ARCH settings for x86
ifeq ($(ARCH),i386)
        SRCARCH := x86
endif
ifeq ($(ARCH),x86_64)
        SRCARCH := x86
endif

# Additional ARCH settings for sparc
ifeq ($(ARCH),sparc32)
       SRCARCH := sparc
endif
ifeq ($(ARCH),sparc64)
       SRCARCH := sparc
endif

# Additional ARCH settings for sh
ifeq ($(ARCH),sh64)
       SRCARCH := sh
endif

KCONFIG_CONFIG	?= .config
export KCONFIG_CONFIG

# SHELL used by kbuild
CONFIG_SHELL := $(shell if [ -x "$$BASH" ]; then echo $$BASH; \
	  else if [ -x /bin/bash ]; then echo /bin/bash; \
	  else echo sh; fi ; fi)

HOST_LFS_CFLAGS := $(shell getconf LFS_CFLAGS 2>/dev/null)
HOST_LFS_LDFLAGS := $(shell getconf LFS_LDFLAGS 2>/dev/null)
HOST_LFS_LIBS := $(shell getconf LFS_LIBS 2>/dev/null)

ifneq ($(LLVM),)
HOSTCC	= clang
HOSTCXX	= clang++
else
HOSTCC	= gcc
HOSTCXX	= g++
endif
KBUILD_HOSTCFLAGS   := -Wall -Wmissing-prototypes -Wstrict-prototypes -O2 \
		-fomit-frame-pointer -std=gnu89 $(HOST_LFS_CFLAGS) \
		$(HOSTCFLAGS)
KBUILD_HOSTCXXFLAGS := -O2 $(HOST_LFS_CFLAGS) $(HOSTCXXFLAGS)
KBUILD_HOSTLDFLAGS  := $(HOST_LFS_LDFLAGS) $(HOSTLDFLAGS)
KBUILD_HOSTLDLIBS   := $(HOST_LFS_LIBS) $(HOSTLDLIBS)

# Make variables (CC, etc...)
CPP		= $(CC) -E
ifneq ($(LLVM),)
CC		= clang
LD		= ld.lld
AR		= llvm-ar
NM		= llvm-nm
OBJCOPY		= llvm-objcopy
OBJDUMP		= llvm-objdump
READELF		= llvm-readelf
OBJSIZE		= llvm-size
STRIP		= llvm-strip
else
CC		= $(CROSS_COMPILE)gcc
LD		= $(CROSS_COMPILE)ld
AR		= $(CROSS_COMPILE)ar
NM		= $(CROSS_COMPILE)nm
OBJCOPY		= $(CROSS_COMPILE)objcopy
OBJDUMP		= $(CROSS_COMPILE)objdump
READELF		= $(CROSS_COMPILE)readelf
OBJSIZE		= $(CROSS_COMPILE)size
STRIP		= $(CROSS_COMPILE)strip
endif
LEX		= flex
YACC		= bison
AWK		= awk
GENKSYMS	= scripts/genksyms/genksyms
INSTALLKERNEL  := installkernel
DEPMOD		= depmod
PERL		= perl
PYTHON		= python
PYTHON2		= python2
PYTHON3		= python3
CHECK		= sparse

CHECKFLAGS     := -D__linux__ -Dlinux -D__STDC__ -Dunix -D__unix__ \
		  -Wbitwise -Wno-return-void -Wno-unknown-attribute $(CF)
NOSTDINC_FLAGS  =
CFLAGS_MODULE   =
AFLAGS_MODULE   =
LDFLAGS_MODULE  =
CFLAGS_KERNEL	=
AFLAGS_KERNEL	=
LDFLAGS_vmlinux =

# Use USERINCLUDE when you must reference the UAPI directories only.
USERINCLUDE    := \
		-I$(srctree)/arch/$(SRCARCH)/include/uapi \
		-I$(objtree)/arch/$(SRCARCH)/include/generated/uapi \
		-I$(srctree)/include/uapi \
		-I$(objtree)/include/generated/uapi \
                -include $(srctree)/include/linux/kconfig.h

# Use LINUXINCLUDE when you must reference the include/ directory.
# Needed to be compatible with the O= option
LINUXINCLUDE    := \
		-I$(srctree)/arch/$(SRCARCH)/include \
		-I$(objtree)/arch/$(SRCARCH)/include/generated \
		$(if $(KBUILD_SRC), -I$(srctree)/include) \
		-I$(objtree)/include \
		$(USERINCLUDE)

KBUILD_AFLAGS   := -D__ASSEMBLY__
KBUILD_CFLAGS   := -Wall -Wundef -Wstrict-prototypes -Wno-trigraphs \
		   -fno-strict-aliasing -fno-common -fshort-wchar \
		   -Werror-implicit-function-declaration \
		   -Wno-format-security \
		   -std=gnu89
KBUILD_CPPFLAGS := -D__KERNEL__
KBUILD_AFLAGS_KERNEL :=
KBUILD_CFLAGS_KERNEL :=
KBUILD_AFLAGS_MODULE  := -DMODULE
KBUILD_CFLAGS_MODULE  := -DMODULE
KBUILD_LDFLAGS_MODULE := -T $(srctree)/scripts/module-common.lds
KBUILD_LDFLAGS :=
GCC_PLUGINS_CFLAGS :=
CLANG_FLAGS :=

export ARCH SRCARCH CONFIG_SHELL HOSTCC KBUILD_HOSTCFLAGS CROSS_COMPILE LD CC
export CPP AR NM STRIP OBJCOPY OBJDUMP OBJSIZE READELF KBUILD_HOSTLDFLAGS KBUILD_HOSTLDLIBS
export MAKE LEX YACC AWK GENKSYMS INSTALLKERNEL PERL PYTHON PYTHON2 PYTHON3 UTS_MACHINE
export HOSTCXX KBUILD_HOSTCXXFLAGS LDFLAGS_MODULE CHECK CHECKFLAGS

export KBUILD_CPPFLAGS NOSTDINC_FLAGS LINUXINCLUDE OBJCOPYFLAGS KBUILD_LDFLAGS
export KBUILD_CFLAGS CFLAGS_KERNEL CFLAGS_MODULE
export CFLAGS_KASAN CFLAGS_KASAN_NOSANITIZE CFLAGS_UBSAN
export KBUILD_AFLAGS AFLAGS_KERNEL AFLAGS_MODULE
export KBUILD_AFLAGS_MODULE KBUILD_CFLAGS_MODULE KBUILD_LDFLAGS_MODULE
export KBUILD_AFLAGS_KERNEL KBUILD_CFLAGS_KERNEL
export KBUILD_ARFLAGS

# When compiling out-of-tree modules, put MODVERDIR in the module
# tree rather than in the kernel tree. The kernel tree might
# even be read-only.
export MODVERDIR := $(if $(KBUILD_EXTMOD),$(firstword $(KBUILD_EXTMOD))/).tmp_versions

# Files to ignore in find ... statements

export RCS_FIND_IGNORE := \( -name SCCS -o -name BitKeeper -o -name .svn -o    \
			  -name CVS -o -name .pc -o -name .hg -o -name .git \) \
			  -prune -o
export RCS_TAR_IGNORE := --exclude SCCS --exclude BitKeeper --exclude .svn \
			 --exclude CVS --exclude .pc --exclude .hg --exclude .git

# ===========================================================================
# Rules shared between *config targets and build targets

# Basic helpers built in scripts/basic/
PHONY += scripts_basic
scripts_basic:
	$(Q)$(MAKE) $(build)=scripts/basic
	$(Q)rm -f .tmp_quiet_recordmcount

# To avoid any implicit rule to kick in, define an empty command.
scripts/basic/%: scripts_basic ;

PHONY += outputmakefile
# outputmakefile generates a Makefile in the output directory, if using a
# separate output directory. This allows convenient use of make in the
# output directory.
outputmakefile:
ifneq ($(KBUILD_SRC),)
	$(Q)ln -fsn $(srctree) source
	$(Q)$(CONFIG_SHELL) $(srctree)/scripts/mkmakefile \
	    $(srctree) $(objtree) $(VERSION) $(PATCHLEVEL)
endif

ifeq ($(cc-name),clang)
ifneq ($(CROSS_COMPILE),)
CLANG_FLAGS	+= --target=$(notdir $(CROSS_COMPILE:%-=%))
GCC_TOOLCHAIN_DIR := $(dir $(shell which $(CROSS_COMPILE)elfedit))
CLANG_FLAGS	+= --prefix=$(GCC_TOOLCHAIN_DIR)$(notdir $(CROSS_COMPILE))
GCC_TOOLCHAIN	:= $(realpath $(GCC_TOOLCHAIN_DIR)/..)
endif
ifneq ($(GCC_TOOLCHAIN),)
CLANG_FLAGS	+= --gcc-toolchain=$(GCC_TOOLCHAIN)
endif
ifneq ($(LLVM_IAS),1)
CLANG_FLAGS	+= -no-integrated-as
endif
CLANG_FLAGS	+= -Werror=unknown-warning-option
KBUILD_CFLAGS	+= $(CLANG_FLAGS)
KBUILD_AFLAGS	+= $(CLANG_FLAGS)
export CLANG_FLAGS
endif

RETPOLINE_CFLAGS_GCC := -mindirect-branch=thunk-extern -mindirect-branch-register
RETPOLINE_VDSO_CFLAGS_GCC := -mindirect-branch=thunk-inline -mindirect-branch-register
RETPOLINE_CFLAGS_CLANG := -mretpoline-external-thunk
RETPOLINE_VDSO_CFLAGS_CLANG := -mretpoline
RETPOLINE_CFLAGS := $(call cc-option,$(RETPOLINE_CFLAGS_GCC),$(call cc-option,$(RETPOLINE_CFLAGS_CLANG)))
RETPOLINE_VDSO_CFLAGS := $(call cc-option,$(RETPOLINE_VDSO_CFLAGS_GCC),$(call cc-option,$(RETPOLINE_VDSO_CFLAGS_CLANG)))
export RETPOLINE_CFLAGS
export RETPOLINE_VDSO_CFLAGS

KBUILD_CFLAGS	+= $(call cc-option,-fno-PIE)
KBUILD_AFLAGS	+= $(call cc-option,-fno-PIE)

# The expansion should be delayed until arch/$(SRCARCH)/Makefile is included.
# Some architectures define CROSS_COMPILE in arch/$(SRCARCH)/Makefile.
# CC_VERSION_TEXT is referenced from Kconfig (so it needs export),
# and from include/config/auto.conf.cmd to detect the compiler upgrade.
CC_VERSION_TEXT = $(shell $(CC) --version | head -n 1)

ifeq ($(config-targets),1)
# ===========================================================================
# *config targets only - make sure prerequisites are updated, and descend
# in scripts/kconfig to make the *config target

# Read arch specific Makefile to set KBUILD_DEFCONFIG as needed.
# KBUILD_DEFCONFIG may point out an alternative default configuration
# used for 'make defconfig'
include arch/$(SRCARCH)/Makefile
export KBUILD_DEFCONFIG KBUILD_KCONFIG CC_VERSION_TEXT

config: scripts_basic outputmakefile FORCE
	$(Q)$(MAKE) $(build)=scripts/kconfig $@

%config: scripts_basic outputmakefile FORCE
	$(Q)$(MAKE) $(build)=scripts/kconfig $@

else
# ===========================================================================
# Build targets only - this includes vmlinux, arch specific targets, clean
# targets and others. In general all targets except *config targets.

# If building an external module we do not care about the all: rule
# but instead _all depend on modules
PHONY += all
ifeq ($(KBUILD_EXTMOD),)
_all: all
else
_all: modules
endif

# Decide whether to build built-in, modular, or both.
# Normally, just do built-in.

KBUILD_MODULES :=
KBUILD_BUILTIN := 1

# If we have only "make modules", don't compile built-in objects.
ifeq ($(MAKECMDGOALS),modules)
  KBUILD_BUILTIN :=
endif

# If we have "make <whatever> modules", compile modules
# in addition to whatever we do anyway.
# Just "make" or "make all" shall build modules as well

ifneq ($(filter all _all modules,$(MAKECMDGOALS)),)
  KBUILD_MODULES := 1
endif

ifeq ($(MAKECMDGOALS),)
  KBUILD_MODULES := 1
endif

export KBUILD_MODULES KBUILD_BUILTIN

ifeq ($(KBUILD_EXTMOD),)
# Objects we will link into vmlinux / subdirs we need to visit
init-y		:= init/
drivers-y	:= drivers/ sound/ firmware/
net-y		:= net/
libs-y		:= lib/
core-y		:= usr/
virt-y		:= virt/
endif # KBUILD_EXTMOD

ifeq ($(dot-config),1)
include include/config/auto.conf
endif

# The all: target is the default when no target is given on the
# command line.
# This allow a user to issue only 'make' to build a kernel including modules
# Defaults to vmlinux, but the arch makefile usually adds further targets
all: vmlinux

CFLAGS_GCOV	:= -fprofile-arcs -ftest-coverage \
	$(call cc-option,-fno-tree-loop-im) \
	$(call cc-disable-warning,maybe-uninitialized,)
export CFLAGS_GCOV

# The arch Makefiles can override CC_FLAGS_FTRACE. We may also append it later.
ifdef CONFIG_FUNCTION_TRACER
  CC_FLAGS_FTRACE := -pg
endif

# Make toolchain changes before including arch/$(SRCARCH)/Makefile to ensure
# ar/cc/ld-* macros return correct values.
ifdef CONFIG_LTO_CLANG
# use llvm-ar for building symbol tables from IR files, and llvm-nm instead
# of objdump for processing symbol versions and exports
LLVM_AR		:= llvm-ar
LLVM_NM		:= llvm-nm
export LLVM_AR LLVM_NM
endif

# The arch Makefile can set ARCH_{CPP,A,C}FLAGS to override the default
# values of the respective KBUILD_* variables
ARCH_CPPFLAGS :=
ARCH_AFLAGS :=
ARCH_CFLAGS :=
include arch/$(SRCARCH)/Makefile

ifeq ($(dot-config),1)
ifeq ($(may-sync-config),1)
# Read in dependencies to all Kconfig* files, make sure to run syncconfig if
# changes are detected. This should be included after arch/$(SRCARCH)/Makefile
# because some architectures define CROSS_COMPILE there.
include include/config/auto.conf.cmd

# To avoid any implicit rule to kick in, define an empty command
$(KCONFIG_CONFIG): ;

# The actual configuration files used during the build are stored in
# include/generated/ and include/config/. Update them if .config is newer than
# include/config/auto.conf (which mirrors .config).
#
# This exploits the 'multi-target pattern rule' trick.
# The syncconfig should be executed only once to make all the targets.
%/auto.conf %/auto.conf.cmd %/tristate.conf: $(KCONFIG_CONFIG)
	$(Q)$(MAKE) -f $(srctree)/Makefile syncconfig
else
# External modules and some install targets need include/generated/autoconf.h
# and include/config/auto.conf but do not care if they are up-to-date.
# Use auto.conf to trigger the test
PHONY += include/config/auto.conf

include/config/auto.conf:
	$(Q)test -e include/generated/autoconf.h -a -e $@ || (		\
	echo >&2;							\
	echo >&2 "  ERROR: Kernel configuration is invalid.";		\
	echo >&2 "         include/generated/autoconf.h or $@ are missing.";\
	echo >&2 "         Run 'make oldconfig && make prepare' on kernel src to fix it.";	\
	echo >&2 ;							\
	/bin/false)

endif # may-sync-config
endif # $(dot-config)

KBUILD_CFLAGS	+= $(call cc-option,-fno-delete-null-pointer-checks,)
KBUILD_CFLAGS	+= $(call cc-disable-warning,frame-address,)
KBUILD_CFLAGS	+= $(call cc-disable-warning, format-truncation)
KBUILD_CFLAGS	+= $(call cc-disable-warning, format-overflow)
KBUILD_CFLAGS	+= $(call cc-disable-warning, int-in-bool-context)
KBUILD_CFLAGS	+= $(call cc-disable-warning, address-of-packed-member)

ifdef CONFIG_CC_OPTIMIZE_FOR_SIZE
KBUILD_CFLAGS   += -Os
else
KBUILD_CFLAGS   += -O2
endif

# Tell gcc to never replace conditional load with a non-conditional one
KBUILD_CFLAGS	+= $(call cc-option,--param=allow-store-data-races=0)
KBUILD_CFLAGS	+= $(call cc-option,-fno-allow-store-data-races)

# check for 'asm goto'
ifeq ($(call shell-cached,$(CONFIG_SHELL) $(srctree)/scripts/gcc-goto.sh $(CC) $(KBUILD_CFLAGS)), y)
	KBUILD_CFLAGS += -DCC_HAVE_ASM_GOTO
	KBUILD_AFLAGS += -DCC_HAVE_ASM_GOTO
endif

include scripts/Makefile.kcov
include scripts/Makefile.gcc-plugins

ifdef CONFIG_READABLE_ASM
# Disable optimizations that make assembler listings hard to read.
# reorder blocks reorders the control in the function
# ipa clone creates specialized cloned functions
# partial inlining inlines only parts of functions
KBUILD_CFLAGS += $(call cc-option,-fno-reorder-blocks,) \
                 $(call cc-option,-fno-ipa-cp-clone,) \
                 $(call cc-option,-fno-partial-inlining)
endif

ifneq ($(CONFIG_FRAME_WARN),0)
KBUILD_CFLAGS += $(call cc-option,-Wframe-larger-than=${CONFIG_FRAME_WARN})
endif

stackp-flags-$(CONFIG_CC_HAS_STACKPROTECTOR_NONE) := -fno-stack-protector
stackp-flags-$(CONFIG_STACKPROTECTOR)             := -fstack-protector
stackp-flags-$(CONFIG_STACKPROTECTOR_STRONG)      := -fstack-protector-strong

KBUILD_CFLAGS += $(stackp-flags-y)

ifeq ($(cc-name),clang)
KBUILD_CPPFLAGS += $(call cc-option,-Qunused-arguments,)
KBUILD_CFLAGS += $(call cc-disable-warning, format-invalid-specifier)
KBUILD_CFLAGS += $(call cc-disable-warning, gnu)
# Quiet clang warning: comparison of unsigned expression < 0 is always false
KBUILD_CFLAGS += $(call cc-disable-warning, tautological-compare)
# CLANG uses a _MergedGlobals as optimization, but this breaks modpost, as the
# source of a reference will be _MergedGlobals and not on of the whitelisted names.
# See modpost pattern 2
KBUILD_CFLAGS += $(call cc-option, -mno-global-merge,)
KBUILD_CFLAGS += $(call cc-option, -fcatch-undefined-behavior)
else

# These warnings generated too much noise in a regular build.
# Use make W=1 to enable them (see scripts/Makefile.extrawarn)
KBUILD_CFLAGS += $(call cc-disable-warning, unused-but-set-variable)
endif

KBUILD_CFLAGS += $(call cc-disable-warning, unused-const-variable)
ifdef CONFIG_FRAME_POINTER
KBUILD_CFLAGS	+= -fno-omit-frame-pointer -fno-optimize-sibling-calls
else
# Some targets (ARM with Thumb2, for example), can't be built with frame
# pointers.  For those, we don't have FUNCTION_TRACER automatically
# select FRAME_POINTER.  However, FUNCTION_TRACER adds -pg, and this is
# incompatible with -fomit-frame-pointer with current GCC, so we don't use
# -fomit-frame-pointer with FUNCTION_TRACER.
ifndef CONFIG_FUNCTION_TRACER
KBUILD_CFLAGS	+= -fomit-frame-pointer
endif
endif

# Initialize all stack variables with a 0xAA pattern.
ifdef CONFIG_INIT_STACK_ALL_PATTERN
KBUILD_CFLAGS	+= -ftrivial-auto-var-init=pattern
endif

# Initialize all stack variables with a zero value.
ifdef CONFIG_INIT_STACK_ALL_ZERO
# Future support for zero initialization is still being debated, see
# https://bugs.llvm.org/show_bug.cgi?id=45497. These flags are subject to being
# renamed or dropped.
KBUILD_CFLAGS	+= -ftrivial-auto-var-init=zero
KBUILD_CFLAGS	+= -enable-trivial-auto-var-init-zero-knowing-it-will-be-removed-from-clang
endif

KBUILD_CFLAGS   += $(call cc-option, -fno-var-tracking-assignments)

ifdef CONFIG_DEBUG_INFO
ifdef CONFIG_DEBUG_INFO_SPLIT
KBUILD_CFLAGS   += $(call cc-option, -gsplit-dwarf, -g)
else
KBUILD_CFLAGS	+= -g
endif
ifneq ($(LLVM_IAS),1)
KBUILD_AFLAGS	+= -Wa,-gdwarf-2
endif
endif

ifdef CONFIG_DEBUG_INFO_DWARF4
KBUILD_CFLAGS	+= $(call cc-option, -gdwarf-4,)
endif

ifdef CONFIG_DEBUG_INFO_REDUCED
KBUILD_CFLAGS 	+= $(call cc-option, -femit-struct-debug-baseonly) \
		   $(call cc-option,-fno-var-tracking)
endif

ifdef CONFIG_FUNCTION_TRACER
ifdef CONFIG_FTRACE_MCOUNT_RECORD
  # gcc 5 supports generating the mcount tables directly
  ifeq ($(call cc-option-yn,-mrecord-mcount),y)
    CC_FLAGS_FTRACE	+= -mrecord-mcount
    export CC_USING_RECORD_MCOUNT := 1
  endif
  ifdef CONFIG_HAVE_NOP_MCOUNT
    ifeq ($(call cc-option-yn, -mnop-mcount),y)
      CC_FLAGS_FTRACE	+= -mnop-mcount
      CC_FLAGS_USING	+= -DCC_USING_NOP_MCOUNT
    endif
  endif
endif
ifdef CONFIG_HAVE_FENTRY
  ifeq ($(call cc-option-yn, -mfentry),y)
    CC_FLAGS_FTRACE	+= -mfentry
    CC_FLAGS_USING	+= -DCC_USING_FENTRY
  endif
endif
export CC_FLAGS_FTRACE
KBUILD_CFLAGS	+= $(CC_FLAGS_FTRACE) $(CC_FLAGS_USING)
KBUILD_AFLAGS	+= $(CC_FLAGS_USING)
ifdef CONFIG_DYNAMIC_FTRACE
	ifdef CONFIG_HAVE_C_RECORDMCOUNT
		BUILD_C_RECORDMCOUNT := y
		export BUILD_C_RECORDMCOUNT
	endif
endif
endif

# We trigger additional mismatches with less inlining
ifdef CONFIG_DEBUG_SECTION_MISMATCH
KBUILD_CFLAGS += $(call cc-option, -fno-inline-functions-called-once)
endif

ifdef CONFIG_LD_DEAD_CODE_DATA_ELIMINATION
KBUILD_CFLAGS_KERNEL += -ffunction-sections -fdata-sections
LDFLAGS_vmlinux += --gc-sections
endif

ifdef CONFIG_LTO_CLANG
ifdef CONFIG_THINLTO
lto-clang-flags	:= -flto=thin
KBUILD_LDFLAGS	+= --thinlto-cache-dir=.thinlto-cache
else
lto-clang-flags	:= -flto
endif
lto-clang-flags += -fvisibility=default $(call cc-option, -fsplit-lto-unit)

# Limit inlining across translation units to reduce binary size
LD_FLAGS_LTO_CLANG := -mllvm -import-instr-limit=5

KBUILD_LDFLAGS += $(LD_FLAGS_LTO_CLANG)
KBUILD_LDFLAGS_MODULE += $(LD_FLAGS_LTO_CLANG)

KBUILD_LDFLAGS_MODULE += -T scripts/module-lto.lds

# allow disabling only clang LTO where needed
DISABLE_LTO_CLANG := -fno-lto
export DISABLE_LTO_CLANG
endif

ifdef CONFIG_LTO
LTO_CFLAGS	:= $(lto-clang-flags)
KBUILD_CFLAGS	+= $(LTO_CFLAGS)

DISABLE_LTO	:= $(DISABLE_LTO_CLANG)
export LTO_CFLAGS DISABLE_LTO
endif

ifdef CONFIG_CFI_CLANG
cfi-clang-flags	+= -fsanitize=cfi -fno-sanitize-cfi-canonical-jump-tables \
		   -fno-sanitize-blacklist
DISABLE_CFI_CLANG := -fno-sanitize=cfi
ifdef CONFIG_MODULES
cfi-clang-flags	+= -fsanitize-cfi-cross-dso
DISABLE_CFI_CLANG += -fno-sanitize-cfi-cross-dso
endif
ifdef CONFIG_CFI_PERMISSIVE
cfi-clang-flags	+= -fsanitize-recover=cfi -fno-sanitize-trap=cfi
endif

# also disable CFI when LTO is disabled
DISABLE_LTO_CLANG += $(DISABLE_CFI_CLANG)
# allow disabling only clang CFI where needed
export DISABLE_CFI_CLANG
endif

ifdef CONFIG_CFI
CFI_CFLAGS	:= $(cfi-clang-flags)
KBUILD_CFLAGS	+= $(CFI_CFLAGS)

DISABLE_CFI	:= $(DISABLE_CFI_CLANG)
DISABLE_LTO	+= $(DISABLE_CFI)
export CFI_CFLAGS DISABLE_CFI
endif

ifdef CONFIG_SHADOW_CALL_STACK
CC_FLAGS_SCS	:= -fsanitize=shadow-call-stack
KBUILD_CFLAGS	+= $(CC_FLAGS_SCS)
export CC_FLAGS_SCS
endif

# arch Makefile may override CC so keep this after arch Makefile is included
NOSTDINC_FLAGS += -nostdinc -isystem $(shell $(CC) -print-file-name=include)

# warn about C99 declaration after statement
KBUILD_CFLAGS += $(call cc-option,-Wdeclaration-after-statement,)

# disable pointer signed / unsigned warnings in gcc 4.0
KBUILD_CFLAGS += $(call cc-disable-warning, pointer-sign)

# disable stringop warnings in gcc 8+
KBUILD_CFLAGS += $(call cc-disable-warning, stringop-truncation)

# We'll want to enable this eventually, but it's not going away for 5.7 at least
KBUILD_CFLAGS += $(call cc-disable-warning, zero-length-bounds)
KBUILD_CFLAGS += $(call cc-disable-warning, array-bounds)
KBUILD_CFLAGS += $(call cc-disable-warning, stringop-overflow)

# Another good warning that we'll want to enable eventually
KBUILD_CFLAGS += $(call cc-disable-warning, restrict)

# Enabled with W=2, disabled by default as noisy
KBUILD_CFLAGS += $(call cc-disable-warning, maybe-uninitialized)

# disable invalid "can't wrap" optimizations for signed / pointers
KBUILD_CFLAGS	+= $(call cc-option,-fno-strict-overflow)

# clang sets -fmerge-all-constants by default as optimization, but this
# is non-conforming behavior for C and in fact breaks the kernel, so we
# need to disable it here generally.
KBUILD_CFLAGS	+= $(call cc-option,-fno-merge-all-constants)

# for gcc -fno-merge-all-constants disables everything, but it is fine
# to have actual conforming behavior enabled.
KBUILD_CFLAGS	+= $(call cc-option,-fmerge-constants)

# Make sure -fstack-check isn't enabled (like gentoo apparently did)
KBUILD_CFLAGS  += $(call cc-option,-fno-stack-check,)

# conserve stack if available
KBUILD_CFLAGS   += $(call cc-option,-fconserve-stack)

# disallow errors like 'EXPORT_GPL(foo);' with missing header
KBUILD_CFLAGS   += $(call cc-option,-Werror=implicit-int)

# require functions to have arguments in prototypes, not empty 'int foo()'
KBUILD_CFLAGS   += $(call cc-option,-Werror=strict-prototypes)

# Prohibit date/time macros, which would make the build non-deterministic
KBUILD_CFLAGS   += $(call cc-option,-Werror=date-time)

# enforce correct pointer usage
KBUILD_CFLAGS   += $(call cc-option,-Werror=incompatible-pointer-types)

# Require designated initializers for all marked structures
KBUILD_CFLAGS   += $(call cc-option,-Werror=designated-init)

# change __FILE__ to the relative path from the srctree
KBUILD_CFLAGS	+= $(call cc-option,-fmacro-prefix-map=$(srctree)/=)

# ensure -fcf-protection is disabled when using retpoline as it is
# incompatible with -mindirect-branch=thunk-extern
ifdef CONFIG_RETPOLINE
KBUILD_CFLAGS += $(call cc-option,-fcf-protection=none)
endif

# use the deterministic mode of AR if available
KBUILD_ARFLAGS := $(call ar-option,D)

include scripts/Makefile.kasan
include scripts/Makefile.extrawarn
include scripts/Makefile.ubsan

# Add any arch overrides and user supplied CPPFLAGS, AFLAGS and CFLAGS as the
# last assignments
KBUILD_CPPFLAGS += $(ARCH_CPPFLAGS) $(KCPPFLAGS)
KBUILD_AFLAGS   += $(ARCH_AFLAGS)   $(KAFLAGS)
KBUILD_CFLAGS   += $(ARCH_CFLAGS)   $(KCFLAGS)

# Use --build-id when available.
LDFLAGS_BUILD_ID := $(call ld-option, --build-id)
KBUILD_LDFLAGS_MODULE += $(LDFLAGS_BUILD_ID)
LDFLAGS_vmlinux += $(LDFLAGS_BUILD_ID)

ifeq ($(CONFIG_STRIP_ASM_SYMS),y)
LDFLAGS_vmlinux	+= $(call ld-option, -X,)
endif

ifeq ($(CONFIG_RELR),y)
LDFLAGS_vmlinux	+= --pack-dyn-relocs=relr
endif

# insure the checker run with the right endianness
CHECKFLAGS += $(if $(CONFIG_CPU_BIG_ENDIAN),-mbig-endian,-mlittle-endian)

# the checker needs the correct machine size
CHECKFLAGS += $(if $(CONFIG_64BIT),-m64,-m32)

# Default kernel image to build when no specific target is given.
# KBUILD_IMAGE may be overruled on the command line or
# set in the environment
# Also any assignments in arch/$(ARCH)/Makefile take precedence over
# this default value
export KBUILD_IMAGE ?= vmlinux

#
# INSTALL_PATH specifies where to place the updated kernel and system map
# images. Default is /boot, but you can set it to other values
export	INSTALL_PATH ?= /boot

#
# INSTALL_DTBS_PATH specifies a prefix for relocations required by build roots.
# Like INSTALL_MOD_PATH, it isn't defined in the Makefile, but can be passed as
# an argument if needed. Otherwise it defaults to the kernel install path
#
export INSTALL_DTBS_PATH ?= $(INSTALL_PATH)/dtbs/$(KERNELRELEASE)

#
# INSTALL_MOD_PATH specifies a prefix to MODLIB for module directory
# relocations required by build roots.  This is not defined in the
# makefile but the argument can be passed to make if needed.
#

MODLIB	= $(INSTALL_MOD_PATH)/lib/modules/$(KERNELRELEASE)
export MODLIB

#
# INSTALL_MOD_STRIP, if defined, will cause modules to be
# stripped after they are installed.  If INSTALL_MOD_STRIP is '1', then
# the default option --strip-debug will be used.  Otherwise,
# INSTALL_MOD_STRIP value will be used as the options to the strip command.

ifdef INSTALL_MOD_STRIP
ifeq ($(INSTALL_MOD_STRIP),1)
mod_strip_cmd = $(STRIP) --strip-debug
else
mod_strip_cmd = $(STRIP) $(INSTALL_MOD_STRIP)
endif # INSTALL_MOD_STRIP=1
else
mod_strip_cmd = true
endif # INSTALL_MOD_STRIP
export mod_strip_cmd

# CONFIG_MODULE_COMPRESS, if defined, will cause module to be compressed
# after they are installed in agreement with CONFIG_MODULE_COMPRESS_GZIP
# or CONFIG_MODULE_COMPRESS_XZ.

mod_compress_cmd = true
ifdef CONFIG_MODULE_COMPRESS
  ifdef CONFIG_MODULE_COMPRESS_GZIP
    mod_compress_cmd = gzip -n -f
  endif # CONFIG_MODULE_COMPRESS_GZIP
  ifdef CONFIG_MODULE_COMPRESS_XZ
    mod_compress_cmd = xz -f
  endif # CONFIG_MODULE_COMPRESS_XZ
endif # CONFIG_MODULE_COMPRESS
export mod_compress_cmd

# Select initial ramdisk compression format, default is gzip(1).
# This shall be used by the dracut(8) tool while creating an initramfs image.
#
INITRD_COMPRESS-y                  := gzip
INITRD_COMPRESS-$(CONFIG_RD_BZIP2) := bzip2
INITRD_COMPRESS-$(CONFIG_RD_LZMA)  := lzma
INITRD_COMPRESS-$(CONFIG_RD_XZ)    := xz
INITRD_COMPRESS-$(CONFIG_RD_LZO)   := lzo
INITRD_COMPRESS-$(CONFIG_RD_LZ4)   := lz4
# do not export INITRD_COMPRESS, since we didn't actually
# choose a sane default compression above.
# export INITRD_COMPRESS := $(INITRD_COMPRESS-y)

ifdef CONFIG_MODULE_SIG_ALL
$(eval $(call config_filename,MODULE_SIG_KEY))

mod_sign_cmd = scripts/sign-file $(CONFIG_MODULE_SIG_HASH) $(MODULE_SIG_KEY_SRCPREFIX)$(CONFIG_MODULE_SIG_KEY) certs/signing_key.x509
else
mod_sign_cmd = true
endif
export mod_sign_cmd

HOST_LIBELF_LIBS = $(shell pkg-config libelf --libs 2>/dev/null || echo -lelf)

ifdef CONFIG_STACK_VALIDATION
  has_libelf := $(call try-run,\
		echo "int main() {}" | $(HOSTCC) -xc -o /dev/null $(HOST_LIBELF_LIBS) -,1,0)
  ifeq ($(has_libelf),1)
    objtool_target := tools/objtool FORCE
  else
    SKIP_STACK_VALIDATION := 1
    export SKIP_STACK_VALIDATION
  endif
endif

PHONY += prepare0

ifeq ($(KBUILD_EXTMOD),)
core-y		+= kernel/ certs/ mm/ fs/ ipc/ security/ crypto/ block/

vmlinux-dirs	:= $(patsubst %/,%,$(filter %/, $(init-y) $(init-m) \
		     $(core-y) $(core-m) $(drivers-y) $(drivers-m) \
		     $(net-y) $(net-m) $(libs-y) $(libs-m) $(virt-y)))

vmlinux-alldirs	:= $(sort $(vmlinux-dirs) $(patsubst %/,%,$(filter %/, \
		     $(init-) $(core-) $(drivers-) $(net-) $(libs-) $(virt-))))

init-y		:= $(patsubst %/, %/built-in.a, $(init-y))
core-y		:= $(patsubst %/, %/built-in.a, $(core-y))
drivers-y	:= $(patsubst %/, %/built-in.a, $(drivers-y))
net-y		:= $(patsubst %/, %/built-in.a, $(net-y))
libs-y1		:= $(patsubst %/, %/lib.a, $(libs-y))
libs-y2		:= $(patsubst %/, %/built-in.a, $(filter-out %.a, $(libs-y)))
libs-lds	:= $(strip $(patsubst %/, %/.lib-ksyms.o.lds, $(libs-y)))
virt-y		:= $(patsubst %/, %/built-in.a, $(virt-y))

# Externally visible symbols (used by link-vmlinux.sh)
export KBUILD_VMLINUX_INIT := $(head-y) $(init-y)
export KBUILD_VMLINUX_MAIN := $(core-y) $(libs-y2) $(drivers-y) $(net-y) $(virt-y)
export KBUILD_VMLINUX_LIBS := $(libs-y1)
export KBUILD_LDS          := arch/$(SRCARCH)/kernel/vmlinux.lds
export KBUILD_EXTRA_LDS    := $(libs-lds)
export LDFLAGS_vmlinux
# used by scripts/package/Makefile
export KBUILD_ALLDIRS := $(sort $(filter-out arch/%,$(vmlinux-alldirs)) arch Documentation include samples scripts tools)

vmlinux-deps := $(KBUILD_LDS) $(KBUILD_EXTRA_LDS) $(KBUILD_VMLINUX_INIT) $(KBUILD_VMLINUX_MAIN) $(KBUILD_VMLINUX_LIBS)

# Recurse until adjust_autoksyms.sh is satisfied
PHONY += autoksyms_recursive
autoksyms_recursive: $(vmlinux-deps)
ifdef CONFIG_TRIM_UNUSED_KSYMS
	$(Q)$(CONFIG_SHELL) $(srctree)/scripts/adjust_autoksyms.sh \
	  "$(MAKE) -f $(srctree)/Makefile vmlinux"
endif

# For the kernel to actually contain only the needed exported symbols,
# we have to build modules as well to determine what those symbols are.
# (this can be evaluated only once include/config/auto.conf has been included)
ifdef CONFIG_TRIM_UNUSED_KSYMS
  KBUILD_MODULES := 1
endif

autoksyms_h := $(if $(CONFIG_TRIM_UNUSED_KSYMS), include/generated/autoksyms.h)

quiet_cmd_autoksyms_h = GEN     $@
      cmd_autoksyms_h = mkdir -p $(dir $@); \
			$(CONFIG_SHELL) $(srctree)/scripts/gen_autoksyms.sh $@

$(autoksyms_h):
	$(call cmd,autoksyms_h)

ARCH_POSTLINK := $(wildcard $(srctree)/arch/$(SRCARCH)/Makefile.postlink)

# Final link of vmlinux with optional arch pass after final link
cmd_link-vmlinux =                                                 \
	$(CONFIG_SHELL) $< $(LD) $(KBUILD_LDFLAGS) $(LDFLAGS_vmlinux) ;    \
	$(if $(ARCH_POSTLINK), $(MAKE) -f $(ARCH_POSTLINK) $@, true)

vmlinux: scripts/link-vmlinux.sh autoksyms_recursive $(vmlinux-deps) FORCE
ifdef CONFIG_HEADERS_CHECK
	$(Q)$(MAKE) -f $(srctree)/Makefile headers_check
endif
ifdef CONFIG_GDB_SCRIPTS
	$(Q)ln -fsn $(abspath $(srctree)/scripts/gdb/vmlinux-gdb.py)
endif
	+$(call if_changed,link-vmlinux)

# Build samples along the rest of the kernel. This needs headers_install.
ifdef CONFIG_SAMPLES
vmlinux-dirs += samples
samples: headers_install
endif

# The actual objects are generated when descending,
# make sure no implicit rule kicks in
$(sort $(vmlinux-deps)): $(vmlinux-dirs) ;

# Handle descending into subdirectories listed in $(vmlinux-dirs)
# Preset locale variables to speed up the build process. Limit locale
# tweaks to this spot to avoid wrong language settings when running
# make menuconfig etc.
# Error messages still appears in the original language

PHONY += $(vmlinux-dirs)
$(vmlinux-dirs): prepare scripts
	$(Q)$(MAKE) $(build)=$@ need-builtin=1

define filechk_kernel.release
	echo "$(KERNELVERSION)$$($(CONFIG_SHELL) $(srctree)/scripts/setlocalversion \
		$(srctree) $(BRANCH) $(KMI_GENERATION))"
endef

# Store (new) KERNELRELEASE string in include/config/kernel.release
include/config/kernel.release: $(srctree)/Makefile FORCE
	$(call filechk,kernel.release)

# Additional helpers built in scripts/
# Carefully list dependencies so we do not try to build scripts twice
# in parallel
PHONY += scripts
scripts: scripts_basic asm-generic gcc-plugins $(autoksyms_h)
	$(Q)$(MAKE) $(build)=$(@)

# Things we need to do before we recursively start building the kernel
# or the modules are listed in "prepare".
# A multi level approach is used. prepareN is processed before prepareN-1.
# archprepare is used in arch Makefiles and when processed asm symlink,
# version.h and scripts_basic is processed / created.

PHONY += prepare archprepare prepare1 prepare2 prepare3

# prepare3 is used to check if we are building in a separate output directory,
# and if so do:
# 1) Check that make has not been executed in the kernel src $(srctree)
prepare3: include/config/kernel.release
ifneq ($(KBUILD_SRC),)
	@$(kecho) '  Using $(srctree) as source for kernel'
	$(Q)if [ -f $(srctree)/.config -o -d $(srctree)/include/config ]; then \
		echo >&2 "  $(srctree) is not clean, please run 'make mrproper'"; \
		echo >&2 "  in the '$(srctree)' directory.";\
		/bin/false; \
	fi;
endif

# prepare2 creates a makefile if using a separate output directory.
# From this point forward, .config has been reprocessed, so any rules
# that need to depend on updated CONFIG_* values can be checked here.
prepare2: prepare3 outputmakefile asm-generic

prepare1: prepare2 $(version_h) $(autoksyms_h) include/generated/utsrelease.h
	$(cmd_crmodverdir)

archprepare: archheaders archscripts prepare1 scripts_basic

prepare0: archprepare gcc-plugins
	$(Q)$(MAKE) $(build)=.

# All the preparing..
prepare: prepare0 prepare-objtool

# Support for using generic headers in asm-generic
PHONY += asm-generic uapi-asm-generic
asm-generic: uapi-asm-generic
	$(Q)$(MAKE) -f $(srctree)/scripts/Makefile.asm-generic \
	            src=asm obj=arch/$(SRCARCH)/include/generated/asm
uapi-asm-generic:
	$(Q)$(MAKE) -f $(srctree)/scripts/Makefile.asm-generic \
	            src=uapi/asm obj=arch/$(SRCARCH)/include/generated/uapi/asm

PHONY += prepare-objtool
prepare-objtool: $(objtool_target)
ifeq ($(SKIP_STACK_VALIDATION),1)
ifdef CONFIG_UNWINDER_ORC
	@echo "error: Cannot generate ORC metadata for CONFIG_UNWINDER_ORC=y, please install libelf-dev, libelf-devel or elfutils-libelf-devel" >&2
	@false
else
	@echo "warning: Cannot use CONFIG_STACK_VALIDATION=y, please install libelf-dev, libelf-devel or elfutils-libelf-devel" >&2
endif
endif

# Generate some files
# ---------------------------------------------------------------------------

# KERNELRELEASE can change from a few different places, meaning version.h
# needs to be updated, so this check is forced on all builds

uts_len := 64
ifneq (,$(BUILD_NUMBER))
	UTS_RELEASE=$(KERNELRELEASE)-ab$(BUILD_NUMBER)
else
	UTS_RELEASE=$(KERNELRELEASE)
endif
define filechk_utsrelease.h
	if [ `echo -n "$(UTS_RELEASE)" | wc -c ` -gt $(uts_len) ]; then \
		echo '"$(UTS_RELEASE)" exceeds $(uts_len) characters' >&2;    \
		exit 1;                                                       \
	fi;                                                             \
	(echo \#define UTS_RELEASE \"$(UTS_RELEASE)\";)
endef

define filechk_version.h
	(echo \#define LINUX_VERSION_CODE $(shell                         \
	expr $(VERSION) \* 65536 + 0$(PATCHLEVEL) \* 256 + 0$(SUBLEVEL)); \
	echo '#define KERNEL_VERSION(a,b,c) (((a) << 16) + ((b) << 8) + (c))';)
endef

$(version_h): FORCE
	$(call filechk,version.h)
	$(Q)rm -f $(old_version_h)

include/generated/utsrelease.h: include/config/kernel.release FORCE
	$(call filechk,utsrelease.h)

PHONY += headerdep
headerdep:
	$(Q)find $(srctree)/include/ -name '*.h' | xargs --max-args 1 \
	$(srctree)/scripts/headerdep.pl -I$(srctree)/include

# ---------------------------------------------------------------------------
# Kernel headers

#Default location for installed headers
export INSTALL_HDR_PATH = $(objtree)/usr

# If we do an all arch process set dst to include/arch-$(SRCARCH)
hdr-dst = $(if $(KBUILD_HEADERS), dst=include/arch-$(SRCARCH), dst=include)

PHONY += archheaders
archheaders:

PHONY += archscripts
archscripts:

PHONY += __headers
__headers: $(version_h) scripts_basic uapi-asm-generic archheaders archscripts
	$(Q)$(MAKE) $(build)=scripts build_unifdef

PHONY += headers_install_all
headers_install_all:
	$(Q)$(CONFIG_SHELL) $(srctree)/scripts/headers.sh install

PHONY += headers_install
headers_install: __headers
	$(if $(wildcard $(srctree)/arch/$(SRCARCH)/include/uapi/asm/Kbuild),, \
	  $(error Headers not exportable for the $(SRCARCH) architecture))
	$(Q)$(MAKE) $(hdr-inst)=include/uapi dst=include
	$(Q)$(MAKE) $(hdr-inst)=arch/$(SRCARCH)/include/uapi $(hdr-dst)

PHONY += headers_check_all
headers_check_all: headers_install_all
	$(Q)$(CONFIG_SHELL) $(srctree)/scripts/headers.sh check

PHONY += headers_check
headers_check: headers_install
	$(Q)$(MAKE) $(hdr-inst)=include/uapi dst=include HDRCHECK=1
	$(Q)$(MAKE) $(hdr-inst)=arch/$(SRCARCH)/include/uapi $(hdr-dst) HDRCHECK=1

# ---------------------------------------------------------------------------
# Kernel selftest

PHONY += kselftest
kselftest:
	$(Q)$(MAKE) -C $(srctree)/tools/testing/selftests run_tests

PHONY += kselftest-clean
kselftest-clean:
	$(Q)$(MAKE) -C $(srctree)/tools/testing/selftests clean

PHONY += kselftest-merge
kselftest-merge:
	$(if $(wildcard $(objtree)/.config),, $(error No .config exists, config your kernel first!))
	$(Q)$(CONFIG_SHELL) $(srctree)/scripts/kconfig/merge_config.sh \
		-m $(objtree)/.config \
		$(srctree)/tools/testing/selftests/*/config
	+$(Q)$(MAKE) -f $(srctree)/Makefile olddefconfig

# ---------------------------------------------------------------------------
# Modules

ifdef CONFIG_MODULES

# By default, build modules as well

all: modules

# When we're building modules with modversions, we need to consider
# the built-in objects during the descend as well, in order to
# make sure the checksums are up to date before we record them.
ifdef CONFIG_MODVERSIONS
  KBUILD_BUILTIN := 1
endif

# Build modules
#
# A module can be listed more than once in obj-m resulting in
# duplicate lines in modules.order files.  Those are removed
# using awk while concatenating to the final file.

PHONY += modules
modules: $(vmlinux-dirs) $(if $(KBUILD_BUILTIN),vmlinux) modules.builtin
	$(Q)$(AWK) '!x[$$0]++' $(vmlinux-dirs:%=$(objtree)/%/modules.order) > $(objtree)/modules.order
	@$(kecho) '  Building modules, stage 2.';
	$(Q)$(MAKE) -f $(srctree)/scripts/Makefile.modpost

modules.builtin: $(vmlinux-dirs:%=%/modules.builtin)
	$(Q)$(AWK) '!x[$$0]++' $^ > $(objtree)/modules.builtin

%/modules.builtin: include/config/auto.conf include/config/tristate.conf
	$(Q)$(MAKE) $(modbuiltin)=$*


# Target to prepare building external modules
PHONY += modules_prepare
modules_prepare: prepare scripts

# Target to install modules
PHONY += modules_install
modules_install: _modinst_ _modinst_post

PHONY += _modinst_
_modinst_:
	@rm -rf $(MODLIB)/kernel
	@rm -f $(MODLIB)/source
	@mkdir -p $(MODLIB)/kernel
	@ln -s $(abspath $(srctree)) $(MODLIB)/source
	@if [ ! $(objtree) -ef  $(MODLIB)/build ]; then \
		rm -f $(MODLIB)/build ; \
		ln -s $(CURDIR) $(MODLIB)/build ; \
	fi
	@cp -f $(objtree)/modules.order $(MODLIB)/
	@cp -f $(objtree)/modules.builtin $(MODLIB)/
	$(Q)$(MAKE) -f $(srctree)/scripts/Makefile.modinst

# This depmod is only for convenience to give the initial
# boot a modules.dep even before / is mounted read-write.  However the
# boot script depmod is the master version.
PHONY += _modinst_post
_modinst_post: _modinst_
	$(call cmd,depmod)

ifeq ($(CONFIG_MODULE_SIG), y)
PHONY += modules_sign
modules_sign:
	$(Q)$(MAKE) -f $(srctree)/scripts/Makefile.modsign
endif

else # CONFIG_MODULES

# Modules not configured
# ---------------------------------------------------------------------------

PHONY += modules modules_install
modules modules_install:
	@echo >&2
	@echo >&2 "The present kernel configuration has modules disabled."
	@echo >&2 "Type 'make config' and enable loadable module support."
	@echo >&2 "Then build a kernel with module support enabled."
	@echo >&2
	@exit 1

endif # CONFIG_MODULES

###
# Cleaning is done on three levels.
# make clean     Delete most generated files
#                Leave enough to build external modules
# make mrproper  Delete the current configuration, and all generated files
# make distclean Remove editor backup files, patch leftover files and the like

# Directories & files removed with 'make clean'
CLEAN_DIRS  += $(MODVERDIR) include/ksym

# Directories & files removed with 'make mrproper'
MRPROPER_DIRS  += include/config usr/include include/generated          \
		  arch/*/include/generated .tmp_objdiff
MRPROPER_FILES += .config .config.old .version \
		  Module.symvers tags TAGS cscope* GPATH GTAGS GRTAGS GSYMS \
		  signing_key.pem signing_key.priv signing_key.x509	\
		  x509.genkey extra_certificates signing_key.x509.keyid	\
		  signing_key.x509.signer vmlinux-gdb.py

# clean - Delete most, but leave enough to build external modules
#
clean: rm-dirs  := $(CLEAN_DIRS)
clean: rm-files := $(CLEAN_FILES)
clean-dirs      := $(addprefix _clean_, . $(vmlinux-alldirs) Documentation samples)

PHONY += $(clean-dirs) clean archclean vmlinuxclean
$(clean-dirs):
	$(Q)$(MAKE) $(clean)=$(patsubst _clean_%,%,$@)

vmlinuxclean:
	$(Q)$(CONFIG_SHELL) $(srctree)/scripts/link-vmlinux.sh clean
	$(Q)$(if $(ARCH_POSTLINK), $(MAKE) -f $(ARCH_POSTLINK) clean)

clean: archclean vmlinuxclean

# mrproper - Delete all generated files, including .config
#
mrproper: rm-dirs  := $(wildcard $(MRPROPER_DIRS))
mrproper: rm-files := $(wildcard $(MRPROPER_FILES))
mrproper-dirs      := $(addprefix _mrproper_,scripts)

PHONY += $(mrproper-dirs) mrproper archmrproper
$(mrproper-dirs):
	$(Q)$(MAKE) $(clean)=$(patsubst _mrproper_%,%,$@)

mrproper: clean archmrproper $(mrproper-dirs)
	$(call cmd,rmdirs)
	$(call cmd,rmfiles)

# distclean
#
PHONY += distclean

distclean: mrproper
	@find $(srctree) $(RCS_FIND_IGNORE) \
		\( -name '*.orig' -o -name '*.rej' -o -name '*~' \
		-o -name '*.bak' -o -name '#*#' -o -name '*%' \
		-o -name 'core' \) \
		-type f -print | xargs rm -f


# Packaging of the kernel to various formats
# ---------------------------------------------------------------------------
package-dir	:= scripts/package

%src-pkg: FORCE
	$(Q)$(MAKE) $(build)=$(package-dir) $@
%pkg: include/config/kernel.release FORCE
	$(Q)$(MAKE) $(build)=$(package-dir) $@


# Brief documentation of the typical targets used
# ---------------------------------------------------------------------------

boards := $(wildcard $(srctree)/arch/$(SRCARCH)/configs/*_defconfig)
boards := $(sort $(notdir $(boards)))
board-dirs := $(dir $(wildcard $(srctree)/arch/$(SRCARCH)/configs/*/*_defconfig))
board-dirs := $(sort $(notdir $(board-dirs:/=)))

PHONY += help
help:
	@echo  'Cleaning targets:'
	@echo  '  clean		  - Remove most generated files but keep the config and'
	@echo  '                    enough build support to build external modules'
	@echo  '  mrproper	  - Remove all generated files + config + various backup files'
	@echo  '  distclean	  - mrproper + remove editor backup and patch files'
	@echo  ''
	@echo  'Configuration targets:'
	@$(MAKE) -f $(srctree)/scripts/kconfig/Makefile help
	@echo  ''
	@echo  'Other generic targets:'
	@echo  '  all		  - Build all targets marked with [*]'
	@echo  '* vmlinux	  - Build the bare kernel'
	@echo  '* modules	  - Build all modules'
	@echo  '  modules_install - Install all modules to INSTALL_MOD_PATH (default: /)'
	@echo  '  dir/            - Build all files in dir and below'
	@echo  '  dir/file.[ois]  - Build specified target only'
	@echo  '  dir/file.ll     - Build the LLVM assembly file'
	@echo  '                    (requires compiler support for LLVM assembly generation)'
	@echo  '  dir/file.lst    - Build specified mixed source/assembly target only'
	@echo  '                    (requires a recent binutils and recent build (System.map))'
	@echo  '  dir/file.ko     - Build module including final link'
	@echo  '  modules_prepare - Set up for building external modules'
	@echo  '  tags/TAGS	  - Generate tags file for editors'
	@echo  '  cscope	  - Generate cscope index'
	@echo  '  gtags           - Generate GNU GLOBAL index'
	@echo  '  kernelrelease	  - Output the release version string (use with make -s)'
	@echo  '  kernelversion	  - Output the version stored in Makefile (use with make -s)'
	@echo  '  image_name	  - Output the image name (use with make -s)'
	@echo  '  headers_install - Install sanitised kernel headers to INSTALL_HDR_PATH'; \
	 echo  '                    (default: $(INSTALL_HDR_PATH))'; \
	 echo  ''
	@echo  'Static analysers:'
	@echo  '  checkstack      - Generate a list of stack hogs'
	@echo  '  namespacecheck  - Name space analysis on compiled kernel'
	@echo  '  versioncheck    - Sanity check on version.h usage'
	@echo  '  includecheck    - Check for duplicate included header files'
	@echo  '  export_report   - List the usages of all exported symbols'
	@echo  '  headers_check   - Sanity check on exported headers'
	@echo  '  headerdep       - Detect inclusion cycles in headers'
	@echo  '  coccicheck      - Check with Coccinelle'
	@echo  ''
	@echo  'Kernel selftest:'
	@echo  '  kselftest       - Build and run kernel selftest (run as root)'
	@echo  '                    Build, install, and boot kernel before'
	@echo  '                    running kselftest on it'
	@echo  '  kselftest-clean - Remove all generated kselftest files'
	@echo  '  kselftest-merge - Merge all the config dependencies of kselftest to existing'
	@echo  '                    .config.'
	@echo  ''
	@echo 'Userspace tools targets:'
	@echo '  use "make tools/help"'
	@echo '  or  "cd tools; make help"'
	@echo  ''
	@echo  'Kernel packaging:'
	@$(MAKE) $(build)=$(package-dir) help
	@echo  ''
	@echo  'Documentation targets:'
	@$(MAKE) -f $(srctree)/Documentation/Makefile dochelp
	@echo  ''
	@echo  'Architecture specific targets ($(SRCARCH)):'
	@$(if $(archhelp),$(archhelp),\
		echo '  No architecture specific help defined for $(SRCARCH)')
	@echo  ''
	@$(if $(boards), \
		$(foreach b, $(boards), \
		printf "  %-24s - Build for %s\\n" $(b) $(subst _defconfig,,$(b));) \
		echo '')
	@$(if $(board-dirs), \
		$(foreach b, $(board-dirs), \
		printf "  %-16s - Show %s-specific targets\\n" help-$(b) $(b);) \
		printf "  %-16s - Show all of the above\\n" help-boards; \
		echo '')

	@echo  '  make V=0|1 [targets] 0 => quiet build (default), 1 => verbose build'
	@echo  '  make V=2   [targets] 2 => give reason for rebuild of target'
	@echo  '  make O=dir [targets] Locate all output files in "dir", including .config'
	@echo  '  make C=1   [targets] Check re-compiled c source with $$CHECK (sparse by default)'
	@echo  '  make C=2   [targets] Force check of all c source with $$CHECK'
	@echo  '  make RECORDMCOUNT_WARN=1 [targets] Warn about ignored mcount sections'
	@echo  '  make W=n   [targets] Enable extra gcc checks, n=1,2,3 where'
	@echo  '		1: warnings which may be relevant and do not occur too often'
	@echo  '		2: warnings which occur quite often but may still be relevant'
	@echo  '		3: more obscure warnings, can most likely be ignored'
	@echo  '		Multiple levels can be combined with W=12 or W=123'
	@echo  ''
	@echo  'Execute "make" or "make all" to build all targets marked with [*] '
	@echo  'For further info see the ./README file'


help-board-dirs := $(addprefix help-,$(board-dirs))

help-boards: $(help-board-dirs)

boards-per-dir = $(sort $(notdir $(wildcard $(srctree)/arch/$(SRCARCH)/configs/$*/*_defconfig)))

$(help-board-dirs): help-%:
	@echo  'Architecture specific targets ($(SRCARCH) $*):'
	@$(if $(boards-per-dir), \
		$(foreach b, $(boards-per-dir), \
		printf "  %-24s - Build for %s\\n" $*/$(b) $(subst _defconfig,,$(b));) \
		echo '')


# Documentation targets
# ---------------------------------------------------------------------------
DOC_TARGETS := xmldocs latexdocs pdfdocs htmldocs epubdocs cleandocs \
	       linkcheckdocs dochelp refcheckdocs
PHONY += $(DOC_TARGETS)
$(DOC_TARGETS): scripts_basic FORCE
	$(Q)$(MAKE) $(build)=Documentation $@

else # KBUILD_EXTMOD

###
# External module support.
# When building external modules the kernel used as basis is considered
# read-only, and no consistency checks are made and the make
# system is not used on the basis kernel. If updates are required
# in the basis kernel ordinary make commands (without M=...) must
# be used.
#
# The following are the only valid targets when building external
# modules.
# make M=dir clean     Delete all automatically generated files
# make M=dir modules   Make all modules in specified dir
# make M=dir	       Same as 'make M=dir modules'
# make M=dir modules_install
#                      Install the modules built in the module directory
#                      Assumes install directory is already created

# We are always building modules
KBUILD_MODULES := 1

PHONY += $(objtree)/Module.symvers
$(objtree)/Module.symvers:
	@test -e $(objtree)/Module.symvers || ( \
	echo; \
	echo "  WARNING: Symbol version dump $(objtree)/Module.symvers"; \
	echo "           is missing; modules will have no dependencies and modversions."; \
	echo )

module-dirs := $(addprefix _module_,$(KBUILD_EXTMOD))
PHONY += $(module-dirs) modules
$(module-dirs): prepare $(objtree)/Module.symvers
	$(Q)$(MAKE) $(build)=$(patsubst _module_%,%,$@)

modules: $(module-dirs)
	@$(kecho) '  Building modules, stage 2.';
	$(Q)$(MAKE) -f $(srctree)/scripts/Makefile.modpost

PHONY += modules_install
modules_install: _emodinst_ _emodinst_post

install-dir := $(if $(INSTALL_MOD_DIR),$(INSTALL_MOD_DIR),extra)
PHONY += _emodinst_
_emodinst_:
	$(Q)mkdir -p $(MODLIB)/$(install-dir)
	$(Q)$(MAKE) -f $(srctree)/scripts/Makefile.modinst

PHONY += _emodinst_post
_emodinst_post: _emodinst_
	$(call cmd,depmod)

clean-dirs := $(addprefix _clean_,$(KBUILD_EXTMOD))

PHONY += $(clean-dirs) clean
$(clean-dirs):
	$(Q)$(MAKE) $(clean)=$(patsubst _clean_%,%,$@)

clean:	rm-dirs := $(MODVERDIR)
clean: rm-files := $(KBUILD_EXTMOD)/Module.symvers

PHONY += help
help:
	@echo  '  Building external modules.'
	@echo  '  Syntax: make -C path/to/kernel/src M=$$PWD target'
	@echo  ''
	@echo  '  modules         - default target, build the module(s)'
	@echo  '  modules_install - install the module'
	@echo  '  clean           - remove generated files in module directory only'
	@echo  ''

# Dummies...
PHONY += prepare scripts
prepare:
	$(cmd_crmodverdir)
scripts: ;
endif # KBUILD_EXTMOD

clean: $(clean-dirs)
	$(call cmd,rmdirs)
	$(call cmd,rmfiles)
	@find $(if $(KBUILD_EXTMOD), $(KBUILD_EXTMOD), .) $(RCS_FIND_IGNORE) \
		\( -name '*.[aios]' -o -name '*.ko' -o -name '.*.cmd' \
		-o -name '*.ko.*' -o -name '*.dtb' -o -name '*.dtb.S' \
		-o -name '*.dwo' -o -name '*.lst' \
		-o -name '*.su'  \
		-o -name '.*.d' -o -name '.*.tmp' -o -name '*.mod.c' \
		-o -name '*.lex.c' -o -name '*.tab.[ch]' \
		-o -name '*.asn1.[ch]' \
		-o -name '*.symtypes' -o -name 'modules.order' \
		-o -name modules.builtin -o -name '.tmp_*.o.*' \
		-o -name '*.c.[012]*.*' \
		-o -name '*.ll' \
		-o -name '*.gcno' \
		-o -name '*.*.symversions' \) -type f -print | xargs rm -f

# Generate tags for editors
# ---------------------------------------------------------------------------
quiet_cmd_tags = GEN     $@
      cmd_tags = $(CONFIG_SHELL) $(srctree)/scripts/tags.sh $@

tags TAGS cscope gtags: FORCE
	$(call cmd,tags)

# Scripts to check various things for consistency
# ---------------------------------------------------------------------------

PHONY += includecheck versioncheck coccicheck namespacecheck export_report

includecheck:
	find $(srctree)/* $(RCS_FIND_IGNORE) \
		-name '*.[hcS]' -type f -print | sort \
		| xargs $(PERL) -w $(srctree)/scripts/checkincludes.pl

versioncheck:
	find $(srctree)/* $(RCS_FIND_IGNORE) \
		-name '*.[hcS]' -type f -print | sort \
		| xargs $(PERL) -w $(srctree)/scripts/checkversion.pl

coccicheck:
	$(Q)$(CONFIG_SHELL) $(srctree)/scripts/$@

namespacecheck:
	$(PERL) $(srctree)/scripts/namespace.pl

export_report:
	$(PERL) $(srctree)/scripts/export_report.pl

endif #ifeq ($(config-targets),1)
endif #ifeq ($(mixed-targets),1)

PHONY += checkstack kernelrelease kernelversion image_name

# UML needs a little special treatment here.  It wants to use the host
# toolchain, so needs $(SUBARCH) passed to checkstack.pl.  Everyone
# else wants $(ARCH), including people doing cross-builds, which means
# that $(SUBARCH) doesn't work here.
ifeq ($(ARCH), um)
CHECKSTACK_ARCH := $(SUBARCH)
else
CHECKSTACK_ARCH := $(ARCH)
endif
checkstack:
	$(OBJDUMP) -d vmlinux $$(find . -name '*.ko') | \
	$(PERL) $(src)/scripts/checkstack.pl $(CHECKSTACK_ARCH)

kernelrelease:
	@echo "$(KERNELVERSION)$$($(CONFIG_SHELL) $(srctree)/scripts/setlocalversion \
		$(srctree) $(BRANCH) $(KMI_GENERATION))"

kernelversion:
	@echo $(KERNELVERSION)

image_name:
	@echo $(KBUILD_IMAGE)

# Clear a bunch of variables before executing the submake
tools/: FORCE
	$(Q)mkdir -p $(objtree)/tools
	$(Q)$(MAKE) LDFLAGS= MAKEFLAGS="$(tools_silent) $(filter --j% -j,$(MAKEFLAGS))" O=$(abspath $(objtree)) subdir=tools -C $(src)/tools/

tools/%: FORCE
	$(Q)mkdir -p $(objtree)/tools
	$(Q)$(MAKE) LDFLAGS= MAKEFLAGS="$(tools_silent) $(filter --j% -j,$(MAKEFLAGS))" O=$(abspath $(objtree)) subdir=tools -C $(src)/tools/ $*

# Single targets
# ---------------------------------------------------------------------------
# Single targets are compatible with:
# - build with mixed source and output
# - build with separate output dir 'make O=...'
# - external modules
#
#  target-dir => where to store outputfile
#  build-dir  => directory in kernel source tree to use

ifeq ($(KBUILD_EXTMOD),)
        build-dir  = $(patsubst %/,%,$(dir $@))
        target-dir = $(dir $@)
else
        zap-slash=$(filter-out .,$(patsubst %/,%,$(dir $@)))
        build-dir  = $(KBUILD_EXTMOD)$(if $(zap-slash),/$(zap-slash))
        target-dir = $(if $(KBUILD_EXTMOD),$(dir $<),$(dir $@))
endif

%.s: %.c prepare scripts FORCE
	$(Q)$(MAKE) $(build)=$(build-dir) $(target-dir)$(notdir $@)
%.i: %.c prepare scripts FORCE
	$(Q)$(MAKE) $(build)=$(build-dir) $(target-dir)$(notdir $@)
%.o: %.c prepare scripts FORCE
	$(Q)$(MAKE) $(build)=$(build-dir) $(target-dir)$(notdir $@)
%.lst: %.c prepare scripts FORCE
	$(Q)$(MAKE) $(build)=$(build-dir) $(target-dir)$(notdir $@)
%.s: %.S prepare scripts FORCE
	$(Q)$(MAKE) $(build)=$(build-dir) $(target-dir)$(notdir $@)
%.o: %.S prepare scripts FORCE
	$(Q)$(MAKE) $(build)=$(build-dir) $(target-dir)$(notdir $@)
%.symtypes: %.c prepare scripts FORCE
	$(Q)$(MAKE) $(build)=$(build-dir) $(target-dir)$(notdir $@)
%.ll: %.c prepare scripts FORCE
	$(Q)$(MAKE) $(build)=$(build-dir) $(target-dir)$(notdir $@)

# Modules
/: prepare scripts FORCE
	$(Q)$(MAKE) KBUILD_MODULES=$(if $(CONFIG_MODULES),1) \
	$(build)=$(build-dir)
# Make sure the latest headers are built for Documentation
Documentation/ samples/: headers_install
%/: prepare scripts FORCE
	$(Q)$(MAKE) KBUILD_MODULES=$(if $(CONFIG_MODULES),1) \
	$(build)=$(build-dir)
%.ko: prepare scripts FORCE
	$(Q)$(MAKE) KBUILD_MODULES=$(if $(CONFIG_MODULES),1)   \
	$(build)=$(build-dir) $(@:.ko=.o)
	$(Q)$(MAKE) -f $(srctree)/scripts/Makefile.modpost

# FIXME Should go into a make.lib or something
# ===========================================================================

quiet_cmd_rmdirs = $(if $(wildcard $(rm-dirs)),CLEAN   $(wildcard $(rm-dirs)))
      cmd_rmdirs = rm -rf $(rm-dirs)

quiet_cmd_rmfiles = $(if $(wildcard $(rm-files)),CLEAN   $(wildcard $(rm-files)))
      cmd_rmfiles = rm -f $(rm-files)

# Run depmod only if we have System.map and depmod is executable
quiet_cmd_depmod = DEPMOD  $(KERNELRELEASE)
      cmd_depmod = $(CONFIG_SHELL) $(srctree)/scripts/depmod.sh $(DEPMOD) \
                   $(KERNELRELEASE)

# Create temporary dir for module support files
# clean it up only when building all modules
cmd_crmodverdir = $(Q)mkdir -p $(MODVERDIR) \
                  $(if $(KBUILD_MODULES),; rm -f $(MODVERDIR)/*)

# read all saved command lines

cmd_files := $(wildcard .*.cmd $(foreach f,$(sort $(targets)),$(dir $(f)).$(notdir $(f)).cmd))

ifneq ($(cmd_files),)
  $(cmd_files): ;	# Do not try to update included dependency files
  include $(cmd_files)
endif

endif	# skip-makefile

PHONY += FORCE
FORCE:

# Declare the contents of the PHONY variable as phony.  We keep that
# information in a variable so we can use it in if_changed and friends.
.PHONY: $(PHONY)<|MERGE_RESOLUTION|>--- conflicted
+++ resolved
@@ -1,13 +1,8 @@
 # SPDX-License-Identifier: GPL-2.0
 VERSION = 4
 PATCHLEVEL = 19
-<<<<<<< HEAD
-SUBLEVEL = 166
+SUBLEVEL = 167
 EXTRAVERSION = -GoogleLTS
-=======
-SUBLEVEL = 167
-EXTRAVERSION =
->>>>>>> 890bc850
 NAME = "People's Front"
 
 # *DOCUMENTATION*
