# SPDX-License-Identifier: GPL-2.0
VERSION = 5
PATCHLEVEL = 15
<<<<<<< HEAD
SUBLEVEL = 76
EXTRAVERSION = -GoogleLTS
=======
SUBLEVEL = 78
EXTRAVERSION =
>>>>>>> c73b4619
NAME = Trick or Treat

# *DOCUMENTATION*
# To see a list of typical targets execute "make help"
# More info can be located in ./README
# Comments in this file are targeted only to the developer, do not
# expect to learn how to build the kernel reading this file.

$(if $(filter __%, $(MAKECMDGOALS)), \
	$(error targets prefixed with '__' are only for internal use))

# That's our default target when none is given on the command line
PHONY := __all
__all:

# We are using a recursive build, so we need to do a little thinking
# to get the ordering right.
#
# Most importantly: sub-Makefiles should only ever modify files in
# their own directory. If in some directory we have a dependency on
# a file in another dir (which doesn't happen often, but it's often
# unavoidable when linking the built-in.a targets which finally
# turn into vmlinux), we will call a sub make in that other dir, and
# after that we are sure that everything which is in that other dir
# is now up to date.
#
# The only cases where we need to modify files which have global
# effects are thus separated out and done before the recursive
# descending is started. They are now explicitly listed as the
# prepare rule.

ifneq ($(sub_make_done),1)

# Do not use make's built-in rules and variables
# (this increases performance and avoids hard-to-debug behaviour)
MAKEFLAGS += -rR

# Avoid funny character set dependencies
unexport LC_ALL
LC_COLLATE=C
LC_NUMERIC=C
export LC_COLLATE LC_NUMERIC

# Avoid interference with shell env settings
unexport GREP_OPTIONS

# Beautify output
# ---------------------------------------------------------------------------
#
# Normally, we echo the whole command before executing it. By making
# that echo $($(quiet)$(cmd)), we now have the possibility to set
# $(quiet) to choose other forms of output instead, e.g.
#
#         quiet_cmd_cc_o_c = Compiling $(RELDIR)/$@
#         cmd_cc_o_c       = $(CC) $(c_flags) -c -o $@ $<
#
# If $(quiet) is empty, the whole command will be printed.
# If it is set to "quiet_", only the short version will be printed.
# If it is set to "silent_", nothing will be printed at all, since
# the variable $(silent_cmd_cc_o_c) doesn't exist.
#
# A simple variant is to prefix commands with $(Q) - that's useful
# for commands that shall be hidden in non-verbose mode.
#
#	$(Q)ln $@ :<
#
# If KBUILD_VERBOSE equals 0 then the above command will be hidden.
# If KBUILD_VERBOSE equals 1 then the above command is displayed.
# If KBUILD_VERBOSE equals 2 then give the reason why each target is rebuilt.
#
# To put more focus on warnings, be less verbose as default
# Use 'make V=1' to see the full commands

ifeq ("$(origin V)", "command line")
  KBUILD_VERBOSE = $(V)
endif
ifndef KBUILD_VERBOSE
  KBUILD_VERBOSE = 0
endif

ifeq ($(KBUILD_VERBOSE),1)
  quiet =
  Q =
else
  quiet=quiet_
  Q = @
endif

# If the user is running make -s (silent mode), suppress echoing of
# commands

ifneq ($(findstring s,$(filter-out --%,$(MAKEFLAGS))),)
  quiet=silent_
  KBUILD_VERBOSE = 0
endif

export quiet Q KBUILD_VERBOSE

# Call a source code checker (by default, "sparse") as part of the
# C compilation.
#
# Use 'make C=1' to enable checking of only re-compiled files.
# Use 'make C=2' to enable checking of *all* source files, regardless
# of whether they are re-compiled or not.
#
# See the file "Documentation/dev-tools/sparse.rst" for more details,
# including where to get the "sparse" utility.

ifeq ("$(origin C)", "command line")
  KBUILD_CHECKSRC = $(C)
endif
ifndef KBUILD_CHECKSRC
  KBUILD_CHECKSRC = 0
endif

export KBUILD_CHECKSRC

# Use make M=dir or set the environment variable KBUILD_EXTMOD to specify the
# directory of external module to build. Setting M= takes precedence.
ifeq ("$(origin M)", "command line")
  KBUILD_EXTMOD := $(M)
endif

$(if $(word 2, $(KBUILD_EXTMOD)), \
	$(error building multiple external modules is not supported))

# Remove trailing slashes
ifneq ($(filter %/, $(KBUILD_EXTMOD)),)
KBUILD_EXTMOD := $(shell dirname $(KBUILD_EXTMOD).)
endif

export KBUILD_EXTMOD

# ANDROID: set up mixed-build support. mixed-build allows device kernel modules
# to be compiled against a GKI kernel. This approach still uses the headers and
# Kbuild from device kernel, so care must be taken to ensure that those headers match.
ifdef KBUILD_MIXED_TREE
# Need vmlinux.symvers for modpost and System.map for depmod, check whether they exist in KBUILD_MIXED_TREE
required_mixed_files=vmlinux.symvers System.map
$(if $(filter-out $(words $(required_mixed_files)), \
		$(words $(wildcard $(add-prefix $(KBUILD_MIXED_TREE)/,$(required_mixed_files))))),,\
	$(error KBUILD_MIXED_TREE=$(KBUILD_MIXED_TREE) doesn't contain $(required_mixed_files)))
endif

mixed-build-prefix = $(if $(KBUILD_MIXED_TREE),$(KBUILD_MIXED_TREE)/)
export KBUILD_MIXED_TREE
# This is a hack for kleaf to set mixed-build-prefix within the execution of a make rule, e.g.
# within __modinst_pre.
# TODO(b/205893923): Revert this hack once it is properly handled.
export mixed-build-prefix

# Kbuild will save output files in the current working directory.
# This does not need to match to the root of the kernel source tree.
#
# For example, you can do this:
#
#  cd /dir/to/store/output/files; make -f /dir/to/kernel/source/Makefile
#
# If you want to save output files in a different location, there are
# two syntaxes to specify it.
#
# 1) O=
# Use "make O=dir/to/store/output/files/"
#
# 2) Set KBUILD_OUTPUT
# Set the environment variable KBUILD_OUTPUT to point to the output directory.
# export KBUILD_OUTPUT=dir/to/store/output/files/; make
#
# The O= assignment takes precedence over the KBUILD_OUTPUT environment
# variable.

# Do we want to change the working directory?
ifeq ("$(origin O)", "command line")
  KBUILD_OUTPUT := $(O)
endif

ifneq ($(KBUILD_OUTPUT),)
# Make's built-in functions such as $(abspath ...), $(realpath ...) cannot
# expand a shell special character '~'. We use a somewhat tedious way here.
abs_objtree := $(shell mkdir -p $(KBUILD_OUTPUT) && cd $(KBUILD_OUTPUT) && pwd)
$(if $(abs_objtree),, \
     $(error failed to create output directory "$(KBUILD_OUTPUT)"))

# $(realpath ...) resolves symlinks
abs_objtree := $(realpath $(abs_objtree))
else
abs_objtree := $(CURDIR)
endif # ifneq ($(KBUILD_OUTPUT),)

ifeq ($(abs_objtree),$(CURDIR))
# Suppress "Entering directory ..." unless we are changing the work directory.
MAKEFLAGS += --no-print-directory
else
need-sub-make := 1
endif

this-makefile := $(lastword $(MAKEFILE_LIST))
abs_srctree := $(realpath $(dir $(this-makefile)))

ifneq ($(words $(subst :, ,$(abs_srctree))), 1)
$(error source directory cannot contain spaces or colons)
endif

ifneq ($(abs_srctree),$(abs_objtree))
# Look for make include files relative to root of kernel src
#
# --included-dir is added for backward compatibility, but you should not rely on
# it. Please add $(srctree)/ prefix to include Makefiles in the source tree.
MAKEFLAGS += --include-dir=$(abs_srctree)
endif

ifneq ($(filter 3.%,$(MAKE_VERSION)),)
# 'MAKEFLAGS += -rR' does not immediately become effective for GNU Make 3.x
# We need to invoke sub-make to avoid implicit rules in the top Makefile.
need-sub-make := 1
# Cancel implicit rules for this Makefile.
$(this-makefile): ;
endif

export abs_srctree abs_objtree
export sub_make_done := 1

ifeq ($(need-sub-make),1)

PHONY += $(MAKECMDGOALS) __sub-make

$(filter-out $(this-makefile), $(MAKECMDGOALS)) __all: __sub-make
	@:

# Invoke a second make in the output directory, passing relevant variables
__sub-make:
	$(Q)$(MAKE) -C $(abs_objtree) -f $(abs_srctree)/Makefile $(MAKECMDGOALS)

endif # need-sub-make
endif # sub_make_done

# We process the rest of the Makefile if this is the final invocation of make
ifeq ($(need-sub-make),)

# Do not print "Entering directory ...",
# but we want to display it when entering to the output directory
# so that IDEs/editors are able to understand relative filenames.
MAKEFLAGS += --no-print-directory

ifeq ($(abs_srctree),$(abs_objtree))
        # building in the source tree
        srctree := .
	building_out_of_srctree :=
else
        ifeq ($(abs_srctree)/,$(dir $(abs_objtree)))
                # building in a subdirectory of the source tree
                srctree := ..
        else
                srctree := $(abs_srctree)
        endif
	building_out_of_srctree := 1
endif

ifneq ($(KBUILD_ABS_SRCTREE),)
srctree := $(abs_srctree)
endif

objtree		:= .
VPATH		:= $(srctree)

export building_out_of_srctree srctree objtree VPATH

# To make sure we do not include .config for any of the *config targets
# catch them early, and hand them over to scripts/kconfig/Makefile
# It is allowed to specify more targets when calling make, including
# mixing *config targets and build targets.
# For example 'make oldconfig all'.
# Detect when mixed targets is specified, and make a second invocation
# of make so .config is not included in this case either (for *config).

version_h := include/generated/uapi/linux/version.h

clean-targets := %clean mrproper cleandocs
no-dot-config-targets := $(clean-targets) \
			 cscope gtags TAGS tags help% %docs check% coccicheck \
			 $(version_h) headers headers_% archheaders archscripts \
			 %asm-generic kernelversion %src-pkg dt_binding_check \
			 outputmakefile
# Installation targets should not require compiler. Unfortunately, vdso_install
# is an exception where build artifacts may be updated. This must be fixed.
no-compiler-targets := $(no-dot-config-targets) install dtbs_install \
			headers_install modules_install kernelrelease image_name
no-sync-config-targets := $(no-dot-config-targets) %install kernelrelease \
			  image_name
single-targets := %.a %.i %.ko %.lds %.ll %.lst %.mod %.o %.s %.symtypes %/

config-build	:=
mixed-build	:=
need-config	:= 1
need-compiler	:= 1
may-sync-config	:= 1
single-build	:=

ifneq ($(filter $(no-dot-config-targets), $(MAKECMDGOALS)),)
	ifeq ($(filter-out $(no-dot-config-targets), $(MAKECMDGOALS)),)
		need-config :=
	endif
endif

ifneq ($(filter $(no-compiler-targets), $(MAKECMDGOALS)),)
	ifeq ($(filter-out $(no-compiler-targets), $(MAKECMDGOALS)),)
		need-compiler :=
	endif
endif

ifneq ($(filter $(no-sync-config-targets), $(MAKECMDGOALS)),)
	ifeq ($(filter-out $(no-sync-config-targets), $(MAKECMDGOALS)),)
		may-sync-config :=
	endif
endif

ifneq ($(KBUILD_EXTMOD),)
	may-sync-config :=
endif

ifeq ($(KBUILD_EXTMOD),)
        ifneq ($(filter %config,$(MAKECMDGOALS)),)
		config-build := 1
                ifneq ($(words $(MAKECMDGOALS)),1)
			mixed-build := 1
                endif
        endif
endif

# We cannot build single targets and the others at the same time
ifneq ($(filter $(single-targets), $(MAKECMDGOALS)),)
	single-build := 1
	ifneq ($(filter-out $(single-targets), $(MAKECMDGOALS)),)
		mixed-build := 1
	endif
endif

# For "make -j clean all", "make -j mrproper defconfig all", etc.
ifneq ($(filter $(clean-targets),$(MAKECMDGOALS)),)
        ifneq ($(filter-out $(clean-targets),$(MAKECMDGOALS)),)
		mixed-build := 1
        endif
endif

# install and modules_install need also be processed one by one
ifneq ($(filter install,$(MAKECMDGOALS)),)
        ifneq ($(filter modules_install,$(MAKECMDGOALS)),)
		mixed-build := 1
        endif
endif

ifdef mixed-build
# ===========================================================================
# We're called with mixed targets (*config and build targets).
# Handle them one by one.

PHONY += $(MAKECMDGOALS) __build_one_by_one

$(MAKECMDGOALS): __build_one_by_one
	@:

__build_one_by_one:
	$(Q)set -e; \
	for i in $(MAKECMDGOALS); do \
		$(MAKE) -f $(srctree)/Makefile $$i; \
	done

else # !mixed-build

include $(srctree)/scripts/Kbuild.include

# Read KERNELRELEASE from include/config/kernel.release (if it exists)
KERNELRELEASE = $(shell cat include/config/kernel.release 2> /dev/null)
KERNELVERSION = $(VERSION)$(if $(PATCHLEVEL),.$(PATCHLEVEL)$(if $(SUBLEVEL),.$(SUBLEVEL)))$(EXTRAVERSION)
export VERSION PATCHLEVEL SUBLEVEL KERNELRELEASE KERNELVERSION

include $(srctree)/scripts/subarch.include

# Cross compiling and selecting different set of gcc/bin-utils
# ---------------------------------------------------------------------------
#
# When performing cross compilation for other architectures ARCH shall be set
# to the target architecture. (See arch/* for the possibilities).
# ARCH can be set during invocation of make:
# make ARCH=ia64
# Another way is to have ARCH set in the environment.
# The default ARCH is the host where make is executed.

# CROSS_COMPILE specify the prefix used for all executables used
# during compilation. Only gcc and related bin-utils executables
# are prefixed with $(CROSS_COMPILE).
# CROSS_COMPILE can be set on the command line
# make CROSS_COMPILE=ia64-linux-
# Alternatively CROSS_COMPILE can be set in the environment.
# Default value for CROSS_COMPILE is not to prefix executables
# Note: Some architectures assign CROSS_COMPILE in their arch/*/Makefile
ARCH		?= $(SUBARCH)

# Architecture as present in compile.h
UTS_MACHINE 	:= $(ARCH)
SRCARCH 	:= $(ARCH)

# Additional ARCH settings for x86
ifeq ($(ARCH),i386)
        SRCARCH := x86
endif
ifeq ($(ARCH),x86_64)
        SRCARCH := x86
endif

# Additional ARCH settings for sparc
ifeq ($(ARCH),sparc32)
       SRCARCH := sparc
endif
ifeq ($(ARCH),sparc64)
       SRCARCH := sparc
endif

# Additional ARCH settings for parisc
ifeq ($(ARCH),parisc64)
       SRCARCH := parisc
endif

export cross_compiling :=
ifneq ($(SRCARCH),$(SUBARCH))
cross_compiling := 1
endif

KCONFIG_CONFIG	?= .config
export KCONFIG_CONFIG

# SHELL used by kbuild
CONFIG_SHELL := sh

HOST_LFS_CFLAGS := $(shell getconf LFS_CFLAGS 2>/dev/null)
HOST_LFS_LDFLAGS := $(shell getconf LFS_LDFLAGS 2>/dev/null)
HOST_LFS_LIBS := $(shell getconf LFS_LIBS 2>/dev/null)

ifneq ($(LLVM),)
HOSTCC	= clang
HOSTCXX	= clang++
else
HOSTCC	= gcc
HOSTCXX	= g++
endif

KBUILD_USERHOSTCFLAGS := -Wall -Wmissing-prototypes -Wstrict-prototypes \
			 -O2 -fomit-frame-pointer -std=gnu89
KBUILD_USERCFLAGS  := $(KBUILD_USERHOSTCFLAGS) $(USERCFLAGS)
KBUILD_USERLDFLAGS := $(USERLDFLAGS)

KBUILD_HOSTCFLAGS   := $(KBUILD_USERHOSTCFLAGS) $(HOST_LFS_CFLAGS) $(HOSTCFLAGS)
KBUILD_HOSTCXXFLAGS := -Wall -O2 $(HOST_LFS_CFLAGS) $(HOSTCXXFLAGS)
KBUILD_HOSTLDFLAGS  := $(HOST_LFS_LDFLAGS) $(HOSTLDFLAGS)
KBUILD_HOSTLDLIBS   := $(HOST_LFS_LIBS) $(HOSTLDLIBS)

# Make variables (CC, etc...)
CPP		= $(CC) -E
ifneq ($(LLVM),)
CC		= clang
LD		= ld.lld
AR		= llvm-ar
NM		= llvm-nm
OBJCOPY		= llvm-objcopy
OBJDUMP		= llvm-objdump
READELF		= llvm-readelf
STRIP		= llvm-strip
else
CC		= $(CROSS_COMPILE)gcc
LD		= $(CROSS_COMPILE)ld$(if $(wildcard $(lastword $(CROSS_COMPILE))ld.bfd),.bfd)
AR		= $(CROSS_COMPILE)ar
NM		= $(CROSS_COMPILE)nm
OBJCOPY		= $(CROSS_COMPILE)objcopy
OBJDUMP		= $(CROSS_COMPILE)objdump
READELF		= $(CROSS_COMPILE)readelf
STRIP		= $(CROSS_COMPILE)strip
endif
PAHOLE		= pahole
RESOLVE_BTFIDS	= $(objtree)/tools/bpf/resolve_btfids/resolve_btfids
LEX		= flex
YACC		= bison
AWK		= awk
INSTALLKERNEL  := installkernel
DEPMOD		= depmod
PERL		= perl
PYTHON3		= python3
CHECK		= sparse
BASH		= bash
KGZIP		= gzip
KBZIP2		= bzip2
KLZOP		= lzop
LZMA		= lzma
LZ4		= lz4
XZ		= xz
ZSTD		= zstd

PAHOLE_FLAGS	= $(shell PAHOLE=$(PAHOLE) $(srctree)/scripts/pahole-flags.sh)

CHECKFLAGS     := -D__linux__ -Dlinux -D__STDC__ -Dunix -D__unix__ \
		  -Wbitwise -Wno-return-void -Wno-unknown-attribute $(CF)
NOSTDINC_FLAGS :=
CFLAGS_MODULE   =
AFLAGS_MODULE   =
LDFLAGS_MODULE  =
CFLAGS_KERNEL	=
AFLAGS_KERNEL	=
LDFLAGS_vmlinux =

# Use USERINCLUDE when you must reference the UAPI directories only.
USERINCLUDE    := \
		-I$(srctree)/arch/$(SRCARCH)/include/uapi \
		-I$(objtree)/arch/$(SRCARCH)/include/generated/uapi \
		-I$(srctree)/include/uapi \
		-I$(objtree)/include/generated/uapi \
                -include $(srctree)/include/linux/compiler-version.h \
                -include $(srctree)/include/linux/kconfig.h

# Use LINUXINCLUDE when you must reference the include/ directory.
# Needed to be compatible with the O= option
LINUXINCLUDE    := \
		-I$(srctree)/arch/$(SRCARCH)/include \
		-I$(objtree)/arch/$(SRCARCH)/include/generated \
		$(if $(building_out_of_srctree),-I$(srctree)/include) \
		-I$(objtree)/include \
		$(USERINCLUDE)

KBUILD_AFLAGS   := -D__ASSEMBLY__ -fno-PIE
KBUILD_CFLAGS   := -Wall -Wundef -Werror=strict-prototypes -Wno-trigraphs \
		   -fno-strict-aliasing -fno-common -fshort-wchar -fno-PIE \
		   -Werror=implicit-function-declaration -Werror=implicit-int \
		   -Werror=return-type -Wno-format-security \
		   -std=gnu89
KBUILD_CPPFLAGS := -D__KERNEL__
KBUILD_AFLAGS_KERNEL :=
KBUILD_CFLAGS_KERNEL :=
KBUILD_AFLAGS_MODULE  := -DMODULE
KBUILD_CFLAGS_MODULE  := -DMODULE
KBUILD_LDFLAGS_MODULE :=
KBUILD_LDFLAGS :=
CLANG_FLAGS :=

export ARCH SRCARCH CONFIG_SHELL BASH HOSTCC KBUILD_HOSTCFLAGS CROSS_COMPILE LD CC
export CPP AR NM STRIP OBJCOPY OBJDUMP READELF PAHOLE RESOLVE_BTFIDS LEX YACC AWK INSTALLKERNEL
export PERL PYTHON3 CHECK CHECKFLAGS MAKE UTS_MACHINE HOSTCXX
export KGZIP KBZIP2 KLZOP LZMA LZ4 XZ ZSTD
export KBUILD_HOSTCXXFLAGS KBUILD_HOSTLDFLAGS KBUILD_HOSTLDLIBS LDFLAGS_MODULE
export KBUILD_USERCFLAGS KBUILD_USERLDFLAGS

export KBUILD_CPPFLAGS NOSTDINC_FLAGS LINUXINCLUDE OBJCOPYFLAGS KBUILD_LDFLAGS
export KBUILD_CFLAGS CFLAGS_KERNEL CFLAGS_MODULE
export KBUILD_AFLAGS AFLAGS_KERNEL AFLAGS_MODULE
export KBUILD_AFLAGS_MODULE KBUILD_CFLAGS_MODULE KBUILD_LDFLAGS_MODULE
export KBUILD_AFLAGS_KERNEL KBUILD_CFLAGS_KERNEL
export PAHOLE_FLAGS

# Files to ignore in find ... statements

export RCS_FIND_IGNORE := \( -name SCCS -o -name BitKeeper -o -name .svn -o    \
			  -name CVS -o -name .pc -o -name .hg -o -name .git \) \
			  -prune -o
export RCS_TAR_IGNORE := --exclude SCCS --exclude BitKeeper --exclude .svn \
			 --exclude CVS --exclude .pc --exclude .hg --exclude .git

# ===========================================================================
# Rules shared between *config targets and build targets

# Basic helpers built in scripts/basic/
PHONY += scripts_basic
scripts_basic:
	$(Q)$(MAKE) $(build)=scripts/basic

PHONY += outputmakefile
ifdef building_out_of_srctree
# Before starting out-of-tree build, make sure the source tree is clean.
# outputmakefile generates a Makefile in the output directory, if using a
# separate output directory. This allows convenient use of make in the
# output directory.
# At the same time when output Makefile generated, generate .gitignore to
# ignore whole output directory

quiet_cmd_makefile = GEN     Makefile
      cmd_makefile = { \
	echo "\# Automatically generated by $(srctree)/Makefile: don't edit"; \
	echo "include $(srctree)/Makefile"; \
	} > Makefile

outputmakefile:
	$(Q)if [ -f $(srctree)/.config -o \
		 -d $(srctree)/include/config -o \
		 -d $(srctree)/arch/$(SRCARCH)/include/generated ]; then \
		echo >&2 "***"; \
		echo >&2 "*** The source tree is not clean, please run 'make$(if $(findstring command line, $(origin ARCH)), ARCH=$(ARCH)) mrproper'"; \
		echo >&2 "*** in $(abs_srctree)";\
		echo >&2 "***"; \
		false; \
	fi
	$(Q)ln -fsn $(srctree) source
	$(call cmd,makefile)
	$(Q)test -e .gitignore || \
	{ echo "# this is build directory, ignore it"; echo "*"; } > .gitignore
endif

# The expansion should be delayed until arch/$(SRCARCH)/Makefile is included.
# Some architectures define CROSS_COMPILE in arch/$(SRCARCH)/Makefile.
# CC_VERSION_TEXT is referenced from Kconfig (so it needs export),
# and from include/config/auto.conf.cmd to detect the compiler upgrade.
CC_VERSION_TEXT = $(subst $(pound),,$(shell LC_ALL=C $(CC) --version 2>/dev/null | head -n 1))

ifneq ($(findstring clang,$(CC_VERSION_TEXT)),)
include $(srctree)/scripts/Makefile.clang
endif

# Include this also for config targets because some architectures need
# cc-cross-prefix to determine CROSS_COMPILE.
ifdef need-compiler
include $(srctree)/scripts/Makefile.compiler
endif

ifdef config-build
# ===========================================================================
# *config targets only - make sure prerequisites are updated, and descend
# in scripts/kconfig to make the *config target

# Read arch specific Makefile to set KBUILD_DEFCONFIG as needed.
# KBUILD_DEFCONFIG may point out an alternative default configuration
# used for 'make defconfig'
include $(srctree)/arch/$(SRCARCH)/Makefile
export KBUILD_DEFCONFIG KBUILD_KCONFIG CC_VERSION_TEXT

config: outputmakefile scripts_basic FORCE
	$(Q)$(MAKE) $(build)=scripts/kconfig $@

%config: outputmakefile scripts_basic FORCE
	$(Q)$(MAKE) $(build)=scripts/kconfig $@

else #!config-build
# ===========================================================================
# Build targets only - this includes vmlinux, arch specific targets, clean
# targets and others. In general all targets except *config targets.

# If building an external module we do not care about the all: rule
# but instead __all depend on modules
PHONY += all
ifeq ($(KBUILD_EXTMOD),)
__all: all
else
__all: modules
endif

# Decide whether to build built-in, modular, or both.
# Normally, just do built-in.

KBUILD_MODULES :=
KBUILD_BUILTIN := 1

# If we have only "make modules", don't compile built-in objects.
ifeq ($(MAKECMDGOALS),modules)
  KBUILD_BUILTIN :=
endif

# If we have "make <whatever> modules", compile modules
# in addition to whatever we do anyway.
# Just "make" or "make all" shall build modules as well

ifneq ($(filter all modules nsdeps %compile_commands.json clang-%,$(MAKECMDGOALS)),)
  KBUILD_MODULES := 1
endif

ifeq ($(MAKECMDGOALS),)
  KBUILD_MODULES := 1
endif

export KBUILD_MODULES KBUILD_BUILTIN

ifdef need-config
include include/config/auto.conf
endif

ifeq ($(KBUILD_EXTMOD),)
# Objects we will link into vmlinux / subdirs we need to visit
core-y		:= init/ usr/ arch/$(SRCARCH)/
drivers-y	:= drivers/ sound/
drivers-$(CONFIG_SAMPLES) += samples/
drivers-$(CONFIG_NET) += net/
drivers-y	+= virt/
libs-y		:= lib/
endif # KBUILD_EXTMOD

ifndef KBUILD_MIXED_TREE
# The all: target is the default when no target is given on the
# command line.
# This allow a user to issue only 'make' to build a kernel including modules
# Defaults to vmlinux, but the arch makefile usually adds further targets
all: vmlinux
endif

CFLAGS_GCOV	:= -fprofile-arcs -ftest-coverage
ifdef CONFIG_CC_IS_GCC
CFLAGS_GCOV	+= -fno-tree-loop-im
endif
export CFLAGS_GCOV

# The arch Makefiles can override CC_FLAGS_FTRACE. We may also append it later.
ifdef CONFIG_FUNCTION_TRACER
  CC_FLAGS_FTRACE := -pg
endif

ifdef CONFIG_CC_IS_GCC
RETPOLINE_CFLAGS	:= $(call cc-option,-mindirect-branch=thunk-extern -mindirect-branch-register)
RETPOLINE_CFLAGS	+= $(call cc-option,-mindirect-branch-cs-prefix)
RETPOLINE_VDSO_CFLAGS	:= $(call cc-option,-mindirect-branch=thunk-inline -mindirect-branch-register)
endif
ifdef CONFIG_CC_IS_CLANG
RETPOLINE_CFLAGS	:= -mretpoline-external-thunk
RETPOLINE_VDSO_CFLAGS	:= -mretpoline
endif

ifdef CONFIG_RETHUNK
RETHUNK_CFLAGS         := -mfunction-return=thunk-extern
RETPOLINE_CFLAGS       += $(RETHUNK_CFLAGS)
endif

export RETPOLINE_CFLAGS
export RETPOLINE_VDSO_CFLAGS

include $(srctree)/arch/$(SRCARCH)/Makefile

ifdef need-config
ifdef may-sync-config
# Read in dependencies to all Kconfig* files, make sure to run syncconfig if
# changes are detected. This should be included after arch/$(SRCARCH)/Makefile
# because some architectures define CROSS_COMPILE there.
include include/config/auto.conf.cmd

$(KCONFIG_CONFIG):
	@echo >&2 '***'
	@echo >&2 '*** Configuration file "$@" not found!'
	@echo >&2 '***'
	@echo >&2 '*** Please run some configurator (e.g. "make oldconfig" or'
	@echo >&2 '*** "make menuconfig" or "make xconfig").'
	@echo >&2 '***'
	@/bin/false

# The actual configuration files used during the build are stored in
# include/generated/ and include/config/. Update them if .config is newer than
# include/config/auto.conf (which mirrors .config).
#
# This exploits the 'multi-target pattern rule' trick.
# The syncconfig should be executed only once to make all the targets.
# (Note: use the grouped target '&:' when we bump to GNU Make 4.3)
#
# Do not use $(call cmd,...) here. That would suppress prompts from syncconfig,
# so you cannot notice that Kconfig is waiting for the user input.
%/config/auto.conf %/config/auto.conf.cmd %/generated/autoconf.h: $(KCONFIG_CONFIG)
	$(Q)$(kecho) "  SYNC    $@"
	$(Q)$(MAKE) -f $(srctree)/Makefile syncconfig
else # !may-sync-config
# External modules and some install targets need include/generated/autoconf.h
# and include/config/auto.conf but do not care if they are up-to-date.
# Use auto.conf to trigger the test
PHONY += include/config/auto.conf

include/config/auto.conf:
	$(Q)test -e include/generated/autoconf.h -a -e $@ || (		\
	echo >&2;							\
	echo >&2 "  ERROR: Kernel configuration is invalid.";		\
	echo >&2 "         include/generated/autoconf.h or $@ are missing.";\
	echo >&2 "         Run 'make oldconfig && make prepare' on kernel src to fix it.";	\
	echo >&2 ;							\
	/bin/false)

endif # may-sync-config
endif # need-config

KBUILD_CFLAGS	+= -fno-delete-null-pointer-checks
KBUILD_CFLAGS	+= $(call cc-disable-warning,frame-address,)
KBUILD_CFLAGS	+= $(call cc-disable-warning, format-truncation)
KBUILD_CFLAGS	+= $(call cc-disable-warning, format-overflow)
KBUILD_CFLAGS	+= $(call cc-disable-warning, address-of-packed-member)

ifdef CONFIG_CC_OPTIMIZE_FOR_PERFORMANCE
KBUILD_CFLAGS += -O2
else ifdef CONFIG_CC_OPTIMIZE_FOR_PERFORMANCE_O3
KBUILD_CFLAGS += -O3
KBUILD_CFLAGS += $(call cc-option, -fno-tree-loop-vectorize)
else ifdef CONFIG_CC_OPTIMIZE_FOR_SIZE
KBUILD_CFLAGS += -Os
endif

# Tell gcc to never replace conditional load with a non-conditional one
ifdef CONFIG_CC_IS_GCC
# gcc-10 renamed --param=allow-store-data-races=0 to
# -fno-allow-store-data-races.
KBUILD_CFLAGS	+= $(call cc-option,--param=allow-store-data-races=0)
KBUILD_CFLAGS	+= $(call cc-option,-fno-allow-store-data-races)
endif

ifdef CONFIG_READABLE_ASM
# Disable optimizations that make assembler listings hard to read.
# reorder blocks reorders the control in the function
# ipa clone creates specialized cloned functions
# partial inlining inlines only parts of functions
KBUILD_CFLAGS += -fno-reorder-blocks -fno-ipa-cp-clone -fno-partial-inlining
endif

ifneq ($(CONFIG_FRAME_WARN),0)
KBUILD_CFLAGS += -Wframe-larger-than=$(CONFIG_FRAME_WARN)
endif

stackp-flags-y                                    := -fno-stack-protector
stackp-flags-$(CONFIG_STACKPROTECTOR)             := -fstack-protector
stackp-flags-$(CONFIG_STACKPROTECTOR_STRONG)      := -fstack-protector-strong

KBUILD_CFLAGS += $(stackp-flags-y)

KBUILD_CFLAGS-$(CONFIG_WERROR) += -Werror
KBUILD_CFLAGS += $(KBUILD_CFLAGS-y)

ifdef CONFIG_CC_IS_CLANG
KBUILD_CPPFLAGS += -Qunused-arguments
# The kernel builds with '-std=gnu89' so use of GNU extensions is acceptable.
KBUILD_CFLAGS += -Wno-gnu
# CLANG uses a _MergedGlobals as optimization, but this breaks modpost, as the
# source of a reference will be _MergedGlobals and not on of the whitelisted names.
# See modpost pattern 2
KBUILD_CFLAGS += -mno-global-merge
else

# Warn about unmarked fall-throughs in switch statement.
# Disabled for clang while comment to attribute conversion happens and
# https://github.com/ClangBuiltLinux/linux/issues/636 is discussed.
KBUILD_CFLAGS += $(call cc-option,-Wimplicit-fallthrough=5,)
# gcc inanely warns about local variables called 'main'
KBUILD_CFLAGS += -Wno-main
endif

# These warnings generated too much noise in a regular build.
# Use make W=1 to enable them (see scripts/Makefile.extrawarn)
KBUILD_CFLAGS += $(call cc-disable-warning, unused-but-set-variable)
KBUILD_CFLAGS += $(call cc-disable-warning, unused-const-variable)

# These result in bogus false positives
KBUILD_CFLAGS += $(call cc-disable-warning, dangling-pointer)

ifdef CONFIG_FRAME_POINTER
KBUILD_CFLAGS	+= -fno-omit-frame-pointer -fno-optimize-sibling-calls
else
# Some targets (ARM with Thumb2, for example), can't be built with frame
# pointers.  For those, we don't have FUNCTION_TRACER automatically
# select FRAME_POINTER.  However, FUNCTION_TRACER adds -pg, and this is
# incompatible with -fomit-frame-pointer with current GCC, so we don't use
# -fomit-frame-pointer with FUNCTION_TRACER.
ifndef CONFIG_FUNCTION_TRACER
KBUILD_CFLAGS	+= -fomit-frame-pointer
endif
endif

# Initialize all stack variables with a 0xAA pattern.
ifdef CONFIG_INIT_STACK_ALL_PATTERN
KBUILD_CFLAGS	+= -ftrivial-auto-var-init=pattern
endif

# Initialize all stack variables with a zero value.
ifdef CONFIG_INIT_STACK_ALL_ZERO
KBUILD_CFLAGS	+= -ftrivial-auto-var-init=zero
ifdef CONFIG_CC_HAS_AUTO_VAR_INIT_ZERO_ENABLER
# https://github.com/llvm/llvm-project/issues/44842
KBUILD_CFLAGS	+= -enable-trivial-auto-var-init-zero-knowing-it-will-be-removed-from-clang
endif
endif

# While VLAs have been removed, GCC produces unreachable stack probes
# for the randomize_kstack_offset feature. Disable it for all compilers.
KBUILD_CFLAGS	+= $(call cc-option, -fno-stack-clash-protection)

# Clear used registers at func exit (to reduce data lifetime and ROP gadgets).
ifdef CONFIG_ZERO_CALL_USED_REGS
KBUILD_CFLAGS	+= -fzero-call-used-regs=used-gpr
endif

DEBUG_CFLAGS	:=

# Workaround for GCC versions < 5.0
# https://gcc.gnu.org/bugzilla/show_bug.cgi?id=61801
ifdef CONFIG_CC_IS_GCC
DEBUG_CFLAGS	+= $(call cc-ifversion, -lt, 0500, $(call cc-option, -fno-var-tracking-assignments))
endif

ifdef CONFIG_DEBUG_INFO

ifdef CONFIG_DEBUG_INFO_SPLIT
DEBUG_CFLAGS	+= -gsplit-dwarf
else
DEBUG_CFLAGS	+= -g
endif

ifdef CONFIG_AS_IS_LLVM
KBUILD_AFLAGS	+= -g
else
KBUILD_AFLAGS	+= -Wa,-gdwarf-2
endif

ifndef CONFIG_DEBUG_INFO_DWARF_TOOLCHAIN_DEFAULT
dwarf-version-$(CONFIG_DEBUG_INFO_DWARF4) := 4
dwarf-version-$(CONFIG_DEBUG_INFO_DWARF5) := 5
DEBUG_CFLAGS	+= -gdwarf-$(dwarf-version-y)
endif

ifdef CONFIG_DEBUG_INFO_REDUCED
DEBUG_CFLAGS	+= -fno-var-tracking
ifdef CONFIG_CC_IS_GCC
DEBUG_CFLAGS	+= -femit-struct-debug-baseonly
endif
endif

ifdef CONFIG_DEBUG_INFO_COMPRESSED
DEBUG_CFLAGS	+= -gz=zlib
KBUILD_AFLAGS	+= -gz=zlib
KBUILD_LDFLAGS	+= --compress-debug-sections=zlib
endif

endif # CONFIG_DEBUG_INFO

KBUILD_CFLAGS += $(DEBUG_CFLAGS)
export DEBUG_CFLAGS

ifdef CONFIG_FUNCTION_TRACER
ifdef CONFIG_FTRACE_MCOUNT_USE_CC
  CC_FLAGS_FTRACE	+= -mrecord-mcount
  ifdef CONFIG_HAVE_NOP_MCOUNT
    ifeq ($(call cc-option-yn, -mnop-mcount),y)
      CC_FLAGS_FTRACE	+= -mnop-mcount
      CC_FLAGS_USING	+= -DCC_USING_NOP_MCOUNT
    endif
  endif
endif
ifdef CONFIG_FTRACE_MCOUNT_USE_OBJTOOL
  CC_FLAGS_USING	+= -DCC_USING_NOP_MCOUNT
endif
ifdef CONFIG_FTRACE_MCOUNT_USE_RECORDMCOUNT
  ifdef CONFIG_HAVE_C_RECORDMCOUNT
    BUILD_C_RECORDMCOUNT := y
    export BUILD_C_RECORDMCOUNT
  endif
endif
ifdef CONFIG_HAVE_FENTRY
  # s390-linux-gnu-gcc did not support -mfentry until gcc-9.
  ifeq ($(call cc-option-yn, -mfentry),y)
    CC_FLAGS_FTRACE	+= -mfentry
    CC_FLAGS_USING	+= -DCC_USING_FENTRY
  endif
endif
export CC_FLAGS_FTRACE
KBUILD_CFLAGS	+= $(CC_FLAGS_FTRACE) $(CC_FLAGS_USING)
KBUILD_AFLAGS	+= $(CC_FLAGS_USING)
endif

# We trigger additional mismatches with less inlining
ifdef CONFIG_DEBUG_SECTION_MISMATCH
KBUILD_CFLAGS += -fno-inline-functions-called-once
endif

ifdef CONFIG_LD_DEAD_CODE_DATA_ELIMINATION
KBUILD_CFLAGS_KERNEL += -ffunction-sections -fdata-sections
LDFLAGS_vmlinux += --gc-sections
endif

ifdef CONFIG_SHADOW_CALL_STACK
CC_FLAGS_SCS	:= -fsanitize=shadow-call-stack
KBUILD_CFLAGS	+= $(CC_FLAGS_SCS)
export CC_FLAGS_SCS
endif

ifdef CONFIG_LTO_CLANG
ifdef CONFIG_LTO_CLANG_THIN
CC_FLAGS_LTO	:= -flto=thin -fsplit-lto-unit
KBUILD_LDFLAGS	+= --thinlto-cache-dir=$(extmod_prefix).thinlto-cache
else
CC_FLAGS_LTO	:= -flto
endif

ifeq ($(SRCARCH),x86)
# Workaround for compiler / linker bug
CC_FLAGS_LTO	+= -fvisibility=hidden
else
CC_FLAGS_LTO	+= -fvisibility=default
endif

# Limit inlining across translation units to reduce binary size
KBUILD_LDFLAGS += -mllvm -import-instr-limit=5

# Check for frame size exceeding threshold during prolog/epilog insertion
# when using lld < 13.0.0.
ifneq ($(CONFIG_FRAME_WARN),0)
ifeq ($(shell test $(CONFIG_LLD_VERSION) -lt 130000; echo $$?),0)
KBUILD_LDFLAGS	+= -plugin-opt=-warn-stack-size=$(CONFIG_FRAME_WARN)
endif
endif
endif

ifdef CONFIG_LTO
KBUILD_CFLAGS	+= -fno-lto $(CC_FLAGS_LTO)
KBUILD_AFLAGS	+= -fno-lto
export CC_FLAGS_LTO
endif

ifdef CONFIG_CFI_CLANG
CC_FLAGS_CFI	:= -fsanitize=cfi \
		   -fsanitize-cfi-cross-dso \
		   -fno-sanitize-cfi-canonical-jump-tables \
		   -fno-sanitize-trap=cfi \
		   -fno-sanitize-blacklist

ifdef CONFIG_CFI_PERMISSIVE
CC_FLAGS_CFI	+= -fsanitize-recover=cfi
endif

# If LTO flags are filtered out, we must also filter out CFI.
CC_FLAGS_LTO	+= $(CC_FLAGS_CFI)
KBUILD_CFLAGS	+= $(CC_FLAGS_CFI)
export CC_FLAGS_CFI
endif

ifdef CONFIG_DEBUG_FORCE_FUNCTION_ALIGN_64B
KBUILD_CFLAGS += -falign-functions=64
endif

# arch Makefile may override CC so keep this after arch Makefile is included
NOSTDINC_FLAGS += -nostdinc -isystem $(shell $(CC) -print-file-name=include)

# warn about C99 declaration after statement
KBUILD_CFLAGS += -Wdeclaration-after-statement

# Variable Length Arrays (VLAs) should not be used anywhere in the kernel
KBUILD_CFLAGS += -Wvla

# disable pointer signed / unsigned warnings in gcc 4.0
KBUILD_CFLAGS += -Wno-pointer-sign

# disable stringop warnings in gcc 8+
KBUILD_CFLAGS += $(call cc-disable-warning, stringop-truncation)

# We'll want to enable this eventually, but it's not going away for 5.7 at least
KBUILD_CFLAGS += $(call cc-disable-warning, zero-length-bounds)
KBUILD_CFLAGS += -Wno-array-bounds
KBUILD_CFLAGS += $(call cc-disable-warning, stringop-overflow)

# Another good warning that we'll want to enable eventually
KBUILD_CFLAGS += $(call cc-disable-warning, restrict)

# Enabled with W=2, disabled by default as noisy
ifdef CONFIG_CC_IS_GCC
KBUILD_CFLAGS += -Wno-maybe-uninitialized
endif

ifdef CONFIG_CC_IS_GCC
# The allocators already balk at large sizes, so silence the compiler
# warnings for bounds checks involving those possible values. While
# -Wno-alloc-size-larger-than would normally be used here, earlier versions
# of gcc (<9.1) weirdly don't handle the option correctly when _other_
# warnings are produced (?!). Using -Walloc-size-larger-than=SIZE_MAX
# doesn't work (as it is documented to), silently resolving to "0" prior to
# version 9.1 (and producing an error more recently). Numeric values larger
# than PTRDIFF_MAX also don't work prior to version 9.1, which are silently
# ignored, continuing to default to PTRDIFF_MAX. So, left with no other
# choice, we must perform a versioned check to disable this warning.
# https://lore.kernel.org/lkml/20210824115859.187f272f@canb.auug.org.au
KBUILD_CFLAGS += $(call cc-ifversion, -ge, 0901, -Wno-alloc-size-larger-than)
endif

# disable invalid "can't wrap" optimizations for signed / pointers
KBUILD_CFLAGS	+= -fno-strict-overflow

# Make sure -fstack-check isn't enabled (like gentoo apparently did)
KBUILD_CFLAGS  += -fno-stack-check

# conserve stack if available
ifdef CONFIG_CC_IS_GCC
KBUILD_CFLAGS   += -fconserve-stack
endif

# Prohibit date/time macros, which would make the build non-deterministic
KBUILD_CFLAGS   += -Werror=date-time

# enforce correct pointer usage
KBUILD_CFLAGS   += $(call cc-option,-Werror=incompatible-pointer-types)

# Require designated initializers for all marked structures
KBUILD_CFLAGS   += $(call cc-option,-Werror=designated-init)

# change __FILE__ to the relative path from the srctree
KBUILD_CPPFLAGS += $(call cc-option,-fmacro-prefix-map=$(srctree)/=)

# include additional Makefiles when needed
include-y			:= scripts/Makefile.extrawarn
include-$(CONFIG_KASAN)		+= scripts/Makefile.kasan
include-$(CONFIG_KCSAN)		+= scripts/Makefile.kcsan
include-$(CONFIG_UBSAN)		+= scripts/Makefile.ubsan
include-$(CONFIG_KCOV)		+= scripts/Makefile.kcov
include-$(CONFIG_GCC_PLUGINS)	+= scripts/Makefile.gcc-plugins

include $(addprefix $(srctree)/, $(include-y))

# scripts/Makefile.gcc-plugins is intentionally included last.
# Do not add $(call cc-option,...) below this line. When you build the kernel
# from the clean source tree, the GCC plugins do not exist at this point.

# Add user supplied CPPFLAGS, AFLAGS and CFLAGS as the last assignments
KBUILD_CPPFLAGS += $(KCPPFLAGS)
KBUILD_AFLAGS   += $(KAFLAGS)
KBUILD_CFLAGS   += $(KCFLAGS)

KBUILD_LDFLAGS_MODULE += --build-id=sha1
LDFLAGS_vmlinux += --build-id=sha1

KBUILD_LDFLAGS	+= -z noexecstack
ifeq ($(CONFIG_LD_IS_BFD),y)
KBUILD_LDFLAGS	+= $(call ld-option,--no-warn-rwx-segments)
endif

ifeq ($(CONFIG_STRIP_ASM_SYMS),y)
LDFLAGS_vmlinux	+= $(call ld-option, -X,)
endif

ifeq ($(CONFIG_RELR),y)
LDFLAGS_vmlinux	+= --pack-dyn-relocs=relr --use-android-relr-tags
endif

# We never want expected sections to be placed heuristically by the
# linker. All sections should be explicitly named in the linker script.
ifdef CONFIG_LD_ORPHAN_WARN
LDFLAGS_vmlinux += --orphan-handling=warn
endif

# Align the bit size of userspace programs with the kernel
KBUILD_USERCFLAGS  += $(filter -m32 -m64 --target=%, $(KBUILD_CFLAGS))
KBUILD_USERLDFLAGS += $(filter -m32 -m64 --target=%, $(KBUILD_CFLAGS))

# make the checker run with the right architecture
CHECKFLAGS += --arch=$(ARCH)

# insure the checker run with the right endianness
CHECKFLAGS += $(if $(CONFIG_CPU_BIG_ENDIAN),-mbig-endian,-mlittle-endian)

# the checker needs the correct machine size
CHECKFLAGS += $(if $(CONFIG_64BIT),-m64,-m32)

# Default kernel image to build when no specific target is given.
# KBUILD_IMAGE may be overruled on the command line or
# set in the environment
# Also any assignments in arch/$(ARCH)/Makefile take precedence over
# this default value
export KBUILD_IMAGE ?= vmlinux

#
# INSTALL_PATH specifies where to place the updated kernel and system map
# images. Default is /boot, but you can set it to other values
export	INSTALL_PATH ?= /boot

#
# INSTALL_DTBS_PATH specifies a prefix for relocations required by build roots.
# Like INSTALL_MOD_PATH, it isn't defined in the Makefile, but can be passed as
# an argument if needed. Otherwise it defaults to the kernel install path
#
export INSTALL_DTBS_PATH ?= $(INSTALL_PATH)/dtbs/$(KERNELRELEASE)

#
# INSTALL_MOD_PATH specifies a prefix to MODLIB for module directory
# relocations required by build roots.  This is not defined in the
# makefile but the argument can be passed to make if needed.
#

MODLIB	= $(INSTALL_MOD_PATH)/lib/modules/$(KERNELRELEASE)
export MODLIB

PHONY += prepare0

export extmod_prefix = $(if $(KBUILD_EXTMOD),$(KBUILD_EXTMOD)/)
export MODORDER := $(extmod_prefix)modules.order
export MODULES_NSDEPS := $(extmod_prefix)modules.nsdeps

# ---------------------------------------------------------------------------
# Kernel headers

PHONY += headers

#Default location for installed headers
ifeq ($(KBUILD_EXTMOD),)
PHONY += archheaders archscripts
hdr-inst := -f $(srctree)/scripts/Makefile.headersinst obj
headers: $(version_h) scripts_unifdef uapi-asm-generic archheaders archscripts
else
hdr-prefix = $(KBUILD_EXTMOD)/
hdr-inst := -f $(srctree)/scripts/Makefile.headersinst dst=$(KBUILD_EXTMOD)/usr/include objtree=$(objtree)/$(KBUILD_EXTMOD) obj
endif

export INSTALL_HDR_PATH = $(objtree)/$(hdr-prefix)usr

quiet_cmd_headers_install = INSTALL $(INSTALL_HDR_PATH)/include
      cmd_headers_install = \
	mkdir -p $(INSTALL_HDR_PATH); \
	rsync -mrl --include='*/' --include='*\.h' --exclude='*' \
	$(hdr-prefix)usr/include $(INSTALL_HDR_PATH);

PHONY += headers_install
headers_install: headers
	$(call cmd,headers_install)

headers:
ifeq ($(KBUILD_EXTMOD),)
	$(if $(filter um, $(SRCARCH)), $(error Headers not exportable for UML))
endif
	$(Q)$(MAKE) $(hdr-inst)=$(hdr-prefix)include/uapi
	$(Q)$(MAKE) $(hdr-inst)=$(hdr-prefix)arch/$(SRCARCH)/include/uapi

ifeq ($(KBUILD_EXTMOD),)
core-y		+= kernel/ certs/ mm/ fs/ ipc/ security/ crypto/ block/

vmlinux-dirs	:= $(patsubst %/,%,$(filter %/, \
		     $(core-y) $(core-m) $(drivers-y) $(drivers-m) \
		     $(libs-y) $(libs-m)))

vmlinux-alldirs	:= $(sort $(vmlinux-dirs) Documentation \
		     $(patsubst %/,%,$(filter %/, $(core-) \
			$(drivers-) $(libs-))))

build-dirs	:= $(vmlinux-dirs)
clean-dirs	:= $(vmlinux-alldirs)

subdir-modorder := $(addsuffix /modules.order, $(build-dirs))

# Externally visible symbols (used by link-vmlinux.sh)
KBUILD_VMLINUX_OBJS := $(head-y) $(patsubst %/,%/built-in.a, $(core-y))
KBUILD_VMLINUX_OBJS += $(addsuffix built-in.a, $(filter %/, $(libs-y)))
ifdef CONFIG_MODULES
KBUILD_VMLINUX_OBJS += $(patsubst %/, %/lib.a, $(filter %/, $(libs-y)))
KBUILD_VMLINUX_LIBS := $(filter-out %/, $(libs-y))
else
KBUILD_VMLINUX_LIBS := $(patsubst %/,%/lib.a, $(libs-y))
endif
KBUILD_VMLINUX_OBJS += $(patsubst %/,%/built-in.a, $(drivers-y))

export KBUILD_VMLINUX_OBJS KBUILD_VMLINUX_LIBS
export KBUILD_LDS          := arch/$(SRCARCH)/kernel/vmlinux.lds
# used by scripts/Makefile.package
export KBUILD_ALLDIRS := $(sort $(filter-out arch/%,$(vmlinux-alldirs)) LICENSES arch include scripts tools)

vmlinux-deps := $(KBUILD_LDS) $(KBUILD_VMLINUX_OBJS) $(KBUILD_VMLINUX_LIBS)

# Recurse until adjust_autoksyms.sh is satisfied
PHONY += autoksyms_recursive
ifdef CONFIG_TRIM_UNUSED_KSYMS
# For the kernel to actually contain only the needed exported symbols,
# we have to build modules as well to determine what those symbols are.
# (this can be evaluated only once include/config/auto.conf has been included)
KBUILD_MODULES := 1

autoksyms_recursive: descend modules.order
	$(Q)$(CONFIG_SHELL) $(srctree)/scripts/adjust_autoksyms.sh \
	  "$(MAKE) -f $(srctree)/Makefile autoksyms_recursive"
endif

autoksyms_h := $(if $(CONFIG_TRIM_UNUSED_KSYMS), include/generated/autoksyms.h)

quiet_cmd_autoksyms_h = GEN     $@
      cmd_autoksyms_h = mkdir -p $(dir $@); \
			$(CONFIG_SHELL) $(srctree)/scripts/gen_autoksyms.sh $@

$(autoksyms_h):
	$(call cmd,autoksyms_h)

ARCH_POSTLINK := $(wildcard $(srctree)/arch/$(SRCARCH)/Makefile.postlink)

# Final link of vmlinux with optional arch pass after final link
cmd_link-vmlinux =                                                 \
	$(CONFIG_SHELL) $< "$(LD)" "$(KBUILD_LDFLAGS)" "$(LDFLAGS_vmlinux)";    \
	$(if $(ARCH_POSTLINK), $(MAKE) -f $(ARCH_POSTLINK) $@, true)

ifndef KBUILD_MIXED_TREE
vmlinux: scripts/link-vmlinux.sh autoksyms_recursive $(vmlinux-deps) FORCE
	+$(call if_changed_dep,link-vmlinux)
endif

targets := vmlinux

# The actual objects are generated when descending,
# make sure no implicit rule kicks in
$(sort $(vmlinux-deps) $(subdir-modorder)): descend ;

filechk_kernel.release = \
	echo "$(KERNELVERSION)$$($(CONFIG_SHELL) $(srctree)/scripts/setlocalversion \
		$(srctree) $(BRANCH) $(KMI_GENERATION))"

# Store (new) KERNELRELEASE string in include/config/kernel.release
include/config/kernel.release: FORCE
	$(call filechk,kernel.release)

# Additional helpers built in scripts/
# Carefully list dependencies so we do not try to build scripts twice
# in parallel
PHONY += scripts
scripts: scripts_basic scripts_dtc
	$(Q)$(MAKE) $(build)=$(@)

# Things we need to do before we recursively start building the kernel
# or the modules are listed in "prepare".
# A multi level approach is used. prepareN is processed before prepareN-1.
# archprepare is used in arch Makefiles and when processed asm symlink,
# version.h and scripts_basic is processed / created.

PHONY += prepare archprepare

archprepare: outputmakefile archheaders archscripts scripts include/config/kernel.release \
	asm-generic $(version_h) $(autoksyms_h) include/generated/utsrelease.h \
	include/generated/autoconf.h remove-stale-files

prepare0: archprepare
	$(Q)$(MAKE) $(build)=scripts/mod
	$(Q)$(MAKE) $(build)=.

# All the preparing..
prepare: prepare0

PHONY += remove-stale-files
remove-stale-files:
	$(Q)$(srctree)/scripts/remove-stale-files

# Support for using generic headers in asm-generic
asm-generic := -f $(srctree)/scripts/Makefile.asm-generic obj

PHONY += asm-generic uapi-asm-generic
asm-generic: uapi-asm-generic
	$(Q)$(MAKE) $(asm-generic)=arch/$(SRCARCH)/include/generated/asm \
	generic=include/asm-generic
uapi-asm-generic:
	$(Q)$(MAKE) $(asm-generic)=arch/$(SRCARCH)/include/generated/uapi/asm \
	generic=include/uapi/asm-generic

# Generate some files
# ---------------------------------------------------------------------------

# KERNELRELEASE can change from a few different places, meaning version.h
# needs to be updated, so this check is forced on all builds

uts_len := 64
define filechk_utsrelease.h
	if [ `echo -n "$(KERNELRELEASE)" | wc -c ` -gt $(uts_len) ]; then \
	  echo '"$(KERNELRELEASE)" exceeds $(uts_len) characters' >&2;    \
	  exit 1;                                                         \
	fi;                                                               \
	echo \#define UTS_RELEASE \"$(KERNELRELEASE)\"
endef

define filechk_version.h
	if [ $(SUBLEVEL) -gt 255 ]; then                                 \
		echo \#define LINUX_VERSION_CODE $(shell                 \
		expr $(VERSION) \* 65536 + $(PATCHLEVEL) \* 256 + 255); \
	else                                                             \
		echo \#define LINUX_VERSION_CODE $(shell                 \
		expr $(VERSION) \* 65536 + $(PATCHLEVEL) \* 256 + $(SUBLEVEL)); \
	fi;                                                              \
	echo '#define KERNEL_VERSION(a,b,c) (((a) << 16) + ((b) << 8) +  \
	((c) > 255 ? 255 : (c)))';                                       \
	echo \#define LINUX_VERSION_MAJOR $(VERSION);                    \
	echo \#define LINUX_VERSION_PATCHLEVEL $(PATCHLEVEL);            \
	echo \#define LINUX_VERSION_SUBLEVEL $(SUBLEVEL)
endef

$(version_h): PATCHLEVEL := $(if $(PATCHLEVEL), $(PATCHLEVEL), 0)
$(version_h): SUBLEVEL := $(if $(SUBLEVEL), $(SUBLEVEL), 0)
$(version_h): FORCE
	$(call filechk,version.h)

include/generated/utsrelease.h: include/config/kernel.release FORCE
	$(call filechk,utsrelease.h)

PHONY += headerdep
headerdep:
	$(Q)find $(srctree)/include/ -name '*.h' | xargs --max-args 1 \
	$(srctree)/scripts/headerdep.pl -I$(srctree)/include

# Deprecated. It is no-op now.
PHONY += headers_check
headers_check:
	@echo >&2 "=================== WARNING ==================="
	@echo >&2 "Since Linux 5.5, 'make headers_check' is no-op,"
	@echo >&2 "and will be removed after Linux 5.15 release."
	@echo >&2 "Please remove headers_check from your scripts."
	@echo >&2 "==============================================="

ifdef CONFIG_HEADERS_INSTALL
prepare: headers
endif

PHONY += scripts_unifdef
scripts_unifdef: scripts_basic
	$(Q)$(MAKE) $(build)=scripts scripts/unifdef

# ---------------------------------------------------------------------------
# Install

# Many distributions have the custom install script, /sbin/installkernel.
# If DKMS is installed, 'make install' will eventually recuses back
# to the this Makefile to build and install external modules.
# Cancel sub_make_done so that options such as M=, V=, etc. are parsed.

install: sub_make_done :=

# ---------------------------------------------------------------------------
# Tools

ifdef CONFIG_STACK_VALIDATION
prepare: tools/objtool
endif

ifdef CONFIG_BPF
ifdef CONFIG_DEBUG_INFO_BTF
prepare: tools/bpf/resolve_btfids
endif
endif

PHONY += resolve_btfids_clean

resolve_btfids_O = $(abspath $(objtree))/tools/bpf/resolve_btfids

# tools/bpf/resolve_btfids directory might not exist
# in output directory, skip its clean in that case
resolve_btfids_clean:
ifneq ($(wildcard $(resolve_btfids_O)),)
	$(Q)$(MAKE) -sC $(srctree)/tools/bpf/resolve_btfids O=$(resolve_btfids_O) clean
endif

# Clear a bunch of variables before executing the submake
ifeq ($(quiet),silent_)
tools_silent=s
endif

tools/: FORCE
	$(Q)mkdir -p $(objtree)/tools
	$(Q)$(MAKE) LDFLAGS= MAKEFLAGS="$(tools_silent) $(filter --j% -j,$(MAKEFLAGS))" O=$(abspath $(objtree)) subdir=tools -C $(srctree)/tools/

tools/%: FORCE
	$(Q)mkdir -p $(objtree)/tools
	$(Q)$(MAKE) LDFLAGS= MAKEFLAGS="$(tools_silent) $(filter --j% -j,$(MAKEFLAGS))" O=$(abspath $(objtree)) subdir=tools -C $(srctree)/tools/ $*

# ---------------------------------------------------------------------------
# Kernel selftest

PHONY += kselftest
kselftest:
	$(Q)$(MAKE) -C $(srctree)/tools/testing/selftests run_tests

kselftest-%: FORCE
	$(Q)$(MAKE) -C $(srctree)/tools/testing/selftests $*

PHONY += kselftest-merge
kselftest-merge:
	$(if $(wildcard $(objtree)/.config),, $(error No .config exists, config your kernel first!))
	$(Q)find $(srctree)/tools/testing/selftests -name config | \
		xargs $(srctree)/scripts/kconfig/merge_config.sh -m $(objtree)/.config
	$(Q)$(MAKE) -f $(srctree)/Makefile olddefconfig

# ---------------------------------------------------------------------------
# Devicetree files

ifneq ($(wildcard $(srctree)/arch/$(SRCARCH)/boot/dts/),)
# ANDROID: allow this to be overridden by the build environment. This allows
# one to compile a device tree that is located out-of-tree.
dtstree ?= arch/$(SRCARCH)/boot/dts
endif

ifneq ($(dtstree),)

%.dtb: include/config/kernel.release scripts_dtc
	$(Q)$(MAKE) $(build)=$(dtstree) $(dtstree)/$@

%.dtbo: include/config/kernel.release scripts_dtc
	$(Q)$(MAKE) $(build)=$(dtstree) $(dtstree)/$@

PHONY += dtbs dtbs_install dtbs_check
dtbs: include/config/kernel.release scripts_dtc
	$(Q)$(MAKE) $(build)=$(dtstree)

ifneq ($(filter dtbs_check, $(MAKECMDGOALS)),)
export CHECK_DTBS=y
dtbs: dt_binding_check
endif

dtbs_check: dtbs

dtbs_install:
	$(Q)$(MAKE) $(dtbinst)=$(dtstree) dst=$(INSTALL_DTBS_PATH)

ifdef CONFIG_OF_EARLY_FLATTREE
all: dtbs
endif

endif

PHONY += scripts_dtc
scripts_dtc: scripts_basic
	$(Q)$(MAKE) $(build)=scripts/dtc

ifneq ($(filter dt_binding_check, $(MAKECMDGOALS)),)
export CHECK_DT_BINDING=y
endif

PHONY += dt_binding_check
dt_binding_check: scripts_dtc
	$(Q)$(MAKE) $(build)=Documentation/devicetree/bindings

# ---------------------------------------------------------------------------
# Modules

ifdef CONFIG_MODULES

# By default, build modules as well

all: modules

# When we're building modules with modversions, we need to consider
# the built-in objects during the descend as well, in order to
# make sure the checksums are up to date before we record them.
ifdef CONFIG_MODVERSIONS
  KBUILD_BUILTIN := 1
endif

# Build modules
#
# A module can be listed more than once in obj-m resulting in
# duplicate lines in modules.order files.  Those are removed
# using awk while concatenating to the final file.

PHONY += modules
# if KBUILD_BUILTIN && !KBUILD_MIXED_TREE, depend on vmlinux
modules: $(if $(KBUILD_BUILTIN), $(if $(KBUILD_MIXED_TREE),,vmlinux))
modules: modules_check modules_prepare

cmd_modules_order = $(AWK) '!x[$$0]++' $(real-prereqs) > $@

modules.order: $(subdir-modorder) FORCE
	$(call if_changed,modules_order)

targets += modules.order

# Target to prepare building external modules
PHONY += modules_prepare
modules_prepare: prepare
	$(Q)$(MAKE) $(build)=scripts scripts/module.lds

export modules_sign_only :=

ifeq ($(CONFIG_MODULE_SIG),y)
PHONY += modules_sign
modules_sign: modules_install
	@:

# modules_sign is a subset of modules_install.
# 'make modules_install modules_sign' is equivalent to 'make modules_install'.
ifeq ($(filter modules_install,$(MAKECMDGOALS)),)
modules_sign_only := y
endif
endif

modinst_pre :=
ifneq ($(filter modules_install,$(MAKECMDGOALS)),)
modinst_pre := __modinst_pre
endif

modules_install: $(modinst_pre)
PHONY += __modinst_pre
__modinst_pre:
	@rm -rf $(MODLIB)/kernel
	@rm -f $(MODLIB)/source
	@mkdir -p $(MODLIB)/kernel
	@ln -s $(abspath $(srctree)) $(MODLIB)/source
	@if [ ! $(objtree) -ef  $(MODLIB)/build ]; then \
		rm -f $(MODLIB)/build ; \
		ln -s $(CURDIR) $(MODLIB)/build ; \
	fi
	@sed 's:^:kernel/:' modules.order > $(MODLIB)/modules.order
	@cp -f $(mixed-build-prefix)modules.builtin $(MODLIB)/
	@cp -f $(or $(mixed-build-prefix),$(objtree)/)modules.builtin.modinfo $(MODLIB)/

endif # CONFIG_MODULES

###
# Cleaning is done on three levels.
# make clean     Delete most generated files
#                Leave enough to build external modules
# make mrproper  Delete the current configuration, and all generated files
# make distclean Remove editor backup files, patch leftover files and the like

# Directories & files removed with 'make clean'
CLEAN_FILES += include/ksym vmlinux.symvers modules-only.symvers \
	       modules.builtin modules.builtin.modinfo modules.nsdeps \
	       compile_commands.json .thinlto-cache

# Directories & files removed with 'make mrproper'
MRPROPER_FILES += include/config include/generated          \
		  arch/$(SRCARCH)/include/generated .tmp_objdiff \
		  debian snap tar-install \
		  .config .config.old .version \
		  Module.symvers \
		  certs/signing_key.pem certs/signing_key.x509 \
		  certs/x509.genkey \
		  vmlinux-gdb.py \
		  *.spec

# clean - Delete most, but leave enough to build external modules
#
clean: rm-files := $(CLEAN_FILES)

PHONY += archclean vmlinuxclean

vmlinuxclean:
	$(Q)$(CONFIG_SHELL) $(srctree)/scripts/link-vmlinux.sh clean
	$(Q)$(if $(ARCH_POSTLINK), $(MAKE) -f $(ARCH_POSTLINK) clean)

clean: archclean vmlinuxclean resolve_btfids_clean

# mrproper - Delete all generated files, including .config
#
mrproper: rm-files := $(wildcard $(MRPROPER_FILES))
mrproper-dirs      := $(addprefix _mrproper_,scripts)

PHONY += $(mrproper-dirs) mrproper
$(mrproper-dirs):
	$(Q)$(MAKE) $(clean)=$(patsubst _mrproper_%,%,$@)

mrproper: clean $(mrproper-dirs)
	$(call cmd,rmfiles)

# distclean
#
PHONY += distclean

distclean: mrproper
	@find . $(RCS_FIND_IGNORE) \
		\( -name '*.orig' -o -name '*.rej' -o -name '*~' \
		-o -name '*.bak' -o -name '#*#' -o -name '*%' \
		-o -name 'core' -o -name tags -o -name TAGS -o -name 'cscope*' \
		-o -name GPATH -o -name GRTAGS -o -name GSYMS -o -name GTAGS \) \
		-type f -print | xargs rm -f


# Packaging of the kernel to various formats
# ---------------------------------------------------------------------------

%src-pkg: FORCE
	$(Q)$(MAKE) -f $(srctree)/scripts/Makefile.package $@
%pkg: include/config/kernel.release FORCE
	$(Q)$(MAKE) -f $(srctree)/scripts/Makefile.package $@

# Brief documentation of the typical targets used
# ---------------------------------------------------------------------------

boards := $(wildcard $(srctree)/arch/$(SRCARCH)/configs/*_defconfig)
boards := $(sort $(notdir $(boards)))
board-dirs := $(dir $(wildcard $(srctree)/arch/$(SRCARCH)/configs/*/*_defconfig))
board-dirs := $(sort $(notdir $(board-dirs:/=)))

PHONY += help
help:
	@echo  'Cleaning targets:'
	@echo  '  clean		  - Remove most generated files but keep the config and'
	@echo  '                    enough build support to build external modules'
	@echo  '  mrproper	  - Remove all generated files + config + various backup files'
	@echo  '  distclean	  - mrproper + remove editor backup and patch files'
	@echo  ''
	@echo  'Configuration targets:'
	@$(MAKE) -f $(srctree)/scripts/kconfig/Makefile help
	@echo  ''
	@echo  'Other generic targets:'
	@echo  '  all		  - Build all targets marked with [*]'
	@echo  '* vmlinux	  - Build the bare kernel'
	@echo  '* modules	  - Build all modules'
	@echo  '  modules_install - Install all modules to INSTALL_MOD_PATH (default: /)'
	@echo  '  dir/            - Build all files in dir and below'
	@echo  '  dir/file.[ois]  - Build specified target only'
	@echo  '  dir/file.ll     - Build the LLVM assembly file'
	@echo  '                    (requires compiler support for LLVM assembly generation)'
	@echo  '  dir/file.lst    - Build specified mixed source/assembly target only'
	@echo  '                    (requires a recent binutils and recent build (System.map))'
	@echo  '  dir/file.ko     - Build module including final link'
	@echo  '  modules_prepare - Set up for building external modules'
	@echo  '  tags/TAGS	  - Generate tags file for editors'
	@echo  '  cscope	  - Generate cscope index'
	@echo  '  gtags           - Generate GNU GLOBAL index'
	@echo  '  kernelrelease	  - Output the release version string (use with make -s)'
	@echo  '  kernelversion	  - Output the version stored in Makefile (use with make -s)'
	@echo  '  image_name	  - Output the image name (use with make -s)'
	@echo  '  headers_install - Install sanitised kernel headers to INSTALL_HDR_PATH'; \
	 echo  '                    (default: $(INSTALL_HDR_PATH))'; \
	 echo  ''
	@echo  'Static analysers:'
	@echo  '  checkstack      - Generate a list of stack hogs'
	@echo  '  versioncheck    - Sanity check on version.h usage'
	@echo  '  includecheck    - Check for duplicate included header files'
	@echo  '  export_report   - List the usages of all exported symbols'
	@echo  '  headerdep       - Detect inclusion cycles in headers'
	@echo  '  coccicheck      - Check with Coccinelle'
	@echo  '  clang-analyzer  - Check with clang static analyzer'
	@echo  '  clang-tidy      - Check with clang-tidy'
	@echo  ''
	@echo  'Tools:'
	@echo  '  nsdeps          - Generate missing symbol namespace dependencies'
	@echo  ''
	@echo  'Kernel selftest:'
	@echo  '  kselftest         - Build and run kernel selftest'
	@echo  '                      Build, install, and boot kernel before'
	@echo  '                      running kselftest on it'
	@echo  '                      Run as root for full coverage'
	@echo  '  kselftest-all     - Build kernel selftest'
	@echo  '  kselftest-install - Build and install kernel selftest'
	@echo  '  kselftest-clean   - Remove all generated kselftest files'
	@echo  '  kselftest-merge   - Merge all the config dependencies of'
	@echo  '		      kselftest to existing .config.'
	@echo  ''
	@$(if $(dtstree), \
		echo 'Devicetree:'; \
		echo '* dtbs             - Build device tree blobs for enabled boards'; \
		echo '  dtbs_install     - Install dtbs to $(INSTALL_DTBS_PATH)'; \
		echo '  dt_binding_check - Validate device tree binding documents'; \
		echo '  dtbs_check       - Validate device tree source files';\
		echo '')

	@echo 'Userspace tools targets:'
	@echo '  use "make tools/help"'
	@echo '  or  "cd tools; make help"'
	@echo  ''
	@echo  'Kernel packaging:'
	@$(MAKE) -f $(srctree)/scripts/Makefile.package help
	@echo  ''
	@echo  'Documentation targets:'
	@$(MAKE) -f $(srctree)/Documentation/Makefile dochelp
	@echo  ''
	@echo  'Architecture specific targets ($(SRCARCH)):'
	@$(if $(archhelp),$(archhelp),\
		echo '  No architecture specific help defined for $(SRCARCH)')
	@echo  ''
	@$(if $(boards), \
		$(foreach b, $(boards), \
		printf "  %-27s - Build for %s\\n" $(b) $(subst _defconfig,,$(b));) \
		echo '')
	@$(if $(board-dirs), \
		$(foreach b, $(board-dirs), \
		printf "  %-16s - Show %s-specific targets\\n" help-$(b) $(b);) \
		printf "  %-16s - Show all of the above\\n" help-boards; \
		echo '')

	@echo  '  make V=0|1 [targets] 0 => quiet build (default), 1 => verbose build'
	@echo  '  make V=2   [targets] 2 => give reason for rebuild of target'
	@echo  '  make O=dir [targets] Locate all output files in "dir", including .config'
	@echo  '  make C=1   [targets] Check re-compiled c source with $$CHECK'
	@echo  '                       (sparse by default)'
	@echo  '  make C=2   [targets] Force check of all c source with $$CHECK'
	@echo  '  make RECORDMCOUNT_WARN=1 [targets] Warn about ignored mcount sections'
	@echo  '  make W=n   [targets] Enable extra build checks, n=1,2,3 where'
	@echo  '		1: warnings which may be relevant and do not occur too often'
	@echo  '		2: warnings which occur quite often but may still be relevant'
	@echo  '		3: more obscure warnings, can most likely be ignored'
	@echo  '		Multiple levels can be combined with W=12 or W=123'
	@echo  ''
	@echo  'Execute "make" or "make all" to build all targets marked with [*] '
	@echo  'For further info see the ./README file'


help-board-dirs := $(addprefix help-,$(board-dirs))

help-boards: $(help-board-dirs)

boards-per-dir = $(sort $(notdir $(wildcard $(srctree)/arch/$(SRCARCH)/configs/$*/*_defconfig)))

$(help-board-dirs): help-%:
	@echo  'Architecture specific targets ($(SRCARCH) $*):'
	@$(if $(boards-per-dir), \
		$(foreach b, $(boards-per-dir), \
		printf "  %-24s - Build for %s\\n" $*/$(b) $(subst _defconfig,,$(b));) \
		echo '')


# Documentation targets
# ---------------------------------------------------------------------------
DOC_TARGETS := xmldocs latexdocs pdfdocs htmldocs epubdocs cleandocs \
	       linkcheckdocs dochelp refcheckdocs
PHONY += $(DOC_TARGETS)
$(DOC_TARGETS):
	$(Q)$(MAKE) $(build)=Documentation $@

# Misc
# ---------------------------------------------------------------------------

PHONY += scripts_gdb
scripts_gdb: prepare0
	$(Q)$(MAKE) $(build)=scripts/gdb
	$(Q)ln -fsn $(abspath $(srctree)/scripts/gdb/vmlinux-gdb.py)

ifdef CONFIG_GDB_SCRIPTS
all: scripts_gdb
endif

else # KBUILD_EXTMOD

###
# External module support.
# When building external modules the kernel used as basis is considered
# read-only, and no consistency checks are made and the make
# system is not used on the basis kernel. If updates are required
# in the basis kernel ordinary make commands (without M=...) must be used.

# We are always building only modules.
KBUILD_BUILTIN :=
KBUILD_MODULES := 1

build-dirs := $(KBUILD_EXTMOD)
$(MODORDER): descend
	@:

compile_commands.json: $(extmod_prefix)compile_commands.json
PHONY += compile_commands.json

clean-dirs := $(KBUILD_EXTMOD)
clean: rm-files := $(KBUILD_EXTMOD)/Module.symvers $(KBUILD_EXTMOD)/modules.nsdeps \
	$(KBUILD_EXTMOD)/compile_commands.json $(KBUILD_EXTMOD)/.thinlto-cache

PHONY += prepare
# now expand this into a simple variable to reduce the cost of shell evaluations
prepare: CC_VERSION_TEXT := $(CC_VERSION_TEXT)
prepare:
	@if [ "$(CC_VERSION_TEXT)" != $(CONFIG_CC_VERSION_TEXT) ]; then \
		echo >&2 "warning: the compiler differs from the one used to build the kernel"; \
		echo >&2 "  The kernel was built by: "$(CONFIG_CC_VERSION_TEXT); \
		echo >&2 "  You are using:           $(CC_VERSION_TEXT)"; \
	fi

PHONY += help
help:
	@echo  '  Building external modules.'
	@echo  '  Syntax: make -C path/to/kernel/src M=$$PWD target'
	@echo  ''
	@echo  '  modules         - default target, build the module(s)'
	@echo  '  modules_install - install the module'
	@echo  '  headers_install - Install sanitised kernel headers to INSTALL_HDR_PATH'
	@echo  '                    (default: $(abspath $(INSTALL_HDR_PATH)))'
	@echo  '  clean           - remove generated files in module directory only'
	@echo  ''

# no-op for external module builds
PHONY += modules_prepare

endif # KBUILD_EXTMOD

# ---------------------------------------------------------------------------
# Modules

PHONY += modules modules_install

ifdef CONFIG_MODULES

modules: modules_check
	$(Q)$(MAKE) -f $(srctree)/scripts/Makefile.modpost

PHONY += modules_check
modules_check: $(MODORDER)
	$(Q)$(CONFIG_SHELL) $(srctree)/scripts/modules-check.sh $<

quiet_cmd_depmod = DEPMOD  $(MODLIB)
      cmd_depmod = $(CONFIG_SHELL) $(srctree)/scripts/depmod.sh $(DEPMOD) \
                   $(KERNELRELEASE) $(mixed-build-prefix)

modules_install:
	$(Q)$(MAKE) -f $(srctree)/scripts/Makefile.modinst
	$(call cmd,depmod)

else # CONFIG_MODULES

# Modules not configured
# ---------------------------------------------------------------------------

modules modules_install:
	@echo >&2 '***'
	@echo >&2 '*** The present kernel configuration has modules disabled.'
	@echo >&2 '*** To use the module feature, please run "make menuconfig" etc.'
	@echo >&2 '*** to enable CONFIG_MODULES.'
	@echo >&2 '***'
	@exit 1

endif # CONFIG_MODULES

# Single targets
# ---------------------------------------------------------------------------
# To build individual files in subdirectories, you can do like this:
#
#   make foo/bar/baz.s
#
# The supported suffixes for single-target are listed in 'single-targets'
#
# To build only under specific subdirectories, you can do like this:
#
#   make foo/bar/baz/

ifdef single-build

# .ko is special because modpost is needed
single-ko := $(sort $(filter %.ko, $(MAKECMDGOALS)))
single-no-ko := $(filter-out $(single-ko), $(MAKECMDGOALS)) \
		$(foreach x, o mod, $(patsubst %.ko, %.$x, $(single-ko)))

$(single-ko): single_modpost
	@:
$(single-no-ko): descend
	@:

ifeq ($(KBUILD_EXTMOD),)
# For the single build of in-tree modules, use a temporary file to avoid
# the situation of modules_install installing an invalid modules.order.
MODORDER := .modules.tmp
endif

PHONY += single_modpost
single_modpost: $(single-no-ko) modules_prepare
	$(Q){ $(foreach m, $(single-ko), echo $(extmod_prefix)$m;) } > $(MODORDER)
	$(Q)$(MAKE) -f $(srctree)/scripts/Makefile.modpost

KBUILD_MODULES := 1

export KBUILD_SINGLE_TARGETS := $(addprefix $(extmod_prefix), $(single-no-ko))

# trim unrelated directories
build-dirs := $(foreach d, $(build-dirs), \
			$(if $(filter $(d)/%, $(KBUILD_SINGLE_TARGETS)), $(d)))

endif

ifndef CONFIG_MODULES
KBUILD_MODULES :=
endif

# Handle descending into subdirectories listed in $(build-dirs)
# Preset locale variables to speed up the build process. Limit locale
# tweaks to this spot to avoid wrong language settings when running
# make menuconfig etc.
# Error messages still appears in the original language
PHONY += descend $(build-dirs)
descend: $(build-dirs)
$(build-dirs): prepare
	$(Q)$(MAKE) $(build)=$@ \
	single-build=$(if $(filter-out $@/, $(filter $@/%, $(KBUILD_SINGLE_TARGETS))),1) \
	$(if $(KBUILD_MIXED_TREE),,need-builtin=1) need-modorder=1

clean-dirs := $(addprefix _clean_, $(clean-dirs))
PHONY += $(clean-dirs) clean
$(clean-dirs):
	$(Q)$(MAKE) $(clean)=$(patsubst _clean_%,%,$@)

clean: $(clean-dirs)
	$(call cmd,rmfiles)
	@find $(if $(KBUILD_EXTMOD), $(KBUILD_EXTMOD), .) $(RCS_FIND_IGNORE) \
		\( -name '*.[aios]' -o -name '*.ko' -o -name '.*.cmd' \
		-o -name '*.ko.*' \
		-o -name '*.dtb' -o -name '*.dtbo' -o -name '*.dtb.S' -o -name '*.dt.yaml' \
		-o -name '*.dwo' -o -name '*.lst' \
		-o -name '*.su' -o -name '*.mod' -o -name '*.usyms' \
		-o -name '.*.d' -o -name '.*.tmp' -o -name '*.mod.c' \
		-o -name '*.lex.c' -o -name '*.tab.[ch]' \
		-o -name '*.asn1.[ch]' \
		-o -name '*.symtypes' -o -name 'modules.order' \
		-o -name '.tmp_*.o.*' \
		-o -name '*.c.[012]*.*' \
		-o -name '*.ll' \
		-o -name '*.gcno' \
		-o -name '*.*.symversions' \) -type f -print | xargs rm -f

# Generate tags for editors
# ---------------------------------------------------------------------------
quiet_cmd_tags = GEN     $@
      cmd_tags = $(BASH) $(srctree)/scripts/tags.sh $@

tags TAGS cscope gtags: FORCE
	$(call cmd,tags)

# Script to generate missing namespace dependencies
# ---------------------------------------------------------------------------

PHONY += nsdeps
nsdeps: export KBUILD_NSDEPS=1
nsdeps: modules
	$(Q)$(CONFIG_SHELL) $(srctree)/scripts/nsdeps

# Clang Tooling
# ---------------------------------------------------------------------------

quiet_cmd_gen_compile_commands = GEN     $@
      cmd_gen_compile_commands = $(PYTHON3) $< -a $(AR) -o $@ $(filter-out $<, $(real-prereqs))

$(extmod_prefix)compile_commands.json: scripts/clang-tools/gen_compile_commands.py \
	$(if $(KBUILD_EXTMOD)$(KBUILD_MIXED_TREE),,$(KBUILD_VMLINUX_OBJS) $(KBUILD_VMLINUX_LIBS)) \
	$(if $(CONFIG_MODULES), $(MODORDER)) FORCE
	$(call if_changed,gen_compile_commands)

targets += $(extmod_prefix)compile_commands.json

PHONY += clang-tidy clang-analyzer

ifdef CONFIG_CC_IS_CLANG
quiet_cmd_clang_tools = CHECK   $<
      cmd_clang_tools = $(PYTHON3) $(srctree)/scripts/clang-tools/run-clang-tools.py $@ $<

clang-tidy clang-analyzer: $(extmod_prefix)compile_commands.json
	$(call cmd,clang_tools)
else
clang-tidy clang-analyzer:
	@echo "$@ requires CC=clang" >&2
	@false
endif

# Scripts to check various things for consistency
# ---------------------------------------------------------------------------

PHONY += includecheck versioncheck coccicheck export_report

includecheck:
	find $(srctree)/* $(RCS_FIND_IGNORE) \
		-name '*.[hcS]' -type f -print | sort \
		| xargs $(PERL) -w $(srctree)/scripts/checkincludes.pl

versioncheck:
	find $(srctree)/* $(RCS_FIND_IGNORE) \
		-name '*.[hcS]' -type f -print | sort \
		| xargs $(PERL) -w $(srctree)/scripts/checkversion.pl

coccicheck:
	$(Q)$(BASH) $(srctree)/scripts/$@

export_report:
	$(PERL) $(srctree)/scripts/export_report.pl

PHONY += checkstack kernelrelease kernelversion image_name

# UML needs a little special treatment here.  It wants to use the host
# toolchain, so needs $(SUBARCH) passed to checkstack.pl.  Everyone
# else wants $(ARCH), including people doing cross-builds, which means
# that $(SUBARCH) doesn't work here.
ifeq ($(ARCH), um)
CHECKSTACK_ARCH := $(SUBARCH)
else
CHECKSTACK_ARCH := $(ARCH)
endif
checkstack:
	$(OBJDUMP) -d vmlinux $$(find . -name '*.ko') | \
	$(PERL) $(srctree)/scripts/checkstack.pl $(CHECKSTACK_ARCH)

kernelrelease:
	@echo "$(KERNELVERSION)$$($(CONFIG_SHELL) $(srctree)/scripts/setlocalversion \
		$(srctree) $(BRANCH) $(KMI_GENERATION))"

kernelversion:
	@echo $(KERNELVERSION)

image_name:
	@echo $(KBUILD_IMAGE)

quiet_cmd_rmfiles = $(if $(wildcard $(rm-files)),CLEAN   $(wildcard $(rm-files)))
      cmd_rmfiles = rm -rf $(rm-files)

# read saved command lines for existing targets
existing-targets := $(wildcard $(sort $(targets)))

-include $(foreach f,$(existing-targets),$(dir $(f)).$(notdir $(f)).cmd)

endif # config-build
endif # mixed-build
endif # need-sub-make

PHONY += FORCE
FORCE:

# Declare the contents of the PHONY variable as phony.  We keep that
# information in a variable so we can use it in if_changed and friends.
.PHONY: $(PHONY)<|MERGE_RESOLUTION|>--- conflicted
+++ resolved
@@ -1,13 +1,8 @@
 # SPDX-License-Identifier: GPL-2.0
 VERSION = 5
 PATCHLEVEL = 15
-<<<<<<< HEAD
-SUBLEVEL = 76
+SUBLEVEL = 78
 EXTRAVERSION = -GoogleLTS
-=======
-SUBLEVEL = 78
-EXTRAVERSION =
->>>>>>> c73b4619
 NAME = Trick or Treat
 
 # *DOCUMENTATION*
