--- conflicted
+++ resolved
@@ -1,13 +1,8 @@
 # SPDX-License-Identifier: GPL-2.0
 VERSION = 5
 PATCHLEVEL = 10
-<<<<<<< HEAD
-SUBLEVEL = 1
+SUBLEVEL = 2
 EXTRAVERSION = -GoogleLTS
-=======
-SUBLEVEL = 2
-EXTRAVERSION =
->>>>>>> 446e146f
 NAME = Kleptomaniac Octopus
 
 # *DOCUMENTATION*
