<<<<<<< HEAD
# List of programs to build
hostprogs-y := hwtstamp_config timestamping
=======
# To compile, from the source root
#
#    make headers_install
#    make M=documentation

# kbuild trick to avoid linker error. Can be omitted if a module is built.
obj- := dummy.o

# List of programs to build
hostprogs-y := timestamping txtimestamp hwtstamp_config
>>>>>>> 64b1f00a

# Tell kbuild to always build the programs
always := $(hostprogs-y)

HOSTCFLAGS_timestamping.o += -I$(objtree)/usr/include
<<<<<<< HEAD
HOSTCFLAGS_hwtstamp_config.o += -I$(objtree)/usr/include
=======
HOSTCFLAGS_txtimestamp.o += -I$(objtree)/usr/include
HOSTCFLAGS_hwtstamp_config.o += -I$(objtree)/usr/include

clean:
	rm -f timestamping txtimestamp hwtstamp_config
>>>>>>> 64b1f00a
<|MERGE_RESOLUTION|>--- conflicted
+++ resolved
@@ -1,29 +1,14 @@
-<<<<<<< HEAD
-# List of programs to build
-hostprogs-y := hwtstamp_config timestamping
-=======
 # To compile, from the source root
 #
 #    make headers_install
 #    make M=documentation
 
-# kbuild trick to avoid linker error. Can be omitted if a module is built.
-obj- := dummy.o
-
 # List of programs to build
-hostprogs-y := timestamping txtimestamp hwtstamp_config
->>>>>>> 64b1f00a
+hostprogs-y := hwtstamp_config timestamping txtimestamp
 
 # Tell kbuild to always build the programs
 always := $(hostprogs-y)
 
 HOSTCFLAGS_timestamping.o += -I$(objtree)/usr/include
-<<<<<<< HEAD
-HOSTCFLAGS_hwtstamp_config.o += -I$(objtree)/usr/include
-=======
 HOSTCFLAGS_txtimestamp.o += -I$(objtree)/usr/include
-HOSTCFLAGS_hwtstamp_config.o += -I$(objtree)/usr/include
-
-clean:
-	rm -f timestamping txtimestamp hwtstamp_config
->>>>>>> 64b1f00a
+HOSTCFLAGS_hwtstamp_config.o += -I$(objtree)/usr/include