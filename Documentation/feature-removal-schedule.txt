--- conflicted
+++ resolved
@@ -505,7 +505,6 @@
 
 ----------------------------
 
-<<<<<<< HEAD
 What:	Low Performance USB Block driver ("CONFIG_BLK_DEV_UB")
 When:	3.6
 Why:	This driver provides support for USB storage devices like "USB
@@ -540,18 +539,6 @@
 Why:	setitimer is not returning -EFAULT if user pointer is NULL. This
 	violates the spec.
 Who:	Sasikantha Babu <sasikanth.v19@gmail.com>
-=======
-What:	The CAP9 SoC family will be removed
-When:	3.4
-Files:	arch/arm/mach-at91/at91cap9.c
-	arch/arm/mach-at91/at91cap9_devices.c
-	arch/arm/mach-at91/include/mach/at91cap9.h
-	arch/arm/mach-at91/include/mach/at91cap9_matrix.h
-	arch/arm/mach-at91/include/mach/at91cap9_ddrsdr.h
-	arch/arm/mach-at91/board-cap9adk.c
-Why:	The code is not actively maintained and platforms are now hard to find.
-Who:	Nicolas Ferre <nicolas.ferre@atmel.com>
-	Jean-Christophe PLAGNIOL-VILLARD <plagnioj@jcrosoft.com>
 
 ----------------------------
 
@@ -561,5 +548,4 @@
 	for about 4 years and they are not used by any mainline driver.
 	There are newer controls (V4L2_CID_PAN*, V4L2_CID_TILT*) that provide
 	similar	functionality.
-Who:	Sylwester Nawrocki <sylvester.nawrocki@gmail.com>
->>>>>>> 788ab1bb
+Who:	Sylwester Nawrocki <sylvester.nawrocki@gmail.com>