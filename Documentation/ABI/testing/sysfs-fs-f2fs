--- conflicted
+++ resolved
@@ -376,9 +376,6 @@
 Description:	This gives a control to limit the bio size in f2fs.
 		Default is zero, which will follow underlying block layer limit,
 		whereas, if it has a certain bytes value, f2fs won't submit a
-<<<<<<< HEAD
-		bio larger than that size.
-=======
 		bio larger than that size.
 
 What:		/sys/fs/f2fs/<disk>/stat/sb_status
@@ -411,5 +408,4 @@
 		Its default value is "be,3", which means "BE" I/O class and
 		I/O priority "3". We can select the class between "rt" and "be",
 		and set the I/O priority within valid range of it. "," delimiter
-		is necessary in between I/O class and priority number.
->>>>>>> 5f85626b
+		is necessary in between I/O class and priority number.