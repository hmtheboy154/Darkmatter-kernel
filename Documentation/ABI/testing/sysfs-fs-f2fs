--- conflicted
+++ resolved
@@ -333,8 +333,6 @@
 		*    5 |    4 |   3 |    2 |    1 |   0 |
 		* Cold | Warm | Hot | Cold | Warm | Hot |
 
-<<<<<<< HEAD
-=======
 What:		/sys/fs/f2fs/<disk>/node_io_flag
 Date:		June 2020
 Contact:	"Jaegeuk Kim" <jaegeuk@kernel.org>
@@ -344,7 +342,6 @@
 		*    5 |    4 |   3 |    2 |    1 |   0 |
 		* Cold | Warm | Hot | Cold | Warm | Hot |
 
->>>>>>> 7520793d
 What:		/sys/fs/f2fs/<disk>/iostat_period_ms
 Date:		April 2020
 Contact:	"Daeho Jeong" <daehojeong@google.com>
