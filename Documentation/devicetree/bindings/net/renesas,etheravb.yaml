# SPDX-License-Identifier: (GPL-2.0-only OR BSD-2-Clause)
%YAML 1.2
---
$id: http://devicetree.org/schemas/net/renesas,etheravb.yaml#
$schema: http://devicetree.org/meta-schemas/core.yaml#

title: Renesas Ethernet AVB

maintainers:
  - Sergei Shtylyov <sergei.shtylyov@gmail.com>

properties:
  compatible:
    oneOf:
      - items:
          - enum:
              - renesas,etheravb-r8a7742      # RZ/G1H
              - renesas,etheravb-r8a7743      # RZ/G1M
              - renesas,etheravb-r8a7744      # RZ/G1N
              - renesas,etheravb-r8a7745      # RZ/G1E
              - renesas,etheravb-r8a77470     # RZ/G1C
              - renesas,etheravb-r8a7790      # R-Car H2
              - renesas,etheravb-r8a7791      # R-Car M2-W
              - renesas,etheravb-r8a7792      # R-Car V2H
              - renesas,etheravb-r8a7793      # R-Car M2-N
              - renesas,etheravb-r8a7794      # R-Car E2
          - const: renesas,etheravb-rcar-gen2 # R-Car Gen2 and RZ/G1

      - items:
          - enum:
              - renesas,etheravb-r8a774a1     # RZ/G2M
              - renesas,etheravb-r8a774b1     # RZ/G2N
              - renesas,etheravb-r8a774c0     # RZ/G2E
              - renesas,etheravb-r8a774e1     # RZ/G2H
              - renesas,etheravb-r8a7795      # R-Car H3
              - renesas,etheravb-r8a7796      # R-Car M3-W
              - renesas,etheravb-r8a77961     # R-Car M3-W+
              - renesas,etheravb-r8a77965     # R-Car M3-N
              - renesas,etheravb-r8a77970     # R-Car V3M
              - renesas,etheravb-r8a77980     # R-Car V3H
              - renesas,etheravb-r8a77990     # R-Car E3
              - renesas,etheravb-r8a77995     # R-Car D3
              - renesas,etheravb-r8a779a0     # R-Car V3U
          - const: renesas,etheravb-rcar-gen3 # R-Car Gen3 and RZ/G2

      - items:
          - enum:
<<<<<<< HEAD
=======
              - renesas,etheravb-r9a09g011 # RZ/V2M
          - const: renesas,etheravb-rzv2m  # RZ/V2M compatible

      - items:
          - enum:
>>>>>>> 88084a3d
              - renesas,r9a07g043-gbeth # RZ/G2UL
              - renesas,r9a07g044-gbeth # RZ/G2{L,LC}
              - renesas,r9a07g054-gbeth # RZ/V2L
          - const: renesas,rzg2l-gbeth  # RZ/{G2L,G2UL,V2L} family

  reg: true

  interrupts: true

  interrupt-names: true

  clocks: true

  clock-names: true

  iommus:
    maxItems: 1

  power-domains:
    maxItems: 1

  resets:
    maxItems: 1

  phy-mode: true

  phy-handle: true

  '#address-cells':
    description: Number of address cells for the MDIO bus.
    const: 1

  '#size-cells':
    description: Number of size cells on the MDIO bus.
    const: 0

  renesas,no-ether-link:
    type: boolean
    description:
      Specify when a board does not provide a proper AVB_LINK signal.

  renesas,ether-link-active-low:
    type: boolean
    description:
      Specify when the AVB_LINK signal is active-low instead of normal
      active-high.

  rx-internal-delay-ps:
    enum: [0, 1800]

  tx-internal-delay-ps:
    enum: [0, 2000]

patternProperties:
  "^ethernet-phy@[0-9a-f]$":
    type: object
    $ref: ethernet-phy.yaml#

required:
  - compatible
  - reg
  - interrupts
  - clocks
  - power-domains
  - resets
  - phy-mode
  - phy-handle
  - '#address-cells'
  - '#size-cells'

allOf:
  - $ref: ethernet-controller.yaml#

  - if:
      properties:
        compatible:
          contains:
            enum:
              - renesas,etheravb-rcar-gen2
              - renesas,etheravb-r8a7795
              - renesas,etheravb-r8a7796
              - renesas,etheravb-r8a77961
              - renesas,etheravb-r8a77965
    then:
      properties:
        reg:
          items:
            - description: MAC register block
            - description: Stream buffer
    else:
      properties:
        reg:
          items:
            - description: MAC register block

  - if:
      properties:
        compatible:
          contains:
            enum:
              - renesas,etheravb-rcar-gen2
              - renesas,rzg2l-gbeth
    then:
      properties:
        interrupts:
          minItems: 1
          maxItems: 3
        interrupt-names:
          minItems: 1
          items:
            - const: mux
            - const: fil
            - const: arp_ns
        rx-internal-delay-ps: false
    else:
      if:
        properties:
          compatible:
            contains:
              const: renesas,etheravb-rzv2m
      then:
        properties:
          interrupts:
            minItems: 29
            maxItems: 29
          interrupt-names:
            items:
              pattern: '^(ch(1?)[0-9])|ch20|ch21|dia|dib|err_a|err_b|mgmt_a|mgmt_b|line3$'
          rx-internal-delay-ps: false
        required:
          - interrupt-names
      else:
        properties:
          interrupts:
            minItems: 25
            maxItems: 25
          interrupt-names:
            items:
              pattern: '^ch[0-9]+$'
        required:
          - interrupt-names
          - rx-internal-delay-ps

  - if:
      properties:
        compatible:
          contains:
            enum:
              - renesas,etheravb-r8a774a1
              - renesas,etheravb-r8a774b1
              - renesas,etheravb-r8a774e1
              - renesas,etheravb-r8a7795
              - renesas,etheravb-r8a7796
              - renesas,etheravb-r8a77961
              - renesas,etheravb-r8a77965
              - renesas,etheravb-r8a77970
              - renesas,etheravb-r8a77980
              - renesas,etheravb-r8a779a0
    then:
      required:
        - tx-internal-delay-ps
    else:
      properties:
        tx-internal-delay-ps: false

  - if:
      properties:
        compatible:
          contains:
            const: renesas,etheravb-r8a77995
    then:
      properties:
        rx-internal-delay-ps:
          const: 1800

  - if:
      properties:
        compatible:
          contains:
            const: renesas,etheravb-r8a77980
    then:
      properties:
        tx-internal-delay-ps:
          const: 2000

  - if:
      properties:
        compatible:
          contains:
            const: renesas,rzg2l-gbeth
    then:
      properties:
        clocks:
          items:
            - description: Main clock
            - description: Register access clock
            - description: Reference clock for RGMII
        clock-names:
          items:
            - const: axi
            - const: chi
            - const: refclk
    else:
      if:
        properties:
          compatible:
            contains:
              const: renesas,etheravb-rzv2m
      then:
        properties:
          clocks:
            items:
              - description: Main clock
              - description: Coherent Hub Interface clock
              - description: gPTP reference clock
          clock-names:
            items:
              - const: axi
              - const: chi
              - const: gptp
      else:
        properties:
          clocks:
            minItems: 1
            items:
              - description: AVB functional clock
              - description: Optional TXC reference clock
          clock-names:
            minItems: 1
            items:
              - const: fck
              - const: refclk

additionalProperties: false

examples:
  - |
    #include <dt-bindings/clock/r8a7795-cpg-mssr.h>
    #include <dt-bindings/interrupt-controller/arm-gic.h>
    #include <dt-bindings/power/r8a7795-sysc.h>
    #include <dt-bindings/gpio/gpio.h>
    aliases {
            ethernet0 = &avb;
    };

    avb: ethernet@e6800000 {
            compatible = "renesas,etheravb-r8a7795",
                         "renesas,etheravb-rcar-gen3";
            reg = <0xe6800000 0x800>, <0xe6a00000 0x10000>;
            interrupts = <GIC_SPI 39 IRQ_TYPE_LEVEL_HIGH>,
                         <GIC_SPI 40 IRQ_TYPE_LEVEL_HIGH>,
                         <GIC_SPI 41 IRQ_TYPE_LEVEL_HIGH>,
                         <GIC_SPI 42 IRQ_TYPE_LEVEL_HIGH>,
                         <GIC_SPI 43 IRQ_TYPE_LEVEL_HIGH>,
                         <GIC_SPI 44 IRQ_TYPE_LEVEL_HIGH>,
                         <GIC_SPI 45 IRQ_TYPE_LEVEL_HIGH>,
                         <GIC_SPI 46 IRQ_TYPE_LEVEL_HIGH>,
                         <GIC_SPI 47 IRQ_TYPE_LEVEL_HIGH>,
                         <GIC_SPI 48 IRQ_TYPE_LEVEL_HIGH>,
                         <GIC_SPI 49 IRQ_TYPE_LEVEL_HIGH>,
                         <GIC_SPI 50 IRQ_TYPE_LEVEL_HIGH>,
                         <GIC_SPI 51 IRQ_TYPE_LEVEL_HIGH>,
                         <GIC_SPI 52 IRQ_TYPE_LEVEL_HIGH>,
                         <GIC_SPI 53 IRQ_TYPE_LEVEL_HIGH>,
                         <GIC_SPI 54 IRQ_TYPE_LEVEL_HIGH>,
                         <GIC_SPI 55 IRQ_TYPE_LEVEL_HIGH>,
                         <GIC_SPI 56 IRQ_TYPE_LEVEL_HIGH>,
                         <GIC_SPI 57 IRQ_TYPE_LEVEL_HIGH>,
                         <GIC_SPI 58 IRQ_TYPE_LEVEL_HIGH>,
                         <GIC_SPI 59 IRQ_TYPE_LEVEL_HIGH>,
                         <GIC_SPI 60 IRQ_TYPE_LEVEL_HIGH>,
                         <GIC_SPI 61 IRQ_TYPE_LEVEL_HIGH>,
                         <GIC_SPI 62 IRQ_TYPE_LEVEL_HIGH>,
                         <GIC_SPI 63 IRQ_TYPE_LEVEL_HIGH>;
            interrupt-names = "ch0", "ch1", "ch2", "ch3", "ch4", "ch5", "ch6",
                              "ch7", "ch8", "ch9", "ch10", "ch11", "ch12",
                              "ch13", "ch14", "ch15", "ch16", "ch17", "ch18",
                              "ch19", "ch20", "ch21", "ch22", "ch23", "ch24";
            clocks = <&cpg CPG_MOD 812>;
            clock-names = "fck";
            iommus = <&ipmmu_ds0 16>;
            power-domains = <&sysc R8A7795_PD_ALWAYS_ON>;
            resets = <&cpg 812>;
            phy-mode = "rgmii";
            phy-handle = <&phy0>;
            rx-internal-delay-ps = <0>;
            tx-internal-delay-ps = <2000>;
            #address-cells = <1>;
            #size-cells = <0>;

            phy0: ethernet-phy@0 {
                    compatible = "ethernet-phy-id0022.1622",
                                 "ethernet-phy-ieee802.3-c22";
                    rxc-skew-ps = <1500>;
                    reg = <0>;
                    interrupt-parent = <&gpio2>;
                    interrupts = <11 IRQ_TYPE_LEVEL_LOW>;
                    reset-gpios = <&gpio2 10 GPIO_ACTIVE_LOW>;
            };
    };<|MERGE_RESOLUTION|>--- conflicted
+++ resolved
@@ -45,14 +45,11 @@
 
       - items:
           - enum:
-<<<<<<< HEAD
-=======
               - renesas,etheravb-r9a09g011 # RZ/V2M
           - const: renesas,etheravb-rzv2m  # RZ/V2M compatible
 
       - items:
           - enum:
->>>>>>> 88084a3d
               - renesas,r9a07g043-gbeth # RZ/G2UL
               - renesas,r9a07g044-gbeth # RZ/G2{L,LC}
               - renesas,r9a07g054-gbeth # RZ/V2L
