// SPDX-License-Identifier: GPL-2.0
#include <linux/kernel.h>
#include <linux/bug.h>
#include <linux/compiler.h>
#include <linux/export.h>
#include <linux/string.h>
#include <linux/list_sort.h>
#include <linux/list.h>

<<<<<<< HEAD
typedef int __attribute__((nonnull(2,3))) (*cmp_func)(void *,
		struct list_head *, struct list_head *);

=======
>>>>>>> f93026b2
/*
 * Returns a list organized in an intermediate format suited
 * to chaining of merge() calls: null-terminated, no reserved or
 * sentinel head node, "prev" links not maintained.
 */
__attribute__((nonnull(2,3,4)))
static struct list_head *merge(void *priv, list_cmp_func_t cmp,
				struct list_head *a, struct list_head *b)
{
	struct list_head *head, **tail = &head;

	for (;;) {
		/* if equal, take 'a' -- important for sort stability */
		if (cmp(priv, a, b) <= 0) {
			*tail = a;
			tail = &a->next;
			a = a->next;
			if (!a) {
				*tail = b;
				break;
			}
		} else {
			*tail = b;
			tail = &b->next;
			b = b->next;
			if (!b) {
				*tail = a;
				break;
			}
		}
	}
	return head;
}

/*
 * Combine final list merge with restoration of standard doubly-linked
 * list structure.  This approach duplicates code from merge(), but
 * runs faster than the tidier alternatives of either a separate final
 * prev-link restoration pass, or maintaining the prev links
 * throughout.
 */
__attribute__((nonnull(2,3,4,5)))
static void merge_final(void *priv, list_cmp_func_t cmp, struct list_head *head,
			struct list_head *a, struct list_head *b)
{
	struct list_head *tail = head;
	u8 count = 0;

	for (;;) {
		/* if equal, take 'a' -- important for sort stability */
		if (cmp(priv, a, b) <= 0) {
			tail->next = a;
			a->prev = tail;
			tail = a;
			a = a->next;
			if (!a)
				break;
		} else {
			tail->next = b;
			b->prev = tail;
			tail = b;
			b = b->next;
			if (!b) {
				b = a;
				break;
			}
		}
	}

	/* Finish linking remainder of list b on to tail */
	tail->next = b;
	do {
		/*
		 * If the merge is highly unbalanced (e.g. the input is
		 * already sorted), this loop may run many iterations.
		 * Continue callbacks to the client even though no
		 * element comparison is needed, so the client's cmp()
		 * routine can invoke cond_resched() periodically.
		 */
		if (unlikely(!++count))
			cmp(priv, b, b);
		b->prev = tail;
		tail = b;
		b = b->next;
	} while (b);

	/* And the final links to make a circular doubly-linked list */
	tail->next = head;
	head->prev = tail;
}

/**
 * list_sort - sort a list
 * @priv: private data, opaque to list_sort(), passed to @cmp
 * @head: the list to sort
 * @cmp: the elements comparison function
 *
 * The comparison funtion @cmp must return > 0 if @a should sort after
 * @b ("@a > @b" if you want an ascending sort), and <= 0 if @a should
 * sort before @b *or* their original order should be preserved.  It is
 * always called with the element that came first in the input in @a,
 * and list_sort is a stable sort, so it is not necessary to distinguish
 * the @a < @b and @a == @b cases.
 *
 * This is compatible with two styles of @cmp function:
 * - The traditional style which returns <0 / =0 / >0, or
 * - Returning a boolean 0/1.
 * The latter offers a chance to save a few cycles in the comparison
 * (which is used by e.g. plug_ctx_cmp() in block/blk-mq.c).
 *
 * A good way to write a multi-word comparison is::
 *
 *	if (a->high != b->high)
 *		return a->high > b->high;
 *	if (a->middle != b->middle)
 *		return a->middle > b->middle;
 *	return a->low > b->low;
 *
 *
 * This mergesort is as eager as possible while always performing at least
 * 2:1 balanced merges.  Given two pending sublists of size 2^k, they are
 * merged to a size-2^(k+1) list as soon as we have 2^k following elements.
 *
 * Thus, it will avoid cache thrashing as long as 3*2^k elements can
 * fit into the cache.  Not quite as good as a fully-eager bottom-up
 * mergesort, but it does use 0.2*n fewer comparisons, so is faster in
 * the common case that everything fits into L1.
 *
 *
 * The merging is controlled by "count", the number of elements in the
 * pending lists.  This is beautiully simple code, but rather subtle.
 *
 * Each time we increment "count", we set one bit (bit k) and clear
 * bits k-1 .. 0.  Each time this happens (except the very first time
 * for each bit, when count increments to 2^k), we merge two lists of
 * size 2^k into one list of size 2^(k+1).
 *
 * This merge happens exactly when the count reaches an odd multiple of
 * 2^k, which is when we have 2^k elements pending in smaller lists,
 * so it's safe to merge away two lists of size 2^k.
 *
 * After this happens twice, we have created two lists of size 2^(k+1),
 * which will be merged into a list of size 2^(k+2) before we create
 * a third list of size 2^(k+1), so there are never more than two pending.
 *
 * The number of pending lists of size 2^k is determined by the
 * state of bit k of "count" plus two extra pieces of information:
 *
 * - The state of bit k-1 (when k == 0, consider bit -1 always set), and
 * - Whether the higher-order bits are zero or non-zero (i.e.
 *   is count >= 2^(k+1)).
 *
 * There are six states we distinguish.  "x" represents some arbitrary
 * bits, and "y" represents some arbitrary non-zero bits:
 * 0:  00x: 0 pending of size 2^k;           x pending of sizes < 2^k
 * 1:  01x: 0 pending of size 2^k; 2^(k-1) + x pending of sizes < 2^k
 * 2: x10x: 0 pending of size 2^k; 2^k     + x pending of sizes < 2^k
 * 3: x11x: 1 pending of size 2^k; 2^(k-1) + x pending of sizes < 2^k
 * 4: y00x: 1 pending of size 2^k; 2^k     + x pending of sizes < 2^k
 * 5: y01x: 2 pending of size 2^k; 2^(k-1) + x pending of sizes < 2^k
 * (merge and loop back to state 2)
 *
 * We gain lists of size 2^k in the 2->3 and 4->5 transitions (because
 * bit k-1 is set while the more significant bits are non-zero) and
 * merge them away in the 5->2 transition.  Note in particular that just
 * before the 5->2 transition, all lower-order bits are 11 (state 3),
 * so there is one list of each smaller size.
 *
 * When we reach the end of the input, we merge all the pending
 * lists, from smallest to largest.  If you work through cases 2 to
 * 5 above, you can see that the number of elements we merge with a list
 * of size 2^k varies from 2^(k-1) (cases 3 and 5 when x == 0) to
 * 2^(k+1) - 1 (second merge of case 5 when x == 2^(k-1) - 1).
 */
__attribute__((nonnull(2,3)))
void list_sort(void *priv, struct list_head *head, list_cmp_func_t cmp)
{
	struct list_head *list = head->next, *pending = NULL;
	size_t count = 0;	/* Count of pending */

	if (list == head->prev)	/* Zero or one elements */
		return;

	/* Convert to a null-terminated singly-linked list. */
	head->prev->next = NULL;

	/*
	 * Data structure invariants:
	 * - All lists are singly linked and null-terminated; prev
	 *   pointers are not maintained.
	 * - pending is a prev-linked "list of lists" of sorted
	 *   sublists awaiting further merging.
	 * - Each of the sorted sublists is power-of-two in size.
	 * - Sublists are sorted by size and age, smallest & newest at front.
	 * - There are zero to two sublists of each size.
	 * - A pair of pending sublists are merged as soon as the number
	 *   of following pending elements equals their size (i.e.
	 *   each time count reaches an odd multiple of that size).
	 *   That ensures each later final merge will be at worst 2:1.
	 * - Each round consists of:
	 *   - Merging the two sublists selected by the highest bit
	 *     which flips when count is incremented, and
	 *   - Adding an element from the input as a size-1 sublist.
	 */
	do {
		size_t bits;
		struct list_head **tail = &pending;

		/* Find the least-significant clear bit in count */
		for (bits = count; bits & 1; bits >>= 1)
			tail = &(*tail)->prev;
		/* Do the indicated merge */
		if (likely(bits)) {
			struct list_head *a = *tail, *b = a->prev;

			a = merge(priv, cmp, b, a);
			/* Install the merged result in place of the inputs */
			a->prev = b->prev;
			*tail = a;
		}

		/* Move one element from input list to pending */
		list->prev = pending;
		pending = list;
		list = list->next;
		pending->next = NULL;
		count++;
	} while (list);

	/* End of input; merge together all the pending lists. */
	list = pending;
	pending = pending->prev;
	for (;;) {
		struct list_head *next = pending->prev;

		if (!next)
			break;
		list = merge(priv, cmp, pending, list);
		pending = next;
	}
	/* The final merge, rebuilding prev links */
	merge_final(priv, cmp, head, pending, list);
}
EXPORT_SYMBOL(list_sort);<|MERGE_RESOLUTION|>--- conflicted
+++ resolved
@@ -7,12 +7,6 @@
 #include <linux/list_sort.h>
 #include <linux/list.h>
 
-<<<<<<< HEAD
-typedef int __attribute__((nonnull(2,3))) (*cmp_func)(void *,
-		struct list_head *, struct list_head *);
-
-=======
->>>>>>> f93026b2
 /*
  * Returns a list organized in an intermediate format suited
  * to chaining of merge() calls: null-terminated, no reserved or
