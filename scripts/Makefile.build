--- conflicted
+++ resolved
@@ -462,14 +462,6 @@
 ifdef CONFIG_LTO_CLANG
   ifdef CONFIG_MODVERSIONS
     # combine symversions for later processing
-<<<<<<< HEAD
-    update_lto_symversions =						\
-	rm -f $@.symversions; 						\
-	for i in $(foreach n,						\
-			$(filter-out FORCE,$^),				\
-			$(if $(wildcard $(n).symversions),$(n))); do	\
-		cat $$i.symversions >> $@.symversions;			\
-=======
     update_lto_symversions =				\
 	rm -f $@.symversions; 				\
 	for i in $(filter-out FORCE,$^); do		\
@@ -477,7 +469,6 @@
 			cat $$i.symversions 		\
 				>> $@.symversions;	\
 		fi;					\
->>>>>>> 652373a6
 	done;
   endif
   # rebuild the symbol table with llvm-ar to include IR files
