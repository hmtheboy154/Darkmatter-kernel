#!/bin/sh
# SPDX-License-Identifier: GPL-2.0
#
# link vmlinux
#
# vmlinux is linked from the objects selected by $(KBUILD_VMLINUX_INIT) and
# $(KBUILD_VMLINUX_MAIN) and $(KBUILD_VMLINUX_LIBS). Most are built-in.a files
# from top-level directories in the kernel tree, others are specified in
# arch/$(ARCH)/Makefile. Ordering when linking is important, and
# $(KBUILD_VMLINUX_INIT) must be first. $(KBUILD_VMLINUX_LIBS) are archives
# which are linked conditionally (not within --whole-archive), and do not
# require symbol indexes added.
#
# vmlinux
#   ^
#   |
#   +-< $(KBUILD_VMLINUX_INIT)
#   |   +--< init/version.o + more
#   |
#   +--< $(KBUILD_VMLINUX_MAIN)
#   |    +--< drivers/built-in.a mm/built-in.a + more
#   |
#   +--< $(KBUILD_VMLINUX_LIBS)
#   |    +--< lib/lib.a + more
#   |
#   +-< ${kallsymso} (see description in KALLSYMS section)
#
# vmlinux version (uname -v) cannot be updated during normal
# descending-into-subdirs phase since we do not yet know if we need to
# update vmlinux.
# Therefore this step is delayed until just before final link of vmlinux.
#
# System.map is generated to document addresses of all kernel symbols

# Error out on error
set -e

# Nice output in kbuild format
# Will be supressed by "make -s"
info()
{
	if [ "${quiet}" != "silent_" ]; then
		printf "  %-7s %s\n" ${1} ${2}
	fi
}

# Thin archive build here makes a final archive with symbol table and indexes
# from vmlinux objects INIT and MAIN, which can be used as input to linker.
# KBUILD_VMLINUX_LIBS archives should already have symbol table and indexes
# added.
#
# Traditional incremental style of link does not require this step
#
# built-in.a output file
#
archive_builtin()
{
	info AR built-in.a
	rm -f built-in.a;
	${AR} rcsTP${KBUILD_ARFLAGS} built-in.a			\
				${KBUILD_VMLINUX_INIT}		\
				${KBUILD_VMLINUX_MAIN}

	# rebuild with llvm-ar to update the symbol table
	if [ -n "${CONFIG_LTO_CLANG}" ]; then
		mv -f built-in.a built-in.a.tmp
		${LLVM_AR} rcsT${KBUILD_ARFLAGS} built-in.a $(${AR} t built-in.a.tmp)
		rm -f built-in.a.tmp
	fi
}

# If CONFIG_LTO_CLANG is selected, generate a linker script to ensure correct
# ordering of initcalls, and with CONFIG_MODVERSIONS also enabled, collect the
# previously generated symbol versions into the same script.
lto_lds()
{
	if [ -z "${CONFIG_LTO_CLANG}" ]; then
		return
	fi

	${srctree}/scripts/generate_initcall_order.pl \
		built-in.a ${KBUILD_VMLINUX_LIBS} \
		> .tmp_lto.lds

	if [ -n "${CONFIG_MODVERSIONS}" ]; then
		for a in built-in.a ${KBUILD_VMLINUX_LIBS}; do
			for o in $(${AR} t $a); do
				if [ -f ${o}.symversions ]; then
					cat ${o}.symversions >> .tmp_lto.lds
				fi
			done
		done
	fi

	echo "-T .tmp_lto.lds"
}

# Link of vmlinux.o used for section mismatch analysis
# ${1} output file
modpost_link()
{
	local objects

	objects="--whole-archive				\
		built-in.a					\
		--no-whole-archive				\
		--start-group					\
		${KBUILD_VMLINUX_LIBS}				\
		--end-group"

	if [ -n "${CONFIG_LTO_CLANG}" ]; then
		# This might take a while, so indicate that we're doing
		# an LTO link
		info LTO vmlinux.o
	fi

	${LD} ${KBUILD_LDFLAGS} -r -o ${1} $(lto_lds) ${objects}
}

# If CONFIG_LTO_CLANG is selected, we postpone running recordmcount until
# we have compiled LLVM IR to an object file.
recordmcount()
{
	if [ -z "${CONFIG_LTO_CLANG}" ]; then
		return
	fi

	if [ -n "${CONFIG_FTRACE_MCOUNT_RECORD}" ]; then
		scripts/recordmcount ${RECORDMCOUNT_FLAGS} $*
	fi
}

# Link of vmlinux
# ${1} - optional extra .o files
# ${2} - output file
vmlinux_link()
{
	local lds="${objtree}/${KBUILD_LDS}"
	local extra_lds=""
	local objects

	if [ "${SRCARCH}" != "um" ]; then
<<<<<<< HEAD
		if [ -z "${CONFIG_LTO_CLANG}" ]; then
			objects="--whole-archive		\
				built-in.a			\
				--no-whole-archive		\
				--start-group			\
				${KBUILD_VMLINUX_LIBS}		\
				--end-group			\
				${1}"
		else
			objects="--start-group			\
				vmlinux.o			\
				--end-group			\
				${1}"
		fi
=======
		for extra_ld in ${KBUILD_EXTRA_LDS}
		do
			extra_lds="$extra_lds -T ${objtree}/$extra_ld"
		done

		objects="--whole-archive			\
			built-in.a				\
			--no-whole-archive			\
			--start-group				\
			${KBUILD_VMLINUX_LIBS}			\
			--end-group				\
			${1}"
>>>>>>> 4c5260d0

		${LD} ${KBUILD_LDFLAGS} ${LDFLAGS_vmlinux} -o ${2}	\
			-T ${lds} ${extra_lds} ${objects}
	else
		for extra_ld in ${KBUILD_EXTRA_LDS}
		do
			extra_lds="$extra_lds -Wl,-T,${objtree}/$extra_ld"
		done

		objects="-Wl,--whole-archive			\
			built-in.a				\
			-Wl,--no-whole-archive			\
			-Wl,--start-group			\
			${KBUILD_VMLINUX_LIBS}			\
			-Wl,--end-group				\
			${1}"

		${CC} ${CFLAGS_vmlinux} -o ${2}			\
			-Wl,-T,${lds}				\
			${extra_lds}				\
			${objects}				\
			-lutil -lrt -lpthread
		rm -f linux
	fi
}

# Create ${2} .o file with all symbols from the ${1} object file
kallsyms()
{
	info KSYM ${2}
	local kallsymopt;

	if [ -n "${CONFIG_KALLSYMS_ALL}" ]; then
		kallsymopt="${kallsymopt} --all-symbols"
	fi

	if [ -n "${CONFIG_KALLSYMS_ABSOLUTE_PERCPU}" ]; then
		kallsymopt="${kallsymopt} --absolute-percpu"
	fi

	if [ -n "${CONFIG_KALLSYMS_BASE_RELATIVE}" ]; then
		kallsymopt="${kallsymopt} --base-relative"
	fi

	local aflags="${KBUILD_AFLAGS} ${KBUILD_AFLAGS_KERNEL}               \
		      ${NOSTDINC_FLAGS} ${LINUXINCLUDE} ${KBUILD_CPPFLAGS}"

	local afile="`basename ${2} .o`.S"

	${NM} -n ${1} | scripts/kallsyms ${kallsymopt} > ${afile}
	${CC} ${aflags} -c -o ${2} ${afile}
}

# Create map file with all symbols from ${1}
# See mksymap for additional details
mksysmap()
{
	${CONFIG_SHELL} "${srctree}/scripts/mksysmap" ${1} ${2}
}

sortextable()
{
	${objtree}/scripts/sortextable ${1}
}

# Delete output files in case of error
cleanup()
{
	rm -f .tmp_System.map
	rm -f .tmp_kallsyms*
	rm -f .tmp_lto.lds
	rm -f .tmp_vmlinux*
	rm -f built-in.a
	rm -f System.map
	rm -f vmlinux
	rm -f vmlinux.o
}

on_exit()
{
	if [ $? -ne 0 ]; then
		cleanup
	fi
}
trap on_exit EXIT

on_signals()
{
	exit 1
}
trap on_signals HUP INT QUIT TERM

#
#
# Use "make V=1" to debug this script
case "${KBUILD_VERBOSE}" in
*1*)
	set -x
	;;
esac

if [ "$1" = "clean" ]; then
	cleanup
	exit 0
fi

# We need access to CONFIG_ symbols
. include/config/auto.conf

# Update version
info GEN .version
if [ -r .version ]; then
	VERSION=$(expr 0$(cat .version) + 1)
	echo $VERSION > .version
else
	rm -f .version
	echo 1 > .version
fi;

# final build of init/
${MAKE} -f "${srctree}/scripts/Makefile.build" obj=init

archive_builtin

#link vmlinux.o
modpost_link vmlinux.o

# modpost vmlinux.o to check for section mismatches
${MAKE} -f "${srctree}/scripts/Makefile.modpost" vmlinux.o

if [ -n "${CONFIG_LTO_CLANG}" ]; then
	# Call recordmcount if needed
	recordmcount vmlinux.o
fi

kallsymso=""
kallsyms_vmlinux=""
if [ -n "${CONFIG_KALLSYMS}" ]; then

	# kallsyms support
	# Generate section listing all symbols and add it into vmlinux
	# It's a three step process:
	# 1)  Link .tmp_vmlinux1 so it has all symbols and sections,
	#     but __kallsyms is empty.
	#     Running kallsyms on that gives us .tmp_kallsyms1.o with
	#     the right size
	# 2)  Link .tmp_vmlinux2 so it now has a __kallsyms section of
	#     the right size, but due to the added section, some
	#     addresses have shifted.
	#     From here, we generate a correct .tmp_kallsyms2.o
	# 3)  That link may have expanded the kernel image enough that
	#     more linker branch stubs / trampolines had to be added, which
	#     introduces new names, which further expands kallsyms. Do another
	#     pass if that is the case. In theory it's possible this results
	#     in even more stubs, but unlikely.
	#     KALLSYMS_EXTRA_PASS=1 may also used to debug or work around
	#     other bugs.
	# 4)  The correct ${kallsymso} is linked into the final vmlinux.
	#
	# a)  Verify that the System.map from vmlinux matches the map from
	#     ${kallsymso}.

	kallsymso=.tmp_kallsyms2.o
	kallsyms_vmlinux=.tmp_vmlinux2

	# step 1
	vmlinux_link "" .tmp_vmlinux1
	kallsyms .tmp_vmlinux1 .tmp_kallsyms1.o

	# step 2
	vmlinux_link .tmp_kallsyms1.o .tmp_vmlinux2
	kallsyms .tmp_vmlinux2 .tmp_kallsyms2.o

	# step 3
	size1=$(${CONFIG_SHELL} "${srctree}/scripts/file-size.sh" .tmp_kallsyms1.o)
	size2=$(${CONFIG_SHELL} "${srctree}/scripts/file-size.sh" .tmp_kallsyms2.o)

	if [ $size1 -ne $size2 ] || [ -n "${KALLSYMS_EXTRA_PASS}" ]; then
		kallsymso=.tmp_kallsyms3.o
		kallsyms_vmlinux=.tmp_vmlinux3

		vmlinux_link .tmp_kallsyms2.o .tmp_vmlinux3

		kallsyms .tmp_vmlinux3 .tmp_kallsyms3.o
	fi
fi

info LD vmlinux
vmlinux_link "${kallsymso}" vmlinux

if [ -n "${CONFIG_BUILDTIME_EXTABLE_SORT}" ]; then
	info SORTEX vmlinux
	sortextable vmlinux
fi

info SYSMAP System.map
mksysmap vmlinux System.map

# step a (see comment above)
if [ -n "${CONFIG_KALLSYMS}" ]; then
	mksysmap ${kallsyms_vmlinux} .tmp_System.map

	if ! cmp -s System.map .tmp_System.map; then
		echo >&2 Inconsistent kallsyms data
		echo >&2 Try "make KALLSYMS_EXTRA_PASS=1" as a workaround
		exit 1
	fi
fi<|MERGE_RESOLUTION|>--- conflicted
+++ resolved
@@ -140,7 +140,6 @@
 	local objects
 
 	if [ "${SRCARCH}" != "um" ]; then
-<<<<<<< HEAD
 		if [ -z "${CONFIG_LTO_CLANG}" ]; then
 			objects="--whole-archive		\
 				built-in.a			\
@@ -155,20 +154,6 @@
 				--end-group			\
 				${1}"
 		fi
-=======
-		for extra_ld in ${KBUILD_EXTRA_LDS}
-		do
-			extra_lds="$extra_lds -T ${objtree}/$extra_ld"
-		done
-
-		objects="--whole-archive			\
-			built-in.a				\
-			--no-whole-archive			\
-			--start-group				\
-			${KBUILD_VMLINUX_LIBS}			\
-			--end-group				\
-			${1}"
->>>>>>> 4c5260d0
 
 		${LD} ${KBUILD_LDFLAGS} ${LDFLAGS_vmlinux} -o ${2}	\
 			-T ${lds} ${extra_lds} ${objects}
