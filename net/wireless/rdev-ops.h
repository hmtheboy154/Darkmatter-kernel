--- conflicted
+++ resolved
@@ -1446,8 +1446,6 @@
 	trace_rdev_return_void(&rdev->wiphy);
 }
 
-<<<<<<< HEAD
-=======
 static inline int
 rdev_add_link_station(struct cfg80211_registered_device *rdev,
 		      struct net_device *dev,
@@ -1496,5 +1494,4 @@
 	return ret;
 }
 
->>>>>>> 50e12445
 #endif /* __CFG80211_RDEV_OPS */