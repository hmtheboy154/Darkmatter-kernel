--- conflicted
+++ resolved
@@ -62,21 +62,9 @@
 						  u.s1g_assoc_resp.variable);
 		}
 
-<<<<<<< HEAD
-	memset(&cr, 0, sizeof(cr));
-	cr.status = (int)le16_to_cpu(mgmt->u.assoc_resp.status_code);
-	cr.links[0].bssid = mgmt->bssid;
-	cr.links[0].bss = bss;
-	cr.req_ie = req_ies;
-	cr.req_ie_len = req_ies_len;
-	cr.resp_ie = resp_ie;
-	cr.resp_ie_len = resp_ie_len;
-	cr.timeout_reason = NL80211_TIMEOUT_UNSPECIFIED;
-=======
 		if (cr.ap_mld_addr)
 			cr.valid_links |= BIT(link_id);
 	}
->>>>>>> 50e12445
 
 	trace_cfg80211_send_rx_assoc(dev, data);
 
@@ -425,14 +413,7 @@
 	if (!wdev->connected)
 		return -ENOTCONN;
 
-<<<<<<< HEAD
-	if (ether_addr_equal(wdev->links[0].client.current_bss->pub.bssid,
-			     bssid))
-		req.bss = &wdev->links[0].client.current_bss->pub;
-	else
-=======
 	if (memcmp(wdev->u.client.connected_addr, ap_addr, ETH_ALEN))
->>>>>>> 50e12445
 		return -ENOTCONN;
 
 	err = rdev_disassoc(rdev, dev, &req);
