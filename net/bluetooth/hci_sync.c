--- conflicted
+++ resolved
@@ -5200,10 +5200,6 @@
 {
 	struct hci_cp_disconnect cp;
 
-<<<<<<< HEAD
-	if (conn->type == AMP_LINK)
-		return hci_disconnect_phy_link_sync(hdev, conn->handle, reason);
-
 	if (test_bit(HCI_CONN_BIG_CREATED, &conn->flags)) {
 		/* This is a BIS connection, hci_conn_del will
 		 * do the necessary cleanup.
@@ -5215,8 +5211,6 @@
 		return 0;
 	}
 
-=======
->>>>>>> dc65436a
 	memset(&cp, 0, sizeof(cp));
 	cp.handle = cpu_to_le16(conn->handle);
 	cp.reason = reason;
