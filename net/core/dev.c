// SPDX-License-Identifier: GPL-2.0-or-later
/*
 *      NET3    Protocol independent device support routines.
 *
 *	Derived from the non IP parts of dev.c 1.0.19
 *              Authors:	Ross Biro
 *				Fred N. van Kempen, <waltje@uWalt.NL.Mugnet.ORG>
 *				Mark Evans, <evansmp@uhura.aston.ac.uk>
 *
 *	Additional Authors:
 *		Florian la Roche <rzsfl@rz.uni-sb.de>
 *		Alan Cox <gw4pts@gw4pts.ampr.org>
 *		David Hinds <dahinds@users.sourceforge.net>
 *		Alexey Kuznetsov <kuznet@ms2.inr.ac.ru>
 *		Adam Sulmicki <adam@cfar.umd.edu>
 *              Pekka Riikonen <priikone@poesidon.pspt.fi>
 *
 *	Changes:
 *              D.J. Barrow     :       Fixed bug where dev->refcnt gets set
 *                                      to 2 if register_netdev gets called
 *                                      before net_dev_init & also removed a
 *                                      few lines of code in the process.
 *		Alan Cox	:	device private ioctl copies fields back.
 *		Alan Cox	:	Transmit queue code does relevant
 *					stunts to keep the queue safe.
 *		Alan Cox	:	Fixed double lock.
 *		Alan Cox	:	Fixed promisc NULL pointer trap
 *		????????	:	Support the full private ioctl range
 *		Alan Cox	:	Moved ioctl permission check into
 *					drivers
 *		Tim Kordas	:	SIOCADDMULTI/SIOCDELMULTI
 *		Alan Cox	:	100 backlog just doesn't cut it when
 *					you start doing multicast video 8)
 *		Alan Cox	:	Rewrote net_bh and list manager.
 *              Alan Cox        :       Fix ETH_P_ALL echoback lengths.
 *		Alan Cox	:	Took out transmit every packet pass
 *					Saved a few bytes in the ioctl handler
 *		Alan Cox	:	Network driver sets packet type before
 *					calling netif_rx. Saves a function
 *					call a packet.
 *		Alan Cox	:	Hashed net_bh()
 *		Richard Kooijman:	Timestamp fixes.
 *		Alan Cox	:	Wrong field in SIOCGIFDSTADDR
 *		Alan Cox	:	Device lock protection.
 *              Alan Cox        :       Fixed nasty side effect of device close
 *					changes.
 *		Rudi Cilibrasi	:	Pass the right thing to
 *					set_mac_address()
 *		Dave Miller	:	32bit quantity for the device lock to
 *					make it work out on a Sparc.
 *		Bjorn Ekwall	:	Added KERNELD hack.
 *		Alan Cox	:	Cleaned up the backlog initialise.
 *		Craig Metz	:	SIOCGIFCONF fix if space for under
 *					1 device.
 *	    Thomas Bogendoerfer :	Return ENODEV for dev_open, if there
 *					is no device open function.
 *		Andi Kleen	:	Fix error reporting for SIOCGIFCONF
 *	    Michael Chastain	:	Fix signed/unsigned for SIOCGIFCONF
 *		Cyrus Durgin	:	Cleaned for KMOD
 *		Adam Sulmicki   :	Bug Fix : Network Device Unload
 *					A network device unload needs to purge
 *					the backlog queue.
 *	Paul Rusty Russell	:	SIOCSIFNAME
 *              Pekka Riikonen  :	Netdev boot-time settings code
 *              Andrew Morton   :       Make unregister_netdevice wait
 *                                      indefinitely on dev->refcnt
 *              J Hadi Salim    :       - Backlog queue sampling
 *				        - netif_rx() feedback
 */

#include <linux/uaccess.h>
#include <linux/bitmap.h>
#include <linux/capability.h>
#include <linux/cpu.h>
#include <linux/types.h>
#include <linux/kernel.h>
#include <linux/hash.h>
#include <linux/slab.h>
#include <linux/sched.h>
#include <linux/sched/isolation.h>
#include <linux/sched/mm.h>
#include <linux/smpboot.h>
#include <linux/mutex.h>
#include <linux/rwsem.h>
#include <linux/string.h>
#include <linux/mm.h>
#include <linux/socket.h>
#include <linux/sockios.h>
#include <linux/errno.h>
#include <linux/interrupt.h>
#include <linux/if_ether.h>
#include <linux/netdevice.h>
#include <linux/etherdevice.h>
#include <linux/ethtool.h>
#include <linux/skbuff.h>
#include <linux/kthread.h>
#include <linux/bpf.h>
#include <linux/bpf_trace.h>
#include <net/net_namespace.h>
#include <net/sock.h>
#include <net/busy_poll.h>
#include <linux/rtnetlink.h>
#include <linux/stat.h>
#include <net/dsa.h>
#include <net/dst.h>
#include <net/dst_metadata.h>
#include <net/gro.h>
#include <net/pkt_sched.h>
#include <net/pkt_cls.h>
#include <net/checksum.h>
#include <net/xfrm.h>
#include <net/tcx.h>
#include <linux/highmem.h>
#include <linux/init.h>
#include <linux/module.h>
#include <linux/netpoll.h>
#include <linux/rcupdate.h>
#include <linux/delay.h>
#include <net/iw_handler.h>
#include <asm/current.h>
#include <linux/audit.h>
#include <linux/dmaengine.h>
#include <linux/err.h>
#include <linux/ctype.h>
#include <linux/if_arp.h>
#include <linux/if_vlan.h>
#include <linux/ip.h>
#include <net/ip.h>
#include <net/mpls.h>
#include <linux/ipv6.h>
#include <linux/in.h>
#include <linux/jhash.h>
#include <linux/random.h>
#include <trace/events/napi.h>
#include <trace/events/net.h>
#include <trace/events/skb.h>
#include <trace/events/qdisc.h>
#include <trace/events/xdp.h>
#include <linux/inetdevice.h>
#include <linux/cpu_rmap.h>
#include <linux/static_key.h>
#include <linux/hashtable.h>
#include <linux/vmalloc.h>
#include <linux/if_macvlan.h>
#include <linux/errqueue.h>
#include <linux/hrtimer.h>
#include <linux/netfilter_netdev.h>
#include <linux/crash_dump.h>
#include <linux/sctp.h>
#include <net/udp_tunnel.h>
#include <linux/net_namespace.h>
#include <linux/indirect_call_wrapper.h>
#include <net/devlink.h>
#include <linux/pm_runtime.h>
#include <linux/prandom.h>
#include <linux/once_lite.h>
#include <net/netdev_rx_queue.h>
#include <net/page_pool/types.h>
#include <net/page_pool/helpers.h>
#include <net/rps.h>
#include <trace/hooks/net.h>
#include <linux/phy_link_topology_core.h>

#include "dev.h"
#include "net-sysfs.h"

static DEFINE_SPINLOCK(ptype_lock);
struct list_head ptype_base[PTYPE_HASH_SIZE] __read_mostly;

static int netif_rx_internal(struct sk_buff *skb);
static int call_netdevice_notifiers_extack(unsigned long val,
					   struct net_device *dev,
					   struct netlink_ext_ack *extack);

static DEFINE_MUTEX(ifalias_mutex);

/* protects napi_hash addition/deletion and napi_gen_id */
static DEFINE_SPINLOCK(napi_hash_lock);

static unsigned int napi_gen_id = NR_CPUS;
static DEFINE_READ_MOSTLY_HASHTABLE(napi_hash, 8);

static DECLARE_RWSEM(devnet_rename_sem);

static inline void dev_base_seq_inc(struct net *net)
{
	unsigned int val = net->dev_base_seq + 1;

	WRITE_ONCE(net->dev_base_seq, val ?: 1);
}

static inline struct hlist_head *dev_name_hash(struct net *net, const char *name)
{
	unsigned int hash = full_name_hash(net, name, strnlen(name, IFNAMSIZ));

	return &net->dev_name_head[hash_32(hash, NETDEV_HASHBITS)];
}

static inline struct hlist_head *dev_index_hash(struct net *net, int ifindex)
{
	return &net->dev_index_head[ifindex & (NETDEV_HASHENTRIES - 1)];
}

#ifndef CONFIG_PREEMPT_RT

static DEFINE_STATIC_KEY_FALSE(use_backlog_threads_key);

static int __init setup_backlog_napi_threads(char *arg)
{
	static_branch_enable(&use_backlog_threads_key);
	return 0;
}
early_param("thread_backlog_napi", setup_backlog_napi_threads);

static bool use_backlog_threads(void)
{
	return static_branch_unlikely(&use_backlog_threads_key);
}

#else

static bool use_backlog_threads(void)
<<<<<<< HEAD
{
	return true;
}

#endif

static inline void backlog_lock_irq_save(struct softnet_data *sd,
					 unsigned long *flags)
{
=======
{
	return true;
}

#endif

static inline void backlog_lock_irq_save(struct softnet_data *sd,
					 unsigned long *flags)
{
>>>>>>> 1613e604
	if (IS_ENABLED(CONFIG_RPS) || use_backlog_threads())
		spin_lock_irqsave(&sd->input_pkt_queue.lock, *flags);
	else if (!IS_ENABLED(CONFIG_PREEMPT_RT))
		local_irq_save(*flags);
}

static inline void backlog_lock_irq_disable(struct softnet_data *sd)
{
	if (IS_ENABLED(CONFIG_RPS) || use_backlog_threads())
		spin_lock_irq(&sd->input_pkt_queue.lock);
	else if (!IS_ENABLED(CONFIG_PREEMPT_RT))
		local_irq_disable();
}

static inline void backlog_unlock_irq_restore(struct softnet_data *sd,
					      unsigned long *flags)
{
	if (IS_ENABLED(CONFIG_RPS) || use_backlog_threads())
		spin_unlock_irqrestore(&sd->input_pkt_queue.lock, *flags);
	else if (!IS_ENABLED(CONFIG_PREEMPT_RT))
		local_irq_restore(*flags);
}

static inline void backlog_unlock_irq_enable(struct softnet_data *sd)
{
	if (IS_ENABLED(CONFIG_RPS) || use_backlog_threads())
		spin_unlock_irq(&sd->input_pkt_queue.lock);
	else if (!IS_ENABLED(CONFIG_PREEMPT_RT))
		local_irq_enable();
}

static struct netdev_name_node *netdev_name_node_alloc(struct net_device *dev,
						       const char *name)
{
	struct netdev_name_node *name_node;

	name_node = kmalloc(sizeof(*name_node), GFP_KERNEL);
	if (!name_node)
		return NULL;
	INIT_HLIST_NODE(&name_node->hlist);
	name_node->dev = dev;
	name_node->name = name;
	return name_node;
}

static struct netdev_name_node *
netdev_name_node_head_alloc(struct net_device *dev)
{
	struct netdev_name_node *name_node;

	name_node = netdev_name_node_alloc(dev, dev->name);
	if (!name_node)
		return NULL;
	INIT_LIST_HEAD(&name_node->list);
	return name_node;
}

static void netdev_name_node_free(struct netdev_name_node *name_node)
{
	kfree(name_node);
}

static void netdev_name_node_add(struct net *net,
				 struct netdev_name_node *name_node)
{
	hlist_add_head_rcu(&name_node->hlist,
			   dev_name_hash(net, name_node->name));
}

static void netdev_name_node_del(struct netdev_name_node *name_node)
{
	hlist_del_rcu(&name_node->hlist);
}

static struct netdev_name_node *netdev_name_node_lookup(struct net *net,
							const char *name)
{
	struct hlist_head *head = dev_name_hash(net, name);
	struct netdev_name_node *name_node;

	hlist_for_each_entry(name_node, head, hlist)
		if (!strcmp(name_node->name, name))
			return name_node;
	return NULL;
}

static struct netdev_name_node *netdev_name_node_lookup_rcu(struct net *net,
							    const char *name)
{
	struct hlist_head *head = dev_name_hash(net, name);
	struct netdev_name_node *name_node;

	hlist_for_each_entry_rcu(name_node, head, hlist)
		if (!strcmp(name_node->name, name))
			return name_node;
	return NULL;
}

bool netdev_name_in_use(struct net *net, const char *name)
{
	return netdev_name_node_lookup(net, name);
}
EXPORT_SYMBOL(netdev_name_in_use);

int netdev_name_node_alt_create(struct net_device *dev, const char *name)
{
	struct netdev_name_node *name_node;
	struct net *net = dev_net(dev);

	name_node = netdev_name_node_lookup(net, name);
	if (name_node)
		return -EEXIST;
	name_node = netdev_name_node_alloc(dev, name);
	if (!name_node)
		return -ENOMEM;
	netdev_name_node_add(net, name_node);
	/* The node that holds dev->name acts as a head of per-device list. */
	list_add_tail_rcu(&name_node->list, &dev->name_node->list);

	return 0;
}

static void netdev_name_node_alt_free(struct rcu_head *head)
{
	struct netdev_name_node *name_node =
		container_of(head, struct netdev_name_node, rcu);

	kfree(name_node->name);
	netdev_name_node_free(name_node);
}

static void __netdev_name_node_alt_destroy(struct netdev_name_node *name_node)
{
	netdev_name_node_del(name_node);
	list_del(&name_node->list);
	call_rcu(&name_node->rcu, netdev_name_node_alt_free);
}

int netdev_name_node_alt_destroy(struct net_device *dev, const char *name)
{
	struct netdev_name_node *name_node;
	struct net *net = dev_net(dev);

	name_node = netdev_name_node_lookup(net, name);
	if (!name_node)
		return -ENOENT;
	/* lookup might have found our primary name or a name belonging
	 * to another device.
	 */
	if (name_node == dev->name_node || name_node->dev != dev)
		return -EINVAL;

	__netdev_name_node_alt_destroy(name_node);
	return 0;
}

static void netdev_name_node_alt_flush(struct net_device *dev)
{
	struct netdev_name_node *name_node, *tmp;

	list_for_each_entry_safe(name_node, tmp, &dev->name_node->list, list) {
		list_del(&name_node->list);
		netdev_name_node_alt_free(&name_node->rcu);
	}
}

/* Device list insertion */
static void list_netdevice(struct net_device *dev)
{
	struct netdev_name_node *name_node;
	struct net *net = dev_net(dev);

	ASSERT_RTNL();

	list_add_tail_rcu(&dev->dev_list, &net->dev_base_head);
	netdev_name_node_add(net, dev->name_node);
	hlist_add_head_rcu(&dev->index_hlist,
			   dev_index_hash(net, dev->ifindex));

	netdev_for_each_altname(dev, name_node)
		netdev_name_node_add(net, name_node);

	/* We reserved the ifindex, this can't fail */
	WARN_ON(xa_store(&net->dev_by_index, dev->ifindex, dev, GFP_KERNEL));

	dev_base_seq_inc(net);
}

/* Device list removal
 * caller must respect a RCU grace period before freeing/reusing dev
 */
static void unlist_netdevice(struct net_device *dev)
{
	struct netdev_name_node *name_node;
	struct net *net = dev_net(dev);

	ASSERT_RTNL();

	xa_erase(&net->dev_by_index, dev->ifindex);

	netdev_for_each_altname(dev, name_node)
		netdev_name_node_del(name_node);

	/* Unlink dev from the device chain */
	list_del_rcu(&dev->dev_list);
	netdev_name_node_del(dev->name_node);
	hlist_del_rcu(&dev->index_hlist);

	dev_base_seq_inc(dev_net(dev));
}

/*
 *	Our notifier list
 */

static RAW_NOTIFIER_HEAD(netdev_chain);

/*
 *	Device drivers call our routines to queue packets here. We empty the
 *	queue in the local softnet handler.
 */

DEFINE_PER_CPU_ALIGNED(struct softnet_data, softnet_data);
EXPORT_PER_CPU_SYMBOL(softnet_data);

/* Page_pool has a lockless array/stack to alloc/recycle pages.
 * PP consumers must pay attention to run APIs in the appropriate context
 * (e.g. NAPI context).
 */
static DEFINE_PER_CPU(struct page_pool *, system_page_pool);

#ifdef CONFIG_LOCKDEP
/*
 * register_netdevice() inits txq->_xmit_lock and sets lockdep class
 * according to dev->type
 */
static const unsigned short netdev_lock_type[] = {
	 ARPHRD_NETROM, ARPHRD_ETHER, ARPHRD_EETHER, ARPHRD_AX25,
	 ARPHRD_PRONET, ARPHRD_CHAOS, ARPHRD_IEEE802, ARPHRD_ARCNET,
	 ARPHRD_APPLETLK, ARPHRD_DLCI, ARPHRD_ATM, ARPHRD_METRICOM,
	 ARPHRD_IEEE1394, ARPHRD_EUI64, ARPHRD_INFINIBAND, ARPHRD_SLIP,
	 ARPHRD_CSLIP, ARPHRD_SLIP6, ARPHRD_CSLIP6, ARPHRD_RSRVD,
	 ARPHRD_ADAPT, ARPHRD_ROSE, ARPHRD_X25, ARPHRD_HWX25,
	 ARPHRD_PPP, ARPHRD_CISCO, ARPHRD_LAPB, ARPHRD_DDCMP,
	 ARPHRD_RAWHDLC, ARPHRD_TUNNEL, ARPHRD_TUNNEL6, ARPHRD_FRAD,
	 ARPHRD_SKIP, ARPHRD_LOOPBACK, ARPHRD_LOCALTLK, ARPHRD_FDDI,
	 ARPHRD_BIF, ARPHRD_SIT, ARPHRD_IPDDP, ARPHRD_IPGRE,
	 ARPHRD_PIMREG, ARPHRD_HIPPI, ARPHRD_ASH, ARPHRD_ECONET,
	 ARPHRD_IRDA, ARPHRD_FCPP, ARPHRD_FCAL, ARPHRD_FCPL,
	 ARPHRD_FCFABRIC, ARPHRD_IEEE80211, ARPHRD_IEEE80211_PRISM,
	 ARPHRD_IEEE80211_RADIOTAP, ARPHRD_PHONET, ARPHRD_PHONET_PIPE,
	 ARPHRD_IEEE802154, ARPHRD_VOID, ARPHRD_NONE};

static const char *const netdev_lock_name[] = {
	"_xmit_NETROM", "_xmit_ETHER", "_xmit_EETHER", "_xmit_AX25",
	"_xmit_PRONET", "_xmit_CHAOS", "_xmit_IEEE802", "_xmit_ARCNET",
	"_xmit_APPLETLK", "_xmit_DLCI", "_xmit_ATM", "_xmit_METRICOM",
	"_xmit_IEEE1394", "_xmit_EUI64", "_xmit_INFINIBAND", "_xmit_SLIP",
	"_xmit_CSLIP", "_xmit_SLIP6", "_xmit_CSLIP6", "_xmit_RSRVD",
	"_xmit_ADAPT", "_xmit_ROSE", "_xmit_X25", "_xmit_HWX25",
	"_xmit_PPP", "_xmit_CISCO", "_xmit_LAPB", "_xmit_DDCMP",
	"_xmit_RAWHDLC", "_xmit_TUNNEL", "_xmit_TUNNEL6", "_xmit_FRAD",
	"_xmit_SKIP", "_xmit_LOOPBACK", "_xmit_LOCALTLK", "_xmit_FDDI",
	"_xmit_BIF", "_xmit_SIT", "_xmit_IPDDP", "_xmit_IPGRE",
	"_xmit_PIMREG", "_xmit_HIPPI", "_xmit_ASH", "_xmit_ECONET",
	"_xmit_IRDA", "_xmit_FCPP", "_xmit_FCAL", "_xmit_FCPL",
	"_xmit_FCFABRIC", "_xmit_IEEE80211", "_xmit_IEEE80211_PRISM",
	"_xmit_IEEE80211_RADIOTAP", "_xmit_PHONET", "_xmit_PHONET_PIPE",
	"_xmit_IEEE802154", "_xmit_VOID", "_xmit_NONE"};

static struct lock_class_key netdev_xmit_lock_key[ARRAY_SIZE(netdev_lock_type)];
static struct lock_class_key netdev_addr_lock_key[ARRAY_SIZE(netdev_lock_type)];

static inline unsigned short netdev_lock_pos(unsigned short dev_type)
{
	int i;

	for (i = 0; i < ARRAY_SIZE(netdev_lock_type); i++)
		if (netdev_lock_type[i] == dev_type)
			return i;
	/* the last key is used by default */
	return ARRAY_SIZE(netdev_lock_type) - 1;
}

static inline void netdev_set_xmit_lockdep_class(spinlock_t *lock,
						 unsigned short dev_type)
{
	int i;

	i = netdev_lock_pos(dev_type);
	lockdep_set_class_and_name(lock, &netdev_xmit_lock_key[i],
				   netdev_lock_name[i]);
}

static inline void netdev_set_addr_lockdep_class(struct net_device *dev)
{
	int i;

	i = netdev_lock_pos(dev->type);
	lockdep_set_class_and_name(&dev->addr_list_lock,
				   &netdev_addr_lock_key[i],
				   netdev_lock_name[i]);
}
#else
static inline void netdev_set_xmit_lockdep_class(spinlock_t *lock,
						 unsigned short dev_type)
{
}

static inline void netdev_set_addr_lockdep_class(struct net_device *dev)
{
}
#endif

/*******************************************************************************
 *
 *		Protocol management and registration routines
 *
 *******************************************************************************/


/*
 *	Add a protocol ID to the list. Now that the input handler is
 *	smarter we can dispense with all the messy stuff that used to be
 *	here.
 *
 *	BEWARE!!! Protocol handlers, mangling input packets,
 *	MUST BE last in hash buckets and checking protocol handlers
 *	MUST start from promiscuous ptype_all chain in net_bh.
 *	It is true now, do not change it.
 *	Explanation follows: if protocol handler, mangling packet, will
 *	be the first on list, it is not able to sense, that packet
 *	is cloned and should be copied-on-write, so that it will
 *	change it and subsequent readers will get broken packet.
 *							--ANK (980803)
 */

static inline struct list_head *ptype_head(const struct packet_type *pt)
{
	struct list_head vendor_pt = { .next  = NULL, };

	trace_android_vh_ptype_head(pt, &vendor_pt);
	if (vendor_pt.next)
		return vendor_pt.next;

	if (pt->type == htons(ETH_P_ALL))
		return pt->dev ? &pt->dev->ptype_all : &net_hotdata.ptype_all;
	else
		return pt->dev ? &pt->dev->ptype_specific :
				 &ptype_base[ntohs(pt->type) & PTYPE_HASH_MASK];
}

/**
 *	dev_add_pack - add packet handler
 *	@pt: packet type declaration
 *
 *	Add a protocol handler to the networking stack. The passed &packet_type
 *	is linked into kernel lists and may not be freed until it has been
 *	removed from the kernel lists.
 *
 *	This call does not sleep therefore it can not
 *	guarantee all CPU's that are in middle of receiving packets
 *	will see the new packet type (until the next received packet).
 */

void dev_add_pack(struct packet_type *pt)
{
	struct list_head *head = ptype_head(pt);

	spin_lock(&ptype_lock);
	list_add_rcu(&pt->list, head);
	spin_unlock(&ptype_lock);
}
EXPORT_SYMBOL(dev_add_pack);

/**
 *	__dev_remove_pack	 - remove packet handler
 *	@pt: packet type declaration
 *
 *	Remove a protocol handler that was previously added to the kernel
 *	protocol handlers by dev_add_pack(). The passed &packet_type is removed
 *	from the kernel lists and can be freed or reused once this function
 *	returns.
 *
 *      The packet type might still be in use by receivers
 *	and must not be freed until after all the CPU's have gone
 *	through a quiescent state.
 */
void __dev_remove_pack(struct packet_type *pt)
{
	struct list_head *head = ptype_head(pt);
	struct packet_type *pt1;

	spin_lock(&ptype_lock);

	list_for_each_entry(pt1, head, list) {
		if (pt == pt1) {
			list_del_rcu(&pt->list);
			goto out;
		}
	}

	pr_warn("dev_remove_pack: %p not found\n", pt);
out:
	spin_unlock(&ptype_lock);
}
EXPORT_SYMBOL(__dev_remove_pack);

/**
 *	dev_remove_pack	 - remove packet handler
 *	@pt: packet type declaration
 *
 *	Remove a protocol handler that was previously added to the kernel
 *	protocol handlers by dev_add_pack(). The passed &packet_type is removed
 *	from the kernel lists and can be freed or reused once this function
 *	returns.
 *
 *	This call sleeps to guarantee that no CPU is looking at the packet
 *	type after return.
 */
void dev_remove_pack(struct packet_type *pt)
{
	__dev_remove_pack(pt);

	synchronize_net();
}
EXPORT_SYMBOL(dev_remove_pack);


/*******************************************************************************
 *
 *			    Device Interface Subroutines
 *
 *******************************************************************************/

/**
 *	dev_get_iflink	- get 'iflink' value of a interface
 *	@dev: targeted interface
 *
 *	Indicates the ifindex the interface is linked to.
 *	Physical interfaces have the same 'ifindex' and 'iflink' values.
 */

int dev_get_iflink(const struct net_device *dev)
{
	if (dev->netdev_ops && dev->netdev_ops->ndo_get_iflink)
		return dev->netdev_ops->ndo_get_iflink(dev);

	return READ_ONCE(dev->ifindex);
}
EXPORT_SYMBOL(dev_get_iflink);

/**
 *	dev_fill_metadata_dst - Retrieve tunnel egress information.
 *	@dev: targeted interface
 *	@skb: The packet.
 *
 *	For better visibility of tunnel traffic OVS needs to retrieve
 *	egress tunnel information for a packet. Following API allows
 *	user to get this info.
 */
int dev_fill_metadata_dst(struct net_device *dev, struct sk_buff *skb)
{
	struct ip_tunnel_info *info;

	if (!dev->netdev_ops  || !dev->netdev_ops->ndo_fill_metadata_dst)
		return -EINVAL;

	info = skb_tunnel_info_unclone(skb);
	if (!info)
		return -ENOMEM;
	if (unlikely(!(info->mode & IP_TUNNEL_INFO_TX)))
		return -EINVAL;

	return dev->netdev_ops->ndo_fill_metadata_dst(dev, skb);
}
EXPORT_SYMBOL_GPL(dev_fill_metadata_dst);

static struct net_device_path *dev_fwd_path(struct net_device_path_stack *stack)
{
	int k = stack->num_paths++;

	if (WARN_ON_ONCE(k >= NET_DEVICE_PATH_STACK_MAX))
		return NULL;

	return &stack->path[k];
}

int dev_fill_forward_path(const struct net_device *dev, const u8 *daddr,
			  struct net_device_path_stack *stack)
{
	const struct net_device *last_dev;
	struct net_device_path_ctx ctx = {
		.dev	= dev,
	};
	struct net_device_path *path;
	int ret = 0;

	memcpy(ctx.daddr, daddr, sizeof(ctx.daddr));
	stack->num_paths = 0;
	while (ctx.dev && ctx.dev->netdev_ops->ndo_fill_forward_path) {
		last_dev = ctx.dev;
		path = dev_fwd_path(stack);
		if (!path)
			return -1;

		memset(path, 0, sizeof(struct net_device_path));
		ret = ctx.dev->netdev_ops->ndo_fill_forward_path(&ctx, path);
		if (ret < 0)
			return -1;

		if (WARN_ON_ONCE(last_dev == ctx.dev))
			return -1;
	}

	if (!ctx.dev)
		return ret;

	path = dev_fwd_path(stack);
	if (!path)
		return -1;
	path->type = DEV_PATH_ETHERNET;
	path->dev = ctx.dev;

	return ret;
}
EXPORT_SYMBOL_GPL(dev_fill_forward_path);

/**
 *	__dev_get_by_name	- find a device by its name
 *	@net: the applicable net namespace
 *	@name: name to find
 *
 *	Find an interface by name. Must be called under RTNL semaphore.
 *	If the name is found a pointer to the device is returned.
 *	If the name is not found then %NULL is returned. The
 *	reference counters are not incremented so the caller must be
 *	careful with locks.
 */

struct net_device *__dev_get_by_name(struct net *net, const char *name)
{
	struct netdev_name_node *node_name;

	node_name = netdev_name_node_lookup(net, name);
	return node_name ? node_name->dev : NULL;
}
EXPORT_SYMBOL(__dev_get_by_name);

/**
 * dev_get_by_name_rcu	- find a device by its name
 * @net: the applicable net namespace
 * @name: name to find
 *
 * Find an interface by name.
 * If the name is found a pointer to the device is returned.
 * If the name is not found then %NULL is returned.
 * The reference counters are not incremented so the caller must be
 * careful with locks. The caller must hold RCU lock.
 */

struct net_device *dev_get_by_name_rcu(struct net *net, const char *name)
{
	struct netdev_name_node *node_name;

	node_name = netdev_name_node_lookup_rcu(net, name);
	return node_name ? node_name->dev : NULL;
}
EXPORT_SYMBOL(dev_get_by_name_rcu);

/* Deprecated for new users, call netdev_get_by_name() instead */
struct net_device *dev_get_by_name(struct net *net, const char *name)
{
	struct net_device *dev;

	rcu_read_lock();
	dev = dev_get_by_name_rcu(net, name);
	dev_hold(dev);
	rcu_read_unlock();
	return dev;
}
EXPORT_SYMBOL(dev_get_by_name);

/**
 *	netdev_get_by_name() - find a device by its name
 *	@net: the applicable net namespace
 *	@name: name to find
 *	@tracker: tracking object for the acquired reference
 *	@gfp: allocation flags for the tracker
 *
 *	Find an interface by name. This can be called from any
 *	context and does its own locking. The returned handle has
 *	the usage count incremented and the caller must use netdev_put() to
 *	release it when it is no longer needed. %NULL is returned if no
 *	matching device is found.
 */
struct net_device *netdev_get_by_name(struct net *net, const char *name,
				      netdevice_tracker *tracker, gfp_t gfp)
{
	struct net_device *dev;

	dev = dev_get_by_name(net, name);
	if (dev)
		netdev_tracker_alloc(dev, tracker, gfp);
	return dev;
}
EXPORT_SYMBOL(netdev_get_by_name);

/**
 *	__dev_get_by_index - find a device by its ifindex
 *	@net: the applicable net namespace
 *	@ifindex: index of device
 *
 *	Search for an interface by index. Returns %NULL if the device
 *	is not found or a pointer to the device. The device has not
 *	had its reference counter increased so the caller must be careful
 *	about locking. The caller must hold the RTNL semaphore.
 */

struct net_device *__dev_get_by_index(struct net *net, int ifindex)
{
	struct net_device *dev;
	struct hlist_head *head = dev_index_hash(net, ifindex);

	hlist_for_each_entry(dev, head, index_hlist)
		if (dev->ifindex == ifindex)
			return dev;

	return NULL;
}
EXPORT_SYMBOL(__dev_get_by_index);

/**
 *	dev_get_by_index_rcu - find a device by its ifindex
 *	@net: the applicable net namespace
 *	@ifindex: index of device
 *
 *	Search for an interface by index. Returns %NULL if the device
 *	is not found or a pointer to the device. The device has not
 *	had its reference counter increased so the caller must be careful
 *	about locking. The caller must hold RCU lock.
 */

struct net_device *dev_get_by_index_rcu(struct net *net, int ifindex)
{
	struct net_device *dev;
	struct hlist_head *head = dev_index_hash(net, ifindex);

	hlist_for_each_entry_rcu(dev, head, index_hlist)
		if (dev->ifindex == ifindex)
			return dev;

	return NULL;
}
EXPORT_SYMBOL(dev_get_by_index_rcu);

/* Deprecated for new users, call netdev_get_by_index() instead */
struct net_device *dev_get_by_index(struct net *net, int ifindex)
{
	struct net_device *dev;

	rcu_read_lock();
	dev = dev_get_by_index_rcu(net, ifindex);
	dev_hold(dev);
	rcu_read_unlock();
	return dev;
}
EXPORT_SYMBOL(dev_get_by_index);

/**
 *	netdev_get_by_index() - find a device by its ifindex
 *	@net: the applicable net namespace
 *	@ifindex: index of device
 *	@tracker: tracking object for the acquired reference
 *	@gfp: allocation flags for the tracker
 *
 *	Search for an interface by index. Returns NULL if the device
 *	is not found or a pointer to the device. The device returned has
 *	had a reference added and the pointer is safe until the user calls
 *	netdev_put() to indicate they have finished with it.
 */
struct net_device *netdev_get_by_index(struct net *net, int ifindex,
				       netdevice_tracker *tracker, gfp_t gfp)
{
	struct net_device *dev;

	dev = dev_get_by_index(net, ifindex);
	if (dev)
		netdev_tracker_alloc(dev, tracker, gfp);
	return dev;
}
EXPORT_SYMBOL(netdev_get_by_index);

/**
 *	dev_get_by_napi_id - find a device by napi_id
 *	@napi_id: ID of the NAPI struct
 *
 *	Search for an interface by NAPI ID. Returns %NULL if the device
 *	is not found or a pointer to the device. The device has not had
 *	its reference counter increased so the caller must be careful
 *	about locking. The caller must hold RCU lock.
 */

struct net_device *dev_get_by_napi_id(unsigned int napi_id)
{
	struct napi_struct *napi;

	WARN_ON_ONCE(!rcu_read_lock_held());

	if (napi_id < MIN_NAPI_ID)
		return NULL;

	napi = napi_by_id(napi_id);

	return napi ? napi->dev : NULL;
}
EXPORT_SYMBOL(dev_get_by_napi_id);

static DEFINE_SEQLOCK(netdev_rename_lock);

void netdev_copy_name(struct net_device *dev, char *name)
{
	unsigned int seq;

	do {
		seq = read_seqbegin(&netdev_rename_lock);
		strscpy(name, dev->name, IFNAMSIZ);
	} while (read_seqretry(&netdev_rename_lock, seq));
}

/**
 *	netdev_get_name - get a netdevice name, knowing its ifindex.
 *	@net: network namespace
 *	@name: a pointer to the buffer where the name will be stored.
 *	@ifindex: the ifindex of the interface to get the name from.
 */
int netdev_get_name(struct net *net, char *name, int ifindex)
{
	struct net_device *dev;
	int ret;

	rcu_read_lock();

	dev = dev_get_by_index_rcu(net, ifindex);
	if (!dev) {
		ret = -ENODEV;
		goto out;
	}

	netdev_copy_name(dev, name);

	ret = 0;
out:
	rcu_read_unlock();
	return ret;
}

/**
 *	dev_getbyhwaddr_rcu - find a device by its hardware address
 *	@net: the applicable net namespace
 *	@type: media type of device
 *	@ha: hardware address
 *
 *	Search for an interface by MAC address. Returns NULL if the device
 *	is not found or a pointer to the device.
 *	The caller must hold RCU or RTNL.
 *	The returned device has not had its ref count increased
 *	and the caller must therefore be careful about locking
 *
 */

struct net_device *dev_getbyhwaddr_rcu(struct net *net, unsigned short type,
				       const char *ha)
{
	struct net_device *dev;

	for_each_netdev_rcu(net, dev)
		if (dev->type == type &&
		    !memcmp(dev->dev_addr, ha, dev->addr_len))
			return dev;

	return NULL;
}
EXPORT_SYMBOL(dev_getbyhwaddr_rcu);

struct net_device *dev_getfirstbyhwtype(struct net *net, unsigned short type)
{
	struct net_device *dev, *ret = NULL;

	rcu_read_lock();
	for_each_netdev_rcu(net, dev)
		if (dev->type == type) {
			dev_hold(dev);
			ret = dev;
			break;
		}
	rcu_read_unlock();
	return ret;
}
EXPORT_SYMBOL(dev_getfirstbyhwtype);

/**
 *	__dev_get_by_flags - find any device with given flags
 *	@net: the applicable net namespace
 *	@if_flags: IFF_* values
 *	@mask: bitmask of bits in if_flags to check
 *
 *	Search for any interface with the given flags. Returns NULL if a device
 *	is not found or a pointer to the device. Must be called inside
 *	rtnl_lock(), and result refcount is unchanged.
 */

struct net_device *__dev_get_by_flags(struct net *net, unsigned short if_flags,
				      unsigned short mask)
{
	struct net_device *dev, *ret;

	ASSERT_RTNL();

	ret = NULL;
	for_each_netdev(net, dev) {
		if (((dev->flags ^ if_flags) & mask) == 0) {
			ret = dev;
			break;
		}
	}
	return ret;
}
EXPORT_SYMBOL(__dev_get_by_flags);

/**
 *	dev_valid_name - check if name is okay for network device
 *	@name: name string
 *
 *	Network device names need to be valid file names to
 *	allow sysfs to work.  We also disallow any kind of
 *	whitespace.
 */
bool dev_valid_name(const char *name)
{
	if (*name == '\0')
		return false;
	if (strnlen(name, IFNAMSIZ) == IFNAMSIZ)
		return false;
	if (!strcmp(name, ".") || !strcmp(name, ".."))
		return false;

	while (*name) {
		if (*name == '/' || *name == ':' || isspace(*name))
			return false;
		name++;
	}
	return true;
}
EXPORT_SYMBOL(dev_valid_name);

/**
 *	__dev_alloc_name - allocate a name for a device
 *	@net: network namespace to allocate the device name in
 *	@name: name format string
 *	@res: result name string
 *
 *	Passed a format string - eg "lt%d" it will try and find a suitable
 *	id. It scans list of devices to build up a free map, then chooses
 *	the first empty slot. The caller must hold the dev_base or rtnl lock
 *	while allocating the name and adding the device in order to avoid
 *	duplicates.
 *	Limited to bits_per_byte * page size devices (ie 32K on most platforms).
 *	Returns the number of the unit assigned or a negative errno code.
 */

static int __dev_alloc_name(struct net *net, const char *name, char *res)
{
	int i = 0;
	const char *p;
	const int max_netdevices = 8*PAGE_SIZE;
	unsigned long *inuse;
	struct net_device *d;
	char buf[IFNAMSIZ];

	/* Verify the string as this thing may have come from the user.
	 * There must be one "%d" and no other "%" characters.
	 */
	p = strchr(name, '%');
	if (!p || p[1] != 'd' || strchr(p + 2, '%'))
		return -EINVAL;

	/* Use one page as a bit array of possible slots */
	inuse = bitmap_zalloc(max_netdevices, GFP_ATOMIC);
	if (!inuse)
		return -ENOMEM;

	for_each_netdev(net, d) {
		struct netdev_name_node *name_node;

		netdev_for_each_altname(d, name_node) {
			if (!sscanf(name_node->name, name, &i))
				continue;
			if (i < 0 || i >= max_netdevices)
				continue;

			/* avoid cases where sscanf is not exact inverse of printf */
			snprintf(buf, IFNAMSIZ, name, i);
			if (!strncmp(buf, name_node->name, IFNAMSIZ))
				__set_bit(i, inuse);
		}
		if (!sscanf(d->name, name, &i))
			continue;
		if (i < 0 || i >= max_netdevices)
			continue;

		/* avoid cases where sscanf is not exact inverse of printf */
		snprintf(buf, IFNAMSIZ, name, i);
		if (!strncmp(buf, d->name, IFNAMSIZ))
			__set_bit(i, inuse);
	}

	i = find_first_zero_bit(inuse, max_netdevices);
	bitmap_free(inuse);
	if (i == max_netdevices)
		return -ENFILE;

	/* 'res' and 'name' could overlap, use 'buf' as an intermediate buffer */
	strscpy(buf, name, IFNAMSIZ);
	snprintf(res, IFNAMSIZ, buf, i);
	return i;
}

/* Returns negative errno or allocated unit id (see __dev_alloc_name()) */
static int dev_prep_valid_name(struct net *net, struct net_device *dev,
			       const char *want_name, char *out_name,
			       int dup_errno)
{
	if (!dev_valid_name(want_name))
		return -EINVAL;

	if (strchr(want_name, '%'))
		return __dev_alloc_name(net, want_name, out_name);

	if (netdev_name_in_use(net, want_name))
		return -dup_errno;
	if (out_name != want_name)
		strscpy(out_name, want_name, IFNAMSIZ);
	return 0;
}

/**
 *	dev_alloc_name - allocate a name for a device
 *	@dev: device
 *	@name: name format string
 *
 *	Passed a format string - eg "lt%d" it will try and find a suitable
 *	id. It scans list of devices to build up a free map, then chooses
 *	the first empty slot. The caller must hold the dev_base or rtnl lock
 *	while allocating the name and adding the device in order to avoid
 *	duplicates.
 *	Limited to bits_per_byte * page size devices (ie 32K on most platforms).
 *	Returns the number of the unit assigned or a negative errno code.
 */

int dev_alloc_name(struct net_device *dev, const char *name)
{
	return dev_prep_valid_name(dev_net(dev), dev, name, dev->name, ENFILE);
}
EXPORT_SYMBOL(dev_alloc_name);

static int dev_get_valid_name(struct net *net, struct net_device *dev,
			      const char *name)
{
	int ret;

	ret = dev_prep_valid_name(net, dev, name, dev->name, EEXIST);
	return ret < 0 ? ret : 0;
}

/**
 *	dev_change_name - change name of a device
 *	@dev: device
 *	@newname: name (or format string) must be at least IFNAMSIZ
 *
 *	Change name of a device, can pass format strings "eth%d".
 *	for wildcarding.
 */
int dev_change_name(struct net_device *dev, const char *newname)
{
	unsigned char old_assign_type;
	char oldname[IFNAMSIZ];
	int err = 0;
	int ret;
	struct net *net;

	ASSERT_RTNL();
	BUG_ON(!dev_net(dev));

	net = dev_net(dev);

	down_write(&devnet_rename_sem);

	if (strncmp(newname, dev->name, IFNAMSIZ) == 0) {
		up_write(&devnet_rename_sem);
		return 0;
	}

	memcpy(oldname, dev->name, IFNAMSIZ);

	write_seqlock(&netdev_rename_lock);
	err = dev_get_valid_name(net, dev, newname);
	write_sequnlock(&netdev_rename_lock);

	if (err < 0) {
		up_write(&devnet_rename_sem);
		return err;
	}

	if (oldname[0] && !strchr(oldname, '%'))
		netdev_info(dev, "renamed from %s%s\n", oldname,
			    dev->flags & IFF_UP ? " (while UP)" : "");

	old_assign_type = dev->name_assign_type;
	WRITE_ONCE(dev->name_assign_type, NET_NAME_RENAMED);

rollback:
	ret = device_rename(&dev->dev, dev->name);
	if (ret) {
		memcpy(dev->name, oldname, IFNAMSIZ);
		WRITE_ONCE(dev->name_assign_type, old_assign_type);
		up_write(&devnet_rename_sem);
		return ret;
	}

	up_write(&devnet_rename_sem);

	netdev_adjacent_rename_links(dev, oldname);

	netdev_name_node_del(dev->name_node);

	synchronize_net();

	netdev_name_node_add(net, dev->name_node);

	ret = call_netdevice_notifiers(NETDEV_CHANGENAME, dev);
	ret = notifier_to_errno(ret);

	if (ret) {
		/* err >= 0 after dev_alloc_name() or stores the first errno */
		if (err >= 0) {
			err = ret;
			down_write(&devnet_rename_sem);
			write_seqlock(&netdev_rename_lock);
			memcpy(dev->name, oldname, IFNAMSIZ);
			write_sequnlock(&netdev_rename_lock);
			memcpy(oldname, newname, IFNAMSIZ);
			WRITE_ONCE(dev->name_assign_type, old_assign_type);
			old_assign_type = NET_NAME_RENAMED;
			goto rollback;
		} else {
			netdev_err(dev, "name change rollback failed: %d\n",
				   ret);
		}
	}

	return err;
}

/**
 *	dev_set_alias - change ifalias of a device
 *	@dev: device
 *	@alias: name up to IFALIASZ
 *	@len: limit of bytes to copy from info
 *
 *	Set ifalias for a device,
 */
int dev_set_alias(struct net_device *dev, const char *alias, size_t len)
{
	struct dev_ifalias *new_alias = NULL;

	if (len >= IFALIASZ)
		return -EINVAL;

	if (len) {
		new_alias = kmalloc(sizeof(*new_alias) + len + 1, GFP_KERNEL);
		if (!new_alias)
			return -ENOMEM;

		memcpy(new_alias->ifalias, alias, len);
		new_alias->ifalias[len] = 0;
	}

	mutex_lock(&ifalias_mutex);
	new_alias = rcu_replace_pointer(dev->ifalias, new_alias,
					mutex_is_locked(&ifalias_mutex));
	mutex_unlock(&ifalias_mutex);

	if (new_alias)
		kfree_rcu(new_alias, rcuhead);

	return len;
}
EXPORT_SYMBOL(dev_set_alias);

/**
 *	dev_get_alias - get ifalias of a device
 *	@dev: device
 *	@name: buffer to store name of ifalias
 *	@len: size of buffer
 *
 *	get ifalias for a device.  Caller must make sure dev cannot go
 *	away,  e.g. rcu read lock or own a reference count to device.
 */
int dev_get_alias(const struct net_device *dev, char *name, size_t len)
{
	const struct dev_ifalias *alias;
	int ret = 0;

	rcu_read_lock();
	alias = rcu_dereference(dev->ifalias);
	if (alias)
		ret = snprintf(name, len, "%s", alias->ifalias);
	rcu_read_unlock();

	return ret;
}

/**
 *	netdev_features_change - device changes features
 *	@dev: device to cause notification
 *
 *	Called to indicate a device has changed features.
 */
void netdev_features_change(struct net_device *dev)
{
	call_netdevice_notifiers(NETDEV_FEAT_CHANGE, dev);
}
EXPORT_SYMBOL(netdev_features_change);

/**
 *	netdev_state_change - device changes state
 *	@dev: device to cause notification
 *
 *	Called to indicate a device has changed state. This function calls
 *	the notifier chains for netdev_chain and sends a NEWLINK message
 *	to the routing socket.
 */
void netdev_state_change(struct net_device *dev)
{
	if (dev->flags & IFF_UP) {
		struct netdev_notifier_change_info change_info = {
			.info.dev = dev,
		};

		call_netdevice_notifiers_info(NETDEV_CHANGE,
					      &change_info.info);
		rtmsg_ifinfo(RTM_NEWLINK, dev, 0, GFP_KERNEL, 0, NULL);
	}
}
EXPORT_SYMBOL(netdev_state_change);

/**
 * __netdev_notify_peers - notify network peers about existence of @dev,
 * to be called when rtnl lock is already held.
 * @dev: network device
 *
 * Generate traffic such that interested network peers are aware of
 * @dev, such as by generating a gratuitous ARP. This may be used when
 * a device wants to inform the rest of the network about some sort of
 * reconfiguration such as a failover event or virtual machine
 * migration.
 */
void __netdev_notify_peers(struct net_device *dev)
{
	ASSERT_RTNL();
	call_netdevice_notifiers(NETDEV_NOTIFY_PEERS, dev);
	call_netdevice_notifiers(NETDEV_RESEND_IGMP, dev);
}
EXPORT_SYMBOL(__netdev_notify_peers);

/**
 * netdev_notify_peers - notify network peers about existence of @dev
 * @dev: network device
 *
 * Generate traffic such that interested network peers are aware of
 * @dev, such as by generating a gratuitous ARP. This may be used when
 * a device wants to inform the rest of the network about some sort of
 * reconfiguration such as a failover event or virtual machine
 * migration.
 */
void netdev_notify_peers(struct net_device *dev)
{
	rtnl_lock();
	__netdev_notify_peers(dev);
	rtnl_unlock();
}
EXPORT_SYMBOL(netdev_notify_peers);

static int napi_threaded_poll(void *data);

static int napi_kthread_create(struct napi_struct *n)
{
	int err = 0;

	/* Create and wake up the kthread once to put it in
	 * TASK_INTERRUPTIBLE mode to avoid the blocked task
	 * warning and work with loadavg.
	 */
	n->thread = kthread_run(napi_threaded_poll, n, "napi/%s-%d",
				n->dev->name, n->napi_id);
	if (IS_ERR(n->thread)) {
		err = PTR_ERR(n->thread);
		pr_err("kthread_run failed with err %d\n", err);
		n->thread = NULL;
	}

	return err;
}

static int __dev_open(struct net_device *dev, struct netlink_ext_ack *extack)
{
	const struct net_device_ops *ops = dev->netdev_ops;
	int ret;

	ASSERT_RTNL();
	dev_addr_check(dev);

	if (!netif_device_present(dev)) {
		/* may be detached because parent is runtime-suspended */
		if (dev->dev.parent)
			pm_runtime_resume(dev->dev.parent);
		if (!netif_device_present(dev))
			return -ENODEV;
	}

	/* Block netpoll from trying to do any rx path servicing.
	 * If we don't do this there is a chance ndo_poll_controller
	 * or ndo_poll may be running while we open the device
	 */
	netpoll_poll_disable(dev);

	ret = call_netdevice_notifiers_extack(NETDEV_PRE_UP, dev, extack);
	ret = notifier_to_errno(ret);
	if (ret)
		return ret;

	set_bit(__LINK_STATE_START, &dev->state);

	if (ops->ndo_validate_addr)
		ret = ops->ndo_validate_addr(dev);

	if (!ret && ops->ndo_open)
		ret = ops->ndo_open(dev);

	netpoll_poll_enable(dev);

	if (ret)
		clear_bit(__LINK_STATE_START, &dev->state);
	else {
		dev->flags |= IFF_UP;
		dev_set_rx_mode(dev);
		dev_activate(dev);
		add_device_randomness(dev->dev_addr, dev->addr_len);
	}

	return ret;
}

/**
 *	dev_open	- prepare an interface for use.
 *	@dev: device to open
 *	@extack: netlink extended ack
 *
 *	Takes a device from down to up state. The device's private open
 *	function is invoked and then the multicast lists are loaded. Finally
 *	the device is moved into the up state and a %NETDEV_UP message is
 *	sent to the netdev notifier chain.
 *
 *	Calling this function on an active interface is a nop. On a failure
 *	a negative errno code is returned.
 */
int dev_open(struct net_device *dev, struct netlink_ext_ack *extack)
{
	int ret;

	if (dev->flags & IFF_UP)
		return 0;

	ret = __dev_open(dev, extack);
	if (ret < 0)
		return ret;

	rtmsg_ifinfo(RTM_NEWLINK, dev, IFF_UP | IFF_RUNNING, GFP_KERNEL, 0, NULL);
	call_netdevice_notifiers(NETDEV_UP, dev);

	return ret;
}
EXPORT_SYMBOL(dev_open);

static void __dev_close_many(struct list_head *head)
{
	struct net_device *dev;

	ASSERT_RTNL();
	might_sleep();

	list_for_each_entry(dev, head, close_list) {
		/* Temporarily disable netpoll until the interface is down */
		netpoll_poll_disable(dev);

		call_netdevice_notifiers(NETDEV_GOING_DOWN, dev);

		clear_bit(__LINK_STATE_START, &dev->state);

		/* Synchronize to scheduled poll. We cannot touch poll list, it
		 * can be even on different cpu. So just clear netif_running().
		 *
		 * dev->stop() will invoke napi_disable() on all of it's
		 * napi_struct instances on this device.
		 */
		smp_mb__after_atomic(); /* Commit netif_running(). */
	}

	dev_deactivate_many(head);

	list_for_each_entry(dev, head, close_list) {
		const struct net_device_ops *ops = dev->netdev_ops;

		/*
		 *	Call the device specific close. This cannot fail.
		 *	Only if device is UP
		 *
		 *	We allow it to be called even after a DETACH hot-plug
		 *	event.
		 */
		if (ops->ndo_stop)
			ops->ndo_stop(dev);

		dev->flags &= ~IFF_UP;
		netpoll_poll_enable(dev);
	}
}

static void __dev_close(struct net_device *dev)
{
	LIST_HEAD(single);

	list_add(&dev->close_list, &single);
	__dev_close_many(&single);
	list_del(&single);
}

void dev_close_many(struct list_head *head, bool unlink)
{
	struct net_device *dev, *tmp;

	/* Remove the devices that don't need to be closed */
	list_for_each_entry_safe(dev, tmp, head, close_list)
		if (!(dev->flags & IFF_UP))
			list_del_init(&dev->close_list);

	__dev_close_many(head);

	list_for_each_entry_safe(dev, tmp, head, close_list) {
		rtmsg_ifinfo(RTM_NEWLINK, dev, IFF_UP | IFF_RUNNING, GFP_KERNEL, 0, NULL);
		call_netdevice_notifiers(NETDEV_DOWN, dev);
		if (unlink)
			list_del_init(&dev->close_list);
	}
}
EXPORT_SYMBOL(dev_close_many);

/**
 *	dev_close - shutdown an interface.
 *	@dev: device to shutdown
 *
 *	This function moves an active device into down state. A
 *	%NETDEV_GOING_DOWN is sent to the netdev notifier chain. The device
 *	is then deactivated and finally a %NETDEV_DOWN is sent to the notifier
 *	chain.
 */
void dev_close(struct net_device *dev)
{
	if (dev->flags & IFF_UP) {
		LIST_HEAD(single);

		list_add(&dev->close_list, &single);
		dev_close_many(&single, true);
		list_del(&single);
	}
}
EXPORT_SYMBOL(dev_close);


/**
 *	dev_disable_lro - disable Large Receive Offload on a device
 *	@dev: device
 *
 *	Disable Large Receive Offload (LRO) on a net device.  Must be
 *	called under RTNL.  This is needed if received packets may be
 *	forwarded to another interface.
 */
void dev_disable_lro(struct net_device *dev)
{
	struct net_device *lower_dev;
	struct list_head *iter;

	dev->wanted_features &= ~NETIF_F_LRO;
	netdev_update_features(dev);

	if (unlikely(dev->features & NETIF_F_LRO))
		netdev_WARN(dev, "failed to disable LRO!\n");

	netdev_for_each_lower_dev(dev, lower_dev, iter)
		dev_disable_lro(lower_dev);
}
EXPORT_SYMBOL(dev_disable_lro);

/**
 *	dev_disable_gro_hw - disable HW Generic Receive Offload on a device
 *	@dev: device
 *
 *	Disable HW Generic Receive Offload (GRO_HW) on a net device.  Must be
 *	called under RTNL.  This is needed if Generic XDP is installed on
 *	the device.
 */
static void dev_disable_gro_hw(struct net_device *dev)
{
	dev->wanted_features &= ~NETIF_F_GRO_HW;
	netdev_update_features(dev);

	if (unlikely(dev->features & NETIF_F_GRO_HW))
		netdev_WARN(dev, "failed to disable GRO_HW!\n");
}

const char *netdev_cmd_to_name(enum netdev_cmd cmd)
{
#define N(val) 						\
	case NETDEV_##val:				\
		return "NETDEV_" __stringify(val);
	switch (cmd) {
	N(UP) N(DOWN) N(REBOOT) N(CHANGE) N(REGISTER) N(UNREGISTER)
	N(CHANGEMTU) N(CHANGEADDR) N(GOING_DOWN) N(CHANGENAME) N(FEAT_CHANGE)
	N(BONDING_FAILOVER) N(PRE_UP) N(PRE_TYPE_CHANGE) N(POST_TYPE_CHANGE)
	N(POST_INIT) N(PRE_UNINIT) N(RELEASE) N(NOTIFY_PEERS) N(JOIN)
	N(CHANGEUPPER) N(RESEND_IGMP) N(PRECHANGEMTU) N(CHANGEINFODATA)
	N(BONDING_INFO) N(PRECHANGEUPPER) N(CHANGELOWERSTATE)
	N(UDP_TUNNEL_PUSH_INFO) N(UDP_TUNNEL_DROP_INFO) N(CHANGE_TX_QUEUE_LEN)
	N(CVLAN_FILTER_PUSH_INFO) N(CVLAN_FILTER_DROP_INFO)
	N(SVLAN_FILTER_PUSH_INFO) N(SVLAN_FILTER_DROP_INFO)
	N(PRE_CHANGEADDR) N(OFFLOAD_XSTATS_ENABLE) N(OFFLOAD_XSTATS_DISABLE)
	N(OFFLOAD_XSTATS_REPORT_USED) N(OFFLOAD_XSTATS_REPORT_DELTA)
	N(XDP_FEAT_CHANGE)
	}
#undef N
	return "UNKNOWN_NETDEV_EVENT";
}
EXPORT_SYMBOL_GPL(netdev_cmd_to_name);

static int call_netdevice_notifier(struct notifier_block *nb, unsigned long val,
				   struct net_device *dev)
{
	struct netdev_notifier_info info = {
		.dev = dev,
	};

	return nb->notifier_call(nb, val, &info);
}

static int call_netdevice_register_notifiers(struct notifier_block *nb,
					     struct net_device *dev)
{
	int err;

	err = call_netdevice_notifier(nb, NETDEV_REGISTER, dev);
	err = notifier_to_errno(err);
	if (err)
		return err;

	if (!(dev->flags & IFF_UP))
		return 0;

	call_netdevice_notifier(nb, NETDEV_UP, dev);
	return 0;
}

static void call_netdevice_unregister_notifiers(struct notifier_block *nb,
						struct net_device *dev)
{
	if (dev->flags & IFF_UP) {
		call_netdevice_notifier(nb, NETDEV_GOING_DOWN,
					dev);
		call_netdevice_notifier(nb, NETDEV_DOWN, dev);
	}
	call_netdevice_notifier(nb, NETDEV_UNREGISTER, dev);
}

static int call_netdevice_register_net_notifiers(struct notifier_block *nb,
						 struct net *net)
{
	struct net_device *dev;
	int err;

	for_each_netdev(net, dev) {
		err = call_netdevice_register_notifiers(nb, dev);
		if (err)
			goto rollback;
	}
	return 0;

rollback:
	for_each_netdev_continue_reverse(net, dev)
		call_netdevice_unregister_notifiers(nb, dev);
	return err;
}

static void call_netdevice_unregister_net_notifiers(struct notifier_block *nb,
						    struct net *net)
{
	struct net_device *dev;

	for_each_netdev(net, dev)
		call_netdevice_unregister_notifiers(nb, dev);
}

static int dev_boot_phase = 1;

/**
 * register_netdevice_notifier - register a network notifier block
 * @nb: notifier
 *
 * Register a notifier to be called when network device events occur.
 * The notifier passed is linked into the kernel structures and must
 * not be reused until it has been unregistered. A negative errno code
 * is returned on a failure.
 *
 * When registered all registration and up events are replayed
 * to the new notifier to allow device to have a race free
 * view of the network device list.
 */

int register_netdevice_notifier(struct notifier_block *nb)
{
	struct net *net;
	int err;

	/* Close race with setup_net() and cleanup_net() */
	down_write(&pernet_ops_rwsem);
	rtnl_lock();
	err = raw_notifier_chain_register(&netdev_chain, nb);
	if (err)
		goto unlock;
	if (dev_boot_phase)
		goto unlock;
	for_each_net(net) {
		err = call_netdevice_register_net_notifiers(nb, net);
		if (err)
			goto rollback;
	}

unlock:
	rtnl_unlock();
	up_write(&pernet_ops_rwsem);
	return err;

rollback:
	for_each_net_continue_reverse(net)
		call_netdevice_unregister_net_notifiers(nb, net);

	raw_notifier_chain_unregister(&netdev_chain, nb);
	goto unlock;
}
EXPORT_SYMBOL(register_netdevice_notifier);

/**
 * unregister_netdevice_notifier - unregister a network notifier block
 * @nb: notifier
 *
 * Unregister a notifier previously registered by
 * register_netdevice_notifier(). The notifier is unlinked into the
 * kernel structures and may then be reused. A negative errno code
 * is returned on a failure.
 *
 * After unregistering unregister and down device events are synthesized
 * for all devices on the device list to the removed notifier to remove
 * the need for special case cleanup code.
 */

int unregister_netdevice_notifier(struct notifier_block *nb)
{
	struct net *net;
	int err;

	/* Close race with setup_net() and cleanup_net() */
	down_write(&pernet_ops_rwsem);
	rtnl_lock();
	err = raw_notifier_chain_unregister(&netdev_chain, nb);
	if (err)
		goto unlock;

	for_each_net(net)
		call_netdevice_unregister_net_notifiers(nb, net);

unlock:
	rtnl_unlock();
	up_write(&pernet_ops_rwsem);
	return err;
}
EXPORT_SYMBOL(unregister_netdevice_notifier);

static int __register_netdevice_notifier_net(struct net *net,
					     struct notifier_block *nb,
					     bool ignore_call_fail)
{
	int err;

	err = raw_notifier_chain_register(&net->netdev_chain, nb);
	if (err)
		return err;
	if (dev_boot_phase)
		return 0;

	err = call_netdevice_register_net_notifiers(nb, net);
	if (err && !ignore_call_fail)
		goto chain_unregister;

	return 0;

chain_unregister:
	raw_notifier_chain_unregister(&net->netdev_chain, nb);
	return err;
}

static int __unregister_netdevice_notifier_net(struct net *net,
					       struct notifier_block *nb)
{
	int err;

	err = raw_notifier_chain_unregister(&net->netdev_chain, nb);
	if (err)
		return err;

	call_netdevice_unregister_net_notifiers(nb, net);
	return 0;
}

/**
 * register_netdevice_notifier_net - register a per-netns network notifier block
 * @net: network namespace
 * @nb: notifier
 *
 * Register a notifier to be called when network device events occur.
 * The notifier passed is linked into the kernel structures and must
 * not be reused until it has been unregistered. A negative errno code
 * is returned on a failure.
 *
 * When registered all registration and up events are replayed
 * to the new notifier to allow device to have a race free
 * view of the network device list.
 */

int register_netdevice_notifier_net(struct net *net, struct notifier_block *nb)
{
	int err;

	rtnl_lock();
	err = __register_netdevice_notifier_net(net, nb, false);
	rtnl_unlock();
	return err;
}
EXPORT_SYMBOL(register_netdevice_notifier_net);

/**
 * unregister_netdevice_notifier_net - unregister a per-netns
 *                                     network notifier block
 * @net: network namespace
 * @nb: notifier
 *
 * Unregister a notifier previously registered by
 * register_netdevice_notifier_net(). The notifier is unlinked from the
 * kernel structures and may then be reused. A negative errno code
 * is returned on a failure.
 *
 * After unregistering unregister and down device events are synthesized
 * for all devices on the device list to the removed notifier to remove
 * the need for special case cleanup code.
 */

int unregister_netdevice_notifier_net(struct net *net,
				      struct notifier_block *nb)
{
	int err;

	rtnl_lock();
	err = __unregister_netdevice_notifier_net(net, nb);
	rtnl_unlock();
	return err;
}
EXPORT_SYMBOL(unregister_netdevice_notifier_net);

static void __move_netdevice_notifier_net(struct net *src_net,
					  struct net *dst_net,
					  struct notifier_block *nb)
{
	__unregister_netdevice_notifier_net(src_net, nb);
	__register_netdevice_notifier_net(dst_net, nb, true);
}

int register_netdevice_notifier_dev_net(struct net_device *dev,
					struct notifier_block *nb,
					struct netdev_net_notifier *nn)
{
	int err;

	rtnl_lock();
	err = __register_netdevice_notifier_net(dev_net(dev), nb, false);
	if (!err) {
		nn->nb = nb;
		list_add(&nn->list, &dev->net_notifier_list);
	}
	rtnl_unlock();
	return err;
}
EXPORT_SYMBOL(register_netdevice_notifier_dev_net);

int unregister_netdevice_notifier_dev_net(struct net_device *dev,
					  struct notifier_block *nb,
					  struct netdev_net_notifier *nn)
{
	int err;

	rtnl_lock();
	list_del(&nn->list);
	err = __unregister_netdevice_notifier_net(dev_net(dev), nb);
	rtnl_unlock();
	return err;
}
EXPORT_SYMBOL(unregister_netdevice_notifier_dev_net);

static void move_netdevice_notifiers_dev_net(struct net_device *dev,
					     struct net *net)
{
	struct netdev_net_notifier *nn;

	list_for_each_entry(nn, &dev->net_notifier_list, list)
		__move_netdevice_notifier_net(dev_net(dev), net, nn->nb);
}

/**
 *	call_netdevice_notifiers_info - call all network notifier blocks
 *	@val: value passed unmodified to notifier function
 *	@info: notifier information data
 *
 *	Call all network notifier blocks.  Parameters and return value
 *	are as for raw_notifier_call_chain().
 */

int call_netdevice_notifiers_info(unsigned long val,
				  struct netdev_notifier_info *info)
{
	struct net *net = dev_net(info->dev);
	int ret;

	ASSERT_RTNL();

	/* Run per-netns notifier block chain first, then run the global one.
	 * Hopefully, one day, the global one is going to be removed after
	 * all notifier block registrators get converted to be per-netns.
	 */
	ret = raw_notifier_call_chain(&net->netdev_chain, val, info);
	if (ret & NOTIFY_STOP_MASK)
		return ret;
	return raw_notifier_call_chain(&netdev_chain, val, info);
}

/**
 *	call_netdevice_notifiers_info_robust - call per-netns notifier blocks
 *	                                       for and rollback on error
 *	@val_up: value passed unmodified to notifier function
 *	@val_down: value passed unmodified to the notifier function when
 *	           recovering from an error on @val_up
 *	@info: notifier information data
 *
 *	Call all per-netns network notifier blocks, but not notifier blocks on
 *	the global notifier chain. Parameters and return value are as for
 *	raw_notifier_call_chain_robust().
 */

static int
call_netdevice_notifiers_info_robust(unsigned long val_up,
				     unsigned long val_down,
				     struct netdev_notifier_info *info)
{
	struct net *net = dev_net(info->dev);

	ASSERT_RTNL();

	return raw_notifier_call_chain_robust(&net->netdev_chain,
					      val_up, val_down, info);
}

static int call_netdevice_notifiers_extack(unsigned long val,
					   struct net_device *dev,
					   struct netlink_ext_ack *extack)
{
	struct netdev_notifier_info info = {
		.dev = dev,
		.extack = extack,
	};

	return call_netdevice_notifiers_info(val, &info);
}

/**
 *	call_netdevice_notifiers - call all network notifier blocks
 *      @val: value passed unmodified to notifier function
 *      @dev: net_device pointer passed unmodified to notifier function
 *
 *	Call all network notifier blocks.  Parameters and return value
 *	are as for raw_notifier_call_chain().
 */

int call_netdevice_notifiers(unsigned long val, struct net_device *dev)
{
	return call_netdevice_notifiers_extack(val, dev, NULL);
}
EXPORT_SYMBOL(call_netdevice_notifiers);

/**
 *	call_netdevice_notifiers_mtu - call all network notifier blocks
 *	@val: value passed unmodified to notifier function
 *	@dev: net_device pointer passed unmodified to notifier function
 *	@arg: additional u32 argument passed to the notifier function
 *
 *	Call all network notifier blocks.  Parameters and return value
 *	are as for raw_notifier_call_chain().
 */
static int call_netdevice_notifiers_mtu(unsigned long val,
					struct net_device *dev, u32 arg)
{
	struct netdev_notifier_info_ext info = {
		.info.dev = dev,
		.ext.mtu = arg,
	};

	BUILD_BUG_ON(offsetof(struct netdev_notifier_info_ext, info) != 0);

	return call_netdevice_notifiers_info(val, &info.info);
}

#ifdef CONFIG_NET_INGRESS
static DEFINE_STATIC_KEY_FALSE(ingress_needed_key);

void net_inc_ingress_queue(void)
{
	static_branch_inc(&ingress_needed_key);
}
EXPORT_SYMBOL_GPL(net_inc_ingress_queue);

void net_dec_ingress_queue(void)
{
	static_branch_dec(&ingress_needed_key);
}
EXPORT_SYMBOL_GPL(net_dec_ingress_queue);
#endif

#ifdef CONFIG_NET_EGRESS
static DEFINE_STATIC_KEY_FALSE(egress_needed_key);

void net_inc_egress_queue(void)
{
	static_branch_inc(&egress_needed_key);
}
EXPORT_SYMBOL_GPL(net_inc_egress_queue);

void net_dec_egress_queue(void)
{
	static_branch_dec(&egress_needed_key);
}
EXPORT_SYMBOL_GPL(net_dec_egress_queue);
#endif

#ifdef CONFIG_NET_CLS_ACT
DEFINE_STATIC_KEY_FALSE(tcf_bypass_check_needed_key);
EXPORT_SYMBOL(tcf_bypass_check_needed_key);
#endif

DEFINE_STATIC_KEY_FALSE(netstamp_needed_key);
EXPORT_SYMBOL(netstamp_needed_key);
#ifdef CONFIG_JUMP_LABEL
static atomic_t netstamp_needed_deferred;
static atomic_t netstamp_wanted;
static void netstamp_clear(struct work_struct *work)
{
	int deferred = atomic_xchg(&netstamp_needed_deferred, 0);
	int wanted;

	wanted = atomic_add_return(deferred, &netstamp_wanted);
	if (wanted > 0)
		static_branch_enable(&netstamp_needed_key);
	else
		static_branch_disable(&netstamp_needed_key);
}
static DECLARE_WORK(netstamp_work, netstamp_clear);
#endif

void net_enable_timestamp(void)
{
#ifdef CONFIG_JUMP_LABEL
	int wanted = atomic_read(&netstamp_wanted);

	while (wanted > 0) {
		if (atomic_try_cmpxchg(&netstamp_wanted, &wanted, wanted + 1))
			return;
	}
	atomic_inc(&netstamp_needed_deferred);
	schedule_work(&netstamp_work);
#else
	static_branch_inc(&netstamp_needed_key);
#endif
}
EXPORT_SYMBOL(net_enable_timestamp);

void net_disable_timestamp(void)
{
#ifdef CONFIG_JUMP_LABEL
	int wanted = atomic_read(&netstamp_wanted);

	while (wanted > 1) {
		if (atomic_try_cmpxchg(&netstamp_wanted, &wanted, wanted - 1))
			return;
	}
	atomic_dec(&netstamp_needed_deferred);
	schedule_work(&netstamp_work);
#else
	static_branch_dec(&netstamp_needed_key);
#endif
}
EXPORT_SYMBOL(net_disable_timestamp);

static inline void net_timestamp_set(struct sk_buff *skb)
{
	skb->tstamp = 0;
	skb->mono_delivery_time = 0;
	if (static_branch_unlikely(&netstamp_needed_key))
		skb->tstamp = ktime_get_real();
}

#define net_timestamp_check(COND, SKB)				\
	if (static_branch_unlikely(&netstamp_needed_key)) {	\
		if ((COND) && !(SKB)->tstamp)			\
			(SKB)->tstamp = ktime_get_real();	\
	}							\

bool is_skb_forwardable(const struct net_device *dev, const struct sk_buff *skb)
{
	return __is_skb_forwardable(dev, skb, true);
}
EXPORT_SYMBOL_GPL(is_skb_forwardable);

static int __dev_forward_skb2(struct net_device *dev, struct sk_buff *skb,
			      bool check_mtu)
{
	int ret = ____dev_forward_skb(dev, skb, check_mtu);

	if (likely(!ret)) {
		skb->protocol = eth_type_trans(skb, dev);
		skb_postpull_rcsum(skb, eth_hdr(skb), ETH_HLEN);
	}

	return ret;
}

int __dev_forward_skb(struct net_device *dev, struct sk_buff *skb)
{
	return __dev_forward_skb2(dev, skb, true);
}
EXPORT_SYMBOL_GPL(__dev_forward_skb);

/**
 * dev_forward_skb - loopback an skb to another netif
 *
 * @dev: destination network device
 * @skb: buffer to forward
 *
 * return values:
 *	NET_RX_SUCCESS	(no congestion)
 *	NET_RX_DROP     (packet was dropped, but freed)
 *
 * dev_forward_skb can be used for injecting an skb from the
 * start_xmit function of one device into the receive queue
 * of another device.
 *
 * The receiving device may be in another namespace, so
 * we have to clear all information in the skb that could
 * impact namespace isolation.
 */
int dev_forward_skb(struct net_device *dev, struct sk_buff *skb)
{
	return __dev_forward_skb(dev, skb) ?: netif_rx_internal(skb);
}
EXPORT_SYMBOL_GPL(dev_forward_skb);

int dev_forward_skb_nomtu(struct net_device *dev, struct sk_buff *skb)
{
	return __dev_forward_skb2(dev, skb, false) ?: netif_rx_internal(skb);
}

static inline int deliver_skb(struct sk_buff *skb,
			      struct packet_type *pt_prev,
			      struct net_device *orig_dev)
{
	if (unlikely(skb_orphan_frags_rx(skb, GFP_ATOMIC)))
		return -ENOMEM;
	refcount_inc(&skb->users);
	return pt_prev->func(skb, skb->dev, pt_prev, orig_dev);
}

static inline void deliver_ptype_list_skb(struct sk_buff *skb,
					  struct packet_type **pt,
					  struct net_device *orig_dev,
					  __be16 type,
					  struct list_head *ptype_list)
{
	struct packet_type *ptype, *pt_prev = *pt;

	list_for_each_entry_rcu(ptype, ptype_list, list) {
		if (ptype->type != type)
			continue;
		if (pt_prev)
			deliver_skb(skb, pt_prev, orig_dev);
		pt_prev = ptype;
	}
	*pt = pt_prev;
}

static inline bool skb_loop_sk(struct packet_type *ptype, struct sk_buff *skb)
{
	if (!ptype->af_packet_priv || !skb->sk)
		return false;

	if (ptype->id_match)
		return ptype->id_match(ptype, skb->sk);
	else if ((struct sock *)ptype->af_packet_priv == skb->sk)
		return true;

	return false;
}

/**
 * dev_nit_active - return true if any network interface taps are in use
 *
 * @dev: network device to check for the presence of taps
 */
bool dev_nit_active(struct net_device *dev)
{
	return !list_empty(&net_hotdata.ptype_all) ||
	       !list_empty(&dev->ptype_all);
}
EXPORT_SYMBOL_GPL(dev_nit_active);

/*
 *	Support routine. Sends outgoing frames to any network
 *	taps currently in use.
 */

void dev_queue_xmit_nit(struct sk_buff *skb, struct net_device *dev)
{
	struct list_head *ptype_list = &net_hotdata.ptype_all;
	struct packet_type *ptype, *pt_prev = NULL;
	struct sk_buff *skb2 = NULL;

	rcu_read_lock();
again:
	list_for_each_entry_rcu(ptype, ptype_list, list) {
		if (READ_ONCE(ptype->ignore_outgoing))
			continue;

		/* Never send packets back to the socket
		 * they originated from - MvS (miquels@drinkel.ow.org)
		 */
		if (skb_loop_sk(ptype, skb))
			continue;

		if (pt_prev) {
			deliver_skb(skb2, pt_prev, skb->dev);
			pt_prev = ptype;
			continue;
		}

		/* need to clone skb, done only once */
		skb2 = skb_clone(skb, GFP_ATOMIC);
		if (!skb2)
			goto out_unlock;

		net_timestamp_set(skb2);

		/* skb->nh should be correctly
		 * set by sender, so that the second statement is
		 * just protection against buggy protocols.
		 */
		skb_reset_mac_header(skb2);

		if (skb_network_header(skb2) < skb2->data ||
		    skb_network_header(skb2) > skb_tail_pointer(skb2)) {
			net_crit_ratelimited("protocol %04x is buggy, dev %s\n",
					     ntohs(skb2->protocol),
					     dev->name);
			skb_reset_network_header(skb2);
		}

		skb2->transport_header = skb2->network_header;
		skb2->pkt_type = PACKET_OUTGOING;
		pt_prev = ptype;
	}

	if (ptype_list == &net_hotdata.ptype_all) {
		ptype_list = &dev->ptype_all;
		goto again;
	}
out_unlock:
	if (pt_prev) {
		if (!skb_orphan_frags_rx(skb2, GFP_ATOMIC))
			pt_prev->func(skb2, skb->dev, pt_prev, skb->dev);
		else
			kfree_skb(skb2);
	}
	rcu_read_unlock();
}
EXPORT_SYMBOL_GPL(dev_queue_xmit_nit);

/**
 * netif_setup_tc - Handle tc mappings on real_num_tx_queues change
 * @dev: Network device
 * @txq: number of queues available
 *
 * If real_num_tx_queues is changed the tc mappings may no longer be
 * valid. To resolve this verify the tc mapping remains valid and if
 * not NULL the mapping. With no priorities mapping to this
 * offset/count pair it will no longer be used. In the worst case TC0
 * is invalid nothing can be done so disable priority mappings. If is
 * expected that drivers will fix this mapping if they can before
 * calling netif_set_real_num_tx_queues.
 */
static void netif_setup_tc(struct net_device *dev, unsigned int txq)
{
	int i;
	struct netdev_tc_txq *tc = &dev->tc_to_txq[0];

	/* If TC0 is invalidated disable TC mapping */
	if (tc->offset + tc->count > txq) {
		netdev_warn(dev, "Number of in use tx queues changed invalidating tc mappings. Priority traffic classification disabled!\n");
		dev->num_tc = 0;
		return;
	}

	/* Invalidated prio to tc mappings set to TC0 */
	for (i = 1; i < TC_BITMASK + 1; i++) {
		int q = netdev_get_prio_tc_map(dev, i);

		tc = &dev->tc_to_txq[q];
		if (tc->offset + tc->count > txq) {
			netdev_warn(dev, "Number of in use tx queues changed. Priority %i to tc mapping %i is no longer valid. Setting map to 0\n",
				    i, q);
			netdev_set_prio_tc_map(dev, i, 0);
		}
	}
}

int netdev_txq_to_tc(struct net_device *dev, unsigned int txq)
{
	if (dev->num_tc) {
		struct netdev_tc_txq *tc = &dev->tc_to_txq[0];
		int i;

		/* walk through the TCs and see if it falls into any of them */
		for (i = 0; i < TC_MAX_QUEUE; i++, tc++) {
			if ((txq - tc->offset) < tc->count)
				return i;
		}

		/* didn't find it, just return -1 to indicate no match */
		return -1;
	}

	return 0;
}
EXPORT_SYMBOL(netdev_txq_to_tc);

#ifdef CONFIG_XPS
static struct static_key xps_needed __read_mostly;
static struct static_key xps_rxqs_needed __read_mostly;
static DEFINE_MUTEX(xps_map_mutex);
#define xmap_dereference(P)		\
	rcu_dereference_protected((P), lockdep_is_held(&xps_map_mutex))

static bool remove_xps_queue(struct xps_dev_maps *dev_maps,
			     struct xps_dev_maps *old_maps, int tci, u16 index)
{
	struct xps_map *map = NULL;
	int pos;

	map = xmap_dereference(dev_maps->attr_map[tci]);
	if (!map)
		return false;

	for (pos = map->len; pos--;) {
		if (map->queues[pos] != index)
			continue;

		if (map->len > 1) {
			map->queues[pos] = map->queues[--map->len];
			break;
		}

		if (old_maps)
			RCU_INIT_POINTER(old_maps->attr_map[tci], NULL);
		RCU_INIT_POINTER(dev_maps->attr_map[tci], NULL);
		kfree_rcu(map, rcu);
		return false;
	}

	return true;
}

static bool remove_xps_queue_cpu(struct net_device *dev,
				 struct xps_dev_maps *dev_maps,
				 int cpu, u16 offset, u16 count)
{
	int num_tc = dev_maps->num_tc;
	bool active = false;
	int tci;

	for (tci = cpu * num_tc; num_tc--; tci++) {
		int i, j;

		for (i = count, j = offset; i--; j++) {
			if (!remove_xps_queue(dev_maps, NULL, tci, j))
				break;
		}

		active |= i < 0;
	}

	return active;
}

static void reset_xps_maps(struct net_device *dev,
			   struct xps_dev_maps *dev_maps,
			   enum xps_map_type type)
{
	static_key_slow_dec_cpuslocked(&xps_needed);
	if (type == XPS_RXQS)
		static_key_slow_dec_cpuslocked(&xps_rxqs_needed);

	RCU_INIT_POINTER(dev->xps_maps[type], NULL);

	kfree_rcu(dev_maps, rcu);
}

static void clean_xps_maps(struct net_device *dev, enum xps_map_type type,
			   u16 offset, u16 count)
{
	struct xps_dev_maps *dev_maps;
	bool active = false;
	int i, j;

	dev_maps = xmap_dereference(dev->xps_maps[type]);
	if (!dev_maps)
		return;

	for (j = 0; j < dev_maps->nr_ids; j++)
		active |= remove_xps_queue_cpu(dev, dev_maps, j, offset, count);
	if (!active)
		reset_xps_maps(dev, dev_maps, type);

	if (type == XPS_CPUS) {
		for (i = offset + (count - 1); count--; i--)
			netdev_queue_numa_node_write(
				netdev_get_tx_queue(dev, i), NUMA_NO_NODE);
	}
}

static void netif_reset_xps_queues(struct net_device *dev, u16 offset,
				   u16 count)
{
	if (!static_key_false(&xps_needed))
		return;

	cpus_read_lock();
	mutex_lock(&xps_map_mutex);

	if (static_key_false(&xps_rxqs_needed))
		clean_xps_maps(dev, XPS_RXQS, offset, count);

	clean_xps_maps(dev, XPS_CPUS, offset, count);

	mutex_unlock(&xps_map_mutex);
	cpus_read_unlock();
}

static void netif_reset_xps_queues_gt(struct net_device *dev, u16 index)
{
	netif_reset_xps_queues(dev, index, dev->num_tx_queues - index);
}

static struct xps_map *expand_xps_map(struct xps_map *map, int attr_index,
				      u16 index, bool is_rxqs_map)
{
	struct xps_map *new_map;
	int alloc_len = XPS_MIN_MAP_ALLOC;
	int i, pos;

	for (pos = 0; map && pos < map->len; pos++) {
		if (map->queues[pos] != index)
			continue;
		return map;
	}

	/* Need to add tx-queue to this CPU's/rx-queue's existing map */
	if (map) {
		if (pos < map->alloc_len)
			return map;

		alloc_len = map->alloc_len * 2;
	}

	/* Need to allocate new map to store tx-queue on this CPU's/rx-queue's
	 *  map
	 */
	if (is_rxqs_map)
		new_map = kzalloc(XPS_MAP_SIZE(alloc_len), GFP_KERNEL);
	else
		new_map = kzalloc_node(XPS_MAP_SIZE(alloc_len), GFP_KERNEL,
				       cpu_to_node(attr_index));
	if (!new_map)
		return NULL;

	for (i = 0; i < pos; i++)
		new_map->queues[i] = map->queues[i];
	new_map->alloc_len = alloc_len;
	new_map->len = pos;

	return new_map;
}

/* Copy xps maps at a given index */
static void xps_copy_dev_maps(struct xps_dev_maps *dev_maps,
			      struct xps_dev_maps *new_dev_maps, int index,
			      int tc, bool skip_tc)
{
	int i, tci = index * dev_maps->num_tc;
	struct xps_map *map;

	/* copy maps belonging to foreign traffic classes */
	for (i = 0; i < dev_maps->num_tc; i++, tci++) {
		if (i == tc && skip_tc)
			continue;

		/* fill in the new device map from the old device map */
		map = xmap_dereference(dev_maps->attr_map[tci]);
		RCU_INIT_POINTER(new_dev_maps->attr_map[tci], map);
	}
}

/* Must be called under cpus_read_lock */
int __netif_set_xps_queue(struct net_device *dev, const unsigned long *mask,
			  u16 index, enum xps_map_type type)
{
	struct xps_dev_maps *dev_maps, *new_dev_maps = NULL, *old_dev_maps = NULL;
	const unsigned long *online_mask = NULL;
	bool active = false, copy = false;
	int i, j, tci, numa_node_id = -2;
	int maps_sz, num_tc = 1, tc = 0;
	struct xps_map *map, *new_map;
	unsigned int nr_ids;

	WARN_ON_ONCE(index >= dev->num_tx_queues);

	if (dev->num_tc) {
		/* Do not allow XPS on subordinate device directly */
		num_tc = dev->num_tc;
		if (num_tc < 0)
			return -EINVAL;

		/* If queue belongs to subordinate dev use its map */
		dev = netdev_get_tx_queue(dev, index)->sb_dev ? : dev;

		tc = netdev_txq_to_tc(dev, index);
		if (tc < 0)
			return -EINVAL;
	}

	mutex_lock(&xps_map_mutex);

	dev_maps = xmap_dereference(dev->xps_maps[type]);
	if (type == XPS_RXQS) {
		maps_sz = XPS_RXQ_DEV_MAPS_SIZE(num_tc, dev->num_rx_queues);
		nr_ids = dev->num_rx_queues;
	} else {
		maps_sz = XPS_CPU_DEV_MAPS_SIZE(num_tc);
		if (num_possible_cpus() > 1)
			online_mask = cpumask_bits(cpu_online_mask);
		nr_ids = nr_cpu_ids;
	}

	if (maps_sz < L1_CACHE_BYTES)
		maps_sz = L1_CACHE_BYTES;

	/* The old dev_maps could be larger or smaller than the one we're
	 * setting up now, as dev->num_tc or nr_ids could have been updated in
	 * between. We could try to be smart, but let's be safe instead and only
	 * copy foreign traffic classes if the two map sizes match.
	 */
	if (dev_maps &&
	    dev_maps->num_tc == num_tc && dev_maps->nr_ids == nr_ids)
		copy = true;

	/* allocate memory for queue storage */
	for (j = -1; j = netif_attrmask_next_and(j, online_mask, mask, nr_ids),
	     j < nr_ids;) {
		if (!new_dev_maps) {
			new_dev_maps = kzalloc(maps_sz, GFP_KERNEL);
			if (!new_dev_maps) {
				mutex_unlock(&xps_map_mutex);
				return -ENOMEM;
			}

			new_dev_maps->nr_ids = nr_ids;
			new_dev_maps->num_tc = num_tc;
		}

		tci = j * num_tc + tc;
		map = copy ? xmap_dereference(dev_maps->attr_map[tci]) : NULL;

		map = expand_xps_map(map, j, index, type == XPS_RXQS);
		if (!map)
			goto error;

		RCU_INIT_POINTER(new_dev_maps->attr_map[tci], map);
	}

	if (!new_dev_maps)
		goto out_no_new_maps;

	if (!dev_maps) {
		/* Increment static keys at most once per type */
		static_key_slow_inc_cpuslocked(&xps_needed);
		if (type == XPS_RXQS)
			static_key_slow_inc_cpuslocked(&xps_rxqs_needed);
	}

	for (j = 0; j < nr_ids; j++) {
		bool skip_tc = false;

		tci = j * num_tc + tc;
		if (netif_attr_test_mask(j, mask, nr_ids) &&
		    netif_attr_test_online(j, online_mask, nr_ids)) {
			/* add tx-queue to CPU/rx-queue maps */
			int pos = 0;

			skip_tc = true;

			map = xmap_dereference(new_dev_maps->attr_map[tci]);
			while ((pos < map->len) && (map->queues[pos] != index))
				pos++;

			if (pos == map->len)
				map->queues[map->len++] = index;
#ifdef CONFIG_NUMA
			if (type == XPS_CPUS) {
				if (numa_node_id == -2)
					numa_node_id = cpu_to_node(j);
				else if (numa_node_id != cpu_to_node(j))
					numa_node_id = -1;
			}
#endif
		}

		if (copy)
			xps_copy_dev_maps(dev_maps, new_dev_maps, j, tc,
					  skip_tc);
	}

	rcu_assign_pointer(dev->xps_maps[type], new_dev_maps);

	/* Cleanup old maps */
	if (!dev_maps)
		goto out_no_old_maps;

	for (j = 0; j < dev_maps->nr_ids; j++) {
		for (i = num_tc, tci = j * dev_maps->num_tc; i--; tci++) {
			map = xmap_dereference(dev_maps->attr_map[tci]);
			if (!map)
				continue;

			if (copy) {
				new_map = xmap_dereference(new_dev_maps->attr_map[tci]);
				if (map == new_map)
					continue;
			}

			RCU_INIT_POINTER(dev_maps->attr_map[tci], NULL);
			kfree_rcu(map, rcu);
		}
	}

	old_dev_maps = dev_maps;

out_no_old_maps:
	dev_maps = new_dev_maps;
	active = true;

out_no_new_maps:
	if (type == XPS_CPUS)
		/* update Tx queue numa node */
		netdev_queue_numa_node_write(netdev_get_tx_queue(dev, index),
					     (numa_node_id >= 0) ?
					     numa_node_id : NUMA_NO_NODE);

	if (!dev_maps)
		goto out_no_maps;

	/* removes tx-queue from unused CPUs/rx-queues */
	for (j = 0; j < dev_maps->nr_ids; j++) {
		tci = j * dev_maps->num_tc;

		for (i = 0; i < dev_maps->num_tc; i++, tci++) {
			if (i == tc &&
			    netif_attr_test_mask(j, mask, dev_maps->nr_ids) &&
			    netif_attr_test_online(j, online_mask, dev_maps->nr_ids))
				continue;

			active |= remove_xps_queue(dev_maps,
						   copy ? old_dev_maps : NULL,
						   tci, index);
		}
	}

	if (old_dev_maps)
		kfree_rcu(old_dev_maps, rcu);

	/* free map if not active */
	if (!active)
		reset_xps_maps(dev, dev_maps, type);

out_no_maps:
	mutex_unlock(&xps_map_mutex);

	return 0;
error:
	/* remove any maps that we added */
	for (j = 0; j < nr_ids; j++) {
		for (i = num_tc, tci = j * num_tc; i--; tci++) {
			new_map = xmap_dereference(new_dev_maps->attr_map[tci]);
			map = copy ?
			      xmap_dereference(dev_maps->attr_map[tci]) :
			      NULL;
			if (new_map && new_map != map)
				kfree(new_map);
		}
	}

	mutex_unlock(&xps_map_mutex);

	kfree(new_dev_maps);
	return -ENOMEM;
}
EXPORT_SYMBOL_GPL(__netif_set_xps_queue);

int netif_set_xps_queue(struct net_device *dev, const struct cpumask *mask,
			u16 index)
{
	int ret;

	cpus_read_lock();
	ret =  __netif_set_xps_queue(dev, cpumask_bits(mask), index, XPS_CPUS);
	cpus_read_unlock();

	return ret;
}
EXPORT_SYMBOL(netif_set_xps_queue);

#endif
static void netdev_unbind_all_sb_channels(struct net_device *dev)
{
	struct netdev_queue *txq = &dev->_tx[dev->num_tx_queues];

	/* Unbind any subordinate channels */
	while (txq-- != &dev->_tx[0]) {
		if (txq->sb_dev)
			netdev_unbind_sb_channel(dev, txq->sb_dev);
	}
}

void netdev_reset_tc(struct net_device *dev)
{
#ifdef CONFIG_XPS
	netif_reset_xps_queues_gt(dev, 0);
#endif
	netdev_unbind_all_sb_channels(dev);

	/* Reset TC configuration of device */
	dev->num_tc = 0;
	memset(dev->tc_to_txq, 0, sizeof(dev->tc_to_txq));
	memset(dev->prio_tc_map, 0, sizeof(dev->prio_tc_map));
}
EXPORT_SYMBOL(netdev_reset_tc);

int netdev_set_tc_queue(struct net_device *dev, u8 tc, u16 count, u16 offset)
{
	if (tc >= dev->num_tc)
		return -EINVAL;

#ifdef CONFIG_XPS
	netif_reset_xps_queues(dev, offset, count);
#endif
	dev->tc_to_txq[tc].count = count;
	dev->tc_to_txq[tc].offset = offset;
	return 0;
}
EXPORT_SYMBOL(netdev_set_tc_queue);

int netdev_set_num_tc(struct net_device *dev, u8 num_tc)
{
	if (num_tc > TC_MAX_QUEUE)
		return -EINVAL;

#ifdef CONFIG_XPS
	netif_reset_xps_queues_gt(dev, 0);
#endif
	netdev_unbind_all_sb_channels(dev);

	dev->num_tc = num_tc;
	return 0;
}
EXPORT_SYMBOL(netdev_set_num_tc);

void netdev_unbind_sb_channel(struct net_device *dev,
			      struct net_device *sb_dev)
{
	struct netdev_queue *txq = &dev->_tx[dev->num_tx_queues];

#ifdef CONFIG_XPS
	netif_reset_xps_queues_gt(sb_dev, 0);
#endif
	memset(sb_dev->tc_to_txq, 0, sizeof(sb_dev->tc_to_txq));
	memset(sb_dev->prio_tc_map, 0, sizeof(sb_dev->prio_tc_map));

	while (txq-- != &dev->_tx[0]) {
		if (txq->sb_dev == sb_dev)
			txq->sb_dev = NULL;
	}
}
EXPORT_SYMBOL(netdev_unbind_sb_channel);

int netdev_bind_sb_channel_queue(struct net_device *dev,
				 struct net_device *sb_dev,
				 u8 tc, u16 count, u16 offset)
{
	/* Make certain the sb_dev and dev are already configured */
	if (sb_dev->num_tc >= 0 || tc >= dev->num_tc)
		return -EINVAL;

	/* We cannot hand out queues we don't have */
	if ((offset + count) > dev->real_num_tx_queues)
		return -EINVAL;

	/* Record the mapping */
	sb_dev->tc_to_txq[tc].count = count;
	sb_dev->tc_to_txq[tc].offset = offset;

	/* Provide a way for Tx queue to find the tc_to_txq map or
	 * XPS map for itself.
	 */
	while (count--)
		netdev_get_tx_queue(dev, count + offset)->sb_dev = sb_dev;

	return 0;
}
EXPORT_SYMBOL(netdev_bind_sb_channel_queue);

int netdev_set_sb_channel(struct net_device *dev, u16 channel)
{
	/* Do not use a multiqueue device to represent a subordinate channel */
	if (netif_is_multiqueue(dev))
		return -ENODEV;

	/* We allow channels 1 - 32767 to be used for subordinate channels.
	 * Channel 0 is meant to be "native" mode and used only to represent
	 * the main root device. We allow writing 0 to reset the device back
	 * to normal mode after being used as a subordinate channel.
	 */
	if (channel > S16_MAX)
		return -EINVAL;

	dev->num_tc = -channel;

	return 0;
}
EXPORT_SYMBOL(netdev_set_sb_channel);

/*
 * Routine to help set real_num_tx_queues. To avoid skbs mapped to queues
 * greater than real_num_tx_queues stale skbs on the qdisc must be flushed.
 */
int netif_set_real_num_tx_queues(struct net_device *dev, unsigned int txq)
{
	bool disabling;
	int rc;

	disabling = txq < dev->real_num_tx_queues;

	if (txq < 1 || txq > dev->num_tx_queues)
		return -EINVAL;

	if (dev->reg_state == NETREG_REGISTERED ||
	    dev->reg_state == NETREG_UNREGISTERING) {
		ASSERT_RTNL();

		rc = netdev_queue_update_kobjects(dev, dev->real_num_tx_queues,
						  txq);
		if (rc)
			return rc;

		if (dev->num_tc)
			netif_setup_tc(dev, txq);

		dev_qdisc_change_real_num_tx(dev, txq);

		dev->real_num_tx_queues = txq;

		if (disabling) {
			synchronize_net();
			qdisc_reset_all_tx_gt(dev, txq);
#ifdef CONFIG_XPS
			netif_reset_xps_queues_gt(dev, txq);
#endif
		}
	} else {
		dev->real_num_tx_queues = txq;
	}

	return 0;
}
EXPORT_SYMBOL(netif_set_real_num_tx_queues);

#ifdef CONFIG_SYSFS
/**
 *	netif_set_real_num_rx_queues - set actual number of RX queues used
 *	@dev: Network device
 *	@rxq: Actual number of RX queues
 *
 *	This must be called either with the rtnl_lock held or before
 *	registration of the net device.  Returns 0 on success, or a
 *	negative error code.  If called before registration, it always
 *	succeeds.
 */
int netif_set_real_num_rx_queues(struct net_device *dev, unsigned int rxq)
{
	int rc;

	if (rxq < 1 || rxq > dev->num_rx_queues)
		return -EINVAL;

	if (dev->reg_state == NETREG_REGISTERED) {
		ASSERT_RTNL();

		rc = net_rx_queue_update_kobjects(dev, dev->real_num_rx_queues,
						  rxq);
		if (rc)
			return rc;
	}

	dev->real_num_rx_queues = rxq;
	return 0;
}
EXPORT_SYMBOL(netif_set_real_num_rx_queues);
#endif

/**
 *	netif_set_real_num_queues - set actual number of RX and TX queues used
 *	@dev: Network device
 *	@txq: Actual number of TX queues
 *	@rxq: Actual number of RX queues
 *
 *	Set the real number of both TX and RX queues.
 *	Does nothing if the number of queues is already correct.
 */
int netif_set_real_num_queues(struct net_device *dev,
			      unsigned int txq, unsigned int rxq)
{
	unsigned int old_rxq = dev->real_num_rx_queues;
	int err;

	if (txq < 1 || txq > dev->num_tx_queues ||
	    rxq < 1 || rxq > dev->num_rx_queues)
		return -EINVAL;

	/* Start from increases, so the error path only does decreases -
	 * decreases can't fail.
	 */
	if (rxq > dev->real_num_rx_queues) {
		err = netif_set_real_num_rx_queues(dev, rxq);
		if (err)
			return err;
	}
	if (txq > dev->real_num_tx_queues) {
		err = netif_set_real_num_tx_queues(dev, txq);
		if (err)
			goto undo_rx;
	}
	if (rxq < dev->real_num_rx_queues)
		WARN_ON(netif_set_real_num_rx_queues(dev, rxq));
	if (txq < dev->real_num_tx_queues)
		WARN_ON(netif_set_real_num_tx_queues(dev, txq));

	return 0;
undo_rx:
	WARN_ON(netif_set_real_num_rx_queues(dev, old_rxq));
	return err;
}
EXPORT_SYMBOL(netif_set_real_num_queues);

/**
 * netif_set_tso_max_size() - set the max size of TSO frames supported
 * @dev:	netdev to update
 * @size:	max skb->len of a TSO frame
 *
 * Set the limit on the size of TSO super-frames the device can handle.
 * Unless explicitly set the stack will assume the value of
 * %GSO_LEGACY_MAX_SIZE.
 */
void netif_set_tso_max_size(struct net_device *dev, unsigned int size)
{
	dev->tso_max_size = min(GSO_MAX_SIZE, size);
	if (size < READ_ONCE(dev->gso_max_size))
		netif_set_gso_max_size(dev, size);
	if (size < READ_ONCE(dev->gso_ipv4_max_size))
		netif_set_gso_ipv4_max_size(dev, size);
}
EXPORT_SYMBOL(netif_set_tso_max_size);

/**
 * netif_set_tso_max_segs() - set the max number of segs supported for TSO
 * @dev:	netdev to update
 * @segs:	max number of TCP segments
 *
 * Set the limit on the number of TCP segments the device can generate from
 * a single TSO super-frame.
 * Unless explicitly set the stack will assume the value of %GSO_MAX_SEGS.
 */
void netif_set_tso_max_segs(struct net_device *dev, unsigned int segs)
{
	dev->tso_max_segs = segs;
	if (segs < READ_ONCE(dev->gso_max_segs))
		netif_set_gso_max_segs(dev, segs);
}
EXPORT_SYMBOL(netif_set_tso_max_segs);

/**
 * netif_inherit_tso_max() - copy all TSO limits from a lower device to an upper
 * @to:		netdev to update
 * @from:	netdev from which to copy the limits
 */
void netif_inherit_tso_max(struct net_device *to, const struct net_device *from)
{
	netif_set_tso_max_size(to, from->tso_max_size);
	netif_set_tso_max_segs(to, from->tso_max_segs);
}
EXPORT_SYMBOL(netif_inherit_tso_max);

/**
 * netif_get_num_default_rss_queues - default number of RSS queues
 *
 * Default value is the number of physical cores if there are only 1 or 2, or
 * divided by 2 if there are more.
 */
int netif_get_num_default_rss_queues(void)
{
	cpumask_var_t cpus;
	int cpu, count = 0;

	if (unlikely(is_kdump_kernel() || !zalloc_cpumask_var(&cpus, GFP_KERNEL)))
		return 1;

	cpumask_copy(cpus, cpu_online_mask);
	for_each_cpu(cpu, cpus) {
		++count;
		cpumask_andnot(cpus, cpus, topology_sibling_cpumask(cpu));
	}
	free_cpumask_var(cpus);

	return count > 2 ? DIV_ROUND_UP(count, 2) : count;
}
EXPORT_SYMBOL(netif_get_num_default_rss_queues);

static void __netif_reschedule(struct Qdisc *q)
{
	struct softnet_data *sd;
	unsigned long flags;

	local_irq_save(flags);
	sd = this_cpu_ptr(&softnet_data);
	q->next_sched = NULL;
	*sd->output_queue_tailp = q;
	sd->output_queue_tailp = &q->next_sched;
	raise_softirq_irqoff(NET_TX_SOFTIRQ);
	local_irq_restore(flags);
}

void __netif_schedule(struct Qdisc *q)
{
	if (!test_and_set_bit(__QDISC_STATE_SCHED, &q->state))
		__netif_reschedule(q);
}
EXPORT_SYMBOL(__netif_schedule);

struct dev_kfree_skb_cb {
	enum skb_drop_reason reason;
};

static struct dev_kfree_skb_cb *get_kfree_skb_cb(const struct sk_buff *skb)
{
	return (struct dev_kfree_skb_cb *)skb->cb;
}

void netif_schedule_queue(struct netdev_queue *txq)
{
	rcu_read_lock();
	if (!netif_xmit_stopped(txq)) {
		struct Qdisc *q = rcu_dereference(txq->qdisc);

		__netif_schedule(q);
	}
	rcu_read_unlock();
}
EXPORT_SYMBOL(netif_schedule_queue);

void netif_tx_wake_queue(struct netdev_queue *dev_queue)
{
	if (test_and_clear_bit(__QUEUE_STATE_DRV_XOFF, &dev_queue->state)) {
		struct Qdisc *q;

		rcu_read_lock();
		q = rcu_dereference(dev_queue->qdisc);
		__netif_schedule(q);
		rcu_read_unlock();
	}
}
EXPORT_SYMBOL(netif_tx_wake_queue);

void dev_kfree_skb_irq_reason(struct sk_buff *skb, enum skb_drop_reason reason)
{
	unsigned long flags;

	if (unlikely(!skb))
		return;

	if (likely(refcount_read(&skb->users) == 1)) {
		smp_rmb();
		refcount_set(&skb->users, 0);
	} else if (likely(!refcount_dec_and_test(&skb->users))) {
		return;
	}
	get_kfree_skb_cb(skb)->reason = reason;
	local_irq_save(flags);
	skb->next = __this_cpu_read(softnet_data.completion_queue);
	__this_cpu_write(softnet_data.completion_queue, skb);
	raise_softirq_irqoff(NET_TX_SOFTIRQ);
	local_irq_restore(flags);
}
EXPORT_SYMBOL(dev_kfree_skb_irq_reason);

void dev_kfree_skb_any_reason(struct sk_buff *skb, enum skb_drop_reason reason)
{
	if (in_hardirq() || irqs_disabled())
		dev_kfree_skb_irq_reason(skb, reason);
	else
		kfree_skb_reason(skb, reason);
}
EXPORT_SYMBOL(dev_kfree_skb_any_reason);


/**
 * netif_device_detach - mark device as removed
 * @dev: network device
 *
 * Mark device as removed from system and therefore no longer available.
 */
void netif_device_detach(struct net_device *dev)
{
	if (test_and_clear_bit(__LINK_STATE_PRESENT, &dev->state) &&
	    netif_running(dev)) {
		netif_tx_stop_all_queues(dev);
	}
}
EXPORT_SYMBOL(netif_device_detach);

/**
 * netif_device_attach - mark device as attached
 * @dev: network device
 *
 * Mark device as attached from system and restart if needed.
 */
void netif_device_attach(struct net_device *dev)
{
	if (!test_and_set_bit(__LINK_STATE_PRESENT, &dev->state) &&
	    netif_running(dev)) {
		netif_tx_wake_all_queues(dev);
		__netdev_watchdog_up(dev);
	}
}
EXPORT_SYMBOL(netif_device_attach);

/*
 * Returns a Tx hash based on the given packet descriptor a Tx queues' number
 * to be used as a distribution range.
 */
static u16 skb_tx_hash(const struct net_device *dev,
		       const struct net_device *sb_dev,
		       struct sk_buff *skb)
{
	u32 hash;
	u16 qoffset = 0;
	u16 qcount = dev->real_num_tx_queues;

	if (dev->num_tc) {
		u8 tc = netdev_get_prio_tc_map(dev, skb->priority);

		qoffset = sb_dev->tc_to_txq[tc].offset;
		qcount = sb_dev->tc_to_txq[tc].count;
		if (unlikely(!qcount)) {
			net_warn_ratelimited("%s: invalid qcount, qoffset %u for tc %u\n",
					     sb_dev->name, qoffset, tc);
			qoffset = 0;
			qcount = dev->real_num_tx_queues;
		}
	}

	if (skb_rx_queue_recorded(skb)) {
		DEBUG_NET_WARN_ON_ONCE(qcount == 0);
		hash = skb_get_rx_queue(skb);
		if (hash >= qoffset)
			hash -= qoffset;
		while (unlikely(hash >= qcount))
			hash -= qcount;
		return hash + qoffset;
	}

	return (u16) reciprocal_scale(skb_get_hash(skb), qcount) + qoffset;
}

void skb_warn_bad_offload(const struct sk_buff *skb)
{
	static const netdev_features_t null_features;
	struct net_device *dev = skb->dev;
	const char *name = "";

	if (!net_ratelimit())
		return;

	if (dev) {
		if (dev->dev.parent)
			name = dev_driver_string(dev->dev.parent);
		else
			name = netdev_name(dev);
	}
	skb_dump(KERN_WARNING, skb, false);
	WARN(1, "%s: caps=(%pNF, %pNF)\n",
	     name, dev ? &dev->features : &null_features,
	     skb->sk ? &skb->sk->sk_route_caps : &null_features);
}

/*
 * Invalidate hardware checksum when packet is to be mangled, and
 * complete checksum manually on outgoing path.
 */
int skb_checksum_help(struct sk_buff *skb)
{
	__wsum csum;
	int ret = 0, offset;

	if (skb->ip_summed == CHECKSUM_COMPLETE)
		goto out_set_summed;

	if (unlikely(skb_is_gso(skb))) {
		skb_warn_bad_offload(skb);
		return -EINVAL;
	}

	/* Before computing a checksum, we should make sure no frag could
	 * be modified by an external entity : checksum could be wrong.
	 */
	if (skb_has_shared_frag(skb)) {
		ret = __skb_linearize(skb);
		if (ret)
			goto out;
	}

	offset = skb_checksum_start_offset(skb);
	ret = -EINVAL;
	if (unlikely(offset >= skb_headlen(skb))) {
		DO_ONCE_LITE(skb_dump, KERN_ERR, skb, false);
		WARN_ONCE(true, "offset (%d) >= skb_headlen() (%u)\n",
			  offset, skb_headlen(skb));
		goto out;
	}
	csum = skb_checksum(skb, offset, skb->len - offset, 0);

	offset += skb->csum_offset;
	if (unlikely(offset + sizeof(__sum16) > skb_headlen(skb))) {
		DO_ONCE_LITE(skb_dump, KERN_ERR, skb, false);
		WARN_ONCE(true, "offset+2 (%zu) > skb_headlen() (%u)\n",
			  offset + sizeof(__sum16), skb_headlen(skb));
		goto out;
	}
	ret = skb_ensure_writable(skb, offset + sizeof(__sum16));
	if (ret)
		goto out;

	*(__sum16 *)(skb->data + offset) = csum_fold(csum) ?: CSUM_MANGLED_0;
out_set_summed:
	skb->ip_summed = CHECKSUM_NONE;
out:
	return ret;
}
EXPORT_SYMBOL(skb_checksum_help);

int skb_crc32c_csum_help(struct sk_buff *skb)
{
	__le32 crc32c_csum;
	int ret = 0, offset, start;

	if (skb->ip_summed != CHECKSUM_PARTIAL)
		goto out;

	if (unlikely(skb_is_gso(skb)))
		goto out;

	/* Before computing a checksum, we should make sure no frag could
	 * be modified by an external entity : checksum could be wrong.
	 */
	if (unlikely(skb_has_shared_frag(skb))) {
		ret = __skb_linearize(skb);
		if (ret)
			goto out;
	}
	start = skb_checksum_start_offset(skb);
	offset = start + offsetof(struct sctphdr, checksum);
	if (WARN_ON_ONCE(offset >= skb_headlen(skb))) {
		ret = -EINVAL;
		goto out;
	}

	ret = skb_ensure_writable(skb, offset + sizeof(__le32));
	if (ret)
		goto out;

	crc32c_csum = cpu_to_le32(~__skb_checksum(skb, start,
						  skb->len - start, ~(__u32)0,
						  crc32c_csum_stub));
	*(__le32 *)(skb->data + offset) = crc32c_csum;
	skb_reset_csum_not_inet(skb);
out:
	return ret;
}

__be16 skb_network_protocol(struct sk_buff *skb, int *depth)
{
	__be16 type = skb->protocol;

	/* Tunnel gso handlers can set protocol to ethernet. */
	if (type == htons(ETH_P_TEB)) {
		struct ethhdr *eth;

		if (unlikely(!pskb_may_pull(skb, sizeof(struct ethhdr))))
			return 0;

		eth = (struct ethhdr *)skb->data;
		type = eth->h_proto;
	}

	return vlan_get_protocol_and_depth(skb, type, depth);
}


/* Take action when hardware reception checksum errors are detected. */
#ifdef CONFIG_BUG
static void do_netdev_rx_csum_fault(struct net_device *dev, struct sk_buff *skb)
{
	netdev_err(dev, "hw csum failure\n");
	skb_dump(KERN_ERR, skb, true);
	dump_stack();
}

void netdev_rx_csum_fault(struct net_device *dev, struct sk_buff *skb)
{
	DO_ONCE_LITE(do_netdev_rx_csum_fault, dev, skb);
}
EXPORT_SYMBOL(netdev_rx_csum_fault);
#endif

/* XXX: check that highmem exists at all on the given machine. */
static int illegal_highdma(struct net_device *dev, struct sk_buff *skb)
{
#ifdef CONFIG_HIGHMEM
	int i;

	if (!(dev->features & NETIF_F_HIGHDMA)) {
		for (i = 0; i < skb_shinfo(skb)->nr_frags; i++) {
			skb_frag_t *frag = &skb_shinfo(skb)->frags[i];

			if (PageHighMem(skb_frag_page(frag)))
				return 1;
		}
	}
#endif
	return 0;
}

/* If MPLS offload request, verify we are testing hardware MPLS features
 * instead of standard features for the netdev.
 */
#if IS_ENABLED(CONFIG_NET_MPLS_GSO)
static netdev_features_t net_mpls_features(struct sk_buff *skb,
					   netdev_features_t features,
					   __be16 type)
{
	if (eth_p_mpls(type))
		features &= skb->dev->mpls_features;

	return features;
}
#else
static netdev_features_t net_mpls_features(struct sk_buff *skb,
					   netdev_features_t features,
					   __be16 type)
{
	return features;
}
#endif

static netdev_features_t harmonize_features(struct sk_buff *skb,
	netdev_features_t features)
{
	__be16 type;

	type = skb_network_protocol(skb, NULL);
	features = net_mpls_features(skb, features, type);

	if (skb->ip_summed != CHECKSUM_NONE &&
	    !can_checksum_protocol(features, type)) {
		features &= ~(NETIF_F_CSUM_MASK | NETIF_F_GSO_MASK);
	}
	if (illegal_highdma(skb->dev, skb))
		features &= ~NETIF_F_SG;

	return features;
}

netdev_features_t passthru_features_check(struct sk_buff *skb,
					  struct net_device *dev,
					  netdev_features_t features)
{
	return features;
}
EXPORT_SYMBOL(passthru_features_check);

static netdev_features_t dflt_features_check(struct sk_buff *skb,
					     struct net_device *dev,
					     netdev_features_t features)
{
	return vlan_features_check(skb, features);
}

static netdev_features_t gso_features_check(const struct sk_buff *skb,
					    struct net_device *dev,
					    netdev_features_t features)
{
	u16 gso_segs = skb_shinfo(skb)->gso_segs;

	if (gso_segs > READ_ONCE(dev->gso_max_segs))
		return features & ~NETIF_F_GSO_MASK;

	if (unlikely(skb->len >= READ_ONCE(dev->gso_max_size)))
		return features & ~NETIF_F_GSO_MASK;

	if (!skb_shinfo(skb)->gso_type) {
		skb_warn_bad_offload(skb);
		return features & ~NETIF_F_GSO_MASK;
	}

	/* Support for GSO partial features requires software
	 * intervention before we can actually process the packets
	 * so we need to strip support for any partial features now
	 * and we can pull them back in after we have partially
	 * segmented the frame.
	 */
	if (!(skb_shinfo(skb)->gso_type & SKB_GSO_PARTIAL))
		features &= ~dev->gso_partial_features;

	/* Make sure to clear the IPv4 ID mangling feature if the
	 * IPv4 header has the potential to be fragmented.
	 */
	if (skb_shinfo(skb)->gso_type & SKB_GSO_TCPV4) {
		struct iphdr *iph = skb->encapsulation ?
				    inner_ip_hdr(skb) : ip_hdr(skb);

		if (!(iph->frag_off & htons(IP_DF)))
			features &= ~NETIF_F_TSO_MANGLEID;
	}

	return features;
}

netdev_features_t netif_skb_features(struct sk_buff *skb)
{
	struct net_device *dev = skb->dev;
	netdev_features_t features = dev->features;

	if (skb_is_gso(skb))
		features = gso_features_check(skb, dev, features);

	/* If encapsulation offload request, verify we are testing
	 * hardware encapsulation features instead of standard
	 * features for the netdev
	 */
	if (skb->encapsulation)
		features &= dev->hw_enc_features;

	if (skb_vlan_tagged(skb))
		features = netdev_intersect_features(features,
						     dev->vlan_features |
						     NETIF_F_HW_VLAN_CTAG_TX |
						     NETIF_F_HW_VLAN_STAG_TX);

	if (dev->netdev_ops->ndo_features_check)
		features &= dev->netdev_ops->ndo_features_check(skb, dev,
								features);
	else
		features &= dflt_features_check(skb, dev, features);

	return harmonize_features(skb, features);
}
EXPORT_SYMBOL(netif_skb_features);

static int xmit_one(struct sk_buff *skb, struct net_device *dev,
		    struct netdev_queue *txq, bool more)
{
	unsigned int len;
	int rc;

	if (dev_nit_active(dev))
		dev_queue_xmit_nit(skb, dev);

	len = skb->len;
	trace_net_dev_start_xmit(skb, dev);
	rc = netdev_start_xmit(skb, dev, txq, more);
	trace_net_dev_xmit(skb, rc, dev, len);

	return rc;
}

struct sk_buff *dev_hard_start_xmit(struct sk_buff *first, struct net_device *dev,
				    struct netdev_queue *txq, int *ret)
{
	struct sk_buff *skb = first;
	int rc = NETDEV_TX_OK;

	while (skb) {
		struct sk_buff *next = skb->next;

		skb_mark_not_on_list(skb);
		rc = xmit_one(skb, dev, txq, next != NULL);
		if (unlikely(!dev_xmit_complete(rc))) {
			skb->next = next;
			goto out;
		}

		skb = next;
		if (netif_tx_queue_stopped(txq) && skb) {
			rc = NETDEV_TX_BUSY;
			break;
		}
	}

out:
	*ret = rc;
	return skb;
}

static struct sk_buff *validate_xmit_vlan(struct sk_buff *skb,
					  netdev_features_t features)
{
	if (skb_vlan_tag_present(skb) &&
	    !vlan_hw_offload_capable(features, skb->vlan_proto))
		skb = __vlan_hwaccel_push_inside(skb);
	return skb;
}

int skb_csum_hwoffload_help(struct sk_buff *skb,
			    const netdev_features_t features)
{
	if (unlikely(skb_csum_is_sctp(skb)))
		return !!(features & NETIF_F_SCTP_CRC) ? 0 :
			skb_crc32c_csum_help(skb);

	if (features & NETIF_F_HW_CSUM)
		return 0;

	if (features & (NETIF_F_IP_CSUM | NETIF_F_IPV6_CSUM)) {
		switch (skb->csum_offset) {
		case offsetof(struct tcphdr, check):
		case offsetof(struct udphdr, check):
			return 0;
		}
	}

	return skb_checksum_help(skb);
}
EXPORT_SYMBOL(skb_csum_hwoffload_help);

static struct sk_buff *validate_xmit_skb(struct sk_buff *skb, struct net_device *dev, bool *again)
{
	netdev_features_t features;

	features = netif_skb_features(skb);
	skb = validate_xmit_vlan(skb, features);
	if (unlikely(!skb))
		goto out_null;

	skb = sk_validate_xmit_skb(skb, dev);
	if (unlikely(!skb))
		goto out_null;

	if (netif_needs_gso(skb, features)) {
		struct sk_buff *segs;

		segs = skb_gso_segment(skb, features);
		if (IS_ERR(segs)) {
			goto out_kfree_skb;
		} else if (segs) {
			consume_skb(skb);
			skb = segs;
		}
	} else {
		if (skb_needs_linearize(skb, features) &&
		    __skb_linearize(skb))
			goto out_kfree_skb;

		/* If packet is not checksummed and device does not
		 * support checksumming for this protocol, complete
		 * checksumming here.
		 */
		if (skb->ip_summed == CHECKSUM_PARTIAL) {
			if (skb->encapsulation)
				skb_set_inner_transport_header(skb,
							       skb_checksum_start_offset(skb));
			else
				skb_set_transport_header(skb,
							 skb_checksum_start_offset(skb));
			if (skb_csum_hwoffload_help(skb, features))
				goto out_kfree_skb;
		}
	}

	skb = validate_xmit_xfrm(skb, features, again);

	return skb;

out_kfree_skb:
	kfree_skb(skb);
out_null:
	dev_core_stats_tx_dropped_inc(dev);
	return NULL;
}

struct sk_buff *validate_xmit_skb_list(struct sk_buff *skb, struct net_device *dev, bool *again)
{
	struct sk_buff *next, *head = NULL, *tail;

	for (; skb != NULL; skb = next) {
		next = skb->next;
		skb_mark_not_on_list(skb);

		/* in case skb wont be segmented, point to itself */
		skb->prev = skb;

		skb = validate_xmit_skb(skb, dev, again);
		if (!skb)
			continue;

		if (!head)
			head = skb;
		else
			tail->next = skb;
		/* If skb was segmented, skb->prev points to
		 * the last segment. If not, it still contains skb.
		 */
		tail = skb->prev;
	}
	return head;
}
EXPORT_SYMBOL_GPL(validate_xmit_skb_list);

static void qdisc_pkt_len_init(struct sk_buff *skb)
{
	const struct skb_shared_info *shinfo = skb_shinfo(skb);

	qdisc_skb_cb(skb)->pkt_len = skb->len;

	/* To get more precise estimation of bytes sent on wire,
	 * we add to pkt_len the headers size of all segments
	 */
	if (shinfo->gso_size && skb_transport_header_was_set(skb)) {
		u16 gso_segs = shinfo->gso_segs;
		unsigned int hdr_len;

		/* mac layer + network layer */
		hdr_len = skb_transport_offset(skb);

		/* + transport layer */
		if (likely(shinfo->gso_type & (SKB_GSO_TCPV4 | SKB_GSO_TCPV6))) {
			const struct tcphdr *th;
			struct tcphdr _tcphdr;

			th = skb_header_pointer(skb, hdr_len,
						sizeof(_tcphdr), &_tcphdr);
			if (likely(th))
				hdr_len += __tcp_hdrlen(th);
		} else {
			struct udphdr _udphdr;

			if (skb_header_pointer(skb, hdr_len,
					       sizeof(_udphdr), &_udphdr))
				hdr_len += sizeof(struct udphdr);
		}

		if (shinfo->gso_type & SKB_GSO_DODGY)
			gso_segs = DIV_ROUND_UP(skb->len - hdr_len,
						shinfo->gso_size);

		qdisc_skb_cb(skb)->pkt_len += (gso_segs - 1) * hdr_len;
	}
}

static int dev_qdisc_enqueue(struct sk_buff *skb, struct Qdisc *q,
			     struct sk_buff **to_free,
			     struct netdev_queue *txq)
{
	int rc;

	rc = q->enqueue(skb, q, to_free) & NET_XMIT_MASK;
	if (rc == NET_XMIT_SUCCESS)
		trace_qdisc_enqueue(q, txq, skb);
	return rc;
}

static inline int __dev_xmit_skb(struct sk_buff *skb, struct Qdisc *q,
				 struct net_device *dev,
				 struct netdev_queue *txq)
{
	spinlock_t *root_lock = qdisc_lock(q);
	struct sk_buff *to_free = NULL;
	bool contended;
	int rc;

	qdisc_calculate_pkt_len(skb, q);

	tcf_set_drop_reason(skb, SKB_DROP_REASON_QDISC_DROP);

	if (q->flags & TCQ_F_NOLOCK) {
		if (q->flags & TCQ_F_CAN_BYPASS && nolock_qdisc_is_empty(q) &&
		    qdisc_run_begin(q)) {
			/* Retest nolock_qdisc_is_empty() within the protection
			 * of q->seqlock to protect from racing with requeuing.
			 */
			if (unlikely(!nolock_qdisc_is_empty(q))) {
				rc = dev_qdisc_enqueue(skb, q, &to_free, txq);
				__qdisc_run(q);
				qdisc_run_end(q);

				goto no_lock_out;
			}

			qdisc_bstats_cpu_update(q, skb);
			if (sch_direct_xmit(skb, q, dev, txq, NULL, true) &&
			    !nolock_qdisc_is_empty(q))
				__qdisc_run(q);

			qdisc_run_end(q);
			return NET_XMIT_SUCCESS;
		}

		rc = dev_qdisc_enqueue(skb, q, &to_free, txq);
		qdisc_run(q);

no_lock_out:
		if (unlikely(to_free))
			kfree_skb_list_reason(to_free,
					      tcf_get_drop_reason(to_free));
		return rc;
	}

	if (unlikely(READ_ONCE(q->owner) == smp_processor_id())) {
		kfree_skb_reason(skb, SKB_DROP_REASON_TC_RECLASSIFY_LOOP);
		return NET_XMIT_DROP;
	}
	/*
	 * Heuristic to force contended enqueues to serialize on a
	 * separate lock before trying to get qdisc main lock.
	 * This permits qdisc->running owner to get the lock more
	 * often and dequeue packets faster.
	 * On PREEMPT_RT it is possible to preempt the qdisc owner during xmit
	 * and then other tasks will only enqueue packets. The packets will be
	 * sent after the qdisc owner is scheduled again. To prevent this
	 * scenario the task always serialize on the lock.
	 */
	contended = qdisc_is_running(q) || IS_ENABLED(CONFIG_PREEMPT_RT);
	if (unlikely(contended))
		spin_lock(&q->busylock);

	spin_lock(root_lock);
	if (unlikely(test_bit(__QDISC_STATE_DEACTIVATED, &q->state))) {
		__qdisc_drop(skb, &to_free);
		rc = NET_XMIT_DROP;
	} else if ((q->flags & TCQ_F_CAN_BYPASS) && !qdisc_qlen(q) &&
		   qdisc_run_begin(q)) {
		/*
		 * This is a work-conserving queue; there are no old skbs
		 * waiting to be sent out; and the qdisc is not running -
		 * xmit the skb directly.
		 */

		qdisc_bstats_update(q, skb);

		if (sch_direct_xmit(skb, q, dev, txq, root_lock, true)) {
			if (unlikely(contended)) {
				spin_unlock(&q->busylock);
				contended = false;
			}
			__qdisc_run(q);
		}

		qdisc_run_end(q);
		rc = NET_XMIT_SUCCESS;
	} else {
		WRITE_ONCE(q->owner, smp_processor_id());
		rc = dev_qdisc_enqueue(skb, q, &to_free, txq);
		WRITE_ONCE(q->owner, -1);
		if (qdisc_run_begin(q)) {
			if (unlikely(contended)) {
				spin_unlock(&q->busylock);
				contended = false;
			}
			__qdisc_run(q);
			qdisc_run_end(q);
		}
	}
	spin_unlock(root_lock);
	if (unlikely(to_free))
		kfree_skb_list_reason(to_free,
				      tcf_get_drop_reason(to_free));
	if (unlikely(contended))
		spin_unlock(&q->busylock);
	return rc;
}

#if IS_ENABLED(CONFIG_CGROUP_NET_PRIO)
static void skb_update_prio(struct sk_buff *skb)
{
	const struct netprio_map *map;
	const struct sock *sk;
	unsigned int prioidx;

	if (skb->priority)
		return;
	map = rcu_dereference_bh(skb->dev->priomap);
	if (!map)
		return;
	sk = skb_to_full_sk(skb);
	if (!sk)
		return;

	prioidx = sock_cgroup_prioidx(&sk->sk_cgrp_data);

	if (prioidx < map->priomap_len)
		skb->priority = map->priomap[prioidx];
}
#else
#define skb_update_prio(skb)
#endif

/**
 *	dev_loopback_xmit - loop back @skb
 *	@net: network namespace this loopback is happening in
 *	@sk:  sk needed to be a netfilter okfn
 *	@skb: buffer to transmit
 */
int dev_loopback_xmit(struct net *net, struct sock *sk, struct sk_buff *skb)
{
	skb_reset_mac_header(skb);
	__skb_pull(skb, skb_network_offset(skb));
	skb->pkt_type = PACKET_LOOPBACK;
	if (skb->ip_summed == CHECKSUM_NONE)
		skb->ip_summed = CHECKSUM_UNNECESSARY;
	DEBUG_NET_WARN_ON_ONCE(!skb_dst(skb));
	skb_dst_force(skb);
	netif_rx(skb);
	return 0;
}
EXPORT_SYMBOL(dev_loopback_xmit);

#ifdef CONFIG_NET_EGRESS
static struct netdev_queue *
netdev_tx_queue_mapping(struct net_device *dev, struct sk_buff *skb)
{
	int qm = skb_get_queue_mapping(skb);

	return netdev_get_tx_queue(dev, netdev_cap_txqueue(dev, qm));
}

static bool netdev_xmit_txqueue_skipped(void)
{
	return __this_cpu_read(softnet_data.xmit.skip_txqueue);
}

void netdev_xmit_skip_txqueue(bool skip)
{
	__this_cpu_write(softnet_data.xmit.skip_txqueue, skip);
}
EXPORT_SYMBOL_GPL(netdev_xmit_skip_txqueue);
#endif /* CONFIG_NET_EGRESS */

#ifdef CONFIG_NET_XGRESS
static int tc_run(struct tcx_entry *entry, struct sk_buff *skb,
		  enum skb_drop_reason *drop_reason)
{
	int ret = TC_ACT_UNSPEC;
#ifdef CONFIG_NET_CLS_ACT
	struct mini_Qdisc *miniq = rcu_dereference_bh(entry->miniq);
	struct tcf_result res;

	if (!miniq)
		return ret;

	if (static_branch_unlikely(&tcf_bypass_check_needed_key)) {
		if (tcf_block_bypass_sw(miniq->block))
			return ret;
	}

	tc_skb_cb(skb)->mru = 0;
	tc_skb_cb(skb)->post_ct = false;
	tcf_set_drop_reason(skb, *drop_reason);

	mini_qdisc_bstats_cpu_update(miniq, skb);
	ret = tcf_classify(skb, miniq->block, miniq->filter_list, &res, false);
	/* Only tcf related quirks below. */
	switch (ret) {
	case TC_ACT_SHOT:
		*drop_reason = tcf_get_drop_reason(skb);
		mini_qdisc_qstats_cpu_drop(miniq);
		break;
	case TC_ACT_OK:
	case TC_ACT_RECLASSIFY:
		skb->tc_index = TC_H_MIN(res.classid);
		break;
	}
#endif /* CONFIG_NET_CLS_ACT */
	return ret;
}

static DEFINE_STATIC_KEY_FALSE(tcx_needed_key);

void tcx_inc(void)
{
	static_branch_inc(&tcx_needed_key);
}

void tcx_dec(void)
{
	static_branch_dec(&tcx_needed_key);
}

static __always_inline enum tcx_action_base
tcx_run(const struct bpf_mprog_entry *entry, struct sk_buff *skb,
	const bool needs_mac)
{
	const struct bpf_mprog_fp *fp;
	const struct bpf_prog *prog;
	int ret = TCX_NEXT;

	if (needs_mac)
		__skb_push(skb, skb->mac_len);
	bpf_mprog_foreach_prog(entry, fp, prog) {
		bpf_compute_data_pointers(skb);
		ret = bpf_prog_run(prog, skb);
		if (ret != TCX_NEXT)
			break;
	}
	if (needs_mac)
		__skb_pull(skb, skb->mac_len);
	return tcx_action_code(skb, ret);
}

static __always_inline struct sk_buff *
sch_handle_ingress(struct sk_buff *skb, struct packet_type **pt_prev, int *ret,
		   struct net_device *orig_dev, bool *another)
{
	struct bpf_mprog_entry *entry = rcu_dereference_bh(skb->dev->tcx_ingress);
	enum skb_drop_reason drop_reason = SKB_DROP_REASON_TC_INGRESS;
	int sch_ret;

	if (!entry)
		return skb;
	if (*pt_prev) {
		*ret = deliver_skb(skb, *pt_prev, orig_dev);
		*pt_prev = NULL;
	}

	qdisc_skb_cb(skb)->pkt_len = skb->len;
	tcx_set_ingress(skb, true);

	if (static_branch_unlikely(&tcx_needed_key)) {
		sch_ret = tcx_run(entry, skb, true);
		if (sch_ret != TC_ACT_UNSPEC)
			goto ingress_verdict;
	}
	sch_ret = tc_run(tcx_entry(entry), skb, &drop_reason);
ingress_verdict:
	switch (sch_ret) {
	case TC_ACT_REDIRECT:
		/* skb_mac_header check was done by BPF, so we can safely
		 * push the L2 header back before redirecting to another
		 * netdev.
		 */
		__skb_push(skb, skb->mac_len);
		if (skb_do_redirect(skb) == -EAGAIN) {
			__skb_pull(skb, skb->mac_len);
			*another = true;
			break;
		}
		*ret = NET_RX_SUCCESS;
		return NULL;
	case TC_ACT_SHOT:
		kfree_skb_reason(skb, drop_reason);
		*ret = NET_RX_DROP;
		return NULL;
	/* used by tc_run */
	case TC_ACT_STOLEN:
	case TC_ACT_QUEUED:
	case TC_ACT_TRAP:
		consume_skb(skb);
		fallthrough;
	case TC_ACT_CONSUMED:
		*ret = NET_RX_SUCCESS;
		return NULL;
	}

	return skb;
}

static __always_inline struct sk_buff *
sch_handle_egress(struct sk_buff *skb, int *ret, struct net_device *dev)
{
	struct bpf_mprog_entry *entry = rcu_dereference_bh(dev->tcx_egress);
	enum skb_drop_reason drop_reason = SKB_DROP_REASON_TC_EGRESS;
	int sch_ret;

	if (!entry)
		return skb;

	/* qdisc_skb_cb(skb)->pkt_len & tcx_set_ingress() was
	 * already set by the caller.
	 */
	if (static_branch_unlikely(&tcx_needed_key)) {
		sch_ret = tcx_run(entry, skb, false);
		if (sch_ret != TC_ACT_UNSPEC)
			goto egress_verdict;
	}
	sch_ret = tc_run(tcx_entry(entry), skb, &drop_reason);
egress_verdict:
	switch (sch_ret) {
	case TC_ACT_REDIRECT:
		/* No need to push/pop skb's mac_header here on egress! */
		skb_do_redirect(skb);
		*ret = NET_XMIT_SUCCESS;
		return NULL;
	case TC_ACT_SHOT:
		kfree_skb_reason(skb, drop_reason);
		*ret = NET_XMIT_DROP;
		return NULL;
	/* used by tc_run */
	case TC_ACT_STOLEN:
	case TC_ACT_QUEUED:
	case TC_ACT_TRAP:
		consume_skb(skb);
		fallthrough;
	case TC_ACT_CONSUMED:
		*ret = NET_XMIT_SUCCESS;
		return NULL;
	}

	return skb;
}
#else
static __always_inline struct sk_buff *
sch_handle_ingress(struct sk_buff *skb, struct packet_type **pt_prev, int *ret,
		   struct net_device *orig_dev, bool *another)
{
	return skb;
}

static __always_inline struct sk_buff *
sch_handle_egress(struct sk_buff *skb, int *ret, struct net_device *dev)
{
	return skb;
}
#endif /* CONFIG_NET_XGRESS */

#ifdef CONFIG_XPS
static int __get_xps_queue_idx(struct net_device *dev, struct sk_buff *skb,
			       struct xps_dev_maps *dev_maps, unsigned int tci)
{
	int tc = netdev_get_prio_tc_map(dev, skb->priority);
	struct xps_map *map;
	int queue_index = -1;

	if (tc >= dev_maps->num_tc || tci >= dev_maps->nr_ids)
		return queue_index;

	tci *= dev_maps->num_tc;
	tci += tc;

	map = rcu_dereference(dev_maps->attr_map[tci]);
	if (map) {
		if (map->len == 1)
			queue_index = map->queues[0];
		else
			queue_index = map->queues[reciprocal_scale(
						skb_get_hash(skb), map->len)];
		if (unlikely(queue_index >= dev->real_num_tx_queues))
			queue_index = -1;
	}
	return queue_index;
}
#endif

static int get_xps_queue(struct net_device *dev, struct net_device *sb_dev,
			 struct sk_buff *skb)
{
#ifdef CONFIG_XPS
	struct xps_dev_maps *dev_maps;
	struct sock *sk = skb->sk;
	int queue_index = -1;

	if (!static_key_false(&xps_needed))
		return -1;

	rcu_read_lock();
	if (!static_key_false(&xps_rxqs_needed))
		goto get_cpus_map;

	dev_maps = rcu_dereference(sb_dev->xps_maps[XPS_RXQS]);
	if (dev_maps) {
		int tci = sk_rx_queue_get(sk);

		if (tci >= 0)
			queue_index = __get_xps_queue_idx(dev, skb, dev_maps,
							  tci);
	}

get_cpus_map:
	if (queue_index < 0) {
		dev_maps = rcu_dereference(sb_dev->xps_maps[XPS_CPUS]);
		if (dev_maps) {
			unsigned int tci = skb->sender_cpu - 1;

			queue_index = __get_xps_queue_idx(dev, skb, dev_maps,
							  tci);
		}
	}
	rcu_read_unlock();

	return queue_index;
#else
	return -1;
#endif
}

u16 dev_pick_tx_zero(struct net_device *dev, struct sk_buff *skb,
		     struct net_device *sb_dev)
{
	return 0;
}
EXPORT_SYMBOL(dev_pick_tx_zero);

u16 dev_pick_tx_cpu_id(struct net_device *dev, struct sk_buff *skb,
		       struct net_device *sb_dev)
{
	return (u16)raw_smp_processor_id() % dev->real_num_tx_queues;
}
EXPORT_SYMBOL(dev_pick_tx_cpu_id);

u16 netdev_pick_tx(struct net_device *dev, struct sk_buff *skb,
		     struct net_device *sb_dev)
{
	struct sock *sk = skb->sk;
	int queue_index = sk_tx_queue_get(sk);

	sb_dev = sb_dev ? : dev;

	if (queue_index < 0 || skb->ooo_okay ||
	    queue_index >= dev->real_num_tx_queues) {
		int new_index = get_xps_queue(dev, sb_dev, skb);

		if (new_index < 0)
			new_index = skb_tx_hash(dev, sb_dev, skb);

		if (queue_index != new_index && sk &&
		    sk_fullsock(sk) &&
		    rcu_access_pointer(sk->sk_dst_cache))
			sk_tx_queue_set(sk, new_index);

		queue_index = new_index;
	}

	return queue_index;
}
EXPORT_SYMBOL(netdev_pick_tx);

struct netdev_queue *netdev_core_pick_tx(struct net_device *dev,
					 struct sk_buff *skb,
					 struct net_device *sb_dev)
{
	int queue_index = 0;

#ifdef CONFIG_XPS
	u32 sender_cpu = skb->sender_cpu - 1;

	if (sender_cpu >= (u32)NR_CPUS)
		skb->sender_cpu = raw_smp_processor_id() + 1;
#endif

	if (dev->real_num_tx_queues != 1) {
		const struct net_device_ops *ops = dev->netdev_ops;

		if (ops->ndo_select_queue)
			queue_index = ops->ndo_select_queue(dev, skb, sb_dev);
		else
			queue_index = netdev_pick_tx(dev, skb, sb_dev);

		queue_index = netdev_cap_txqueue(dev, queue_index);
	}

	skb_set_queue_mapping(skb, queue_index);
	return netdev_get_tx_queue(dev, queue_index);
}

/**
 * __dev_queue_xmit() - transmit a buffer
 * @skb:	buffer to transmit
 * @sb_dev:	suboordinate device used for L2 forwarding offload
 *
 * Queue a buffer for transmission to a network device. The caller must
 * have set the device and priority and built the buffer before calling
 * this function. The function can be called from an interrupt.
 *
 * When calling this method, interrupts MUST be enabled. This is because
 * the BH enable code must have IRQs enabled so that it will not deadlock.
 *
 * Regardless of the return value, the skb is consumed, so it is currently
 * difficult to retry a send to this method. (You can bump the ref count
 * before sending to hold a reference for retry if you are careful.)
 *
 * Return:
 * * 0				- buffer successfully transmitted
 * * positive qdisc return code	- NET_XMIT_DROP etc.
 * * negative errno		- other errors
 */
int __dev_queue_xmit(struct sk_buff *skb, struct net_device *sb_dev)
{
	struct net_device *dev = skb->dev;
	struct netdev_queue *txq = NULL;
	struct Qdisc *q;
	int rc = -ENOMEM;
	bool again = false;

	skb_reset_mac_header(skb);
	skb_assert_len(skb);

	if (unlikely(skb_shinfo(skb)->tx_flags & SKBTX_SCHED_TSTAMP))
		__skb_tstamp_tx(skb, NULL, NULL, skb->sk, SCM_TSTAMP_SCHED);

	/* Disable soft irqs for various locks below. Also
	 * stops preemption for RCU.
	 */
	rcu_read_lock_bh();

	skb_update_prio(skb);

	qdisc_pkt_len_init(skb);
	tcx_set_ingress(skb, false);
#ifdef CONFIG_NET_EGRESS
	if (static_branch_unlikely(&egress_needed_key)) {
		if (nf_hook_egress_active()) {
			skb = nf_hook_egress(skb, &rc, dev);
			if (!skb)
				goto out;
		}

		netdev_xmit_skip_txqueue(false);

		nf_skip_egress(skb, true);
		skb = sch_handle_egress(skb, &rc, dev);
		if (!skb)
			goto out;
		nf_skip_egress(skb, false);

		if (netdev_xmit_txqueue_skipped())
			txq = netdev_tx_queue_mapping(dev, skb);
	}
#endif
	/* If device/qdisc don't need skb->dst, release it right now while
	 * its hot in this cpu cache.
	 */
	if (dev->priv_flags & IFF_XMIT_DST_RELEASE)
		skb_dst_drop(skb);
	else
		skb_dst_force(skb);

	if (!txq)
		txq = netdev_core_pick_tx(dev, skb, sb_dev);

	q = rcu_dereference_bh(txq->qdisc);

	trace_net_dev_queue(skb);
	if (q->enqueue) {
		rc = __dev_xmit_skb(skb, q, dev, txq);
		goto out;
	}

	/* The device has no queue. Common case for software devices:
	 * loopback, all the sorts of tunnels...

	 * Really, it is unlikely that netif_tx_lock protection is necessary
	 * here.  (f.e. loopback and IP tunnels are clean ignoring statistics
	 * counters.)
	 * However, it is possible, that they rely on protection
	 * made by us here.

	 * Check this and shot the lock. It is not prone from deadlocks.
	 *Either shot noqueue qdisc, it is even simpler 8)
	 */
	if (dev->flags & IFF_UP) {
		int cpu = smp_processor_id(); /* ok because BHs are off */

		/* Other cpus might concurrently change txq->xmit_lock_owner
		 * to -1 or to their cpu id, but not to our id.
		 */
		if (READ_ONCE(txq->xmit_lock_owner) != cpu) {
			if (dev_xmit_recursion())
				goto recursion_alert;

			skb = validate_xmit_skb(skb, dev, &again);
			if (!skb)
				goto out;

			HARD_TX_LOCK(dev, txq, cpu);

			if (!netif_xmit_stopped(txq)) {
				dev_xmit_recursion_inc();
				skb = dev_hard_start_xmit(skb, dev, txq, &rc);
				dev_xmit_recursion_dec();
				if (dev_xmit_complete(rc)) {
					HARD_TX_UNLOCK(dev, txq);
					goto out;
				}
			}
			HARD_TX_UNLOCK(dev, txq);
			net_crit_ratelimited("Virtual device %s asks to queue packet!\n",
					     dev->name);
		} else {
			/* Recursion is detected! It is possible,
			 * unfortunately
			 */
recursion_alert:
			net_crit_ratelimited("Dead loop on virtual device %s, fix it urgently!\n",
					     dev->name);
		}
	}

	rc = -ENETDOWN;
	rcu_read_unlock_bh();

	dev_core_stats_tx_dropped_inc(dev);
	kfree_skb_list(skb);
	return rc;
out:
	rcu_read_unlock_bh();
	return rc;
}
EXPORT_SYMBOL(__dev_queue_xmit);

int __dev_direct_xmit(struct sk_buff *skb, u16 queue_id)
{
	struct net_device *dev = skb->dev;
	struct sk_buff *orig_skb = skb;
	struct netdev_queue *txq;
	int ret = NETDEV_TX_BUSY;
	bool again = false;

	if (unlikely(!netif_running(dev) ||
		     !netif_carrier_ok(dev)))
		goto drop;

	skb = validate_xmit_skb_list(skb, dev, &again);
	if (skb != orig_skb)
		goto drop;

	skb_set_queue_mapping(skb, queue_id);
	txq = skb_get_tx_queue(dev, skb);

	local_bh_disable();

	dev_xmit_recursion_inc();
	HARD_TX_LOCK(dev, txq, smp_processor_id());
	if (!netif_xmit_frozen_or_drv_stopped(txq))
		ret = netdev_start_xmit(skb, dev, txq, false);
	HARD_TX_UNLOCK(dev, txq);
	dev_xmit_recursion_dec();

	local_bh_enable();
	return ret;
drop:
	dev_core_stats_tx_dropped_inc(dev);
	kfree_skb_list(skb);
	return NET_XMIT_DROP;
}
EXPORT_SYMBOL(__dev_direct_xmit);

/*************************************************************************
 *			Receiver routines
 *************************************************************************/
static DEFINE_PER_CPU(struct task_struct *, backlog_napi);

int weight_p __read_mostly = 64;           /* old backlog weight */
int dev_weight_rx_bias __read_mostly = 1;  /* bias for backlog weight */
int dev_weight_tx_bias __read_mostly = 1;  /* bias for output_queue quota */

/* Called with irq disabled */
static inline void ____napi_schedule(struct softnet_data *sd,
				     struct napi_struct *napi)
{
	struct task_struct *thread;

	lockdep_assert_irqs_disabled();

	if (test_bit(NAPI_STATE_THREADED, &napi->state)) {
		/* Paired with smp_mb__before_atomic() in
		 * napi_enable()/dev_set_threaded().
		 * Use READ_ONCE() to guarantee a complete
		 * read on napi->thread. Only call
		 * wake_up_process() when it's not NULL.
		 */
		thread = READ_ONCE(napi->thread);
		if (thread) {
			if (use_backlog_threads() && thread == raw_cpu_read(backlog_napi))
				goto use_local_napi;

			set_bit(NAPI_STATE_SCHED_THREADED, &napi->state);
			wake_up_process(thread);
			return;
		}
	}

use_local_napi:
	list_add_tail(&napi->poll_list, &sd->poll_list);
	WRITE_ONCE(napi->list_owner, smp_processor_id());
	/* If not called from net_rx_action()
	 * we have to raise NET_RX_SOFTIRQ.
	 */
	if (!sd->in_net_rx_action)
		__raise_softirq_irqoff(NET_RX_SOFTIRQ);
}

#ifdef CONFIG_RPS

struct static_key_false rps_needed __read_mostly;
EXPORT_SYMBOL(rps_needed);
struct static_key_false rfs_needed __read_mostly;
EXPORT_SYMBOL(rfs_needed);

static struct rps_dev_flow *
set_rps_cpu(struct net_device *dev, struct sk_buff *skb,
	    struct rps_dev_flow *rflow, u16 next_cpu)
{
	if (next_cpu < nr_cpu_ids) {
#ifdef CONFIG_RFS_ACCEL
		struct netdev_rx_queue *rxqueue;
		struct rps_dev_flow_table *flow_table;
		struct rps_dev_flow *old_rflow;
		u32 flow_id, head;
		u16 rxq_index;
		int rc;

		/* Should we steer this flow to a different hardware queue? */
		if (!skb_rx_queue_recorded(skb) || !dev->rx_cpu_rmap ||
		    !(dev->features & NETIF_F_NTUPLE))
			goto out;
		rxq_index = cpu_rmap_lookup_index(dev->rx_cpu_rmap, next_cpu);
		if (rxq_index == skb_get_rx_queue(skb))
			goto out;

		rxqueue = dev->_rx + rxq_index;
		flow_table = rcu_dereference(rxqueue->rps_flow_table);
		if (!flow_table)
			goto out;
		flow_id = skb_get_hash(skb) & flow_table->mask;
		rc = dev->netdev_ops->ndo_rx_flow_steer(dev, skb,
							rxq_index, flow_id);
		if (rc < 0)
			goto out;
		old_rflow = rflow;
		rflow = &flow_table->flows[flow_id];
		WRITE_ONCE(rflow->filter, rc);
		if (old_rflow->filter == rc)
			WRITE_ONCE(old_rflow->filter, RPS_NO_FILTER);
	out:
#endif
		head = READ_ONCE(per_cpu(softnet_data, next_cpu).input_queue_head);
		rps_input_queue_tail_save(&rflow->last_qtail, head);
	}

	WRITE_ONCE(rflow->cpu, next_cpu);
	return rflow;
}

/*
 * get_rps_cpu is called from netif_receive_skb and returns the target
 * CPU from the RPS map of the receiving queue for a given skb.
 * rcu_read_lock must be held on entry.
 */
static int get_rps_cpu(struct net_device *dev, struct sk_buff *skb,
		       struct rps_dev_flow **rflowp)
{
	const struct rps_sock_flow_table *sock_flow_table;
	struct netdev_rx_queue *rxqueue = dev->_rx;
	struct rps_dev_flow_table *flow_table;
	struct rps_map *map;
	int cpu = -1;
	u32 tcpu;
	u32 hash;

	if (skb_rx_queue_recorded(skb)) {
		u16 index = skb_get_rx_queue(skb);

		if (unlikely(index >= dev->real_num_rx_queues)) {
			WARN_ONCE(dev->real_num_rx_queues > 1,
				  "%s received packet on queue %u, but number "
				  "of RX queues is %u\n",
				  dev->name, index, dev->real_num_rx_queues);
			goto done;
		}
		rxqueue += index;
	}

	/* Avoid computing hash if RFS/RPS is not active for this rxqueue */

	flow_table = rcu_dereference(rxqueue->rps_flow_table);
	map = rcu_dereference(rxqueue->rps_map);
	if (!flow_table && !map)
		goto done;

	skb_reset_network_header(skb);
	hash = skb_get_hash(skb);
	if (!hash)
		goto done;

	sock_flow_table = rcu_dereference(net_hotdata.rps_sock_flow_table);
	if (flow_table && sock_flow_table) {
		struct rps_dev_flow *rflow;
		u32 next_cpu;
		u32 ident;

		/* First check into global flow table if there is a match.
		 * This READ_ONCE() pairs with WRITE_ONCE() from rps_record_sock_flow().
		 */
		ident = READ_ONCE(sock_flow_table->ents[hash & sock_flow_table->mask]);
		if ((ident ^ hash) & ~net_hotdata.rps_cpu_mask)
			goto try_rps;

		next_cpu = ident & net_hotdata.rps_cpu_mask;

		/* OK, now we know there is a match,
		 * we can look at the local (per receive queue) flow table
		 */
		rflow = &flow_table->flows[hash & flow_table->mask];
		tcpu = rflow->cpu;

		/*
		 * If the desired CPU (where last recvmsg was done) is
		 * different from current CPU (one in the rx-queue flow
		 * table entry), switch if one of the following holds:
		 *   - Current CPU is unset (>= nr_cpu_ids).
		 *   - Current CPU is offline.
		 *   - The current CPU's queue tail has advanced beyond the
		 *     last packet that was enqueued using this table entry.
		 *     This guarantees that all previous packets for the flow
		 *     have been dequeued, thus preserving in order delivery.
		 */
		if (unlikely(tcpu != next_cpu) &&
		    (tcpu >= nr_cpu_ids || !cpu_online(tcpu) ||
		     ((int)(READ_ONCE(per_cpu(softnet_data, tcpu).input_queue_head) -
		      rflow->last_qtail)) >= 0)) {
			tcpu = next_cpu;
			rflow = set_rps_cpu(dev, skb, rflow, next_cpu);
		}

		if (tcpu < nr_cpu_ids && cpu_online(tcpu)) {
			*rflowp = rflow;
			cpu = tcpu;
			goto done;
		}
	}

try_rps:

	if (map) {
		tcpu = map->cpus[reciprocal_scale(hash, map->len)];
		if (cpu_online(tcpu)) {
			cpu = tcpu;
			goto done;
		}
	}

done:
	return cpu;
}

#ifdef CONFIG_RFS_ACCEL

/**
 * rps_may_expire_flow - check whether an RFS hardware filter may be removed
 * @dev: Device on which the filter was set
 * @rxq_index: RX queue index
 * @flow_id: Flow ID passed to ndo_rx_flow_steer()
 * @filter_id: Filter ID returned by ndo_rx_flow_steer()
 *
 * Drivers that implement ndo_rx_flow_steer() should periodically call
 * this function for each installed filter and remove the filters for
 * which it returns %true.
 */
bool rps_may_expire_flow(struct net_device *dev, u16 rxq_index,
			 u32 flow_id, u16 filter_id)
{
	struct netdev_rx_queue *rxqueue = dev->_rx + rxq_index;
	struct rps_dev_flow_table *flow_table;
	struct rps_dev_flow *rflow;
	bool expire = true;
	unsigned int cpu;

	rcu_read_lock();
	flow_table = rcu_dereference(rxqueue->rps_flow_table);
	if (flow_table && flow_id <= flow_table->mask) {
		rflow = &flow_table->flows[flow_id];
		cpu = READ_ONCE(rflow->cpu);
		if (READ_ONCE(rflow->filter) == filter_id && cpu < nr_cpu_ids &&
		    ((int)(READ_ONCE(per_cpu(softnet_data, cpu).input_queue_head) -
			   READ_ONCE(rflow->last_qtail)) <
		     (int)(10 * flow_table->mask)))
			expire = false;
	}
	rcu_read_unlock();
	return expire;
}
EXPORT_SYMBOL(rps_may_expire_flow);

#endif /* CONFIG_RFS_ACCEL */

/* Called from hardirq (IPI) context */
static void rps_trigger_softirq(void *data)
{
	struct softnet_data *sd = data;

	____napi_schedule(sd, &sd->backlog);
	sd->received_rps++;
}

#endif /* CONFIG_RPS */

/* Called from hardirq (IPI) context */
static void trigger_rx_softirq(void *data)
{
	struct softnet_data *sd = data;

	__raise_softirq_irqoff(NET_RX_SOFTIRQ);
	smp_store_release(&sd->defer_ipi_scheduled, 0);
}

/*
 * After we queued a packet into sd->input_pkt_queue,
 * we need to make sure this queue is serviced soon.
 *
 * - If this is another cpu queue, link it to our rps_ipi_list,
 *   and make sure we will process rps_ipi_list from net_rx_action().
 *
 * - If this is our own queue, NAPI schedule our backlog.
 *   Note that this also raises NET_RX_SOFTIRQ.
 */
static void napi_schedule_rps(struct softnet_data *sd)
{
	struct softnet_data *mysd = this_cpu_ptr(&softnet_data);

#ifdef CONFIG_RPS
	if (sd != mysd) {
		if (use_backlog_threads()) {
			__napi_schedule_irqoff(&sd->backlog);
			return;
		}

		sd->rps_ipi_next = mysd->rps_ipi_list;
		mysd->rps_ipi_list = sd;

		/* If not called from net_rx_action() or napi_threaded_poll()
		 * we have to raise NET_RX_SOFTIRQ.
		 */
		if (!mysd->in_net_rx_action && !mysd->in_napi_threaded_poll)
			__raise_softirq_irqoff(NET_RX_SOFTIRQ);
		return;
	}
#endif /* CONFIG_RPS */
	__napi_schedule_irqoff(&mysd->backlog);
}

void kick_defer_list_purge(struct softnet_data *sd, unsigned int cpu)
{
	unsigned long flags;

	if (use_backlog_threads()) {
		backlog_lock_irq_save(sd, &flags);

		if (!__test_and_set_bit(NAPI_STATE_SCHED, &sd->backlog.state))
			__napi_schedule_irqoff(&sd->backlog);

		backlog_unlock_irq_restore(sd, &flags);

	} else if (!cmpxchg(&sd->defer_ipi_scheduled, 0, 1)) {
		smp_call_function_single_async(cpu, &sd->defer_csd);
	}
}

#ifdef CONFIG_NET_FLOW_LIMIT
int netdev_flow_limit_table_len __read_mostly = (1 << 12);
#endif

static bool skb_flow_limit(struct sk_buff *skb, unsigned int qlen)
{
#ifdef CONFIG_NET_FLOW_LIMIT
	struct sd_flow_limit *fl;
	struct softnet_data *sd;
	unsigned int old_flow, new_flow;

	if (qlen < (READ_ONCE(net_hotdata.max_backlog) >> 1))
		return false;

	sd = this_cpu_ptr(&softnet_data);

	rcu_read_lock();
	fl = rcu_dereference(sd->flow_limit);
	if (fl) {
		new_flow = skb_get_hash(skb) & (fl->num_buckets - 1);
		old_flow = fl->history[fl->history_head];
		fl->history[fl->history_head] = new_flow;

		fl->history_head++;
		fl->history_head &= FLOW_LIMIT_HISTORY - 1;

		if (likely(fl->buckets[old_flow]))
			fl->buckets[old_flow]--;

		if (++fl->buckets[new_flow] > (FLOW_LIMIT_HISTORY >> 1)) {
			fl->count++;
			rcu_read_unlock();
			return true;
		}
	}
	rcu_read_unlock();
#endif
	return false;
}

/*
 * enqueue_to_backlog is called to queue an skb to a per CPU backlog
 * queue (may be a remote CPU queue).
 */
static int enqueue_to_backlog(struct sk_buff *skb, int cpu,
			      unsigned int *qtail)
{
	enum skb_drop_reason reason;
	struct softnet_data *sd;
	unsigned long flags;
	unsigned int qlen;
	int max_backlog;
	u32 tail;
<<<<<<< HEAD

	reason = SKB_DROP_REASON_DEV_READY;
	if (!netif_running(skb->dev))
		goto bad_dev;

=======

	reason = SKB_DROP_REASON_DEV_READY;
	if (!netif_running(skb->dev))
		goto bad_dev;

>>>>>>> 1613e604
	reason = SKB_DROP_REASON_CPU_BACKLOG;
	sd = &per_cpu(softnet_data, cpu);

	qlen = skb_queue_len_lockless(&sd->input_pkt_queue);
	max_backlog = READ_ONCE(net_hotdata.max_backlog);
	if (unlikely(qlen > max_backlog))
		goto cpu_backlog_drop;
	backlog_lock_irq_save(sd, &flags);
	qlen = skb_queue_len(&sd->input_pkt_queue);
	if (qlen <= max_backlog && !skb_flow_limit(skb, qlen)) {
		if (!qlen) {
			/* Schedule NAPI for backlog device. We can use
			 * non atomic operation as we own the queue lock.
			 */
			if (!__test_and_set_bit(NAPI_STATE_SCHED,
						&sd->backlog.state))
				napi_schedule_rps(sd);
		}
		__skb_queue_tail(&sd->input_pkt_queue, skb);
		tail = rps_input_queue_tail_incr(sd);
		backlog_unlock_irq_restore(sd, &flags);

		/* save the tail outside of the critical section */
		rps_input_queue_tail_save(qtail, tail);
		return NET_RX_SUCCESS;
	}

	backlog_unlock_irq_restore(sd, &flags);

cpu_backlog_drop:
	atomic_inc(&sd->dropped);
bad_dev:
	dev_core_stats_rx_dropped_inc(skb->dev);
	kfree_skb_reason(skb, reason);
	return NET_RX_DROP;
}

static struct netdev_rx_queue *netif_get_rxqueue(struct sk_buff *skb)
{
	struct net_device *dev = skb->dev;
	struct netdev_rx_queue *rxqueue;

	rxqueue = dev->_rx;

	if (skb_rx_queue_recorded(skb)) {
		u16 index = skb_get_rx_queue(skb);

		if (unlikely(index >= dev->real_num_rx_queues)) {
			WARN_ONCE(dev->real_num_rx_queues > 1,
				  "%s received packet on queue %u, but number "
				  "of RX queues is %u\n",
				  dev->name, index, dev->real_num_rx_queues);

			return rxqueue; /* Return first rxqueue */
		}
		rxqueue += index;
	}
	return rxqueue;
}

u32 bpf_prog_run_generic_xdp(struct sk_buff *skb, struct xdp_buff *xdp,
			     struct bpf_prog *xdp_prog)
{
	void *orig_data, *orig_data_end, *hard_start;
	struct netdev_rx_queue *rxqueue;
	bool orig_bcast, orig_host;
	u32 mac_len, frame_sz;
	__be16 orig_eth_type;
	struct ethhdr *eth;
	u32 metalen, act;
	int off;

	/* The XDP program wants to see the packet starting at the MAC
	 * header.
	 */
	mac_len = skb->data - skb_mac_header(skb);
	hard_start = skb->data - skb_headroom(skb);

	/* SKB "head" area always have tailroom for skb_shared_info */
	frame_sz = (void *)skb_end_pointer(skb) - hard_start;
	frame_sz += SKB_DATA_ALIGN(sizeof(struct skb_shared_info));

	rxqueue = netif_get_rxqueue(skb);
	xdp_init_buff(xdp, frame_sz, &rxqueue->xdp_rxq);
	xdp_prepare_buff(xdp, hard_start, skb_headroom(skb) - mac_len,
			 skb_headlen(skb) + mac_len, true);
	if (skb_is_nonlinear(skb)) {
		skb_shinfo(skb)->xdp_frags_size = skb->data_len;
		xdp_buff_set_frags_flag(xdp);
	} else {
		xdp_buff_clear_frags_flag(xdp);
	}

	orig_data_end = xdp->data_end;
	orig_data = xdp->data;
	eth = (struct ethhdr *)xdp->data;
	orig_host = ether_addr_equal_64bits(eth->h_dest, skb->dev->dev_addr);
	orig_bcast = is_multicast_ether_addr_64bits(eth->h_dest);
	orig_eth_type = eth->h_proto;

	act = bpf_prog_run_xdp(xdp_prog, xdp);

	/* check if bpf_xdp_adjust_head was used */
	off = xdp->data - orig_data;
	if (off) {
		if (off > 0)
			__skb_pull(skb, off);
		else if (off < 0)
			__skb_push(skb, -off);

		skb->mac_header += off;
		skb_reset_network_header(skb);
	}

	/* check if bpf_xdp_adjust_tail was used */
	off = xdp->data_end - orig_data_end;
	if (off != 0) {
		skb_set_tail_pointer(skb, xdp->data_end - xdp->data);
		skb->len += off; /* positive on grow, negative on shrink */
	}

	/* XDP frag metadata (e.g. nr_frags) are updated in eBPF helpers
	 * (e.g. bpf_xdp_adjust_tail), we need to update data_len here.
	 */
	if (xdp_buff_has_frags(xdp))
		skb->data_len = skb_shinfo(skb)->xdp_frags_size;
	else
		skb->data_len = 0;

	/* check if XDP changed eth hdr such SKB needs update */
	eth = (struct ethhdr *)xdp->data;
	if ((orig_eth_type != eth->h_proto) ||
	    (orig_host != ether_addr_equal_64bits(eth->h_dest,
						  skb->dev->dev_addr)) ||
	    (orig_bcast != is_multicast_ether_addr_64bits(eth->h_dest))) {
		__skb_push(skb, ETH_HLEN);
		skb->pkt_type = PACKET_HOST;
		skb->protocol = eth_type_trans(skb, skb->dev);
	}

	/* Redirect/Tx gives L2 packet, code that will reuse skb must __skb_pull
	 * before calling us again on redirect path. We do not call do_redirect
	 * as we leave that up to the caller.
	 *
	 * Caller is responsible for managing lifetime of skb (i.e. calling
	 * kfree_skb in response to actions it cannot handle/XDP_DROP).
	 */
	switch (act) {
	case XDP_REDIRECT:
	case XDP_TX:
		__skb_push(skb, mac_len);
		break;
	case XDP_PASS:
		metalen = xdp->data - xdp->data_meta;
		if (metalen)
			skb_metadata_set(skb, metalen);
		break;
	}

	return act;
}

static int
netif_skb_check_for_xdp(struct sk_buff **pskb, struct bpf_prog *prog)
{
	struct sk_buff *skb = *pskb;
	int err, hroom, troom;

	if (!skb_cow_data_for_xdp(this_cpu_read(system_page_pool), pskb, prog))
		return 0;

	/* In case we have to go down the path and also linearize,
	 * then lets do the pskb_expand_head() work just once here.
	 */
	hroom = XDP_PACKET_HEADROOM - skb_headroom(skb);
	troom = skb->tail + skb->data_len - skb->end;
	err = pskb_expand_head(skb,
			       hroom > 0 ? ALIGN(hroom, NET_SKB_PAD) : 0,
			       troom > 0 ? troom + 128 : 0, GFP_ATOMIC);
	if (err)
		return err;

	return skb_linearize(skb);
}

static u32 netif_receive_generic_xdp(struct sk_buff **pskb,
				     struct xdp_buff *xdp,
				     struct bpf_prog *xdp_prog)
{
	struct sk_buff *skb = *pskb;
	u32 mac_len, act = XDP_DROP;

	/* Reinjected packets coming from act_mirred or similar should
	 * not get XDP generic processing.
	 */
	if (skb_is_redirected(skb))
		return XDP_PASS;

	/* XDP packets must have sufficient headroom of XDP_PACKET_HEADROOM
	 * bytes. This is the guarantee that also native XDP provides,
	 * thus we need to do it here as well.
	 */
	mac_len = skb->data - skb_mac_header(skb);
	__skb_push(skb, mac_len);

	if (skb_cloned(skb) || skb_is_nonlinear(skb) ||
	    skb_headroom(skb) < XDP_PACKET_HEADROOM) {
		if (netif_skb_check_for_xdp(pskb, xdp_prog))
			goto do_drop;
	}

	__skb_pull(*pskb, mac_len);

	act = bpf_prog_run_generic_xdp(*pskb, xdp, xdp_prog);
	switch (act) {
	case XDP_REDIRECT:
	case XDP_TX:
	case XDP_PASS:
		break;
	default:
		bpf_warn_invalid_xdp_action((*pskb)->dev, xdp_prog, act);
		fallthrough;
	case XDP_ABORTED:
		trace_xdp_exception((*pskb)->dev, xdp_prog, act);
		fallthrough;
	case XDP_DROP:
	do_drop:
		kfree_skb(*pskb);
		break;
	}

	return act;
}

/* When doing generic XDP we have to bypass the qdisc layer and the
 * network taps in order to match in-driver-XDP behavior. This also means
 * that XDP packets are able to starve other packets going through a qdisc,
 * and DDOS attacks will be more effective. In-driver-XDP use dedicated TX
 * queues, so they do not have this starvation issue.
 */
void generic_xdp_tx(struct sk_buff *skb, struct bpf_prog *xdp_prog)
{
	struct net_device *dev = skb->dev;
	struct netdev_queue *txq;
	bool free_skb = true;
	int cpu, rc;

	txq = netdev_core_pick_tx(dev, skb, NULL);
	cpu = smp_processor_id();
	HARD_TX_LOCK(dev, txq, cpu);
	if (!netif_xmit_frozen_or_drv_stopped(txq)) {
		rc = netdev_start_xmit(skb, dev, txq, 0);
		if (dev_xmit_complete(rc))
			free_skb = false;
	}
	HARD_TX_UNLOCK(dev, txq);
	if (free_skb) {
		trace_xdp_exception(dev, xdp_prog, XDP_TX);
		dev_core_stats_tx_dropped_inc(dev);
		kfree_skb(skb);
	}
}

static DEFINE_STATIC_KEY_FALSE(generic_xdp_needed_key);

int do_xdp_generic(struct bpf_prog *xdp_prog, struct sk_buff **pskb)
{
	if (xdp_prog) {
		struct xdp_buff xdp;
		u32 act;
		int err;

		act = netif_receive_generic_xdp(pskb, &xdp, xdp_prog);
		if (act != XDP_PASS) {
			switch (act) {
			case XDP_REDIRECT:
				err = xdp_do_generic_redirect((*pskb)->dev, *pskb,
							      &xdp, xdp_prog);
				if (err)
					goto out_redir;
				break;
			case XDP_TX:
				generic_xdp_tx(*pskb, xdp_prog);
				break;
			}
			return XDP_DROP;
		}
	}
	return XDP_PASS;
out_redir:
	kfree_skb_reason(*pskb, SKB_DROP_REASON_XDP);
	return XDP_DROP;
}
EXPORT_SYMBOL_GPL(do_xdp_generic);

static int netif_rx_internal(struct sk_buff *skb)
{
	int ret;

	net_timestamp_check(READ_ONCE(net_hotdata.tstamp_prequeue), skb);

	trace_netif_rx(skb);

#ifdef CONFIG_RPS
	if (static_branch_unlikely(&rps_needed)) {
		struct rps_dev_flow voidflow, *rflow = &voidflow;
		int cpu;

		rcu_read_lock();

		cpu = get_rps_cpu(skb->dev, skb, &rflow);
		if (cpu < 0)
			cpu = smp_processor_id();

		ret = enqueue_to_backlog(skb, cpu, &rflow->last_qtail);

		rcu_read_unlock();
	} else
#endif
	{
		unsigned int qtail;

		ret = enqueue_to_backlog(skb, smp_processor_id(), &qtail);
	}
	return ret;
}

/**
 *	__netif_rx	-	Slightly optimized version of netif_rx
 *	@skb: buffer to post
 *
 *	This behaves as netif_rx except that it does not disable bottom halves.
 *	As a result this function may only be invoked from the interrupt context
 *	(either hard or soft interrupt).
 */
int __netif_rx(struct sk_buff *skb)
{
	int ret;

	lockdep_assert_once(hardirq_count() | softirq_count());

	trace_netif_rx_entry(skb);
	ret = netif_rx_internal(skb);
	trace_netif_rx_exit(ret);
	return ret;
}
EXPORT_SYMBOL(__netif_rx);

/**
 *	netif_rx	-	post buffer to the network code
 *	@skb: buffer to post
 *
 *	This function receives a packet from a device driver and queues it for
 *	the upper (protocol) levels to process via the backlog NAPI device. It
 *	always succeeds. The buffer may be dropped during processing for
 *	congestion control or by the protocol layers.
 *	The network buffer is passed via the backlog NAPI device. Modern NIC
 *	driver should use NAPI and GRO.
 *	This function can used from interrupt and from process context. The
 *	caller from process context must not disable interrupts before invoking
 *	this function.
 *
 *	return values:
 *	NET_RX_SUCCESS	(no congestion)
 *	NET_RX_DROP     (packet was dropped)
 *
 */
int netif_rx(struct sk_buff *skb)
{
	bool need_bh_off = !(hardirq_count() | softirq_count());
	int ret;

	if (need_bh_off)
		local_bh_disable();
	trace_netif_rx_entry(skb);
	ret = netif_rx_internal(skb);
	trace_netif_rx_exit(ret);
	if (need_bh_off)
		local_bh_enable();
	return ret;
}
EXPORT_SYMBOL(netif_rx);

static __latent_entropy void net_tx_action(struct softirq_action *h)
{
	struct softnet_data *sd = this_cpu_ptr(&softnet_data);

	if (sd->completion_queue) {
		struct sk_buff *clist;

		local_irq_disable();
		clist = sd->completion_queue;
		sd->completion_queue = NULL;
		local_irq_enable();

		while (clist) {
			struct sk_buff *skb = clist;

			clist = clist->next;

			WARN_ON(refcount_read(&skb->users));
			if (likely(get_kfree_skb_cb(skb)->reason == SKB_CONSUMED))
				trace_consume_skb(skb, net_tx_action);
			else
				trace_kfree_skb(skb, net_tx_action,
						get_kfree_skb_cb(skb)->reason);

			if (skb->fclone != SKB_FCLONE_UNAVAILABLE)
				__kfree_skb(skb);
			else
				__napi_kfree_skb(skb,
						 get_kfree_skb_cb(skb)->reason);
		}
	}

	if (sd->output_queue) {
		struct Qdisc *head;

		local_irq_disable();
		head = sd->output_queue;
		sd->output_queue = NULL;
		sd->output_queue_tailp = &sd->output_queue;
		local_irq_enable();

		rcu_read_lock();

		while (head) {
			struct Qdisc *q = head;
			spinlock_t *root_lock = NULL;

			head = head->next_sched;

			/* We need to make sure head->next_sched is read
			 * before clearing __QDISC_STATE_SCHED
			 */
			smp_mb__before_atomic();

			if (!(q->flags & TCQ_F_NOLOCK)) {
				root_lock = qdisc_lock(q);
				spin_lock(root_lock);
			} else if (unlikely(test_bit(__QDISC_STATE_DEACTIVATED,
						     &q->state))) {
				/* There is a synchronize_net() between
				 * STATE_DEACTIVATED flag being set and
				 * qdisc_reset()/some_qdisc_is_busy() in
				 * dev_deactivate(), so we can safely bail out
				 * early here to avoid data race between
				 * qdisc_deactivate() and some_qdisc_is_busy()
				 * for lockless qdisc.
				 */
				clear_bit(__QDISC_STATE_SCHED, &q->state);
				continue;
			}

			clear_bit(__QDISC_STATE_SCHED, &q->state);
			qdisc_run(q);
			if (root_lock)
				spin_unlock(root_lock);
		}

		rcu_read_unlock();
	}

	xfrm_dev_backlog(sd);
}

#if IS_ENABLED(CONFIG_BRIDGE) && IS_ENABLED(CONFIG_ATM_LANE)
/* This hook is defined here for ATM LANE */
int (*br_fdb_test_addr_hook)(struct net_device *dev,
			     unsigned char *addr) __read_mostly;
EXPORT_SYMBOL_GPL(br_fdb_test_addr_hook);
#endif

/**
 *	netdev_is_rx_handler_busy - check if receive handler is registered
 *	@dev: device to check
 *
 *	Check if a receive handler is already registered for a given device.
 *	Return true if there one.
 *
 *	The caller must hold the rtnl_mutex.
 */
bool netdev_is_rx_handler_busy(struct net_device *dev)
{
	ASSERT_RTNL();
	return dev && rtnl_dereference(dev->rx_handler);
}
EXPORT_SYMBOL_GPL(netdev_is_rx_handler_busy);

/**
 *	netdev_rx_handler_register - register receive handler
 *	@dev: device to register a handler for
 *	@rx_handler: receive handler to register
 *	@rx_handler_data: data pointer that is used by rx handler
 *
 *	Register a receive handler for a device. This handler will then be
 *	called from __netif_receive_skb. A negative errno code is returned
 *	on a failure.
 *
 *	The caller must hold the rtnl_mutex.
 *
 *	For a general description of rx_handler, see enum rx_handler_result.
 */
int netdev_rx_handler_register(struct net_device *dev,
			       rx_handler_func_t *rx_handler,
			       void *rx_handler_data)
{
	if (netdev_is_rx_handler_busy(dev))
		return -EBUSY;

	if (dev->priv_flags & IFF_NO_RX_HANDLER)
		return -EINVAL;

	/* Note: rx_handler_data must be set before rx_handler */
	rcu_assign_pointer(dev->rx_handler_data, rx_handler_data);
	rcu_assign_pointer(dev->rx_handler, rx_handler);

	return 0;
}
EXPORT_SYMBOL_GPL(netdev_rx_handler_register);

/**
 *	netdev_rx_handler_unregister - unregister receive handler
 *	@dev: device to unregister a handler from
 *
 *	Unregister a receive handler from a device.
 *
 *	The caller must hold the rtnl_mutex.
 */
void netdev_rx_handler_unregister(struct net_device *dev)
{

	ASSERT_RTNL();
	RCU_INIT_POINTER(dev->rx_handler, NULL);
	/* a reader seeing a non NULL rx_handler in a rcu_read_lock()
	 * section has a guarantee to see a non NULL rx_handler_data
	 * as well.
	 */
	synchronize_net();
	RCU_INIT_POINTER(dev->rx_handler_data, NULL);
}
EXPORT_SYMBOL_GPL(netdev_rx_handler_unregister);

/*
 * Limit the use of PFMEMALLOC reserves to those protocols that implement
 * the special handling of PFMEMALLOC skbs.
 */
static bool skb_pfmemalloc_protocol(struct sk_buff *skb)
{
	switch (skb->protocol) {
	case htons(ETH_P_ARP):
	case htons(ETH_P_IP):
	case htons(ETH_P_IPV6):
	case htons(ETH_P_8021Q):
	case htons(ETH_P_8021AD):
		return true;
	default:
		return false;
	}
}

static inline int nf_ingress(struct sk_buff *skb, struct packet_type **pt_prev,
			     int *ret, struct net_device *orig_dev)
{
	if (nf_hook_ingress_active(skb)) {
		int ingress_retval;

		if (*pt_prev) {
			*ret = deliver_skb(skb, *pt_prev, orig_dev);
			*pt_prev = NULL;
		}

		rcu_read_lock();
		ingress_retval = nf_hook_ingress(skb);
		rcu_read_unlock();
		return ingress_retval;
	}
	return 0;
}

static int __netif_receive_skb_core(struct sk_buff **pskb, bool pfmemalloc,
				    struct packet_type **ppt_prev)
{
	struct packet_type *ptype, *pt_prev;
	rx_handler_func_t *rx_handler;
	struct sk_buff *skb = *pskb;
	struct net_device *orig_dev;
	bool deliver_exact = false;
	int ret = NET_RX_DROP;
	__be16 type;

	net_timestamp_check(!READ_ONCE(net_hotdata.tstamp_prequeue), skb);

	trace_netif_receive_skb(skb);

	orig_dev = skb->dev;

	skb_reset_network_header(skb);
	if (!skb_transport_header_was_set(skb))
		skb_reset_transport_header(skb);
	skb_reset_mac_len(skb);

	pt_prev = NULL;

another_round:
	skb->skb_iif = skb->dev->ifindex;

	__this_cpu_inc(softnet_data.processed);

	if (static_branch_unlikely(&generic_xdp_needed_key)) {
		int ret2;

		migrate_disable();
		ret2 = do_xdp_generic(rcu_dereference(skb->dev->xdp_prog),
				      &skb);
		migrate_enable();

		if (ret2 != XDP_PASS) {
			ret = NET_RX_DROP;
			goto out;
		}
	}

	if (eth_type_vlan(skb->protocol)) {
		skb = skb_vlan_untag(skb);
		if (unlikely(!skb))
			goto out;
	}

	if (skb_skip_tc_classify(skb))
		goto skip_classify;

	if (pfmemalloc)
		goto skip_taps;

	list_for_each_entry_rcu(ptype, &net_hotdata.ptype_all, list) {
		if (pt_prev)
			ret = deliver_skb(skb, pt_prev, orig_dev);
		pt_prev = ptype;
	}

	list_for_each_entry_rcu(ptype, &skb->dev->ptype_all, list) {
		if (pt_prev)
			ret = deliver_skb(skb, pt_prev, orig_dev);
		pt_prev = ptype;
	}

skip_taps:
#ifdef CONFIG_NET_INGRESS
	if (static_branch_unlikely(&ingress_needed_key)) {
		bool another = false;

		nf_skip_egress(skb, true);
		skb = sch_handle_ingress(skb, &pt_prev, &ret, orig_dev,
					 &another);
		if (another)
			goto another_round;
		if (!skb)
			goto out;

		nf_skip_egress(skb, false);
		if (nf_ingress(skb, &pt_prev, &ret, orig_dev) < 0)
			goto out;
	}
#endif
	skb_reset_redirect(skb);
skip_classify:
	if (pfmemalloc && !skb_pfmemalloc_protocol(skb))
		goto drop;

	if (skb_vlan_tag_present(skb)) {
		if (pt_prev) {
			ret = deliver_skb(skb, pt_prev, orig_dev);
			pt_prev = NULL;
		}
		if (vlan_do_receive(&skb))
			goto another_round;
		else if (unlikely(!skb))
			goto out;
	}

	rx_handler = rcu_dereference(skb->dev->rx_handler);
	if (rx_handler) {
		if (pt_prev) {
			ret = deliver_skb(skb, pt_prev, orig_dev);
			pt_prev = NULL;
		}
		switch (rx_handler(&skb)) {
		case RX_HANDLER_CONSUMED:
			ret = NET_RX_SUCCESS;
			goto out;
		case RX_HANDLER_ANOTHER:
			goto another_round;
		case RX_HANDLER_EXACT:
			deliver_exact = true;
			break;
		case RX_HANDLER_PASS:
			break;
		default:
			BUG();
		}
	}

	if (unlikely(skb_vlan_tag_present(skb)) && !netdev_uses_dsa(skb->dev)) {
check_vlan_id:
		if (skb_vlan_tag_get_id(skb)) {
			/* Vlan id is non 0 and vlan_do_receive() above couldn't
			 * find vlan device.
			 */
			skb->pkt_type = PACKET_OTHERHOST;
		} else if (eth_type_vlan(skb->protocol)) {
			/* Outer header is 802.1P with vlan 0, inner header is
			 * 802.1Q or 802.1AD and vlan_do_receive() above could
			 * not find vlan dev for vlan id 0.
			 */
			__vlan_hwaccel_clear_tag(skb);
			skb = skb_vlan_untag(skb);
			if (unlikely(!skb))
				goto out;
			if (vlan_do_receive(&skb))
				/* After stripping off 802.1P header with vlan 0
				 * vlan dev is found for inner header.
				 */
				goto another_round;
			else if (unlikely(!skb))
				goto out;
			else
				/* We have stripped outer 802.1P vlan 0 header.
				 * But could not find vlan dev.
				 * check again for vlan id to set OTHERHOST.
				 */
				goto check_vlan_id;
		}
		/* Note: we might in the future use prio bits
		 * and set skb->priority like in vlan_do_receive()
		 * For the time being, just ignore Priority Code Point
		 */
		__vlan_hwaccel_clear_tag(skb);
	}

	type = skb->protocol;

	/* deliver only exact match when indicated */
	if (likely(!deliver_exact)) {
		deliver_ptype_list_skb(skb, &pt_prev, orig_dev, type,
				       &ptype_base[ntohs(type) &
						   PTYPE_HASH_MASK]);
	}

	deliver_ptype_list_skb(skb, &pt_prev, orig_dev, type,
			       &orig_dev->ptype_specific);

	if (unlikely(skb->dev != orig_dev)) {
		deliver_ptype_list_skb(skb, &pt_prev, orig_dev, type,
				       &skb->dev->ptype_specific);
	}

	if (pt_prev) {
		if (unlikely(skb_orphan_frags_rx(skb, GFP_ATOMIC)))
			goto drop;
		*ppt_prev = pt_prev;
	} else {
drop:
		if (!deliver_exact)
			dev_core_stats_rx_dropped_inc(skb->dev);
		else
			dev_core_stats_rx_nohandler_inc(skb->dev);
		kfree_skb_reason(skb, SKB_DROP_REASON_UNHANDLED_PROTO);
		/* Jamal, now you will not able to escape explaining
		 * me how you were going to use this. :-)
		 */
		ret = NET_RX_DROP;
	}

out:
	/* The invariant here is that if *ppt_prev is not NULL
	 * then skb should also be non-NULL.
	 *
	 * Apparently *ppt_prev assignment above holds this invariant due to
	 * skb dereferencing near it.
	 */
	*pskb = skb;
	return ret;
}

static int __netif_receive_skb_one_core(struct sk_buff *skb, bool pfmemalloc)
{
	struct net_device *orig_dev = skb->dev;
	struct packet_type *pt_prev = NULL;
	int ret;

	ret = __netif_receive_skb_core(&skb, pfmemalloc, &pt_prev);
	if (pt_prev)
		ret = INDIRECT_CALL_INET(pt_prev->func, ipv6_rcv, ip_rcv, skb,
					 skb->dev, pt_prev, orig_dev);
	return ret;
}

/**
 *	netif_receive_skb_core - special purpose version of netif_receive_skb
 *	@skb: buffer to process
 *
 *	More direct receive version of netif_receive_skb().  It should
 *	only be used by callers that have a need to skip RPS and Generic XDP.
 *	Caller must also take care of handling if ``(page_is_)pfmemalloc``.
 *
 *	This function may only be called from softirq context and interrupts
 *	should be enabled.
 *
 *	Return values (usually ignored):
 *	NET_RX_SUCCESS: no congestion
 *	NET_RX_DROP: packet was dropped
 */
int netif_receive_skb_core(struct sk_buff *skb)
{
	int ret;

	rcu_read_lock();
	ret = __netif_receive_skb_one_core(skb, false);
	rcu_read_unlock();

	return ret;
}
EXPORT_SYMBOL(netif_receive_skb_core);

static inline void __netif_receive_skb_list_ptype(struct list_head *head,
						  struct packet_type *pt_prev,
						  struct net_device *orig_dev)
{
	struct sk_buff *skb, *next;

	if (!pt_prev)
		return;
	if (list_empty(head))
		return;
	if (pt_prev->list_func != NULL)
		INDIRECT_CALL_INET(pt_prev->list_func, ipv6_list_rcv,
				   ip_list_rcv, head, pt_prev, orig_dev);
	else
		list_for_each_entry_safe(skb, next, head, list) {
			skb_list_del_init(skb);
			pt_prev->func(skb, skb->dev, pt_prev, orig_dev);
		}
}

static void __netif_receive_skb_list_core(struct list_head *head, bool pfmemalloc)
{
	/* Fast-path assumptions:
	 * - There is no RX handler.
	 * - Only one packet_type matches.
	 * If either of these fails, we will end up doing some per-packet
	 * processing in-line, then handling the 'last ptype' for the whole
	 * sublist.  This can't cause out-of-order delivery to any single ptype,
	 * because the 'last ptype' must be constant across the sublist, and all
	 * other ptypes are handled per-packet.
	 */
	/* Current (common) ptype of sublist */
	struct packet_type *pt_curr = NULL;
	/* Current (common) orig_dev of sublist */
	struct net_device *od_curr = NULL;
	struct list_head sublist;
	struct sk_buff *skb, *next;

	INIT_LIST_HEAD(&sublist);
	list_for_each_entry_safe(skb, next, head, list) {
		struct net_device *orig_dev = skb->dev;
		struct packet_type *pt_prev = NULL;

		skb_list_del_init(skb);
		__netif_receive_skb_core(&skb, pfmemalloc, &pt_prev);
		if (!pt_prev)
			continue;
		if (pt_curr != pt_prev || od_curr != orig_dev) {
			/* dispatch old sublist */
			__netif_receive_skb_list_ptype(&sublist, pt_curr, od_curr);
			/* start new sublist */
			INIT_LIST_HEAD(&sublist);
			pt_curr = pt_prev;
			od_curr = orig_dev;
		}
		list_add_tail(&skb->list, &sublist);
	}

	/* dispatch final sublist */
	__netif_receive_skb_list_ptype(&sublist, pt_curr, od_curr);
}

static int __netif_receive_skb(struct sk_buff *skb)
{
	int ret;

	if (sk_memalloc_socks() && skb_pfmemalloc(skb)) {
		unsigned int noreclaim_flag;

		/*
		 * PFMEMALLOC skbs are special, they should
		 * - be delivered to SOCK_MEMALLOC sockets only
		 * - stay away from userspace
		 * - have bounded memory usage
		 *
		 * Use PF_MEMALLOC as this saves us from propagating the allocation
		 * context down to all allocation sites.
		 */
		noreclaim_flag = memalloc_noreclaim_save();
		ret = __netif_receive_skb_one_core(skb, true);
		memalloc_noreclaim_restore(noreclaim_flag);
	} else
		ret = __netif_receive_skb_one_core(skb, false);

	return ret;
}

static void __netif_receive_skb_list(struct list_head *head)
{
	unsigned long noreclaim_flag = 0;
	struct sk_buff *skb, *next;
	bool pfmemalloc = false; /* Is current sublist PF_MEMALLOC? */

	list_for_each_entry_safe(skb, next, head, list) {
		if ((sk_memalloc_socks() && skb_pfmemalloc(skb)) != pfmemalloc) {
			struct list_head sublist;

			/* Handle the previous sublist */
			list_cut_before(&sublist, head, &skb->list);
			if (!list_empty(&sublist))
				__netif_receive_skb_list_core(&sublist, pfmemalloc);
			pfmemalloc = !pfmemalloc;
			/* See comments in __netif_receive_skb */
			if (pfmemalloc)
				noreclaim_flag = memalloc_noreclaim_save();
			else
				memalloc_noreclaim_restore(noreclaim_flag);
		}
	}
	/* Handle the remaining sublist */
	if (!list_empty(head))
		__netif_receive_skb_list_core(head, pfmemalloc);
	/* Restore pflags */
	if (pfmemalloc)
		memalloc_noreclaim_restore(noreclaim_flag);
}

static int generic_xdp_install(struct net_device *dev, struct netdev_bpf *xdp)
{
	struct bpf_prog *old = rtnl_dereference(dev->xdp_prog);
	struct bpf_prog *new = xdp->prog;
	int ret = 0;

	switch (xdp->command) {
	case XDP_SETUP_PROG:
		rcu_assign_pointer(dev->xdp_prog, new);
		if (old)
			bpf_prog_put(old);

		if (old && !new) {
			static_branch_dec(&generic_xdp_needed_key);
		} else if (new && !old) {
			static_branch_inc(&generic_xdp_needed_key);
			dev_disable_lro(dev);
			dev_disable_gro_hw(dev);
		}
		break;

	default:
		ret = -EINVAL;
		break;
	}

	return ret;
}

static int netif_receive_skb_internal(struct sk_buff *skb)
{
	int ret;

	net_timestamp_check(READ_ONCE(net_hotdata.tstamp_prequeue), skb);

	if (skb_defer_rx_timestamp(skb))
		return NET_RX_SUCCESS;

	rcu_read_lock();
#ifdef CONFIG_RPS
	if (static_branch_unlikely(&rps_needed)) {
		struct rps_dev_flow voidflow, *rflow = &voidflow;
		int cpu = get_rps_cpu(skb->dev, skb, &rflow);

		if (cpu >= 0) {
			ret = enqueue_to_backlog(skb, cpu, &rflow->last_qtail);
			rcu_read_unlock();
			return ret;
		}
	}
#endif
	ret = __netif_receive_skb(skb);
	rcu_read_unlock();
	return ret;
}

void netif_receive_skb_list_internal(struct list_head *head)
{
	struct sk_buff *skb, *next;
	struct list_head sublist;

	INIT_LIST_HEAD(&sublist);
	list_for_each_entry_safe(skb, next, head, list) {
		net_timestamp_check(READ_ONCE(net_hotdata.tstamp_prequeue),
				    skb);
		skb_list_del_init(skb);
		if (!skb_defer_rx_timestamp(skb))
			list_add_tail(&skb->list, &sublist);
	}
	list_splice_init(&sublist, head);

	rcu_read_lock();
#ifdef CONFIG_RPS
	if (static_branch_unlikely(&rps_needed)) {
		list_for_each_entry_safe(skb, next, head, list) {
			struct rps_dev_flow voidflow, *rflow = &voidflow;
			int cpu = get_rps_cpu(skb->dev, skb, &rflow);

			if (cpu >= 0) {
				/* Will be handled, remove from list */
				skb_list_del_init(skb);
				enqueue_to_backlog(skb, cpu, &rflow->last_qtail);
			}
		}
	}
#endif
	__netif_receive_skb_list(head);
	rcu_read_unlock();
}

/**
 *	netif_receive_skb - process receive buffer from network
 *	@skb: buffer to process
 *
 *	netif_receive_skb() is the main receive data processing function.
 *	It always succeeds. The buffer may be dropped during processing
 *	for congestion control or by the protocol layers.
 *
 *	This function may only be called from softirq context and interrupts
 *	should be enabled.
 *
 *	Return values (usually ignored):
 *	NET_RX_SUCCESS: no congestion
 *	NET_RX_DROP: packet was dropped
 */
int netif_receive_skb(struct sk_buff *skb)
{
	int ret;

	trace_netif_receive_skb_entry(skb);

	ret = netif_receive_skb_internal(skb);
	trace_netif_receive_skb_exit(ret);

	return ret;
}
EXPORT_SYMBOL(netif_receive_skb);

/**
 *	netif_receive_skb_list - process many receive buffers from network
 *	@head: list of skbs to process.
 *
 *	Since return value of netif_receive_skb() is normally ignored, and
 *	wouldn't be meaningful for a list, this function returns void.
 *
 *	This function may only be called from softirq context and interrupts
 *	should be enabled.
 */
void netif_receive_skb_list(struct list_head *head)
{
	struct sk_buff *skb;

	if (list_empty(head))
		return;
	if (trace_netif_receive_skb_list_entry_enabled()) {
		list_for_each_entry(skb, head, list)
			trace_netif_receive_skb_list_entry(skb);
	}
	netif_receive_skb_list_internal(head);
	trace_netif_receive_skb_list_exit(0);
}
EXPORT_SYMBOL(netif_receive_skb_list);

static DEFINE_PER_CPU(struct work_struct, flush_works);

/* Network device is going away, flush any packets still pending */
static void flush_backlog(struct work_struct *work)
{
	struct sk_buff *skb, *tmp;
	struct softnet_data *sd;

	local_bh_disable();
	sd = this_cpu_ptr(&softnet_data);

	backlog_lock_irq_disable(sd);
	skb_queue_walk_safe(&sd->input_pkt_queue, skb, tmp) {
		if (skb->dev->reg_state == NETREG_UNREGISTERING) {
			__skb_unlink(skb, &sd->input_pkt_queue);
			dev_kfree_skb_irq(skb);
			rps_input_queue_head_incr(sd);
		}
	}
	backlog_unlock_irq_enable(sd);

	skb_queue_walk_safe(&sd->process_queue, skb, tmp) {
		if (skb->dev->reg_state == NETREG_UNREGISTERING) {
			__skb_unlink(skb, &sd->process_queue);
			kfree_skb(skb);
			rps_input_queue_head_incr(sd);
		}
	}
	local_bh_enable();
}

static bool flush_required(int cpu)
{
#if IS_ENABLED(CONFIG_RPS)
	struct softnet_data *sd = &per_cpu(softnet_data, cpu);
	bool do_flush;

	backlog_lock_irq_disable(sd);

	/* as insertion into process_queue happens with the rps lock held,
	 * process_queue access may race only with dequeue
	 */
	do_flush = !skb_queue_empty(&sd->input_pkt_queue) ||
		   !skb_queue_empty_lockless(&sd->process_queue);
	backlog_unlock_irq_enable(sd);

	return do_flush;
#endif
	/* without RPS we can't safely check input_pkt_queue: during a
	 * concurrent remote skb_queue_splice() we can detect as empty both
	 * input_pkt_queue and process_queue even if the latter could end-up
	 * containing a lot of packets.
	 */
	return true;
}

static void flush_all_backlogs(void)
{
	static cpumask_t flush_cpus;
	unsigned int cpu;

	/* since we are under rtnl lock protection we can use static data
	 * for the cpumask and avoid allocating on stack the possibly
	 * large mask
	 */
	ASSERT_RTNL();

	cpus_read_lock();

	cpumask_clear(&flush_cpus);
	for_each_online_cpu(cpu) {
		if (flush_required(cpu)) {
			queue_work_on(cpu, system_highpri_wq,
				      per_cpu_ptr(&flush_works, cpu));
			cpumask_set_cpu(cpu, &flush_cpus);
		}
	}

	/* we can have in flight packet[s] on the cpus we are not flushing,
	 * synchronize_net() in unregister_netdevice_many() will take care of
	 * them
	 */
	for_each_cpu(cpu, &flush_cpus)
		flush_work(per_cpu_ptr(&flush_works, cpu));

	cpus_read_unlock();
}

static void net_rps_send_ipi(struct softnet_data *remsd)
{
#ifdef CONFIG_RPS
	while (remsd) {
		struct softnet_data *next = remsd->rps_ipi_next;

		if (cpu_online(remsd->cpu))
			smp_call_function_single_async(remsd->cpu, &remsd->csd);
		remsd = next;
	}
#endif
}

/*
 * net_rps_action_and_irq_enable sends any pending IPI's for rps.
 * Note: called with local irq disabled, but exits with local irq enabled.
 */
static void net_rps_action_and_irq_enable(struct softnet_data *sd)
{
#ifdef CONFIG_RPS
	struct softnet_data *remsd = sd->rps_ipi_list;

	if (!use_backlog_threads() && remsd) {
		sd->rps_ipi_list = NULL;

		local_irq_enable();

		/* Send pending IPI's to kick RPS processing on remote cpus. */
		net_rps_send_ipi(remsd);
	} else
#endif
		local_irq_enable();
}

static bool sd_has_rps_ipi_waiting(struct softnet_data *sd)
{
#ifdef CONFIG_RPS
	return !use_backlog_threads() && sd->rps_ipi_list;
#else
	return false;
#endif
}

static int process_backlog(struct napi_struct *napi, int quota)
{
	struct softnet_data *sd = container_of(napi, struct softnet_data, backlog);
	bool again = true;
	int work = 0;

	/* Check if we have pending ipi, its better to send them now,
	 * not waiting net_rx_action() end.
	 */
	if (sd_has_rps_ipi_waiting(sd)) {
		local_irq_disable();
		net_rps_action_and_irq_enable(sd);
	}

	napi->weight = READ_ONCE(net_hotdata.dev_rx_weight);
	while (again) {
		struct sk_buff *skb;

		while ((skb = __skb_dequeue(&sd->process_queue))) {
			rcu_read_lock();
			__netif_receive_skb(skb);
			rcu_read_unlock();
			if (++work >= quota) {
				rps_input_queue_head_add(sd, work);
				return work;
			}

		}

		backlog_lock_irq_disable(sd);
		if (skb_queue_empty(&sd->input_pkt_queue)) {
			/*
			 * Inline a custom version of __napi_complete().
			 * only current cpu owns and manipulates this napi,
			 * and NAPI_STATE_SCHED is the only possible flag set
			 * on backlog.
			 * We can use a plain write instead of clear_bit(),
			 * and we dont need an smp_mb() memory barrier.
			 */
			napi->state &= NAPIF_STATE_THREADED;
			again = false;
		} else {
			skb_queue_splice_tail_init(&sd->input_pkt_queue,
						   &sd->process_queue);
		}
		backlog_unlock_irq_enable(sd);
	}

	if (work)
		rps_input_queue_head_add(sd, work);
	return work;
}

/**
 * __napi_schedule - schedule for receive
 * @n: entry to schedule
 *
 * The entry's receive function will be scheduled to run.
 * Consider using __napi_schedule_irqoff() if hard irqs are masked.
 */
void __napi_schedule(struct napi_struct *n)
{
	unsigned long flags;

	local_irq_save(flags);
	____napi_schedule(this_cpu_ptr(&softnet_data), n);
	local_irq_restore(flags);
}
EXPORT_SYMBOL(__napi_schedule);

/**
 *	napi_schedule_prep - check if napi can be scheduled
 *	@n: napi context
 *
 * Test if NAPI routine is already running, and if not mark
 * it as running.  This is used as a condition variable to
 * insure only one NAPI poll instance runs.  We also make
 * sure there is no pending NAPI disable.
 */
bool napi_schedule_prep(struct napi_struct *n)
{
	unsigned long new, val = READ_ONCE(n->state);

	do {
		if (unlikely(val & NAPIF_STATE_DISABLE))
			return false;
		new = val | NAPIF_STATE_SCHED;

		/* Sets STATE_MISSED bit if STATE_SCHED was already set
		 * This was suggested by Alexander Duyck, as compiler
		 * emits better code than :
		 * if (val & NAPIF_STATE_SCHED)
		 *     new |= NAPIF_STATE_MISSED;
		 */
		new |= (val & NAPIF_STATE_SCHED) / NAPIF_STATE_SCHED *
						   NAPIF_STATE_MISSED;
	} while (!try_cmpxchg(&n->state, &val, new));

	return !(val & NAPIF_STATE_SCHED);
}
EXPORT_SYMBOL(napi_schedule_prep);

/**
 * __napi_schedule_irqoff - schedule for receive
 * @n: entry to schedule
 *
 * Variant of __napi_schedule() assuming hard irqs are masked.
 *
 * On PREEMPT_RT enabled kernels this maps to __napi_schedule()
 * because the interrupt disabled assumption might not be true
 * due to force-threaded interrupts and spinlock substitution.
 */
void __napi_schedule_irqoff(struct napi_struct *n)
{
	if (!IS_ENABLED(CONFIG_PREEMPT_RT))
		____napi_schedule(this_cpu_ptr(&softnet_data), n);
	else
		__napi_schedule(n);
}
EXPORT_SYMBOL(__napi_schedule_irqoff);

bool napi_complete_done(struct napi_struct *n, int work_done)
{
	unsigned long flags, val, new, timeout = 0;
	bool ret = true;

	/*
	 * 1) Don't let napi dequeue from the cpu poll list
	 *    just in case its running on a different cpu.
	 * 2) If we are busy polling, do nothing here, we have
	 *    the guarantee we will be called later.
	 */
	if (unlikely(n->state & (NAPIF_STATE_NPSVC |
				 NAPIF_STATE_IN_BUSY_POLL)))
		return false;

	if (work_done) {
		if (n->gro_bitmask)
			timeout = READ_ONCE(n->dev->gro_flush_timeout);
		n->defer_hard_irqs_count = READ_ONCE(n->dev->napi_defer_hard_irqs);
	}
	if (n->defer_hard_irqs_count > 0) {
		n->defer_hard_irqs_count--;
		timeout = READ_ONCE(n->dev->gro_flush_timeout);
		if (timeout)
			ret = false;
	}
	if (n->gro_bitmask) {
		/* When the NAPI instance uses a timeout and keeps postponing
		 * it, we need to bound somehow the time packets are kept in
		 * the GRO layer
		 */
		napi_gro_flush(n, !!timeout);
	}

	gro_normal_list(n);

	if (unlikely(!list_empty(&n->poll_list))) {
		/* If n->poll_list is not empty, we need to mask irqs */
		local_irq_save(flags);
		list_del_init(&n->poll_list);
		local_irq_restore(flags);
	}
	WRITE_ONCE(n->list_owner, -1);

	val = READ_ONCE(n->state);
	do {
		WARN_ON_ONCE(!(val & NAPIF_STATE_SCHED));

		new = val & ~(NAPIF_STATE_MISSED | NAPIF_STATE_SCHED |
			      NAPIF_STATE_SCHED_THREADED |
			      NAPIF_STATE_PREFER_BUSY_POLL);

		/* If STATE_MISSED was set, leave STATE_SCHED set,
		 * because we will call napi->poll() one more time.
		 * This C code was suggested by Alexander Duyck to help gcc.
		 */
		new |= (val & NAPIF_STATE_MISSED) / NAPIF_STATE_MISSED *
						    NAPIF_STATE_SCHED;
	} while (!try_cmpxchg(&n->state, &val, new));

	if (unlikely(val & NAPIF_STATE_MISSED)) {
		__napi_schedule(n);
		return false;
	}

	if (timeout)
		hrtimer_start(&n->timer, ns_to_ktime(timeout),
			      HRTIMER_MODE_REL_PINNED);
	return ret;
}
EXPORT_SYMBOL(napi_complete_done);

/* must be called under rcu_read_lock(), as we dont take a reference */
struct napi_struct *napi_by_id(unsigned int napi_id)
{
	unsigned int hash = napi_id % HASH_SIZE(napi_hash);
	struct napi_struct *napi;

	hlist_for_each_entry_rcu(napi, &napi_hash[hash], napi_hash_node)
		if (napi->napi_id == napi_id)
			return napi;

	return NULL;
}

static void skb_defer_free_flush(struct softnet_data *sd)
{
	struct sk_buff *skb, *next;

	/* Paired with WRITE_ONCE() in skb_attempt_defer_free() */
	if (!READ_ONCE(sd->defer_list))
		return;

	spin_lock(&sd->defer_lock);
	skb = sd->defer_list;
	sd->defer_list = NULL;
	sd->defer_count = 0;
	spin_unlock(&sd->defer_lock);

	while (skb != NULL) {
		next = skb->next;
		napi_consume_skb(skb, 1);
		skb = next;
	}
}

#if defined(CONFIG_NET_RX_BUSY_POLL)

static void __busy_poll_stop(struct napi_struct *napi, bool skip_schedule)
{
	if (!skip_schedule) {
		gro_normal_list(napi);
		__napi_schedule(napi);
		return;
	}

	if (napi->gro_bitmask) {
		/* flush too old packets
		 * If HZ < 1000, flush all packets.
		 */
		napi_gro_flush(napi, HZ >= 1000);
	}

	gro_normal_list(napi);
	clear_bit(NAPI_STATE_SCHED, &napi->state);
}

enum {
	NAPI_F_PREFER_BUSY_POLL	= 1,
	NAPI_F_END_ON_RESCHED	= 2,
};

static void busy_poll_stop(struct napi_struct *napi, void *have_poll_lock,
			   unsigned flags, u16 budget)
{
	bool skip_schedule = false;
	unsigned long timeout;
	int rc;

	/* Busy polling means there is a high chance device driver hard irq
	 * could not grab NAPI_STATE_SCHED, and that NAPI_STATE_MISSED was
	 * set in napi_schedule_prep().
	 * Since we are about to call napi->poll() once more, we can safely
	 * clear NAPI_STATE_MISSED.
	 *
	 * Note: x86 could use a single "lock and ..." instruction
	 * to perform these two clear_bit()
	 */
	clear_bit(NAPI_STATE_MISSED, &napi->state);
	clear_bit(NAPI_STATE_IN_BUSY_POLL, &napi->state);

	local_bh_disable();

	if (flags & NAPI_F_PREFER_BUSY_POLL) {
		napi->defer_hard_irqs_count = READ_ONCE(napi->dev->napi_defer_hard_irqs);
		timeout = READ_ONCE(napi->dev->gro_flush_timeout);
		if (napi->defer_hard_irqs_count && timeout) {
			hrtimer_start(&napi->timer, ns_to_ktime(timeout), HRTIMER_MODE_REL_PINNED);
			skip_schedule = true;
		}
	}

	/* All we really want here is to re-enable device interrupts.
	 * Ideally, a new ndo_busy_poll_stop() could avoid another round.
	 */
	rc = napi->poll(napi, budget);
	/* We can't gro_normal_list() here, because napi->poll() might have
	 * rearmed the napi (napi_complete_done()) in which case it could
	 * already be running on another CPU.
	 */
	trace_napi_poll(napi, rc, budget);
	netpoll_poll_unlock(have_poll_lock);
	if (rc == budget)
		__busy_poll_stop(napi, skip_schedule);
	local_bh_enable();
}

static void __napi_busy_loop(unsigned int napi_id,
		      bool (*loop_end)(void *, unsigned long),
		      void *loop_end_arg, unsigned flags, u16 budget)
{
	unsigned long start_time = loop_end ? busy_loop_current_time() : 0;
	int (*napi_poll)(struct napi_struct *napi, int budget);
	void *have_poll_lock = NULL;
	struct napi_struct *napi;

	WARN_ON_ONCE(!rcu_read_lock_held());

restart:
	napi_poll = NULL;

	napi = napi_by_id(napi_id);
	if (!napi)
		return;

	if (!IS_ENABLED(CONFIG_PREEMPT_RT))
		preempt_disable();
	for (;;) {
		int work = 0;

		local_bh_disable();
		if (!napi_poll) {
			unsigned long val = READ_ONCE(napi->state);

			/* If multiple threads are competing for this napi,
			 * we avoid dirtying napi->state as much as we can.
			 */
			if (val & (NAPIF_STATE_DISABLE | NAPIF_STATE_SCHED |
				   NAPIF_STATE_IN_BUSY_POLL)) {
				if (flags & NAPI_F_PREFER_BUSY_POLL)
					set_bit(NAPI_STATE_PREFER_BUSY_POLL, &napi->state);
				goto count;
			}
			if (cmpxchg(&napi->state, val,
				    val | NAPIF_STATE_IN_BUSY_POLL |
					  NAPIF_STATE_SCHED) != val) {
				if (flags & NAPI_F_PREFER_BUSY_POLL)
					set_bit(NAPI_STATE_PREFER_BUSY_POLL, &napi->state);
				goto count;
			}
			have_poll_lock = netpoll_poll_lock(napi);
			napi_poll = napi->poll;
		}
		work = napi_poll(napi, budget);
		trace_napi_poll(napi, work, budget);
		gro_normal_list(napi);
count:
		if (work > 0)
			__NET_ADD_STATS(dev_net(napi->dev),
					LINUX_MIB_BUSYPOLLRXPACKETS, work);
		skb_defer_free_flush(this_cpu_ptr(&softnet_data));
		local_bh_enable();

		if (!loop_end || loop_end(loop_end_arg, start_time))
			break;

		if (unlikely(need_resched())) {
			if (flags & NAPI_F_END_ON_RESCHED)
				break;
			if (napi_poll)
				busy_poll_stop(napi, have_poll_lock, flags, budget);
			if (!IS_ENABLED(CONFIG_PREEMPT_RT))
				preempt_enable();
			rcu_read_unlock();
			cond_resched();
			rcu_read_lock();
			if (loop_end(loop_end_arg, start_time))
				return;
			goto restart;
		}
		cpu_relax();
	}
	if (napi_poll)
		busy_poll_stop(napi, have_poll_lock, flags, budget);
	if (!IS_ENABLED(CONFIG_PREEMPT_RT))
		preempt_enable();
}

void napi_busy_loop_rcu(unsigned int napi_id,
			bool (*loop_end)(void *, unsigned long),
			void *loop_end_arg, bool prefer_busy_poll, u16 budget)
{
	unsigned flags = NAPI_F_END_ON_RESCHED;

	if (prefer_busy_poll)
		flags |= NAPI_F_PREFER_BUSY_POLL;

	__napi_busy_loop(napi_id, loop_end, loop_end_arg, flags, budget);
}

void napi_busy_loop(unsigned int napi_id,
		    bool (*loop_end)(void *, unsigned long),
		    void *loop_end_arg, bool prefer_busy_poll, u16 budget)
{
	unsigned flags = prefer_busy_poll ? NAPI_F_PREFER_BUSY_POLL : 0;

	rcu_read_lock();
	__napi_busy_loop(napi_id, loop_end, loop_end_arg, flags, budget);
	rcu_read_unlock();
}
EXPORT_SYMBOL(napi_busy_loop);

#endif /* CONFIG_NET_RX_BUSY_POLL */

static void napi_hash_add(struct napi_struct *napi)
{
	if (test_bit(NAPI_STATE_NO_BUSY_POLL, &napi->state))
		return;

	spin_lock(&napi_hash_lock);

	/* 0..NR_CPUS range is reserved for sender_cpu use */
	do {
		if (unlikely(++napi_gen_id < MIN_NAPI_ID))
			napi_gen_id = MIN_NAPI_ID;
	} while (napi_by_id(napi_gen_id));
	napi->napi_id = napi_gen_id;

	hlist_add_head_rcu(&napi->napi_hash_node,
			   &napi_hash[napi->napi_id % HASH_SIZE(napi_hash)]);

	spin_unlock(&napi_hash_lock);
}

/* Warning : caller is responsible to make sure rcu grace period
 * is respected before freeing memory containing @napi
 */
static void napi_hash_del(struct napi_struct *napi)
{
	spin_lock(&napi_hash_lock);

	hlist_del_init_rcu(&napi->napi_hash_node);

	spin_unlock(&napi_hash_lock);
}

static enum hrtimer_restart napi_watchdog(struct hrtimer *timer)
{
	struct napi_struct *napi;

	napi = container_of(timer, struct napi_struct, timer);

	/* Note : we use a relaxed variant of napi_schedule_prep() not setting
	 * NAPI_STATE_MISSED, since we do not react to a device IRQ.
	 */
	if (!napi_disable_pending(napi) &&
	    !test_and_set_bit(NAPI_STATE_SCHED, &napi->state)) {
		clear_bit(NAPI_STATE_PREFER_BUSY_POLL, &napi->state);
		__napi_schedule_irqoff(napi);
	}

	return HRTIMER_NORESTART;
}

static void init_gro_hash(struct napi_struct *napi)
{
	int i;

	for (i = 0; i < GRO_HASH_BUCKETS; i++) {
		INIT_LIST_HEAD(&napi->gro_hash[i].list);
		napi->gro_hash[i].count = 0;
	}
	napi->gro_bitmask = 0;
}

int dev_set_threaded(struct net_device *dev, bool threaded)
{
	struct napi_struct *napi;
	int err = 0;

	if (dev->threaded == threaded)
		return 0;

	if (threaded) {
		list_for_each_entry(napi, &dev->napi_list, dev_list) {
			if (!napi->thread) {
				err = napi_kthread_create(napi);
				if (err) {
					threaded = false;
					break;
				}
			}
		}
	}

	WRITE_ONCE(dev->threaded, threaded);

	/* Make sure kthread is created before THREADED bit
	 * is set.
	 */
	smp_mb__before_atomic();

	/* Setting/unsetting threaded mode on a napi might not immediately
	 * take effect, if the current napi instance is actively being
	 * polled. In this case, the switch between threaded mode and
	 * softirq mode will happen in the next round of napi_schedule().
	 * This should not cause hiccups/stalls to the live traffic.
	 */
	list_for_each_entry(napi, &dev->napi_list, dev_list)
		assign_bit(NAPI_STATE_THREADED, &napi->state, threaded);

	return err;
}
EXPORT_SYMBOL(dev_set_threaded);

/**
 * netif_queue_set_napi - Associate queue with the napi
 * @dev: device to which NAPI and queue belong
 * @queue_index: Index of queue
 * @type: queue type as RX or TX
 * @napi: NAPI context, pass NULL to clear previously set NAPI
 *
 * Set queue with its corresponding napi context. This should be done after
 * registering the NAPI handler for the queue-vector and the queues have been
 * mapped to the corresponding interrupt vector.
 */
void netif_queue_set_napi(struct net_device *dev, unsigned int queue_index,
			  enum netdev_queue_type type, struct napi_struct *napi)
{
	struct netdev_rx_queue *rxq;
	struct netdev_queue *txq;

	if (WARN_ON_ONCE(napi && !napi->dev))
		return;
	if (dev->reg_state >= NETREG_REGISTERED)
		ASSERT_RTNL();

	switch (type) {
	case NETDEV_QUEUE_TYPE_RX:
		rxq = __netif_get_rx_queue(dev, queue_index);
		rxq->napi = napi;
		return;
	case NETDEV_QUEUE_TYPE_TX:
		txq = netdev_get_tx_queue(dev, queue_index);
		txq->napi = napi;
		return;
	default:
		return;
	}
}
EXPORT_SYMBOL(netif_queue_set_napi);

void netif_napi_add_weight(struct net_device *dev, struct napi_struct *napi,
			   int (*poll)(struct napi_struct *, int), int weight)
{
	if (WARN_ON(test_and_set_bit(NAPI_STATE_LISTED, &napi->state)))
		return;

	INIT_LIST_HEAD(&napi->poll_list);
	INIT_HLIST_NODE(&napi->napi_hash_node);
	hrtimer_init(&napi->timer, CLOCK_MONOTONIC, HRTIMER_MODE_REL_PINNED);
	napi->timer.function = napi_watchdog;
	init_gro_hash(napi);
	napi->skb = NULL;
	INIT_LIST_HEAD(&napi->rx_list);
	napi->rx_count = 0;
	napi->poll = poll;
	if (weight > NAPI_POLL_WEIGHT)
		netdev_err_once(dev, "%s() called with weight %d\n", __func__,
				weight);
	napi->weight = weight;
	napi->dev = dev;
#ifdef CONFIG_NETPOLL
	napi->poll_owner = -1;
#endif
	napi->list_owner = -1;
	set_bit(NAPI_STATE_SCHED, &napi->state);
	set_bit(NAPI_STATE_NPSVC, &napi->state);
	list_add_rcu(&napi->dev_list, &dev->napi_list);
	napi_hash_add(napi);
	napi_get_frags_check(napi);
	/* Create kthread for this napi if dev->threaded is set.
	 * Clear dev->threaded if kthread creation failed so that
	 * threaded mode will not be enabled in napi_enable().
	 */
	if (dev->threaded && napi_kthread_create(napi))
		dev->threaded = false;
	netif_napi_set_irq(napi, -1);
}
EXPORT_SYMBOL(netif_napi_add_weight);

void napi_disable(struct napi_struct *n)
{
	unsigned long val, new;

	might_sleep();
	set_bit(NAPI_STATE_DISABLE, &n->state);

	val = READ_ONCE(n->state);
	do {
		while (val & (NAPIF_STATE_SCHED | NAPIF_STATE_NPSVC)) {
			usleep_range(20, 200);
			val = READ_ONCE(n->state);
		}

		new = val | NAPIF_STATE_SCHED | NAPIF_STATE_NPSVC;
		new &= ~(NAPIF_STATE_THREADED | NAPIF_STATE_PREFER_BUSY_POLL);
	} while (!try_cmpxchg(&n->state, &val, new));

	hrtimer_cancel(&n->timer);

	clear_bit(NAPI_STATE_DISABLE, &n->state);
}
EXPORT_SYMBOL(napi_disable);

/**
 *	napi_enable - enable NAPI scheduling
 *	@n: NAPI context
 *
 * Resume NAPI from being scheduled on this context.
 * Must be paired with napi_disable.
 */
void napi_enable(struct napi_struct *n)
{
	unsigned long new, val = READ_ONCE(n->state);

	do {
		BUG_ON(!test_bit(NAPI_STATE_SCHED, &val));

		new = val & ~(NAPIF_STATE_SCHED | NAPIF_STATE_NPSVC);
		if (n->dev->threaded && n->thread)
			new |= NAPIF_STATE_THREADED;
	} while (!try_cmpxchg(&n->state, &val, new));
}
EXPORT_SYMBOL(napi_enable);

static void flush_gro_hash(struct napi_struct *napi)
{
	int i;

	for (i = 0; i < GRO_HASH_BUCKETS; i++) {
		struct sk_buff *skb, *n;

		list_for_each_entry_safe(skb, n, &napi->gro_hash[i].list, list)
			kfree_skb(skb);
		napi->gro_hash[i].count = 0;
	}
}

/* Must be called in process context */
void __netif_napi_del(struct napi_struct *napi)
{
	if (!test_and_clear_bit(NAPI_STATE_LISTED, &napi->state))
		return;

	napi_hash_del(napi);
	list_del_rcu(&napi->dev_list);
	napi_free_frags(napi);

	flush_gro_hash(napi);
	napi->gro_bitmask = 0;

	if (napi->thread) {
		kthread_stop(napi->thread);
		napi->thread = NULL;
	}
}
EXPORT_SYMBOL(__netif_napi_del);

static int __napi_poll(struct napi_struct *n, bool *repoll)
{
	int work, weight;

	weight = n->weight;

	/* This NAPI_STATE_SCHED test is for avoiding a race
	 * with netpoll's poll_napi().  Only the entity which
	 * obtains the lock and sees NAPI_STATE_SCHED set will
	 * actually make the ->poll() call.  Therefore we avoid
	 * accidentally calling ->poll() when NAPI is not scheduled.
	 */
	work = 0;
	if (napi_is_scheduled(n)) {
		work = n->poll(n, weight);
		trace_napi_poll(n, work, weight);

		xdp_do_check_flushed(n);
	}

	if (unlikely(work > weight))
		netdev_err_once(n->dev, "NAPI poll function %pS returned %d, exceeding its budget of %d.\n",
				n->poll, work, weight);

	if (likely(work < weight))
		return work;

	/* Drivers must not modify the NAPI state if they
	 * consume the entire weight.  In such cases this code
	 * still "owns" the NAPI instance and therefore can
	 * move the instance around on the list at-will.
	 */
	if (unlikely(napi_disable_pending(n))) {
		napi_complete(n);
		return work;
	}

	/* The NAPI context has more processing work, but busy-polling
	 * is preferred. Exit early.
	 */
	if (napi_prefer_busy_poll(n)) {
		if (napi_complete_done(n, work)) {
			/* If timeout is not set, we need to make sure
			 * that the NAPI is re-scheduled.
			 */
			napi_schedule(n);
		}
		return work;
	}

	if (n->gro_bitmask) {
		/* flush too old packets
		 * If HZ < 1000, flush all packets.
		 */
		napi_gro_flush(n, HZ >= 1000);
	}

	gro_normal_list(n);

	/* Some drivers may have called napi_schedule
	 * prior to exhausting their budget.
	 */
	if (unlikely(!list_empty(&n->poll_list))) {
		pr_warn_once("%s: Budget exhausted after napi rescheduled\n",
			     n->dev ? n->dev->name : "backlog");
		return work;
	}

	*repoll = true;

	return work;
}

static int napi_poll(struct napi_struct *n, struct list_head *repoll)
{
	bool do_repoll = false;
	void *have;
	int work;

	list_del_init(&n->poll_list);

	have = netpoll_poll_lock(n);

	work = __napi_poll(n, &do_repoll);

	if (do_repoll)
		list_add_tail(&n->poll_list, repoll);

	netpoll_poll_unlock(have);

	return work;
}

static int napi_thread_wait(struct napi_struct *napi)
{
	set_current_state(TASK_INTERRUPTIBLE);

	while (!kthread_should_stop()) {
		/* Testing SCHED_THREADED bit here to make sure the current
		 * kthread owns this napi and could poll on this napi.
		 * Testing SCHED bit is not enough because SCHED bit might be
		 * set by some other busy poll thread or by napi_disable().
		 */
		if (test_bit(NAPI_STATE_SCHED_THREADED, &napi->state)) {
			WARN_ON(!list_empty(&napi->poll_list));
			__set_current_state(TASK_RUNNING);
			return 0;
		}

		schedule();
		set_current_state(TASK_INTERRUPTIBLE);
	}
	__set_current_state(TASK_RUNNING);

	return -1;
}

static void napi_threaded_poll_loop(struct napi_struct *napi)
{
	struct softnet_data *sd;
	unsigned long last_qs = jiffies;

	for (;;) {
		bool repoll = false;
		void *have;

		local_bh_disable();
		sd = this_cpu_ptr(&softnet_data);
		sd->in_napi_threaded_poll = true;

		have = netpoll_poll_lock(napi);
		__napi_poll(napi, &repoll);
		netpoll_poll_unlock(have);

		sd->in_napi_threaded_poll = false;
		barrier();

		if (sd_has_rps_ipi_waiting(sd)) {
			local_irq_disable();
			net_rps_action_and_irq_enable(sd);
		}
		skb_defer_free_flush(sd);
		local_bh_enable();

		if (!repoll)
			break;

		rcu_softirq_qs_periodic(last_qs);
		cond_resched();
	}
}

static int napi_threaded_poll(void *data)
{
	struct napi_struct *napi = data;

	while (!napi_thread_wait(napi))
		napi_threaded_poll_loop(napi);

	return 0;
}

static __latent_entropy void net_rx_action(struct softirq_action *h)
{
	struct softnet_data *sd = this_cpu_ptr(&softnet_data);
	unsigned long time_limit = jiffies +
		usecs_to_jiffies(READ_ONCE(net_hotdata.netdev_budget_usecs));
	int budget = READ_ONCE(net_hotdata.netdev_budget);
	LIST_HEAD(list);
	LIST_HEAD(repoll);

start:
	sd->in_net_rx_action = true;
	local_irq_disable();
	list_splice_init(&sd->poll_list, &list);
	local_irq_enable();

	for (;;) {
		struct napi_struct *n;

		skb_defer_free_flush(sd);

		if (list_empty(&list)) {
			if (list_empty(&repoll)) {
				sd->in_net_rx_action = false;
				barrier();
				/* We need to check if ____napi_schedule()
				 * had refilled poll_list while
				 * sd->in_net_rx_action was true.
				 */
				if (!list_empty(&sd->poll_list))
					goto start;
				if (!sd_has_rps_ipi_waiting(sd))
					goto end;
			}
			break;
		}

		n = list_first_entry(&list, struct napi_struct, poll_list);
		budget -= napi_poll(n, &repoll);

		/* If softirq window is exhausted then punt.
		 * Allow this to run for 2 jiffies since which will allow
		 * an average latency of 1.5/HZ.
		 */
		if (unlikely(budget <= 0 ||
			     time_after_eq(jiffies, time_limit))) {
			sd->time_squeeze++;
			break;
		}
	}

	local_irq_disable();

	list_splice_tail_init(&sd->poll_list, &list);
	list_splice_tail(&repoll, &list);
	list_splice(&list, &sd->poll_list);
	if (!list_empty(&sd->poll_list))
		__raise_softirq_irqoff(NET_RX_SOFTIRQ);
	else
		sd->in_net_rx_action = false;

	net_rps_action_and_irq_enable(sd);
end:;
}

struct netdev_adjacent {
	struct net_device *dev;
	netdevice_tracker dev_tracker;

	/* upper master flag, there can only be one master device per list */
	bool master;

	/* lookup ignore flag */
	bool ignore;

	/* counter for the number of times this device was added to us */
	u16 ref_nr;

	/* private field for the users */
	void *private;

	struct list_head list;
	struct rcu_head rcu;
};

static struct netdev_adjacent *__netdev_find_adj(struct net_device *adj_dev,
						 struct list_head *adj_list)
{
	struct netdev_adjacent *adj;

	list_for_each_entry(adj, adj_list, list) {
		if (adj->dev == adj_dev)
			return adj;
	}
	return NULL;
}

static int ____netdev_has_upper_dev(struct net_device *upper_dev,
				    struct netdev_nested_priv *priv)
{
	struct net_device *dev = (struct net_device *)priv->data;

	return upper_dev == dev;
}

/**
 * netdev_has_upper_dev - Check if device is linked to an upper device
 * @dev: device
 * @upper_dev: upper device to check
 *
 * Find out if a device is linked to specified upper device and return true
 * in case it is. Note that this checks only immediate upper device,
 * not through a complete stack of devices. The caller must hold the RTNL lock.
 */
bool netdev_has_upper_dev(struct net_device *dev,
			  struct net_device *upper_dev)
{
	struct netdev_nested_priv priv = {
		.data = (void *)upper_dev,
	};

	ASSERT_RTNL();

	return netdev_walk_all_upper_dev_rcu(dev, ____netdev_has_upper_dev,
					     &priv);
}
EXPORT_SYMBOL(netdev_has_upper_dev);

/**
 * netdev_has_upper_dev_all_rcu - Check if device is linked to an upper device
 * @dev: device
 * @upper_dev: upper device to check
 *
 * Find out if a device is linked to specified upper device and return true
 * in case it is. Note that this checks the entire upper device chain.
 * The caller must hold rcu lock.
 */

bool netdev_has_upper_dev_all_rcu(struct net_device *dev,
				  struct net_device *upper_dev)
{
	struct netdev_nested_priv priv = {
		.data = (void *)upper_dev,
	};

	return !!netdev_walk_all_upper_dev_rcu(dev, ____netdev_has_upper_dev,
					       &priv);
}
EXPORT_SYMBOL(netdev_has_upper_dev_all_rcu);

/**
 * netdev_has_any_upper_dev - Check if device is linked to some device
 * @dev: device
 *
 * Find out if a device is linked to an upper device and return true in case
 * it is. The caller must hold the RTNL lock.
 */
bool netdev_has_any_upper_dev(struct net_device *dev)
{
	ASSERT_RTNL();

	return !list_empty(&dev->adj_list.upper);
}
EXPORT_SYMBOL(netdev_has_any_upper_dev);

/**
 * netdev_master_upper_dev_get - Get master upper device
 * @dev: device
 *
 * Find a master upper device and return pointer to it or NULL in case
 * it's not there. The caller must hold the RTNL lock.
 */
struct net_device *netdev_master_upper_dev_get(struct net_device *dev)
{
	struct netdev_adjacent *upper;

	ASSERT_RTNL();

	if (list_empty(&dev->adj_list.upper))
		return NULL;

	upper = list_first_entry(&dev->adj_list.upper,
				 struct netdev_adjacent, list);
	if (likely(upper->master))
		return upper->dev;
	return NULL;
}
EXPORT_SYMBOL(netdev_master_upper_dev_get);

static struct net_device *__netdev_master_upper_dev_get(struct net_device *dev)
{
	struct netdev_adjacent *upper;

	ASSERT_RTNL();

	if (list_empty(&dev->adj_list.upper))
		return NULL;

	upper = list_first_entry(&dev->adj_list.upper,
				 struct netdev_adjacent, list);
	if (likely(upper->master) && !upper->ignore)
		return upper->dev;
	return NULL;
}

/**
 * netdev_has_any_lower_dev - Check if device is linked to some device
 * @dev: device
 *
 * Find out if a device is linked to a lower device and return true in case
 * it is. The caller must hold the RTNL lock.
 */
static bool netdev_has_any_lower_dev(struct net_device *dev)
{
	ASSERT_RTNL();

	return !list_empty(&dev->adj_list.lower);
}

void *netdev_adjacent_get_private(struct list_head *adj_list)
{
	struct netdev_adjacent *adj;

	adj = list_entry(adj_list, struct netdev_adjacent, list);

	return adj->private;
}
EXPORT_SYMBOL(netdev_adjacent_get_private);

/**
 * netdev_upper_get_next_dev_rcu - Get the next dev from upper list
 * @dev: device
 * @iter: list_head ** of the current position
 *
 * Gets the next device from the dev's upper list, starting from iter
 * position. The caller must hold RCU read lock.
 */
struct net_device *netdev_upper_get_next_dev_rcu(struct net_device *dev,
						 struct list_head **iter)
{
	struct netdev_adjacent *upper;

	WARN_ON_ONCE(!rcu_read_lock_held() && !lockdep_rtnl_is_held());

	upper = list_entry_rcu((*iter)->next, struct netdev_adjacent, list);

	if (&upper->list == &dev->adj_list.upper)
		return NULL;

	*iter = &upper->list;

	return upper->dev;
}
EXPORT_SYMBOL(netdev_upper_get_next_dev_rcu);

static struct net_device *__netdev_next_upper_dev(struct net_device *dev,
						  struct list_head **iter,
						  bool *ignore)
{
	struct netdev_adjacent *upper;

	upper = list_entry((*iter)->next, struct netdev_adjacent, list);

	if (&upper->list == &dev->adj_list.upper)
		return NULL;

	*iter = &upper->list;
	*ignore = upper->ignore;

	return upper->dev;
}

static struct net_device *netdev_next_upper_dev_rcu(struct net_device *dev,
						    struct list_head **iter)
{
	struct netdev_adjacent *upper;

	WARN_ON_ONCE(!rcu_read_lock_held() && !lockdep_rtnl_is_held());

	upper = list_entry_rcu((*iter)->next, struct netdev_adjacent, list);

	if (&upper->list == &dev->adj_list.upper)
		return NULL;

	*iter = &upper->list;

	return upper->dev;
}

static int __netdev_walk_all_upper_dev(struct net_device *dev,
				       int (*fn)(struct net_device *dev,
					 struct netdev_nested_priv *priv),
				       struct netdev_nested_priv *priv)
{
	struct net_device *udev, *next, *now, *dev_stack[MAX_NEST_DEV + 1];
	struct list_head *niter, *iter, *iter_stack[MAX_NEST_DEV + 1];
	int ret, cur = 0;
	bool ignore;

	now = dev;
	iter = &dev->adj_list.upper;

	while (1) {
		if (now != dev) {
			ret = fn(now, priv);
			if (ret)
				return ret;
		}

		next = NULL;
		while (1) {
			udev = __netdev_next_upper_dev(now, &iter, &ignore);
			if (!udev)
				break;
			if (ignore)
				continue;

			next = udev;
			niter = &udev->adj_list.upper;
			dev_stack[cur] = now;
			iter_stack[cur++] = iter;
			break;
		}

		if (!next) {
			if (!cur)
				return 0;
			next = dev_stack[--cur];
			niter = iter_stack[cur];
		}

		now = next;
		iter = niter;
	}

	return 0;
}

int netdev_walk_all_upper_dev_rcu(struct net_device *dev,
				  int (*fn)(struct net_device *dev,
					    struct netdev_nested_priv *priv),
				  struct netdev_nested_priv *priv)
{
	struct net_device *udev, *next, *now, *dev_stack[MAX_NEST_DEV + 1];
	struct list_head *niter, *iter, *iter_stack[MAX_NEST_DEV + 1];
	int ret, cur = 0;

	now = dev;
	iter = &dev->adj_list.upper;

	while (1) {
		if (now != dev) {
			ret = fn(now, priv);
			if (ret)
				return ret;
		}

		next = NULL;
		while (1) {
			udev = netdev_next_upper_dev_rcu(now, &iter);
			if (!udev)
				break;

			next = udev;
			niter = &udev->adj_list.upper;
			dev_stack[cur] = now;
			iter_stack[cur++] = iter;
			break;
		}

		if (!next) {
			if (!cur)
				return 0;
			next = dev_stack[--cur];
			niter = iter_stack[cur];
		}

		now = next;
		iter = niter;
	}

	return 0;
}
EXPORT_SYMBOL_GPL(netdev_walk_all_upper_dev_rcu);

static bool __netdev_has_upper_dev(struct net_device *dev,
				   struct net_device *upper_dev)
{
	struct netdev_nested_priv priv = {
		.flags = 0,
		.data = (void *)upper_dev,
	};

	ASSERT_RTNL();

	return __netdev_walk_all_upper_dev(dev, ____netdev_has_upper_dev,
					   &priv);
}

/**
 * netdev_lower_get_next_private - Get the next ->private from the
 *				   lower neighbour list
 * @dev: device
 * @iter: list_head ** of the current position
 *
 * Gets the next netdev_adjacent->private from the dev's lower neighbour
 * list, starting from iter position. The caller must hold either hold the
 * RTNL lock or its own locking that guarantees that the neighbour lower
 * list will remain unchanged.
 */
void *netdev_lower_get_next_private(struct net_device *dev,
				    struct list_head **iter)
{
	struct netdev_adjacent *lower;

	lower = list_entry(*iter, struct netdev_adjacent, list);

	if (&lower->list == &dev->adj_list.lower)
		return NULL;

	*iter = lower->list.next;

	return lower->private;
}
EXPORT_SYMBOL(netdev_lower_get_next_private);

/**
 * netdev_lower_get_next_private_rcu - Get the next ->private from the
 *				       lower neighbour list, RCU
 *				       variant
 * @dev: device
 * @iter: list_head ** of the current position
 *
 * Gets the next netdev_adjacent->private from the dev's lower neighbour
 * list, starting from iter position. The caller must hold RCU read lock.
 */
void *netdev_lower_get_next_private_rcu(struct net_device *dev,
					struct list_head **iter)
{
	struct netdev_adjacent *lower;

	WARN_ON_ONCE(!rcu_read_lock_held() && !rcu_read_lock_bh_held());

	lower = list_entry_rcu((*iter)->next, struct netdev_adjacent, list);

	if (&lower->list == &dev->adj_list.lower)
		return NULL;

	*iter = &lower->list;

	return lower->private;
}
EXPORT_SYMBOL(netdev_lower_get_next_private_rcu);

/**
 * netdev_lower_get_next - Get the next device from the lower neighbour
 *                         list
 * @dev: device
 * @iter: list_head ** of the current position
 *
 * Gets the next netdev_adjacent from the dev's lower neighbour
 * list, starting from iter position. The caller must hold RTNL lock or
 * its own locking that guarantees that the neighbour lower
 * list will remain unchanged.
 */
void *netdev_lower_get_next(struct net_device *dev, struct list_head **iter)
{
	struct netdev_adjacent *lower;

	lower = list_entry(*iter, struct netdev_adjacent, list);

	if (&lower->list == &dev->adj_list.lower)
		return NULL;

	*iter = lower->list.next;

	return lower->dev;
}
EXPORT_SYMBOL(netdev_lower_get_next);

static struct net_device *netdev_next_lower_dev(struct net_device *dev,
						struct list_head **iter)
{
	struct netdev_adjacent *lower;

	lower = list_entry((*iter)->next, struct netdev_adjacent, list);

	if (&lower->list == &dev->adj_list.lower)
		return NULL;

	*iter = &lower->list;

	return lower->dev;
}

static struct net_device *__netdev_next_lower_dev(struct net_device *dev,
						  struct list_head **iter,
						  bool *ignore)
{
	struct netdev_adjacent *lower;

	lower = list_entry((*iter)->next, struct netdev_adjacent, list);

	if (&lower->list == &dev->adj_list.lower)
		return NULL;

	*iter = &lower->list;
	*ignore = lower->ignore;

	return lower->dev;
}

int netdev_walk_all_lower_dev(struct net_device *dev,
			      int (*fn)(struct net_device *dev,
					struct netdev_nested_priv *priv),
			      struct netdev_nested_priv *priv)
{
	struct net_device *ldev, *next, *now, *dev_stack[MAX_NEST_DEV + 1];
	struct list_head *niter, *iter, *iter_stack[MAX_NEST_DEV + 1];
	int ret, cur = 0;

	now = dev;
	iter = &dev->adj_list.lower;

	while (1) {
		if (now != dev) {
			ret = fn(now, priv);
			if (ret)
				return ret;
		}

		next = NULL;
		while (1) {
			ldev = netdev_next_lower_dev(now, &iter);
			if (!ldev)
				break;

			next = ldev;
			niter = &ldev->adj_list.lower;
			dev_stack[cur] = now;
			iter_stack[cur++] = iter;
			break;
		}

		if (!next) {
			if (!cur)
				return 0;
			next = dev_stack[--cur];
			niter = iter_stack[cur];
		}

		now = next;
		iter = niter;
	}

	return 0;
}
EXPORT_SYMBOL_GPL(netdev_walk_all_lower_dev);

static int __netdev_walk_all_lower_dev(struct net_device *dev,
				       int (*fn)(struct net_device *dev,
					 struct netdev_nested_priv *priv),
				       struct netdev_nested_priv *priv)
{
	struct net_device *ldev, *next, *now, *dev_stack[MAX_NEST_DEV + 1];
	struct list_head *niter, *iter, *iter_stack[MAX_NEST_DEV + 1];
	int ret, cur = 0;
	bool ignore;

	now = dev;
	iter = &dev->adj_list.lower;

	while (1) {
		if (now != dev) {
			ret = fn(now, priv);
			if (ret)
				return ret;
		}

		next = NULL;
		while (1) {
			ldev = __netdev_next_lower_dev(now, &iter, &ignore);
			if (!ldev)
				break;
			if (ignore)
				continue;

			next = ldev;
			niter = &ldev->adj_list.lower;
			dev_stack[cur] = now;
			iter_stack[cur++] = iter;
			break;
		}

		if (!next) {
			if (!cur)
				return 0;
			next = dev_stack[--cur];
			niter = iter_stack[cur];
		}

		now = next;
		iter = niter;
	}

	return 0;
}

struct net_device *netdev_next_lower_dev_rcu(struct net_device *dev,
					     struct list_head **iter)
{
	struct netdev_adjacent *lower;

	lower = list_entry_rcu((*iter)->next, struct netdev_adjacent, list);
	if (&lower->list == &dev->adj_list.lower)
		return NULL;

	*iter = &lower->list;

	return lower->dev;
}
EXPORT_SYMBOL(netdev_next_lower_dev_rcu);

static u8 __netdev_upper_depth(struct net_device *dev)
{
	struct net_device *udev;
	struct list_head *iter;
	u8 max_depth = 0;
	bool ignore;

	for (iter = &dev->adj_list.upper,
	     udev = __netdev_next_upper_dev(dev, &iter, &ignore);
	     udev;
	     udev = __netdev_next_upper_dev(dev, &iter, &ignore)) {
		if (ignore)
			continue;
		if (max_depth < udev->upper_level)
			max_depth = udev->upper_level;
	}

	return max_depth;
}

static u8 __netdev_lower_depth(struct net_device *dev)
{
	struct net_device *ldev;
	struct list_head *iter;
	u8 max_depth = 0;
	bool ignore;

	for (iter = &dev->adj_list.lower,
	     ldev = __netdev_next_lower_dev(dev, &iter, &ignore);
	     ldev;
	     ldev = __netdev_next_lower_dev(dev, &iter, &ignore)) {
		if (ignore)
			continue;
		if (max_depth < ldev->lower_level)
			max_depth = ldev->lower_level;
	}

	return max_depth;
}

static int __netdev_update_upper_level(struct net_device *dev,
				       struct netdev_nested_priv *__unused)
{
	dev->upper_level = __netdev_upper_depth(dev) + 1;
	return 0;
}

#ifdef CONFIG_LOCKDEP
static LIST_HEAD(net_unlink_list);

static void net_unlink_todo(struct net_device *dev)
{
	if (list_empty(&dev->unlink_list))
		list_add_tail(&dev->unlink_list, &net_unlink_list);
}
#endif

static int __netdev_update_lower_level(struct net_device *dev,
				       struct netdev_nested_priv *priv)
{
	dev->lower_level = __netdev_lower_depth(dev) + 1;

#ifdef CONFIG_LOCKDEP
	if (!priv)
		return 0;

	if (priv->flags & NESTED_SYNC_IMM)
		dev->nested_level = dev->lower_level - 1;
	if (priv->flags & NESTED_SYNC_TODO)
		net_unlink_todo(dev);
#endif
	return 0;
}

int netdev_walk_all_lower_dev_rcu(struct net_device *dev,
				  int (*fn)(struct net_device *dev,
					    struct netdev_nested_priv *priv),
				  struct netdev_nested_priv *priv)
{
	struct net_device *ldev, *next, *now, *dev_stack[MAX_NEST_DEV + 1];
	struct list_head *niter, *iter, *iter_stack[MAX_NEST_DEV + 1];
	int ret, cur = 0;

	now = dev;
	iter = &dev->adj_list.lower;

	while (1) {
		if (now != dev) {
			ret = fn(now, priv);
			if (ret)
				return ret;
		}

		next = NULL;
		while (1) {
			ldev = netdev_next_lower_dev_rcu(now, &iter);
			if (!ldev)
				break;

			next = ldev;
			niter = &ldev->adj_list.lower;
			dev_stack[cur] = now;
			iter_stack[cur++] = iter;
			break;
		}

		if (!next) {
			if (!cur)
				return 0;
			next = dev_stack[--cur];
			niter = iter_stack[cur];
		}

		now = next;
		iter = niter;
	}

	return 0;
}
EXPORT_SYMBOL_GPL(netdev_walk_all_lower_dev_rcu);

/**
 * netdev_lower_get_first_private_rcu - Get the first ->private from the
 *				       lower neighbour list, RCU
 *				       variant
 * @dev: device
 *
 * Gets the first netdev_adjacent->private from the dev's lower neighbour
 * list. The caller must hold RCU read lock.
 */
void *netdev_lower_get_first_private_rcu(struct net_device *dev)
{
	struct netdev_adjacent *lower;

	lower = list_first_or_null_rcu(&dev->adj_list.lower,
			struct netdev_adjacent, list);
	if (lower)
		return lower->private;
	return NULL;
}
EXPORT_SYMBOL(netdev_lower_get_first_private_rcu);

/**
 * netdev_master_upper_dev_get_rcu - Get master upper device
 * @dev: device
 *
 * Find a master upper device and return pointer to it or NULL in case
 * it's not there. The caller must hold the RCU read lock.
 */
struct net_device *netdev_master_upper_dev_get_rcu(struct net_device *dev)
{
	struct netdev_adjacent *upper;

	upper = list_first_or_null_rcu(&dev->adj_list.upper,
				       struct netdev_adjacent, list);
	if (upper && likely(upper->master))
		return upper->dev;
	return NULL;
}
EXPORT_SYMBOL(netdev_master_upper_dev_get_rcu);

static int netdev_adjacent_sysfs_add(struct net_device *dev,
			      struct net_device *adj_dev,
			      struct list_head *dev_list)
{
	char linkname[IFNAMSIZ+7];

	sprintf(linkname, dev_list == &dev->adj_list.upper ?
		"upper_%s" : "lower_%s", adj_dev->name);
	return sysfs_create_link(&(dev->dev.kobj), &(adj_dev->dev.kobj),
				 linkname);
}
static void netdev_adjacent_sysfs_del(struct net_device *dev,
			       char *name,
			       struct list_head *dev_list)
{
	char linkname[IFNAMSIZ+7];

	sprintf(linkname, dev_list == &dev->adj_list.upper ?
		"upper_%s" : "lower_%s", name);
	sysfs_remove_link(&(dev->dev.kobj), linkname);
}

static inline bool netdev_adjacent_is_neigh_list(struct net_device *dev,
						 struct net_device *adj_dev,
						 struct list_head *dev_list)
{
	return (dev_list == &dev->adj_list.upper ||
		dev_list == &dev->adj_list.lower) &&
		net_eq(dev_net(dev), dev_net(adj_dev));
}

static int __netdev_adjacent_dev_insert(struct net_device *dev,
					struct net_device *adj_dev,
					struct list_head *dev_list,
					void *private, bool master)
{
	struct netdev_adjacent *adj;
	int ret;

	adj = __netdev_find_adj(adj_dev, dev_list);

	if (adj) {
		adj->ref_nr += 1;
		pr_debug("Insert adjacency: dev %s adj_dev %s adj->ref_nr %d\n",
			 dev->name, adj_dev->name, adj->ref_nr);

		return 0;
	}

	adj = kmalloc(sizeof(*adj), GFP_KERNEL);
	if (!adj)
		return -ENOMEM;

	adj->dev = adj_dev;
	adj->master = master;
	adj->ref_nr = 1;
	adj->private = private;
	adj->ignore = false;
	netdev_hold(adj_dev, &adj->dev_tracker, GFP_KERNEL);

	pr_debug("Insert adjacency: dev %s adj_dev %s adj->ref_nr %d; dev_hold on %s\n",
		 dev->name, adj_dev->name, adj->ref_nr, adj_dev->name);

	if (netdev_adjacent_is_neigh_list(dev, adj_dev, dev_list)) {
		ret = netdev_adjacent_sysfs_add(dev, adj_dev, dev_list);
		if (ret)
			goto free_adj;
	}

	/* Ensure that master link is always the first item in list. */
	if (master) {
		ret = sysfs_create_link(&(dev->dev.kobj),
					&(adj_dev->dev.kobj), "master");
		if (ret)
			goto remove_symlinks;

		list_add_rcu(&adj->list, dev_list);
	} else {
		list_add_tail_rcu(&adj->list, dev_list);
	}

	return 0;

remove_symlinks:
	if (netdev_adjacent_is_neigh_list(dev, adj_dev, dev_list))
		netdev_adjacent_sysfs_del(dev, adj_dev->name, dev_list);
free_adj:
	netdev_put(adj_dev, &adj->dev_tracker);
	kfree(adj);

	return ret;
}

static void __netdev_adjacent_dev_remove(struct net_device *dev,
					 struct net_device *adj_dev,
					 u16 ref_nr,
					 struct list_head *dev_list)
{
	struct netdev_adjacent *adj;

	pr_debug("Remove adjacency: dev %s adj_dev %s ref_nr %d\n",
		 dev->name, adj_dev->name, ref_nr);

	adj = __netdev_find_adj(adj_dev, dev_list);

	if (!adj) {
		pr_err("Adjacency does not exist for device %s from %s\n",
		       dev->name, adj_dev->name);
		WARN_ON(1);
		return;
	}

	if (adj->ref_nr > ref_nr) {
		pr_debug("adjacency: %s to %s ref_nr - %d = %d\n",
			 dev->name, adj_dev->name, ref_nr,
			 adj->ref_nr - ref_nr);
		adj->ref_nr -= ref_nr;
		return;
	}

	if (adj->master)
		sysfs_remove_link(&(dev->dev.kobj), "master");

	if (netdev_adjacent_is_neigh_list(dev, adj_dev, dev_list))
		netdev_adjacent_sysfs_del(dev, adj_dev->name, dev_list);

	list_del_rcu(&adj->list);
	pr_debug("adjacency: dev_put for %s, because link removed from %s to %s\n",
		 adj_dev->name, dev->name, adj_dev->name);
	netdev_put(adj_dev, &adj->dev_tracker);
	kfree_rcu(adj, rcu);
}

static int __netdev_adjacent_dev_link_lists(struct net_device *dev,
					    struct net_device *upper_dev,
					    struct list_head *up_list,
					    struct list_head *down_list,
					    void *private, bool master)
{
	int ret;

	ret = __netdev_adjacent_dev_insert(dev, upper_dev, up_list,
					   private, master);
	if (ret)
		return ret;

	ret = __netdev_adjacent_dev_insert(upper_dev, dev, down_list,
					   private, false);
	if (ret) {
		__netdev_adjacent_dev_remove(dev, upper_dev, 1, up_list);
		return ret;
	}

	return 0;
}

static void __netdev_adjacent_dev_unlink_lists(struct net_device *dev,
					       struct net_device *upper_dev,
					       u16 ref_nr,
					       struct list_head *up_list,
					       struct list_head *down_list)
{
	__netdev_adjacent_dev_remove(dev, upper_dev, ref_nr, up_list);
	__netdev_adjacent_dev_remove(upper_dev, dev, ref_nr, down_list);
}

static int __netdev_adjacent_dev_link_neighbour(struct net_device *dev,
						struct net_device *upper_dev,
						void *private, bool master)
{
	return __netdev_adjacent_dev_link_lists(dev, upper_dev,
						&dev->adj_list.upper,
						&upper_dev->adj_list.lower,
						private, master);
}

static void __netdev_adjacent_dev_unlink_neighbour(struct net_device *dev,
						   struct net_device *upper_dev)
{
	__netdev_adjacent_dev_unlink_lists(dev, upper_dev, 1,
					   &dev->adj_list.upper,
					   &upper_dev->adj_list.lower);
}

static int __netdev_upper_dev_link(struct net_device *dev,
				   struct net_device *upper_dev, bool master,
				   void *upper_priv, void *upper_info,
				   struct netdev_nested_priv *priv,
				   struct netlink_ext_ack *extack)
{
	struct netdev_notifier_changeupper_info changeupper_info = {
		.info = {
			.dev = dev,
			.extack = extack,
		},
		.upper_dev = upper_dev,
		.master = master,
		.linking = true,
		.upper_info = upper_info,
	};
	struct net_device *master_dev;
	int ret = 0;

	ASSERT_RTNL();

	if (dev == upper_dev)
		return -EBUSY;

	/* To prevent loops, check if dev is not upper device to upper_dev. */
	if (__netdev_has_upper_dev(upper_dev, dev))
		return -EBUSY;

	if ((dev->lower_level + upper_dev->upper_level) > MAX_NEST_DEV)
		return -EMLINK;

	if (!master) {
		if (__netdev_has_upper_dev(dev, upper_dev))
			return -EEXIST;
	} else {
		master_dev = __netdev_master_upper_dev_get(dev);
		if (master_dev)
			return master_dev == upper_dev ? -EEXIST : -EBUSY;
	}

	ret = call_netdevice_notifiers_info(NETDEV_PRECHANGEUPPER,
					    &changeupper_info.info);
	ret = notifier_to_errno(ret);
	if (ret)
		return ret;

	ret = __netdev_adjacent_dev_link_neighbour(dev, upper_dev, upper_priv,
						   master);
	if (ret)
		return ret;

	ret = call_netdevice_notifiers_info(NETDEV_CHANGEUPPER,
					    &changeupper_info.info);
	ret = notifier_to_errno(ret);
	if (ret)
		goto rollback;

	__netdev_update_upper_level(dev, NULL);
	__netdev_walk_all_lower_dev(dev, __netdev_update_upper_level, NULL);

	__netdev_update_lower_level(upper_dev, priv);
	__netdev_walk_all_upper_dev(upper_dev, __netdev_update_lower_level,
				    priv);

	return 0;

rollback:
	__netdev_adjacent_dev_unlink_neighbour(dev, upper_dev);

	return ret;
}

/**
 * netdev_upper_dev_link - Add a link to the upper device
 * @dev: device
 * @upper_dev: new upper device
 * @extack: netlink extended ack
 *
 * Adds a link to device which is upper to this one. The caller must hold
 * the RTNL lock. On a failure a negative errno code is returned.
 * On success the reference counts are adjusted and the function
 * returns zero.
 */
int netdev_upper_dev_link(struct net_device *dev,
			  struct net_device *upper_dev,
			  struct netlink_ext_ack *extack)
{
	struct netdev_nested_priv priv = {
		.flags = NESTED_SYNC_IMM | NESTED_SYNC_TODO,
		.data = NULL,
	};

	return __netdev_upper_dev_link(dev, upper_dev, false,
				       NULL, NULL, &priv, extack);
}
EXPORT_SYMBOL(netdev_upper_dev_link);

/**
 * netdev_master_upper_dev_link - Add a master link to the upper device
 * @dev: device
 * @upper_dev: new upper device
 * @upper_priv: upper device private
 * @upper_info: upper info to be passed down via notifier
 * @extack: netlink extended ack
 *
 * Adds a link to device which is upper to this one. In this case, only
 * one master upper device can be linked, although other non-master devices
 * might be linked as well. The caller must hold the RTNL lock.
 * On a failure a negative errno code is returned. On success the reference
 * counts are adjusted and the function returns zero.
 */
int netdev_master_upper_dev_link(struct net_device *dev,
				 struct net_device *upper_dev,
				 void *upper_priv, void *upper_info,
				 struct netlink_ext_ack *extack)
{
	struct netdev_nested_priv priv = {
		.flags = NESTED_SYNC_IMM | NESTED_SYNC_TODO,
		.data = NULL,
	};

	return __netdev_upper_dev_link(dev, upper_dev, true,
				       upper_priv, upper_info, &priv, extack);
}
EXPORT_SYMBOL(netdev_master_upper_dev_link);

static void __netdev_upper_dev_unlink(struct net_device *dev,
				      struct net_device *upper_dev,
				      struct netdev_nested_priv *priv)
{
	struct netdev_notifier_changeupper_info changeupper_info = {
		.info = {
			.dev = dev,
		},
		.upper_dev = upper_dev,
		.linking = false,
	};

	ASSERT_RTNL();

	changeupper_info.master = netdev_master_upper_dev_get(dev) == upper_dev;

	call_netdevice_notifiers_info(NETDEV_PRECHANGEUPPER,
				      &changeupper_info.info);

	__netdev_adjacent_dev_unlink_neighbour(dev, upper_dev);

	call_netdevice_notifiers_info(NETDEV_CHANGEUPPER,
				      &changeupper_info.info);

	__netdev_update_upper_level(dev, NULL);
	__netdev_walk_all_lower_dev(dev, __netdev_update_upper_level, NULL);

	__netdev_update_lower_level(upper_dev, priv);
	__netdev_walk_all_upper_dev(upper_dev, __netdev_update_lower_level,
				    priv);
}

/**
 * netdev_upper_dev_unlink - Removes a link to upper device
 * @dev: device
 * @upper_dev: new upper device
 *
 * Removes a link to device which is upper to this one. The caller must hold
 * the RTNL lock.
 */
void netdev_upper_dev_unlink(struct net_device *dev,
			     struct net_device *upper_dev)
{
	struct netdev_nested_priv priv = {
		.flags = NESTED_SYNC_TODO,
		.data = NULL,
	};

	__netdev_upper_dev_unlink(dev, upper_dev, &priv);
}
EXPORT_SYMBOL(netdev_upper_dev_unlink);

static void __netdev_adjacent_dev_set(struct net_device *upper_dev,
				      struct net_device *lower_dev,
				      bool val)
{
	struct netdev_adjacent *adj;

	adj = __netdev_find_adj(lower_dev, &upper_dev->adj_list.lower);
	if (adj)
		adj->ignore = val;

	adj = __netdev_find_adj(upper_dev, &lower_dev->adj_list.upper);
	if (adj)
		adj->ignore = val;
}

static void netdev_adjacent_dev_disable(struct net_device *upper_dev,
					struct net_device *lower_dev)
{
	__netdev_adjacent_dev_set(upper_dev, lower_dev, true);
}

static void netdev_adjacent_dev_enable(struct net_device *upper_dev,
				       struct net_device *lower_dev)
{
	__netdev_adjacent_dev_set(upper_dev, lower_dev, false);
}

int netdev_adjacent_change_prepare(struct net_device *old_dev,
				   struct net_device *new_dev,
				   struct net_device *dev,
				   struct netlink_ext_ack *extack)
{
	struct netdev_nested_priv priv = {
		.flags = 0,
		.data = NULL,
	};
	int err;

	if (!new_dev)
		return 0;

	if (old_dev && new_dev != old_dev)
		netdev_adjacent_dev_disable(dev, old_dev);
	err = __netdev_upper_dev_link(new_dev, dev, false, NULL, NULL, &priv,
				      extack);
	if (err) {
		if (old_dev && new_dev != old_dev)
			netdev_adjacent_dev_enable(dev, old_dev);
		return err;
	}

	return 0;
}
EXPORT_SYMBOL(netdev_adjacent_change_prepare);

void netdev_adjacent_change_commit(struct net_device *old_dev,
				   struct net_device *new_dev,
				   struct net_device *dev)
{
	struct netdev_nested_priv priv = {
		.flags = NESTED_SYNC_IMM | NESTED_SYNC_TODO,
		.data = NULL,
	};

	if (!new_dev || !old_dev)
		return;

	if (new_dev == old_dev)
		return;

	netdev_adjacent_dev_enable(dev, old_dev);
	__netdev_upper_dev_unlink(old_dev, dev, &priv);
}
EXPORT_SYMBOL(netdev_adjacent_change_commit);

void netdev_adjacent_change_abort(struct net_device *old_dev,
				  struct net_device *new_dev,
				  struct net_device *dev)
{
	struct netdev_nested_priv priv = {
		.flags = 0,
		.data = NULL,
	};

	if (!new_dev)
		return;

	if (old_dev && new_dev != old_dev)
		netdev_adjacent_dev_enable(dev, old_dev);

	__netdev_upper_dev_unlink(new_dev, dev, &priv);
}
EXPORT_SYMBOL(netdev_adjacent_change_abort);

/**
 * netdev_bonding_info_change - Dispatch event about slave change
 * @dev: device
 * @bonding_info: info to dispatch
 *
 * Send NETDEV_BONDING_INFO to netdev notifiers with info.
 * The caller must hold the RTNL lock.
 */
void netdev_bonding_info_change(struct net_device *dev,
				struct netdev_bonding_info *bonding_info)
{
	struct netdev_notifier_bonding_info info = {
		.info.dev = dev,
	};

	memcpy(&info.bonding_info, bonding_info,
	       sizeof(struct netdev_bonding_info));
	call_netdevice_notifiers_info(NETDEV_BONDING_INFO,
				      &info.info);
}
EXPORT_SYMBOL(netdev_bonding_info_change);

static int netdev_offload_xstats_enable_l3(struct net_device *dev,
					   struct netlink_ext_ack *extack)
{
	struct netdev_notifier_offload_xstats_info info = {
		.info.dev = dev,
		.info.extack = extack,
		.type = NETDEV_OFFLOAD_XSTATS_TYPE_L3,
	};
	int err;
	int rc;

	dev->offload_xstats_l3 = kzalloc(sizeof(*dev->offload_xstats_l3),
					 GFP_KERNEL);
	if (!dev->offload_xstats_l3)
		return -ENOMEM;

	rc = call_netdevice_notifiers_info_robust(NETDEV_OFFLOAD_XSTATS_ENABLE,
						  NETDEV_OFFLOAD_XSTATS_DISABLE,
						  &info.info);
	err = notifier_to_errno(rc);
	if (err)
		goto free_stats;

	return 0;

free_stats:
	kfree(dev->offload_xstats_l3);
	dev->offload_xstats_l3 = NULL;
	return err;
}

int netdev_offload_xstats_enable(struct net_device *dev,
				 enum netdev_offload_xstats_type type,
				 struct netlink_ext_ack *extack)
{
	ASSERT_RTNL();

	if (netdev_offload_xstats_enabled(dev, type))
		return -EALREADY;

	switch (type) {
	case NETDEV_OFFLOAD_XSTATS_TYPE_L3:
		return netdev_offload_xstats_enable_l3(dev, extack);
	}

	WARN_ON(1);
	return -EINVAL;
}
EXPORT_SYMBOL(netdev_offload_xstats_enable);

static void netdev_offload_xstats_disable_l3(struct net_device *dev)
{
	struct netdev_notifier_offload_xstats_info info = {
		.info.dev = dev,
		.type = NETDEV_OFFLOAD_XSTATS_TYPE_L3,
	};

	call_netdevice_notifiers_info(NETDEV_OFFLOAD_XSTATS_DISABLE,
				      &info.info);
	kfree(dev->offload_xstats_l3);
	dev->offload_xstats_l3 = NULL;
}

int netdev_offload_xstats_disable(struct net_device *dev,
				  enum netdev_offload_xstats_type type)
{
	ASSERT_RTNL();

	if (!netdev_offload_xstats_enabled(dev, type))
		return -EALREADY;

	switch (type) {
	case NETDEV_OFFLOAD_XSTATS_TYPE_L3:
		netdev_offload_xstats_disable_l3(dev);
		return 0;
	}

	WARN_ON(1);
	return -EINVAL;
}
EXPORT_SYMBOL(netdev_offload_xstats_disable);

static void netdev_offload_xstats_disable_all(struct net_device *dev)
{
	netdev_offload_xstats_disable(dev, NETDEV_OFFLOAD_XSTATS_TYPE_L3);
}

static struct rtnl_hw_stats64 *
netdev_offload_xstats_get_ptr(const struct net_device *dev,
			      enum netdev_offload_xstats_type type)
{
	switch (type) {
	case NETDEV_OFFLOAD_XSTATS_TYPE_L3:
		return dev->offload_xstats_l3;
	}

	WARN_ON(1);
	return NULL;
}

bool netdev_offload_xstats_enabled(const struct net_device *dev,
				   enum netdev_offload_xstats_type type)
{
	ASSERT_RTNL();

	return netdev_offload_xstats_get_ptr(dev, type);
}
EXPORT_SYMBOL(netdev_offload_xstats_enabled);

struct netdev_notifier_offload_xstats_ru {
	bool used;
};

struct netdev_notifier_offload_xstats_rd {
	struct rtnl_hw_stats64 stats;
	bool used;
};

static void netdev_hw_stats64_add(struct rtnl_hw_stats64 *dest,
				  const struct rtnl_hw_stats64 *src)
{
	dest->rx_packets	  += src->rx_packets;
	dest->tx_packets	  += src->tx_packets;
	dest->rx_bytes		  += src->rx_bytes;
	dest->tx_bytes		  += src->tx_bytes;
	dest->rx_errors		  += src->rx_errors;
	dest->tx_errors		  += src->tx_errors;
	dest->rx_dropped	  += src->rx_dropped;
	dest->tx_dropped	  += src->tx_dropped;
	dest->multicast		  += src->multicast;
}

static int netdev_offload_xstats_get_used(struct net_device *dev,
					  enum netdev_offload_xstats_type type,
					  bool *p_used,
					  struct netlink_ext_ack *extack)
{
	struct netdev_notifier_offload_xstats_ru report_used = {};
	struct netdev_notifier_offload_xstats_info info = {
		.info.dev = dev,
		.info.extack = extack,
		.type = type,
		.report_used = &report_used,
	};
	int rc;

	WARN_ON(!netdev_offload_xstats_enabled(dev, type));
	rc = call_netdevice_notifiers_info(NETDEV_OFFLOAD_XSTATS_REPORT_USED,
					   &info.info);
	*p_used = report_used.used;
	return notifier_to_errno(rc);
}

static int netdev_offload_xstats_get_stats(struct net_device *dev,
					   enum netdev_offload_xstats_type type,
					   struct rtnl_hw_stats64 *p_stats,
					   bool *p_used,
					   struct netlink_ext_ack *extack)
{
	struct netdev_notifier_offload_xstats_rd report_delta = {};
	struct netdev_notifier_offload_xstats_info info = {
		.info.dev = dev,
		.info.extack = extack,
		.type = type,
		.report_delta = &report_delta,
	};
	struct rtnl_hw_stats64 *stats;
	int rc;

	stats = netdev_offload_xstats_get_ptr(dev, type);
	if (WARN_ON(!stats))
		return -EINVAL;

	rc = call_netdevice_notifiers_info(NETDEV_OFFLOAD_XSTATS_REPORT_DELTA,
					   &info.info);

	/* Cache whatever we got, even if there was an error, otherwise the
	 * successful stats retrievals would get lost.
	 */
	netdev_hw_stats64_add(stats, &report_delta.stats);

	if (p_stats)
		*p_stats = *stats;
	*p_used = report_delta.used;

	return notifier_to_errno(rc);
}

int netdev_offload_xstats_get(struct net_device *dev,
			      enum netdev_offload_xstats_type type,
			      struct rtnl_hw_stats64 *p_stats, bool *p_used,
			      struct netlink_ext_ack *extack)
{
	ASSERT_RTNL();

	if (p_stats)
		return netdev_offload_xstats_get_stats(dev, type, p_stats,
						       p_used, extack);
	else
		return netdev_offload_xstats_get_used(dev, type, p_used,
						      extack);
}
EXPORT_SYMBOL(netdev_offload_xstats_get);

void
netdev_offload_xstats_report_delta(struct netdev_notifier_offload_xstats_rd *report_delta,
				   const struct rtnl_hw_stats64 *stats)
{
	report_delta->used = true;
	netdev_hw_stats64_add(&report_delta->stats, stats);
}
EXPORT_SYMBOL(netdev_offload_xstats_report_delta);

void
netdev_offload_xstats_report_used(struct netdev_notifier_offload_xstats_ru *report_used)
{
	report_used->used = true;
}
EXPORT_SYMBOL(netdev_offload_xstats_report_used);

void netdev_offload_xstats_push_delta(struct net_device *dev,
				      enum netdev_offload_xstats_type type,
				      const struct rtnl_hw_stats64 *p_stats)
{
	struct rtnl_hw_stats64 *stats;

	ASSERT_RTNL();

	stats = netdev_offload_xstats_get_ptr(dev, type);
	if (WARN_ON(!stats))
		return;

	netdev_hw_stats64_add(stats, p_stats);
}
EXPORT_SYMBOL(netdev_offload_xstats_push_delta);

/**
 * netdev_get_xmit_slave - Get the xmit slave of master device
 * @dev: device
 * @skb: The packet
 * @all_slaves: assume all the slaves are active
 *
 * The reference counters are not incremented so the caller must be
 * careful with locks. The caller must hold RCU lock.
 * %NULL is returned if no slave is found.
 */

struct net_device *netdev_get_xmit_slave(struct net_device *dev,
					 struct sk_buff *skb,
					 bool all_slaves)
{
	const struct net_device_ops *ops = dev->netdev_ops;

	if (!ops->ndo_get_xmit_slave)
		return NULL;
	return ops->ndo_get_xmit_slave(dev, skb, all_slaves);
}
EXPORT_SYMBOL(netdev_get_xmit_slave);

static struct net_device *netdev_sk_get_lower_dev(struct net_device *dev,
						  struct sock *sk)
{
	const struct net_device_ops *ops = dev->netdev_ops;

	if (!ops->ndo_sk_get_lower_dev)
		return NULL;
	return ops->ndo_sk_get_lower_dev(dev, sk);
}

/**
 * netdev_sk_get_lowest_dev - Get the lowest device in chain given device and socket
 * @dev: device
 * @sk: the socket
 *
 * %NULL is returned if no lower device is found.
 */

struct net_device *netdev_sk_get_lowest_dev(struct net_device *dev,
					    struct sock *sk)
{
	struct net_device *lower;

	lower = netdev_sk_get_lower_dev(dev, sk);
	while (lower) {
		dev = lower;
		lower = netdev_sk_get_lower_dev(dev, sk);
	}

	return dev;
}
EXPORT_SYMBOL(netdev_sk_get_lowest_dev);

static void netdev_adjacent_add_links(struct net_device *dev)
{
	struct netdev_adjacent *iter;

	struct net *net = dev_net(dev);

	list_for_each_entry(iter, &dev->adj_list.upper, list) {
		if (!net_eq(net, dev_net(iter->dev)))
			continue;
		netdev_adjacent_sysfs_add(iter->dev, dev,
					  &iter->dev->adj_list.lower);
		netdev_adjacent_sysfs_add(dev, iter->dev,
					  &dev->adj_list.upper);
	}

	list_for_each_entry(iter, &dev->adj_list.lower, list) {
		if (!net_eq(net, dev_net(iter->dev)))
			continue;
		netdev_adjacent_sysfs_add(iter->dev, dev,
					  &iter->dev->adj_list.upper);
		netdev_adjacent_sysfs_add(dev, iter->dev,
					  &dev->adj_list.lower);
	}
}

static void netdev_adjacent_del_links(struct net_device *dev)
{
	struct netdev_adjacent *iter;

	struct net *net = dev_net(dev);

	list_for_each_entry(iter, &dev->adj_list.upper, list) {
		if (!net_eq(net, dev_net(iter->dev)))
			continue;
		netdev_adjacent_sysfs_del(iter->dev, dev->name,
					  &iter->dev->adj_list.lower);
		netdev_adjacent_sysfs_del(dev, iter->dev->name,
					  &dev->adj_list.upper);
	}

	list_for_each_entry(iter, &dev->adj_list.lower, list) {
		if (!net_eq(net, dev_net(iter->dev)))
			continue;
		netdev_adjacent_sysfs_del(iter->dev, dev->name,
					  &iter->dev->adj_list.upper);
		netdev_adjacent_sysfs_del(dev, iter->dev->name,
					  &dev->adj_list.lower);
	}
}

void netdev_adjacent_rename_links(struct net_device *dev, char *oldname)
{
	struct netdev_adjacent *iter;

	struct net *net = dev_net(dev);

	list_for_each_entry(iter, &dev->adj_list.upper, list) {
		if (!net_eq(net, dev_net(iter->dev)))
			continue;
		netdev_adjacent_sysfs_del(iter->dev, oldname,
					  &iter->dev->adj_list.lower);
		netdev_adjacent_sysfs_add(iter->dev, dev,
					  &iter->dev->adj_list.lower);
	}

	list_for_each_entry(iter, &dev->adj_list.lower, list) {
		if (!net_eq(net, dev_net(iter->dev)))
			continue;
		netdev_adjacent_sysfs_del(iter->dev, oldname,
					  &iter->dev->adj_list.upper);
		netdev_adjacent_sysfs_add(iter->dev, dev,
					  &iter->dev->adj_list.upper);
	}
}

void *netdev_lower_dev_get_private(struct net_device *dev,
				   struct net_device *lower_dev)
{
	struct netdev_adjacent *lower;

	if (!lower_dev)
		return NULL;
	lower = __netdev_find_adj(lower_dev, &dev->adj_list.lower);
	if (!lower)
		return NULL;

	return lower->private;
}
EXPORT_SYMBOL(netdev_lower_dev_get_private);


/**
 * netdev_lower_state_changed - Dispatch event about lower device state change
 * @lower_dev: device
 * @lower_state_info: state to dispatch
 *
 * Send NETDEV_CHANGELOWERSTATE to netdev notifiers with info.
 * The caller must hold the RTNL lock.
 */
void netdev_lower_state_changed(struct net_device *lower_dev,
				void *lower_state_info)
{
	struct netdev_notifier_changelowerstate_info changelowerstate_info = {
		.info.dev = lower_dev,
	};

	ASSERT_RTNL();
	changelowerstate_info.lower_state_info = lower_state_info;
	call_netdevice_notifiers_info(NETDEV_CHANGELOWERSTATE,
				      &changelowerstate_info.info);
}
EXPORT_SYMBOL(netdev_lower_state_changed);

static void dev_change_rx_flags(struct net_device *dev, int flags)
{
	const struct net_device_ops *ops = dev->netdev_ops;

	if (ops->ndo_change_rx_flags)
		ops->ndo_change_rx_flags(dev, flags);
}

static int __dev_set_promiscuity(struct net_device *dev, int inc, bool notify)
{
	unsigned int old_flags = dev->flags;
	unsigned int promiscuity, flags;
	kuid_t uid;
	kgid_t gid;

	ASSERT_RTNL();

	promiscuity = dev->promiscuity + inc;
	if (promiscuity == 0) {
		/*
		 * Avoid overflow.
		 * If inc causes overflow, untouch promisc and return error.
		 */
		if (unlikely(inc > 0)) {
			netdev_warn(dev, "promiscuity touches roof, set promiscuity failed. promiscuity feature of device might be broken.\n");
			return -EOVERFLOW;
		}
		flags = old_flags & ~IFF_PROMISC;
	} else {
		flags = old_flags | IFF_PROMISC;
	}
	WRITE_ONCE(dev->promiscuity, promiscuity);
	if (flags != old_flags) {
		WRITE_ONCE(dev->flags, flags);
		netdev_info(dev, "%s promiscuous mode\n",
			    dev->flags & IFF_PROMISC ? "entered" : "left");
		if (audit_enabled) {
			current_uid_gid(&uid, &gid);
			audit_log(audit_context(), GFP_ATOMIC,
				  AUDIT_ANOM_PROMISCUOUS,
				  "dev=%s prom=%d old_prom=%d auid=%u uid=%u gid=%u ses=%u",
				  dev->name, (dev->flags & IFF_PROMISC),
				  (old_flags & IFF_PROMISC),
				  from_kuid(&init_user_ns, audit_get_loginuid(current)),
				  from_kuid(&init_user_ns, uid),
				  from_kgid(&init_user_ns, gid),
				  audit_get_sessionid(current));
		}

		dev_change_rx_flags(dev, IFF_PROMISC);
	}
	if (notify)
		__dev_notify_flags(dev, old_flags, IFF_PROMISC, 0, NULL);
	return 0;
}

/**
 *	dev_set_promiscuity	- update promiscuity count on a device
 *	@dev: device
 *	@inc: modifier
 *
 *	Add or remove promiscuity from a device. While the count in the device
 *	remains above zero the interface remains promiscuous. Once it hits zero
 *	the device reverts back to normal filtering operation. A negative inc
 *	value is used to drop promiscuity on the device.
 *	Return 0 if successful or a negative errno code on error.
 */
int dev_set_promiscuity(struct net_device *dev, int inc)
{
	unsigned int old_flags = dev->flags;
	int err;

	err = __dev_set_promiscuity(dev, inc, true);
	if (err < 0)
		return err;
	if (dev->flags != old_flags)
		dev_set_rx_mode(dev);
	return err;
}
EXPORT_SYMBOL(dev_set_promiscuity);

static int __dev_set_allmulti(struct net_device *dev, int inc, bool notify)
{
	unsigned int old_flags = dev->flags, old_gflags = dev->gflags;
	unsigned int allmulti, flags;

	ASSERT_RTNL();

	allmulti = dev->allmulti + inc;
	if (allmulti == 0) {
		/*
		 * Avoid overflow.
		 * If inc causes overflow, untouch allmulti and return error.
		 */
		if (unlikely(inc > 0)) {
			netdev_warn(dev, "allmulti touches roof, set allmulti failed. allmulti feature of device might be broken.\n");
			return -EOVERFLOW;
		}
		flags = old_flags & ~IFF_ALLMULTI;
	} else {
		flags = old_flags | IFF_ALLMULTI;
	}
	WRITE_ONCE(dev->allmulti, allmulti);
	if (flags != old_flags) {
		WRITE_ONCE(dev->flags, flags);
		netdev_info(dev, "%s allmulticast mode\n",
			    dev->flags & IFF_ALLMULTI ? "entered" : "left");
		dev_change_rx_flags(dev, IFF_ALLMULTI);
		dev_set_rx_mode(dev);
		if (notify)
			__dev_notify_flags(dev, old_flags,
					   dev->gflags ^ old_gflags, 0, NULL);
	}
	return 0;
}

/**
 *	dev_set_allmulti	- update allmulti count on a device
 *	@dev: device
 *	@inc: modifier
 *
 *	Add or remove reception of all multicast frames to a device. While the
 *	count in the device remains above zero the interface remains listening
 *	to all interfaces. Once it hits zero the device reverts back to normal
 *	filtering operation. A negative @inc value is used to drop the counter
 *	when releasing a resource needing all multicasts.
 *	Return 0 if successful or a negative errno code on error.
 */

int dev_set_allmulti(struct net_device *dev, int inc)
{
	return __dev_set_allmulti(dev, inc, true);
}
EXPORT_SYMBOL(dev_set_allmulti);

/*
 *	Upload unicast and multicast address lists to device and
 *	configure RX filtering. When the device doesn't support unicast
 *	filtering it is put in promiscuous mode while unicast addresses
 *	are present.
 */
void __dev_set_rx_mode(struct net_device *dev)
{
	const struct net_device_ops *ops = dev->netdev_ops;

	/* dev_open will call this function so the list will stay sane. */
	if (!(dev->flags&IFF_UP))
		return;

	if (!netif_device_present(dev))
		return;

	if (!(dev->priv_flags & IFF_UNICAST_FLT)) {
		/* Unicast addresses changes may only happen under the rtnl,
		 * therefore calling __dev_set_promiscuity here is safe.
		 */
		if (!netdev_uc_empty(dev) && !dev->uc_promisc) {
			__dev_set_promiscuity(dev, 1, false);
			dev->uc_promisc = true;
		} else if (netdev_uc_empty(dev) && dev->uc_promisc) {
			__dev_set_promiscuity(dev, -1, false);
			dev->uc_promisc = false;
		}
	}

	if (ops->ndo_set_rx_mode)
		ops->ndo_set_rx_mode(dev);
}

void dev_set_rx_mode(struct net_device *dev)
{
	netif_addr_lock_bh(dev);
	__dev_set_rx_mode(dev);
	netif_addr_unlock_bh(dev);
}

/**
 *	dev_get_flags - get flags reported to userspace
 *	@dev: device
 *
 *	Get the combination of flag bits exported through APIs to userspace.
 */
unsigned int dev_get_flags(const struct net_device *dev)
{
	unsigned int flags;

	flags = (READ_ONCE(dev->flags) & ~(IFF_PROMISC |
				IFF_ALLMULTI |
				IFF_RUNNING |
				IFF_LOWER_UP |
				IFF_DORMANT)) |
		(READ_ONCE(dev->gflags) & (IFF_PROMISC |
				IFF_ALLMULTI));

	if (netif_running(dev)) {
		if (netif_oper_up(dev))
			flags |= IFF_RUNNING;
		if (netif_carrier_ok(dev))
			flags |= IFF_LOWER_UP;
		if (netif_dormant(dev))
			flags |= IFF_DORMANT;
	}

	return flags;
}
EXPORT_SYMBOL(dev_get_flags);

int __dev_change_flags(struct net_device *dev, unsigned int flags,
		       struct netlink_ext_ack *extack)
{
	unsigned int old_flags = dev->flags;
	int ret;

	ASSERT_RTNL();

	/*
	 *	Set the flags on our device.
	 */

	dev->flags = (flags & (IFF_DEBUG | IFF_NOTRAILERS | IFF_NOARP |
			       IFF_DYNAMIC | IFF_MULTICAST | IFF_PORTSEL |
			       IFF_AUTOMEDIA)) |
		     (dev->flags & (IFF_UP | IFF_VOLATILE | IFF_PROMISC |
				    IFF_ALLMULTI));

	/*
	 *	Load in the correct multicast list now the flags have changed.
	 */

	if ((old_flags ^ flags) & IFF_MULTICAST)
		dev_change_rx_flags(dev, IFF_MULTICAST);

	dev_set_rx_mode(dev);

	/*
	 *	Have we downed the interface. We handle IFF_UP ourselves
	 *	according to user attempts to set it, rather than blindly
	 *	setting it.
	 */

	ret = 0;
	if ((old_flags ^ flags) & IFF_UP) {
		if (old_flags & IFF_UP)
			__dev_close(dev);
		else
			ret = __dev_open(dev, extack);
	}

	if ((flags ^ dev->gflags) & IFF_PROMISC) {
		int inc = (flags & IFF_PROMISC) ? 1 : -1;
		unsigned int old_flags = dev->flags;

		dev->gflags ^= IFF_PROMISC;

		if (__dev_set_promiscuity(dev, inc, false) >= 0)
			if (dev->flags != old_flags)
				dev_set_rx_mode(dev);
	}

	/* NOTE: order of synchronization of IFF_PROMISC and IFF_ALLMULTI
	 * is important. Some (broken) drivers set IFF_PROMISC, when
	 * IFF_ALLMULTI is requested not asking us and not reporting.
	 */
	if ((flags ^ dev->gflags) & IFF_ALLMULTI) {
		int inc = (flags & IFF_ALLMULTI) ? 1 : -1;

		dev->gflags ^= IFF_ALLMULTI;
		__dev_set_allmulti(dev, inc, false);
	}

	return ret;
}

void __dev_notify_flags(struct net_device *dev, unsigned int old_flags,
			unsigned int gchanges, u32 portid,
			const struct nlmsghdr *nlh)
{
	unsigned int changes = dev->flags ^ old_flags;

	if (gchanges)
		rtmsg_ifinfo(RTM_NEWLINK, dev, gchanges, GFP_ATOMIC, portid, nlh);

	if (changes & IFF_UP) {
		if (dev->flags & IFF_UP)
			call_netdevice_notifiers(NETDEV_UP, dev);
		else
			call_netdevice_notifiers(NETDEV_DOWN, dev);
	}

	if (dev->flags & IFF_UP &&
	    (changes & ~(IFF_UP | IFF_PROMISC | IFF_ALLMULTI | IFF_VOLATILE))) {
		struct netdev_notifier_change_info change_info = {
			.info = {
				.dev = dev,
			},
			.flags_changed = changes,
		};

		call_netdevice_notifiers_info(NETDEV_CHANGE, &change_info.info);
	}
}

/**
 *	dev_change_flags - change device settings
 *	@dev: device
 *	@flags: device state flags
 *	@extack: netlink extended ack
 *
 *	Change settings on device based state flags. The flags are
 *	in the userspace exported format.
 */
int dev_change_flags(struct net_device *dev, unsigned int flags,
		     struct netlink_ext_ack *extack)
{
	int ret;
	unsigned int changes, old_flags = dev->flags, old_gflags = dev->gflags;

	ret = __dev_change_flags(dev, flags, extack);
	if (ret < 0)
		return ret;

	changes = (old_flags ^ dev->flags) | (old_gflags ^ dev->gflags);
	__dev_notify_flags(dev, old_flags, changes, 0, NULL);
	return ret;
}
EXPORT_SYMBOL(dev_change_flags);

int __dev_set_mtu(struct net_device *dev, int new_mtu)
{
	const struct net_device_ops *ops = dev->netdev_ops;

	if (ops->ndo_change_mtu)
		return ops->ndo_change_mtu(dev, new_mtu);

	/* Pairs with all the lockless reads of dev->mtu in the stack */
	WRITE_ONCE(dev->mtu, new_mtu);
	return 0;
}
EXPORT_SYMBOL(__dev_set_mtu);

int dev_validate_mtu(struct net_device *dev, int new_mtu,
		     struct netlink_ext_ack *extack)
{
	/* MTU must be positive, and in range */
	if (new_mtu < 0 || new_mtu < dev->min_mtu) {
		NL_SET_ERR_MSG(extack, "mtu less than device minimum");
		return -EINVAL;
	}

	if (dev->max_mtu > 0 && new_mtu > dev->max_mtu) {
		NL_SET_ERR_MSG(extack, "mtu greater than device maximum");
		return -EINVAL;
	}
	return 0;
}

/**
 *	dev_set_mtu_ext - Change maximum transfer unit
 *	@dev: device
 *	@new_mtu: new transfer unit
 *	@extack: netlink extended ack
 *
 *	Change the maximum transfer size of the network device.
 */
int dev_set_mtu_ext(struct net_device *dev, int new_mtu,
		    struct netlink_ext_ack *extack)
{
	int err, orig_mtu;

	if (new_mtu == dev->mtu)
		return 0;

	err = dev_validate_mtu(dev, new_mtu, extack);
	if (err)
		return err;

	if (!netif_device_present(dev))
		return -ENODEV;

	err = call_netdevice_notifiers(NETDEV_PRECHANGEMTU, dev);
	err = notifier_to_errno(err);
	if (err)
		return err;

	orig_mtu = dev->mtu;
	err = __dev_set_mtu(dev, new_mtu);

	if (!err) {
		err = call_netdevice_notifiers_mtu(NETDEV_CHANGEMTU, dev,
						   orig_mtu);
		err = notifier_to_errno(err);
		if (err) {
			/* setting mtu back and notifying everyone again,
			 * so that they have a chance to revert changes.
			 */
			__dev_set_mtu(dev, orig_mtu);
			call_netdevice_notifiers_mtu(NETDEV_CHANGEMTU, dev,
						     new_mtu);
		}
	}
	return err;
}

int dev_set_mtu(struct net_device *dev, int new_mtu)
{
	struct netlink_ext_ack extack;
	int err;

	memset(&extack, 0, sizeof(extack));
	err = dev_set_mtu_ext(dev, new_mtu, &extack);
	if (err && extack._msg)
		net_err_ratelimited("%s: %s\n", dev->name, extack._msg);
	return err;
}
EXPORT_SYMBOL(dev_set_mtu);

/**
 *	dev_change_tx_queue_len - Change TX queue length of a netdevice
 *	@dev: device
 *	@new_len: new tx queue length
 */
int dev_change_tx_queue_len(struct net_device *dev, unsigned long new_len)
{
	unsigned int orig_len = dev->tx_queue_len;
	int res;

	if (new_len != (unsigned int)new_len)
		return -ERANGE;

	if (new_len != orig_len) {
		WRITE_ONCE(dev->tx_queue_len, new_len);
		res = call_netdevice_notifiers(NETDEV_CHANGE_TX_QUEUE_LEN, dev);
		res = notifier_to_errno(res);
		if (res)
			goto err_rollback;
		res = dev_qdisc_change_tx_queue_len(dev);
		if (res)
			goto err_rollback;
	}

	return 0;

err_rollback:
	netdev_err(dev, "refused to change device tx_queue_len\n");
	WRITE_ONCE(dev->tx_queue_len, orig_len);
	return res;
}

/**
 *	dev_set_group - Change group this device belongs to
 *	@dev: device
 *	@new_group: group this device should belong to
 */
void dev_set_group(struct net_device *dev, int new_group)
{
	dev->group = new_group;
}

/**
 *	dev_pre_changeaddr_notify - Call NETDEV_PRE_CHANGEADDR.
 *	@dev: device
 *	@addr: new address
 *	@extack: netlink extended ack
 */
int dev_pre_changeaddr_notify(struct net_device *dev, const char *addr,
			      struct netlink_ext_ack *extack)
{
	struct netdev_notifier_pre_changeaddr_info info = {
		.info.dev = dev,
		.info.extack = extack,
		.dev_addr = addr,
	};
	int rc;

	rc = call_netdevice_notifiers_info(NETDEV_PRE_CHANGEADDR, &info.info);
	return notifier_to_errno(rc);
}
EXPORT_SYMBOL(dev_pre_changeaddr_notify);

/**
 *	dev_set_mac_address - Change Media Access Control Address
 *	@dev: device
 *	@sa: new address
 *	@extack: netlink extended ack
 *
 *	Change the hardware (MAC) address of the device
 */
int dev_set_mac_address(struct net_device *dev, struct sockaddr *sa,
			struct netlink_ext_ack *extack)
{
	const struct net_device_ops *ops = dev->netdev_ops;
	int err;

	if (!ops->ndo_set_mac_address)
		return -EOPNOTSUPP;
	if (sa->sa_family != dev->type)
		return -EINVAL;
	if (!netif_device_present(dev))
		return -ENODEV;
	err = dev_pre_changeaddr_notify(dev, sa->sa_data, extack);
	if (err)
		return err;
	if (memcmp(dev->dev_addr, sa->sa_data, dev->addr_len)) {
		err = ops->ndo_set_mac_address(dev, sa);
		if (err)
			return err;
	}
	dev->addr_assign_type = NET_ADDR_SET;
	call_netdevice_notifiers(NETDEV_CHANGEADDR, dev);
	add_device_randomness(dev->dev_addr, dev->addr_len);
	return 0;
}
EXPORT_SYMBOL(dev_set_mac_address);

DECLARE_RWSEM(dev_addr_sem);

int dev_set_mac_address_user(struct net_device *dev, struct sockaddr *sa,
			     struct netlink_ext_ack *extack)
{
	int ret;

	down_write(&dev_addr_sem);
	ret = dev_set_mac_address(dev, sa, extack);
	up_write(&dev_addr_sem);
	return ret;
}
EXPORT_SYMBOL(dev_set_mac_address_user);

int dev_get_mac_address(struct sockaddr *sa, struct net *net, char *dev_name)
{
	size_t size = sizeof(sa->sa_data_min);
	struct net_device *dev;
	int ret = 0;

	down_read(&dev_addr_sem);
	rcu_read_lock();

	dev = dev_get_by_name_rcu(net, dev_name);
	if (!dev) {
		ret = -ENODEV;
		goto unlock;
	}
	if (!dev->addr_len)
		memset(sa->sa_data, 0, size);
	else
		memcpy(sa->sa_data, dev->dev_addr,
		       min_t(size_t, size, dev->addr_len));
	sa->sa_family = dev->type;

unlock:
	rcu_read_unlock();
	up_read(&dev_addr_sem);
	return ret;
}
EXPORT_SYMBOL(dev_get_mac_address);

/**
 *	dev_change_carrier - Change device carrier
 *	@dev: device
 *	@new_carrier: new value
 *
 *	Change device carrier
 */
int dev_change_carrier(struct net_device *dev, bool new_carrier)
{
	const struct net_device_ops *ops = dev->netdev_ops;

	if (!ops->ndo_change_carrier)
		return -EOPNOTSUPP;
	if (!netif_device_present(dev))
		return -ENODEV;
	return ops->ndo_change_carrier(dev, new_carrier);
}

/**
 *	dev_get_phys_port_id - Get device physical port ID
 *	@dev: device
 *	@ppid: port ID
 *
 *	Get device physical port ID
 */
int dev_get_phys_port_id(struct net_device *dev,
			 struct netdev_phys_item_id *ppid)
{
	const struct net_device_ops *ops = dev->netdev_ops;

	if (!ops->ndo_get_phys_port_id)
		return -EOPNOTSUPP;
	return ops->ndo_get_phys_port_id(dev, ppid);
}

/**
 *	dev_get_phys_port_name - Get device physical port name
 *	@dev: device
 *	@name: port name
 *	@len: limit of bytes to copy to name
 *
 *	Get device physical port name
 */
int dev_get_phys_port_name(struct net_device *dev,
			   char *name, size_t len)
{
	const struct net_device_ops *ops = dev->netdev_ops;
	int err;

	if (ops->ndo_get_phys_port_name) {
		err = ops->ndo_get_phys_port_name(dev, name, len);
		if (err != -EOPNOTSUPP)
			return err;
	}
	return devlink_compat_phys_port_name_get(dev, name, len);
}

/**
 *	dev_get_port_parent_id - Get the device's port parent identifier
 *	@dev: network device
 *	@ppid: pointer to a storage for the port's parent identifier
 *	@recurse: allow/disallow recursion to lower devices
 *
 *	Get the devices's port parent identifier
 */
int dev_get_port_parent_id(struct net_device *dev,
			   struct netdev_phys_item_id *ppid,
			   bool recurse)
{
	const struct net_device_ops *ops = dev->netdev_ops;
	struct netdev_phys_item_id first = { };
	struct net_device *lower_dev;
	struct list_head *iter;
	int err;

	if (ops->ndo_get_port_parent_id) {
		err = ops->ndo_get_port_parent_id(dev, ppid);
		if (err != -EOPNOTSUPP)
			return err;
	}

	err = devlink_compat_switch_id_get(dev, ppid);
	if (!recurse || err != -EOPNOTSUPP)
		return err;

	netdev_for_each_lower_dev(dev, lower_dev, iter) {
		err = dev_get_port_parent_id(lower_dev, ppid, true);
		if (err)
			break;
		if (!first.id_len)
			first = *ppid;
		else if (memcmp(&first, ppid, sizeof(*ppid)))
			return -EOPNOTSUPP;
	}

	return err;
}
EXPORT_SYMBOL(dev_get_port_parent_id);

/**
 *	netdev_port_same_parent_id - Indicate if two network devices have
 *	the same port parent identifier
 *	@a: first network device
 *	@b: second network device
 */
bool netdev_port_same_parent_id(struct net_device *a, struct net_device *b)
{
	struct netdev_phys_item_id a_id = { };
	struct netdev_phys_item_id b_id = { };

	if (dev_get_port_parent_id(a, &a_id, true) ||
	    dev_get_port_parent_id(b, &b_id, true))
		return false;

	return netdev_phys_item_id_same(&a_id, &b_id);
}
EXPORT_SYMBOL(netdev_port_same_parent_id);

/**
 *	dev_change_proto_down - set carrier according to proto_down.
 *
 *	@dev: device
 *	@proto_down: new value
 */
int dev_change_proto_down(struct net_device *dev, bool proto_down)
{
	if (!(dev->priv_flags & IFF_CHANGE_PROTO_DOWN))
		return -EOPNOTSUPP;
	if (!netif_device_present(dev))
		return -ENODEV;
	if (proto_down)
		netif_carrier_off(dev);
	else
		netif_carrier_on(dev);
	WRITE_ONCE(dev->proto_down, proto_down);
	return 0;
}

/**
 *	dev_change_proto_down_reason - proto down reason
 *
 *	@dev: device
 *	@mask: proto down mask
 *	@value: proto down value
 */
void dev_change_proto_down_reason(struct net_device *dev, unsigned long mask,
				  u32 value)
{
	u32 proto_down_reason;
	int b;

	if (!mask) {
		proto_down_reason = value;
	} else {
		proto_down_reason = dev->proto_down_reason;
		for_each_set_bit(b, &mask, 32) {
			if (value & (1 << b))
				proto_down_reason |= BIT(b);
			else
				proto_down_reason &= ~BIT(b);
		}
	}
	WRITE_ONCE(dev->proto_down_reason, proto_down_reason);
}

struct bpf_xdp_link {
	struct bpf_link link;
	struct net_device *dev; /* protected by rtnl_lock, no refcnt held */
	int flags;
};

static enum bpf_xdp_mode dev_xdp_mode(struct net_device *dev, u32 flags)
{
	if (flags & XDP_FLAGS_HW_MODE)
		return XDP_MODE_HW;
	if (flags & XDP_FLAGS_DRV_MODE)
		return XDP_MODE_DRV;
	if (flags & XDP_FLAGS_SKB_MODE)
		return XDP_MODE_SKB;
	return dev->netdev_ops->ndo_bpf ? XDP_MODE_DRV : XDP_MODE_SKB;
}

static bpf_op_t dev_xdp_bpf_op(struct net_device *dev, enum bpf_xdp_mode mode)
{
	switch (mode) {
	case XDP_MODE_SKB:
		return generic_xdp_install;
	case XDP_MODE_DRV:
	case XDP_MODE_HW:
		return dev->netdev_ops->ndo_bpf;
	default:
		return NULL;
	}
}

static struct bpf_xdp_link *dev_xdp_link(struct net_device *dev,
					 enum bpf_xdp_mode mode)
{
	return dev->xdp_state[mode].link;
}

static struct bpf_prog *dev_xdp_prog(struct net_device *dev,
				     enum bpf_xdp_mode mode)
{
	struct bpf_xdp_link *link = dev_xdp_link(dev, mode);

	if (link)
		return link->link.prog;
	return dev->xdp_state[mode].prog;
}

u8 dev_xdp_prog_count(struct net_device *dev)
{
	u8 count = 0;
	int i;

	for (i = 0; i < __MAX_XDP_MODE; i++)
		if (dev->xdp_state[i].prog || dev->xdp_state[i].link)
			count++;
	return count;
}
EXPORT_SYMBOL_GPL(dev_xdp_prog_count);

u32 dev_xdp_prog_id(struct net_device *dev, enum bpf_xdp_mode mode)
{
	struct bpf_prog *prog = dev_xdp_prog(dev, mode);

	return prog ? prog->aux->id : 0;
}

static void dev_xdp_set_link(struct net_device *dev, enum bpf_xdp_mode mode,
			     struct bpf_xdp_link *link)
{
	dev->xdp_state[mode].link = link;
	dev->xdp_state[mode].prog = NULL;
}

static void dev_xdp_set_prog(struct net_device *dev, enum bpf_xdp_mode mode,
			     struct bpf_prog *prog)
{
	dev->xdp_state[mode].link = NULL;
	dev->xdp_state[mode].prog = prog;
}

static int dev_xdp_install(struct net_device *dev, enum bpf_xdp_mode mode,
			   bpf_op_t bpf_op, struct netlink_ext_ack *extack,
			   u32 flags, struct bpf_prog *prog)
{
	struct netdev_bpf xdp;
	int err;

	memset(&xdp, 0, sizeof(xdp));
	xdp.command = mode == XDP_MODE_HW ? XDP_SETUP_PROG_HW : XDP_SETUP_PROG;
	xdp.extack = extack;
	xdp.flags = flags;
	xdp.prog = prog;

	/* Drivers assume refcnt is already incremented (i.e, prog pointer is
	 * "moved" into driver), so they don't increment it on their own, but
	 * they do decrement refcnt when program is detached or replaced.
	 * Given net_device also owns link/prog, we need to bump refcnt here
	 * to prevent drivers from underflowing it.
	 */
	if (prog)
		bpf_prog_inc(prog);
	err = bpf_op(dev, &xdp);
	if (err) {
		if (prog)
			bpf_prog_put(prog);
		return err;
	}

	if (mode != XDP_MODE_HW)
		bpf_prog_change_xdp(dev_xdp_prog(dev, mode), prog);

	return 0;
}

static void dev_xdp_uninstall(struct net_device *dev)
{
	struct bpf_xdp_link *link;
	struct bpf_prog *prog;
	enum bpf_xdp_mode mode;
	bpf_op_t bpf_op;

	ASSERT_RTNL();

	for (mode = XDP_MODE_SKB; mode < __MAX_XDP_MODE; mode++) {
		prog = dev_xdp_prog(dev, mode);
		if (!prog)
			continue;

		bpf_op = dev_xdp_bpf_op(dev, mode);
		if (!bpf_op)
			continue;

		WARN_ON(dev_xdp_install(dev, mode, bpf_op, NULL, 0, NULL));

		/* auto-detach link from net device */
		link = dev_xdp_link(dev, mode);
		if (link)
			link->dev = NULL;
		else
			bpf_prog_put(prog);

		dev_xdp_set_link(dev, mode, NULL);
	}
}

static int dev_xdp_attach(struct net_device *dev, struct netlink_ext_ack *extack,
			  struct bpf_xdp_link *link, struct bpf_prog *new_prog,
			  struct bpf_prog *old_prog, u32 flags)
{
	unsigned int num_modes = hweight32(flags & XDP_FLAGS_MODES);
	struct bpf_prog *cur_prog;
	struct net_device *upper;
	struct list_head *iter;
	enum bpf_xdp_mode mode;
	bpf_op_t bpf_op;
	int err;

	ASSERT_RTNL();

	/* either link or prog attachment, never both */
	if (link && (new_prog || old_prog))
		return -EINVAL;
	/* link supports only XDP mode flags */
	if (link && (flags & ~XDP_FLAGS_MODES)) {
		NL_SET_ERR_MSG(extack, "Invalid XDP flags for BPF link attachment");
		return -EINVAL;
	}
	/* just one XDP mode bit should be set, zero defaults to drv/skb mode */
	if (num_modes > 1) {
		NL_SET_ERR_MSG(extack, "Only one XDP mode flag can be set");
		return -EINVAL;
	}
	/* avoid ambiguity if offload + drv/skb mode progs are both loaded */
	if (!num_modes && dev_xdp_prog_count(dev) > 1) {
		NL_SET_ERR_MSG(extack,
			       "More than one program loaded, unset mode is ambiguous");
		return -EINVAL;
	}
	/* old_prog != NULL implies XDP_FLAGS_REPLACE is set */
	if (old_prog && !(flags & XDP_FLAGS_REPLACE)) {
		NL_SET_ERR_MSG(extack, "XDP_FLAGS_REPLACE is not specified");
		return -EINVAL;
	}

	mode = dev_xdp_mode(dev, flags);
	/* can't replace attached link */
	if (dev_xdp_link(dev, mode)) {
		NL_SET_ERR_MSG(extack, "Can't replace active BPF XDP link");
		return -EBUSY;
	}

	/* don't allow if an upper device already has a program */
	netdev_for_each_upper_dev_rcu(dev, upper, iter) {
		if (dev_xdp_prog_count(upper) > 0) {
			NL_SET_ERR_MSG(extack, "Cannot attach when an upper device already has a program");
			return -EEXIST;
		}
	}

	cur_prog = dev_xdp_prog(dev, mode);
	/* can't replace attached prog with link */
	if (link && cur_prog) {
		NL_SET_ERR_MSG(extack, "Can't replace active XDP program with BPF link");
		return -EBUSY;
	}
	if ((flags & XDP_FLAGS_REPLACE) && cur_prog != old_prog) {
		NL_SET_ERR_MSG(extack, "Active program does not match expected");
		return -EEXIST;
	}

	/* put effective new program into new_prog */
	if (link)
		new_prog = link->link.prog;

	if (new_prog) {
		bool offload = mode == XDP_MODE_HW;
		enum bpf_xdp_mode other_mode = mode == XDP_MODE_SKB
					       ? XDP_MODE_DRV : XDP_MODE_SKB;

		if ((flags & XDP_FLAGS_UPDATE_IF_NOEXIST) && cur_prog) {
			NL_SET_ERR_MSG(extack, "XDP program already attached");
			return -EBUSY;
		}
		if (!offload && dev_xdp_prog(dev, other_mode)) {
			NL_SET_ERR_MSG(extack, "Native and generic XDP can't be active at the same time");
			return -EEXIST;
		}
		if (!offload && bpf_prog_is_offloaded(new_prog->aux)) {
			NL_SET_ERR_MSG(extack, "Using offloaded program without HW_MODE flag is not supported");
			return -EINVAL;
		}
		if (bpf_prog_is_dev_bound(new_prog->aux) && !bpf_offload_dev_match(new_prog, dev)) {
			NL_SET_ERR_MSG(extack, "Program bound to different device");
			return -EINVAL;
		}
		if (new_prog->expected_attach_type == BPF_XDP_DEVMAP) {
			NL_SET_ERR_MSG(extack, "BPF_XDP_DEVMAP programs can not be attached to a device");
			return -EINVAL;
		}
		if (new_prog->expected_attach_type == BPF_XDP_CPUMAP) {
			NL_SET_ERR_MSG(extack, "BPF_XDP_CPUMAP programs can not be attached to a device");
			return -EINVAL;
		}
	}

	/* don't call drivers if the effective program didn't change */
	if (new_prog != cur_prog) {
		bpf_op = dev_xdp_bpf_op(dev, mode);
		if (!bpf_op) {
			NL_SET_ERR_MSG(extack, "Underlying driver does not support XDP in native mode");
			return -EOPNOTSUPP;
		}

		err = dev_xdp_install(dev, mode, bpf_op, extack, flags, new_prog);
		if (err)
			return err;
	}

	if (link)
		dev_xdp_set_link(dev, mode, link);
	else
		dev_xdp_set_prog(dev, mode, new_prog);
	if (cur_prog)
		bpf_prog_put(cur_prog);

	return 0;
}

static int dev_xdp_attach_link(struct net_device *dev,
			       struct netlink_ext_ack *extack,
			       struct bpf_xdp_link *link)
{
	return dev_xdp_attach(dev, extack, link, NULL, NULL, link->flags);
}

static int dev_xdp_detach_link(struct net_device *dev,
			       struct netlink_ext_ack *extack,
			       struct bpf_xdp_link *link)
{
	enum bpf_xdp_mode mode;
	bpf_op_t bpf_op;

	ASSERT_RTNL();

	mode = dev_xdp_mode(dev, link->flags);
	if (dev_xdp_link(dev, mode) != link)
		return -EINVAL;

	bpf_op = dev_xdp_bpf_op(dev, mode);
	WARN_ON(dev_xdp_install(dev, mode, bpf_op, NULL, 0, NULL));
	dev_xdp_set_link(dev, mode, NULL);
	return 0;
}

static void bpf_xdp_link_release(struct bpf_link *link)
{
	struct bpf_xdp_link *xdp_link = container_of(link, struct bpf_xdp_link, link);

	rtnl_lock();

	/* if racing with net_device's tear down, xdp_link->dev might be
	 * already NULL, in which case link was already auto-detached
	 */
	if (xdp_link->dev) {
		WARN_ON(dev_xdp_detach_link(xdp_link->dev, NULL, xdp_link));
		xdp_link->dev = NULL;
	}

	rtnl_unlock();
}

static int bpf_xdp_link_detach(struct bpf_link *link)
{
	bpf_xdp_link_release(link);
	return 0;
}

static void bpf_xdp_link_dealloc(struct bpf_link *link)
{
	struct bpf_xdp_link *xdp_link = container_of(link, struct bpf_xdp_link, link);

	kfree(xdp_link);
}

static void bpf_xdp_link_show_fdinfo(const struct bpf_link *link,
				     struct seq_file *seq)
{
	struct bpf_xdp_link *xdp_link = container_of(link, struct bpf_xdp_link, link);
	u32 ifindex = 0;

	rtnl_lock();
	if (xdp_link->dev)
		ifindex = xdp_link->dev->ifindex;
	rtnl_unlock();

	seq_printf(seq, "ifindex:\t%u\n", ifindex);
}

static int bpf_xdp_link_fill_link_info(const struct bpf_link *link,
				       struct bpf_link_info *info)
{
	struct bpf_xdp_link *xdp_link = container_of(link, struct bpf_xdp_link, link);
	u32 ifindex = 0;

	rtnl_lock();
	if (xdp_link->dev)
		ifindex = xdp_link->dev->ifindex;
	rtnl_unlock();

	info->xdp.ifindex = ifindex;
	return 0;
}

static int bpf_xdp_link_update(struct bpf_link *link, struct bpf_prog *new_prog,
			       struct bpf_prog *old_prog)
{
	struct bpf_xdp_link *xdp_link = container_of(link, struct bpf_xdp_link, link);
	enum bpf_xdp_mode mode;
	bpf_op_t bpf_op;
	int err = 0;

	rtnl_lock();

	/* link might have been auto-released already, so fail */
	if (!xdp_link->dev) {
		err = -ENOLINK;
		goto out_unlock;
	}

	if (old_prog && link->prog != old_prog) {
		err = -EPERM;
		goto out_unlock;
	}
	old_prog = link->prog;
	if (old_prog->type != new_prog->type ||
	    old_prog->expected_attach_type != new_prog->expected_attach_type) {
		err = -EINVAL;
		goto out_unlock;
	}

	if (old_prog == new_prog) {
		/* no-op, don't disturb drivers */
		bpf_prog_put(new_prog);
		goto out_unlock;
	}

	mode = dev_xdp_mode(xdp_link->dev, xdp_link->flags);
	bpf_op = dev_xdp_bpf_op(xdp_link->dev, mode);
	err = dev_xdp_install(xdp_link->dev, mode, bpf_op, NULL,
			      xdp_link->flags, new_prog);
	if (err)
		goto out_unlock;

	old_prog = xchg(&link->prog, new_prog);
	bpf_prog_put(old_prog);

out_unlock:
	rtnl_unlock();
	return err;
}

static const struct bpf_link_ops bpf_xdp_link_lops = {
	.release = bpf_xdp_link_release,
	.dealloc = bpf_xdp_link_dealloc,
	.detach = bpf_xdp_link_detach,
	.show_fdinfo = bpf_xdp_link_show_fdinfo,
	.fill_link_info = bpf_xdp_link_fill_link_info,
	.update_prog = bpf_xdp_link_update,
};

int bpf_xdp_link_attach(const union bpf_attr *attr, struct bpf_prog *prog)
{
	struct net *net = current->nsproxy->net_ns;
	struct bpf_link_primer link_primer;
	struct netlink_ext_ack extack = {};
	struct bpf_xdp_link *link;
	struct net_device *dev;
	int err, fd;

	rtnl_lock();
	dev = dev_get_by_index(net, attr->link_create.target_ifindex);
	if (!dev) {
		rtnl_unlock();
		return -EINVAL;
	}

	link = kzalloc(sizeof(*link), GFP_USER);
	if (!link) {
		err = -ENOMEM;
		goto unlock;
	}

	bpf_link_init(&link->link, BPF_LINK_TYPE_XDP, &bpf_xdp_link_lops, prog);
	link->dev = dev;
	link->flags = attr->link_create.flags;

	err = bpf_link_prime(&link->link, &link_primer);
	if (err) {
		kfree(link);
		goto unlock;
	}

	err = dev_xdp_attach_link(dev, &extack, link);
	rtnl_unlock();

	if (err) {
		link->dev = NULL;
		bpf_link_cleanup(&link_primer);
		trace_bpf_xdp_link_attach_failed(extack._msg);
		goto out_put_dev;
	}

	fd = bpf_link_settle(&link_primer);
	/* link itself doesn't hold dev's refcnt to not complicate shutdown */
	dev_put(dev);
	return fd;

unlock:
	rtnl_unlock();

out_put_dev:
	dev_put(dev);
	return err;
}

/**
 *	dev_change_xdp_fd - set or clear a bpf program for a device rx path
 *	@dev: device
 *	@extack: netlink extended ack
 *	@fd: new program fd or negative value to clear
 *	@expected_fd: old program fd that userspace expects to replace or clear
 *	@flags: xdp-related flags
 *
 *	Set or clear a bpf program for a device
 */
int dev_change_xdp_fd(struct net_device *dev, struct netlink_ext_ack *extack,
		      int fd, int expected_fd, u32 flags)
{
	enum bpf_xdp_mode mode = dev_xdp_mode(dev, flags);
	struct bpf_prog *new_prog = NULL, *old_prog = NULL;
	int err;

	ASSERT_RTNL();

	if (fd >= 0) {
		new_prog = bpf_prog_get_type_dev(fd, BPF_PROG_TYPE_XDP,
						 mode != XDP_MODE_SKB);
		if (IS_ERR(new_prog))
			return PTR_ERR(new_prog);
	}

	if (expected_fd >= 0) {
		old_prog = bpf_prog_get_type_dev(expected_fd, BPF_PROG_TYPE_XDP,
						 mode != XDP_MODE_SKB);
		if (IS_ERR(old_prog)) {
			err = PTR_ERR(old_prog);
			old_prog = NULL;
			goto err_out;
		}
	}

	err = dev_xdp_attach(dev, extack, NULL, new_prog, old_prog, flags);

err_out:
	if (err && new_prog)
		bpf_prog_put(new_prog);
	if (old_prog)
		bpf_prog_put(old_prog);
	return err;
}

/**
 * dev_index_reserve() - allocate an ifindex in a namespace
 * @net: the applicable net namespace
 * @ifindex: requested ifindex, pass %0 to get one allocated
 *
 * Allocate a ifindex for a new device. Caller must either use the ifindex
 * to store the device (via list_netdevice()) or call dev_index_release()
 * to give the index up.
 *
 * Return: a suitable unique value for a new device interface number or -errno.
 */
static int dev_index_reserve(struct net *net, u32 ifindex)
{
	int err;

	if (ifindex > INT_MAX) {
		DEBUG_NET_WARN_ON_ONCE(1);
		return -EINVAL;
	}

	if (!ifindex)
		err = xa_alloc_cyclic(&net->dev_by_index, &ifindex, NULL,
				      xa_limit_31b, &net->ifindex, GFP_KERNEL);
	else
		err = xa_insert(&net->dev_by_index, ifindex, NULL, GFP_KERNEL);
	if (err < 0)
		return err;

	return ifindex;
}

static void dev_index_release(struct net *net, int ifindex)
{
	/* Expect only unused indexes, unlist_netdevice() removes the used */
	WARN_ON(xa_erase(&net->dev_by_index, ifindex));
}

/* Delayed registration/unregisteration */
LIST_HEAD(net_todo_list);
DECLARE_WAIT_QUEUE_HEAD(netdev_unregistering_wq);
atomic_t dev_unreg_count = ATOMIC_INIT(0);

static void net_set_todo(struct net_device *dev)
{
	list_add_tail(&dev->todo_list, &net_todo_list);
}

static netdev_features_t netdev_sync_upper_features(struct net_device *lower,
	struct net_device *upper, netdev_features_t features)
{
	netdev_features_t upper_disables = NETIF_F_UPPER_DISABLES;
	netdev_features_t feature;
	int feature_bit;

	for_each_netdev_feature(upper_disables, feature_bit) {
		feature = __NETIF_F_BIT(feature_bit);
		if (!(upper->wanted_features & feature)
		    && (features & feature)) {
			netdev_dbg(lower, "Dropping feature %pNF, upper dev %s has it off.\n",
				   &feature, upper->name);
			features &= ~feature;
		}
	}

	return features;
}

static void netdev_sync_lower_features(struct net_device *upper,
	struct net_device *lower, netdev_features_t features)
{
	netdev_features_t upper_disables = NETIF_F_UPPER_DISABLES;
	netdev_features_t feature;
	int feature_bit;

	for_each_netdev_feature(upper_disables, feature_bit) {
		feature = __NETIF_F_BIT(feature_bit);
		if (!(features & feature) && (lower->features & feature)) {
			netdev_dbg(upper, "Disabling feature %pNF on lower dev %s.\n",
				   &feature, lower->name);
			lower->wanted_features &= ~feature;
			__netdev_update_features(lower);

			if (unlikely(lower->features & feature))
				netdev_WARN(upper, "failed to disable %pNF on %s!\n",
					    &feature, lower->name);
			else
				netdev_features_change(lower);
		}
	}
}

static netdev_features_t netdev_fix_features(struct net_device *dev,
	netdev_features_t features)
{
	/* Fix illegal checksum combinations */
	if ((features & NETIF_F_HW_CSUM) &&
	    (features & (NETIF_F_IP_CSUM|NETIF_F_IPV6_CSUM))) {
		netdev_warn(dev, "mixed HW and IP checksum settings.\n");
		features &= ~(NETIF_F_IP_CSUM|NETIF_F_IPV6_CSUM);
	}

	/* TSO requires that SG is present as well. */
	if ((features & NETIF_F_ALL_TSO) && !(features & NETIF_F_SG)) {
		netdev_dbg(dev, "Dropping TSO features since no SG feature.\n");
		features &= ~NETIF_F_ALL_TSO;
	}

	if ((features & NETIF_F_TSO) && !(features & NETIF_F_HW_CSUM) &&
					!(features & NETIF_F_IP_CSUM)) {
		netdev_dbg(dev, "Dropping TSO features since no CSUM feature.\n");
		features &= ~NETIF_F_TSO;
		features &= ~NETIF_F_TSO_ECN;
	}

	if ((features & NETIF_F_TSO6) && !(features & NETIF_F_HW_CSUM) &&
					 !(features & NETIF_F_IPV6_CSUM)) {
		netdev_dbg(dev, "Dropping TSO6 features since no CSUM feature.\n");
		features &= ~NETIF_F_TSO6;
	}

	/* TSO with IPv4 ID mangling requires IPv4 TSO be enabled */
	if ((features & NETIF_F_TSO_MANGLEID) && !(features & NETIF_F_TSO))
		features &= ~NETIF_F_TSO_MANGLEID;

	/* TSO ECN requires that TSO is present as well. */
	if ((features & NETIF_F_ALL_TSO) == NETIF_F_TSO_ECN)
		features &= ~NETIF_F_TSO_ECN;

	/* Software GSO depends on SG. */
	if ((features & NETIF_F_GSO) && !(features & NETIF_F_SG)) {
		netdev_dbg(dev, "Dropping NETIF_F_GSO since no SG feature.\n");
		features &= ~NETIF_F_GSO;
	}

	/* GSO partial features require GSO partial be set */
	if ((features & dev->gso_partial_features) &&
	    !(features & NETIF_F_GSO_PARTIAL)) {
		netdev_dbg(dev,
			   "Dropping partially supported GSO features since no GSO partial.\n");
		features &= ~dev->gso_partial_features;
	}

	if (!(features & NETIF_F_RXCSUM)) {
		/* NETIF_F_GRO_HW implies doing RXCSUM since every packet
		 * successfully merged by hardware must also have the
		 * checksum verified by hardware.  If the user does not
		 * want to enable RXCSUM, logically, we should disable GRO_HW.
		 */
		if (features & NETIF_F_GRO_HW) {
			netdev_dbg(dev, "Dropping NETIF_F_GRO_HW since no RXCSUM feature.\n");
			features &= ~NETIF_F_GRO_HW;
		}
	}

	/* LRO/HW-GRO features cannot be combined with RX-FCS */
	if (features & NETIF_F_RXFCS) {
		if (features & NETIF_F_LRO) {
			netdev_dbg(dev, "Dropping LRO feature since RX-FCS is requested.\n");
			features &= ~NETIF_F_LRO;
		}

		if (features & NETIF_F_GRO_HW) {
			netdev_dbg(dev, "Dropping HW-GRO feature since RX-FCS is requested.\n");
			features &= ~NETIF_F_GRO_HW;
		}
	}

	if ((features & NETIF_F_GRO_HW) && (features & NETIF_F_LRO)) {
		netdev_dbg(dev, "Dropping LRO feature since HW-GRO is requested.\n");
		features &= ~NETIF_F_LRO;
	}

	if (features & NETIF_F_HW_TLS_TX) {
		bool ip_csum = (features & (NETIF_F_IP_CSUM | NETIF_F_IPV6_CSUM)) ==
			(NETIF_F_IP_CSUM | NETIF_F_IPV6_CSUM);
		bool hw_csum = features & NETIF_F_HW_CSUM;

		if (!ip_csum && !hw_csum) {
			netdev_dbg(dev, "Dropping TLS TX HW offload feature since no CSUM feature.\n");
			features &= ~NETIF_F_HW_TLS_TX;
		}
	}

	if ((features & NETIF_F_HW_TLS_RX) && !(features & NETIF_F_RXCSUM)) {
		netdev_dbg(dev, "Dropping TLS RX HW offload feature since no RXCSUM feature.\n");
		features &= ~NETIF_F_HW_TLS_RX;
	}

	return features;
}

int __netdev_update_features(struct net_device *dev)
{
	struct net_device *upper, *lower;
	netdev_features_t features;
	struct list_head *iter;
	int err = -1;

	ASSERT_RTNL();

	features = netdev_get_wanted_features(dev);

	if (dev->netdev_ops->ndo_fix_features)
		features = dev->netdev_ops->ndo_fix_features(dev, features);

	/* driver might be less strict about feature dependencies */
	features = netdev_fix_features(dev, features);

	/* some features can't be enabled if they're off on an upper device */
	netdev_for_each_upper_dev_rcu(dev, upper, iter)
		features = netdev_sync_upper_features(dev, upper, features);

	if (dev->features == features)
		goto sync_lower;

	netdev_dbg(dev, "Features changed: %pNF -> %pNF\n",
		&dev->features, &features);

	if (dev->netdev_ops->ndo_set_features)
		err = dev->netdev_ops->ndo_set_features(dev, features);
	else
		err = 0;

	if (unlikely(err < 0)) {
		netdev_err(dev,
			"set_features() failed (%d); wanted %pNF, left %pNF\n",
			err, &features, &dev->features);
		/* return non-0 since some features might have changed and
		 * it's better to fire a spurious notification than miss it
		 */
		return -1;
	}

sync_lower:
	/* some features must be disabled on lower devices when disabled
	 * on an upper device (think: bonding master or bridge)
	 */
	netdev_for_each_lower_dev(dev, lower, iter)
		netdev_sync_lower_features(dev, lower, features);

	if (!err) {
		netdev_features_t diff = features ^ dev->features;

		if (diff & NETIF_F_RX_UDP_TUNNEL_PORT) {
			/* udp_tunnel_{get,drop}_rx_info both need
			 * NETIF_F_RX_UDP_TUNNEL_PORT enabled on the
			 * device, or they won't do anything.
			 * Thus we need to update dev->features
			 * *before* calling udp_tunnel_get_rx_info,
			 * but *after* calling udp_tunnel_drop_rx_info.
			 */
			if (features & NETIF_F_RX_UDP_TUNNEL_PORT) {
				dev->features = features;
				udp_tunnel_get_rx_info(dev);
			} else {
				udp_tunnel_drop_rx_info(dev);
			}
		}

		if (diff & NETIF_F_HW_VLAN_CTAG_FILTER) {
			if (features & NETIF_F_HW_VLAN_CTAG_FILTER) {
				dev->features = features;
				err |= vlan_get_rx_ctag_filter_info(dev);
			} else {
				vlan_drop_rx_ctag_filter_info(dev);
			}
		}

		if (diff & NETIF_F_HW_VLAN_STAG_FILTER) {
			if (features & NETIF_F_HW_VLAN_STAG_FILTER) {
				dev->features = features;
				err |= vlan_get_rx_stag_filter_info(dev);
			} else {
				vlan_drop_rx_stag_filter_info(dev);
			}
		}

		dev->features = features;
	}

	return err < 0 ? 0 : 1;
}

/**
 *	netdev_update_features - recalculate device features
 *	@dev: the device to check
 *
 *	Recalculate dev->features set and send notifications if it
 *	has changed. Should be called after driver or hardware dependent
 *	conditions might have changed that influence the features.
 */
void netdev_update_features(struct net_device *dev)
{
	if (__netdev_update_features(dev))
		netdev_features_change(dev);
}
EXPORT_SYMBOL(netdev_update_features);

/**
 *	netdev_change_features - recalculate device features
 *	@dev: the device to check
 *
 *	Recalculate dev->features set and send notifications even
 *	if they have not changed. Should be called instead of
 *	netdev_update_features() if also dev->vlan_features might
 *	have changed to allow the changes to be propagated to stacked
 *	VLAN devices.
 */
void netdev_change_features(struct net_device *dev)
{
	__netdev_update_features(dev);
	netdev_features_change(dev);
}
EXPORT_SYMBOL(netdev_change_features);

/**
 *	netif_stacked_transfer_operstate -	transfer operstate
 *	@rootdev: the root or lower level device to transfer state from
 *	@dev: the device to transfer operstate to
 *
 *	Transfer operational state from root to device. This is normally
 *	called when a stacking relationship exists between the root
 *	device and the device(a leaf device).
 */
void netif_stacked_transfer_operstate(const struct net_device *rootdev,
					struct net_device *dev)
{
	if (rootdev->operstate == IF_OPER_DORMANT)
		netif_dormant_on(dev);
	else
		netif_dormant_off(dev);

	if (rootdev->operstate == IF_OPER_TESTING)
		netif_testing_on(dev);
	else
		netif_testing_off(dev);

	if (netif_carrier_ok(rootdev))
		netif_carrier_on(dev);
	else
		netif_carrier_off(dev);
}
EXPORT_SYMBOL(netif_stacked_transfer_operstate);

static int netif_alloc_rx_queues(struct net_device *dev)
{
	unsigned int i, count = dev->num_rx_queues;
	struct netdev_rx_queue *rx;
	size_t sz = count * sizeof(*rx);
	int err = 0;

	BUG_ON(count < 1);

	rx = kvzalloc(sz, GFP_KERNEL_ACCOUNT | __GFP_RETRY_MAYFAIL);
	if (!rx)
		return -ENOMEM;

	dev->_rx = rx;

	for (i = 0; i < count; i++) {
		rx[i].dev = dev;

		/* XDP RX-queue setup */
		err = xdp_rxq_info_reg(&rx[i].xdp_rxq, dev, i, 0);
		if (err < 0)
			goto err_rxq_info;
	}
	return 0;

err_rxq_info:
	/* Rollback successful reg's and free other resources */
	while (i--)
		xdp_rxq_info_unreg(&rx[i].xdp_rxq);
	kvfree(dev->_rx);
	dev->_rx = NULL;
	return err;
}

static void netif_free_rx_queues(struct net_device *dev)
{
	unsigned int i, count = dev->num_rx_queues;

	/* netif_alloc_rx_queues alloc failed, resources have been unreg'ed */
	if (!dev->_rx)
		return;

	for (i = 0; i < count; i++)
		xdp_rxq_info_unreg(&dev->_rx[i].xdp_rxq);

	kvfree(dev->_rx);
}

static void netdev_init_one_queue(struct net_device *dev,
				  struct netdev_queue *queue, void *_unused)
{
	/* Initialize queue lock */
	spin_lock_init(&queue->_xmit_lock);
	netdev_set_xmit_lockdep_class(&queue->_xmit_lock, dev->type);
	queue->xmit_lock_owner = -1;
	netdev_queue_numa_node_write(queue, NUMA_NO_NODE);
	queue->dev = dev;
#ifdef CONFIG_BQL
	dql_init(&queue->dql, HZ);
#endif
}

static void netif_free_tx_queues(struct net_device *dev)
{
	kvfree(dev->_tx);
}

static int netif_alloc_netdev_queues(struct net_device *dev)
{
	unsigned int count = dev->num_tx_queues;
	struct netdev_queue *tx;
	size_t sz = count * sizeof(*tx);

	if (count < 1 || count > 0xffff)
		return -EINVAL;

	tx = kvzalloc(sz, GFP_KERNEL_ACCOUNT | __GFP_RETRY_MAYFAIL);
	if (!tx)
		return -ENOMEM;

	dev->_tx = tx;

	netdev_for_each_tx_queue(dev, netdev_init_one_queue, NULL);
	spin_lock_init(&dev->tx_global_lock);

	return 0;
}

void netif_tx_stop_all_queues(struct net_device *dev)
{
	unsigned int i;

	for (i = 0; i < dev->num_tx_queues; i++) {
		struct netdev_queue *txq = netdev_get_tx_queue(dev, i);

		netif_tx_stop_queue(txq);
	}
}
EXPORT_SYMBOL(netif_tx_stop_all_queues);

static int netdev_do_alloc_pcpu_stats(struct net_device *dev)
{
	void __percpu *v;

	/* Drivers implementing ndo_get_peer_dev must support tstat
	 * accounting, so that skb_do_redirect() can bump the dev's
	 * RX stats upon network namespace switch.
	 */
	if (dev->netdev_ops->ndo_get_peer_dev &&
	    dev->pcpu_stat_type != NETDEV_PCPU_STAT_TSTATS)
		return -EOPNOTSUPP;

	switch (dev->pcpu_stat_type) {
	case NETDEV_PCPU_STAT_NONE:
		return 0;
	case NETDEV_PCPU_STAT_LSTATS:
		v = dev->lstats = netdev_alloc_pcpu_stats(struct pcpu_lstats);
		break;
	case NETDEV_PCPU_STAT_TSTATS:
		v = dev->tstats = netdev_alloc_pcpu_stats(struct pcpu_sw_netstats);
		break;
	case NETDEV_PCPU_STAT_DSTATS:
		v = dev->dstats = netdev_alloc_pcpu_stats(struct pcpu_dstats);
		break;
	default:
		return -EINVAL;
	}

	return v ? 0 : -ENOMEM;
}

static void netdev_do_free_pcpu_stats(struct net_device *dev)
{
	switch (dev->pcpu_stat_type) {
	case NETDEV_PCPU_STAT_NONE:
		return;
	case NETDEV_PCPU_STAT_LSTATS:
		free_percpu(dev->lstats);
		break;
	case NETDEV_PCPU_STAT_TSTATS:
		free_percpu(dev->tstats);
		break;
	case NETDEV_PCPU_STAT_DSTATS:
		free_percpu(dev->dstats);
		break;
	}
}

/**
 * register_netdevice() - register a network device
 * @dev: device to register
 *
 * Take a prepared network device structure and make it externally accessible.
 * A %NETDEV_REGISTER message is sent to the netdev notifier chain.
 * Callers must hold the rtnl lock - you may want register_netdev()
 * instead of this.
 */
int register_netdevice(struct net_device *dev)
{
	int ret;
	struct net *net = dev_net(dev);

	BUILD_BUG_ON(sizeof(netdev_features_t) * BITS_PER_BYTE <
		     NETDEV_FEATURE_COUNT);
	BUG_ON(dev_boot_phase);
	ASSERT_RTNL();

	might_sleep();

	/* When net_device's are persistent, this will be fatal. */
	BUG_ON(dev->reg_state != NETREG_UNINITIALIZED);
	BUG_ON(!net);

	ret = ethtool_check_ops(dev->ethtool_ops);
	if (ret)
		return ret;

	spin_lock_init(&dev->addr_list_lock);
	netdev_set_addr_lockdep_class(dev);

	ret = dev_get_valid_name(net, dev, dev->name);
	if (ret < 0)
		goto out;

	ret = -ENOMEM;
	dev->name_node = netdev_name_node_head_alloc(dev);
	if (!dev->name_node)
		goto out;

	/* Init, if this function is available */
	if (dev->netdev_ops->ndo_init) {
		ret = dev->netdev_ops->ndo_init(dev);
		if (ret) {
			if (ret > 0)
				ret = -EIO;
			goto err_free_name;
		}
	}

	if (((dev->hw_features | dev->features) &
	     NETIF_F_HW_VLAN_CTAG_FILTER) &&
	    (!dev->netdev_ops->ndo_vlan_rx_add_vid ||
	     !dev->netdev_ops->ndo_vlan_rx_kill_vid)) {
		netdev_WARN(dev, "Buggy VLAN acceleration in driver!\n");
		ret = -EINVAL;
		goto err_uninit;
	}

	ret = netdev_do_alloc_pcpu_stats(dev);
	if (ret)
		goto err_uninit;

	ret = dev_index_reserve(net, dev->ifindex);
	if (ret < 0)
		goto err_free_pcpu;
	dev->ifindex = ret;

	/* Transfer changeable features to wanted_features and enable
	 * software offloads (GSO and GRO).
	 */
	dev->hw_features |= (NETIF_F_SOFT_FEATURES | NETIF_F_SOFT_FEATURES_OFF);
	dev->features |= NETIF_F_SOFT_FEATURES;

	if (dev->udp_tunnel_nic_info) {
		dev->features |= NETIF_F_RX_UDP_TUNNEL_PORT;
		dev->hw_features |= NETIF_F_RX_UDP_TUNNEL_PORT;
	}

	dev->wanted_features = dev->features & dev->hw_features;

	if (!(dev->flags & IFF_LOOPBACK))
		dev->hw_features |= NETIF_F_NOCACHE_COPY;

	/* If IPv4 TCP segmentation offload is supported we should also
	 * allow the device to enable segmenting the frame with the option
	 * of ignoring a static IP ID value.  This doesn't enable the
	 * feature itself but allows the user to enable it later.
	 */
	if (dev->hw_features & NETIF_F_TSO)
		dev->hw_features |= NETIF_F_TSO_MANGLEID;
	if (dev->vlan_features & NETIF_F_TSO)
		dev->vlan_features |= NETIF_F_TSO_MANGLEID;
	if (dev->mpls_features & NETIF_F_TSO)
		dev->mpls_features |= NETIF_F_TSO_MANGLEID;
	if (dev->hw_enc_features & NETIF_F_TSO)
		dev->hw_enc_features |= NETIF_F_TSO_MANGLEID;

	/* Make NETIF_F_HIGHDMA inheritable to VLAN devices.
	 */
	dev->vlan_features |= NETIF_F_HIGHDMA;

	/* Make NETIF_F_SG inheritable to tunnel devices.
	 */
	dev->hw_enc_features |= NETIF_F_SG | NETIF_F_GSO_PARTIAL;

	/* Make NETIF_F_SG inheritable to MPLS.
	 */
	dev->mpls_features |= NETIF_F_SG;

	ret = call_netdevice_notifiers(NETDEV_POST_INIT, dev);
	ret = notifier_to_errno(ret);
	if (ret)
		goto err_ifindex_release;

	ret = netdev_register_kobject(dev);

	WRITE_ONCE(dev->reg_state, ret ? NETREG_UNREGISTERED : NETREG_REGISTERED);

	if (ret)
		goto err_uninit_notify;

	__netdev_update_features(dev);

	/*
	 *	Default initial state at registry is that the
	 *	device is present.
	 */

	set_bit(__LINK_STATE_PRESENT, &dev->state);

	linkwatch_init_dev(dev);

	dev_init_scheduler(dev);

	netdev_hold(dev, &dev->dev_registered_tracker, GFP_KERNEL);
	list_netdevice(dev);

	add_device_randomness(dev->dev_addr, dev->addr_len);

	/* If the device has permanent device address, driver should
	 * set dev_addr and also addr_assign_type should be set to
	 * NET_ADDR_PERM (default value).
	 */
	if (dev->addr_assign_type == NET_ADDR_PERM)
		memcpy(dev->perm_addr, dev->dev_addr, dev->addr_len);

	/* Notify protocols, that a new device appeared. */
	ret = call_netdevice_notifiers(NETDEV_REGISTER, dev);
	ret = notifier_to_errno(ret);
	if (ret) {
		/* Expect explicit free_netdev() on failure */
		dev->needs_free_netdev = false;
		unregister_netdevice_queue(dev, NULL);
		goto out;
	}
	/*
	 *	Prevent userspace races by waiting until the network
	 *	device is fully setup before sending notifications.
	 */
	if (!dev->rtnl_link_ops ||
	    dev->rtnl_link_state == RTNL_LINK_INITIALIZED)
		rtmsg_ifinfo(RTM_NEWLINK, dev, ~0U, GFP_KERNEL, 0, NULL);

out:
	return ret;

err_uninit_notify:
	call_netdevice_notifiers(NETDEV_PRE_UNINIT, dev);
err_ifindex_release:
	dev_index_release(net, dev->ifindex);
err_free_pcpu:
	netdev_do_free_pcpu_stats(dev);
err_uninit:
	if (dev->netdev_ops->ndo_uninit)
		dev->netdev_ops->ndo_uninit(dev);
	if (dev->priv_destructor)
		dev->priv_destructor(dev);
err_free_name:
	netdev_name_node_free(dev->name_node);
	goto out;
}
EXPORT_SYMBOL(register_netdevice);

/* Initialize the core of a dummy net device.
 * This is useful if you are calling this function after alloc_netdev(),
 * since it does not memset the net_device fields.
 */
static void init_dummy_netdev_core(struct net_device *dev)
{
	/* make sure we BUG if trying to hit standard
	 * register/unregister code path
	 */
	dev->reg_state = NETREG_DUMMY;

	/* NAPI wants this */
	INIT_LIST_HEAD(&dev->napi_list);

	/* a dummy interface is started by default */
	set_bit(__LINK_STATE_PRESENT, &dev->state);
	set_bit(__LINK_STATE_START, &dev->state);

	/* napi_busy_loop stats accounting wants this */
	dev_net_set(dev, &init_net);

	/* Note : We dont allocate pcpu_refcnt for dummy devices,
	 * because users of this 'device' dont need to change
	 * its refcount.
	 */
}

/**
 *	init_dummy_netdev	- init a dummy network device for NAPI
 *	@dev: device to init
 *
 *	This takes a network device structure and initializes the minimum
 *	amount of fields so it can be used to schedule NAPI polls without
 *	registering a full blown interface. This is to be used by drivers
 *	that need to tie several hardware interfaces to a single NAPI
 *	poll scheduler due to HW limitations.
 */
void init_dummy_netdev(struct net_device *dev)
{
	/* Clear everything. Note we don't initialize spinlocks
	 * as they aren't supposed to be taken by any of the
	 * NAPI code and this dummy netdev is supposed to be
	 * only ever used for NAPI polls
	 */
	memset(dev, 0, sizeof(struct net_device));
	init_dummy_netdev_core(dev);
}
EXPORT_SYMBOL_GPL(init_dummy_netdev);

/**
 *	register_netdev	- register a network device
 *	@dev: device to register
 *
 *	Take a completed network device structure and add it to the kernel
 *	interfaces. A %NETDEV_REGISTER message is sent to the netdev notifier
 *	chain. 0 is returned on success. A negative errno code is returned
 *	on a failure to set up the device, or if the name is a duplicate.
 *
 *	This is a wrapper around register_netdevice that takes the rtnl semaphore
 *	and expands the device name if you passed a format string to
 *	alloc_netdev.
 */
int register_netdev(struct net_device *dev)
{
	int err;

	if (rtnl_lock_killable())
		return -EINTR;
	err = register_netdevice(dev);
	rtnl_unlock();
	return err;
}
EXPORT_SYMBOL(register_netdev);

int netdev_refcnt_read(const struct net_device *dev)
{
#ifdef CONFIG_PCPU_DEV_REFCNT
	int i, refcnt = 0;

	for_each_possible_cpu(i)
		refcnt += *per_cpu_ptr(dev->pcpu_refcnt, i);
	return refcnt;
#else
	return refcount_read(&dev->dev_refcnt);
#endif
}
EXPORT_SYMBOL(netdev_refcnt_read);

int netdev_unregister_timeout_secs __read_mostly = 10;

#define WAIT_REFS_MIN_MSECS 1
#define WAIT_REFS_MAX_MSECS 250
/**
 * netdev_wait_allrefs_any - wait until all references are gone.
 * @list: list of net_devices to wait on
 *
 * This is called when unregistering network devices.
 *
 * Any protocol or device that holds a reference should register
 * for netdevice notification, and cleanup and put back the
 * reference if they receive an UNREGISTER event.
 * We can get stuck here if buggy protocols don't correctly
 * call dev_put.
 */
static struct net_device *netdev_wait_allrefs_any(struct list_head *list)
{
	unsigned long rebroadcast_time, warning_time;
	struct net_device *dev;
	int wait = 0;

	rebroadcast_time = warning_time = jiffies;

	list_for_each_entry(dev, list, todo_list)
		if (netdev_refcnt_read(dev) == 1)
			return dev;

	while (true) {
		if (time_after(jiffies, rebroadcast_time + 1 * HZ)) {
			rtnl_lock();

			/* Rebroadcast unregister notification */
			list_for_each_entry(dev, list, todo_list)
				call_netdevice_notifiers(NETDEV_UNREGISTER, dev);

			__rtnl_unlock();
			rcu_barrier();
			rtnl_lock();

			list_for_each_entry(dev, list, todo_list)
				if (test_bit(__LINK_STATE_LINKWATCH_PENDING,
					     &dev->state)) {
					/* We must not have linkwatch events
					 * pending on unregister. If this
					 * happens, we simply run the queue
					 * unscheduled, resulting in a noop
					 * for this device.
					 */
					linkwatch_run_queue();
					break;
				}

			__rtnl_unlock();

			rebroadcast_time = jiffies;
		}

		rcu_barrier();

		if (!wait) {
			wait = WAIT_REFS_MIN_MSECS;
		} else {
			msleep(wait);
			wait = min(wait << 1, WAIT_REFS_MAX_MSECS);
		}

		list_for_each_entry(dev, list, todo_list)
			if (netdev_refcnt_read(dev) == 1)
				return dev;

		if (time_after(jiffies, warning_time +
			       READ_ONCE(netdev_unregister_timeout_secs) * HZ)) {
			list_for_each_entry(dev, list, todo_list) {
				pr_emerg("unregister_netdevice: waiting for %s to become free. Usage count = %d\n",
					 dev->name, netdev_refcnt_read(dev));
				ref_tracker_dir_print(&dev->refcnt_tracker, 10);
			}

			warning_time = jiffies;
		}
	}
}

/* The sequence is:
 *
 *	rtnl_lock();
 *	...
 *	register_netdevice(x1);
 *	register_netdevice(x2);
 *	...
 *	unregister_netdevice(y1);
 *	unregister_netdevice(y2);
 *      ...
 *	rtnl_unlock();
 *	free_netdev(y1);
 *	free_netdev(y2);
 *
 * We are invoked by rtnl_unlock().
 * This allows us to deal with problems:
 * 1) We can delete sysfs objects which invoke hotplug
 *    without deadlocking with linkwatch via keventd.
 * 2) Since we run with the RTNL semaphore not held, we can sleep
 *    safely in order to wait for the netdev refcnt to drop to zero.
 *
 * We must not return until all unregister events added during
 * the interval the lock was held have been completed.
 */
void netdev_run_todo(void)
{
	struct net_device *dev, *tmp;
	struct list_head list;
	int cnt;
#ifdef CONFIG_LOCKDEP
	struct list_head unlink_list;

	list_replace_init(&net_unlink_list, &unlink_list);

	while (!list_empty(&unlink_list)) {
		struct net_device *dev = list_first_entry(&unlink_list,
							  struct net_device,
							  unlink_list);
		list_del_init(&dev->unlink_list);
		dev->nested_level = dev->lower_level - 1;
	}
#endif

	/* Snapshot list, allow later requests */
	list_replace_init(&net_todo_list, &list);

	__rtnl_unlock();

	/* Wait for rcu callbacks to finish before next phase */
	if (!list_empty(&list))
		rcu_barrier();

	list_for_each_entry_safe(dev, tmp, &list, todo_list) {
		if (unlikely(dev->reg_state != NETREG_UNREGISTERING)) {
			netdev_WARN(dev, "run_todo but not unregistering\n");
			list_del(&dev->todo_list);
			continue;
		}

		WRITE_ONCE(dev->reg_state, NETREG_UNREGISTERED);
		linkwatch_sync_dev(dev);
	}

	cnt = 0;
	while (!list_empty(&list)) {
		dev = netdev_wait_allrefs_any(&list);
		list_del(&dev->todo_list);

		/* paranoia */
		BUG_ON(netdev_refcnt_read(dev) != 1);
		BUG_ON(!list_empty(&dev->ptype_all));
		BUG_ON(!list_empty(&dev->ptype_specific));
		WARN_ON(rcu_access_pointer(dev->ip_ptr));
		WARN_ON(rcu_access_pointer(dev->ip6_ptr));

		netdev_do_free_pcpu_stats(dev);
		if (dev->priv_destructor)
			dev->priv_destructor(dev);
		if (dev->needs_free_netdev)
			free_netdev(dev);

		cnt++;

		/* Free network device */
		kobject_put(&dev->dev.kobj);
	}
	if (cnt && atomic_sub_and_test(cnt, &dev_unreg_count))
		wake_up(&netdev_unregistering_wq);
}

/* Convert net_device_stats to rtnl_link_stats64. rtnl_link_stats64 has
 * all the same fields in the same order as net_device_stats, with only
 * the type differing, but rtnl_link_stats64 may have additional fields
 * at the end for newer counters.
 */
void netdev_stats_to_stats64(struct rtnl_link_stats64 *stats64,
			     const struct net_device_stats *netdev_stats)
{
	size_t i, n = sizeof(*netdev_stats) / sizeof(atomic_long_t);
	const atomic_long_t *src = (atomic_long_t *)netdev_stats;
	u64 *dst = (u64 *)stats64;

	BUILD_BUG_ON(n > sizeof(*stats64) / sizeof(u64));
	for (i = 0; i < n; i++)
		dst[i] = (unsigned long)atomic_long_read(&src[i]);
	/* zero out counters that only exist in rtnl_link_stats64 */
	memset((char *)stats64 + n * sizeof(u64), 0,
	       sizeof(*stats64) - n * sizeof(u64));
}
EXPORT_SYMBOL(netdev_stats_to_stats64);

static __cold struct net_device_core_stats __percpu *netdev_core_stats_alloc(
		struct net_device *dev)
{
	struct net_device_core_stats __percpu *p;

	p = alloc_percpu_gfp(struct net_device_core_stats,
			     GFP_ATOMIC | __GFP_NOWARN);

	if (p && cmpxchg(&dev->core_stats, NULL, p))
		free_percpu(p);

	/* This READ_ONCE() pairs with the cmpxchg() above */
	return READ_ONCE(dev->core_stats);
}

noinline void netdev_core_stats_inc(struct net_device *dev, u32 offset)
{
	/* This READ_ONCE() pairs with the write in netdev_core_stats_alloc() */
	struct net_device_core_stats __percpu *p = READ_ONCE(dev->core_stats);
	unsigned long __percpu *field;

	if (unlikely(!p)) {
		p = netdev_core_stats_alloc(dev);
		if (!p)
			return;
	}

	field = (__force unsigned long __percpu *)((__force void *)p + offset);
	this_cpu_inc(*field);
}
EXPORT_SYMBOL_GPL(netdev_core_stats_inc);

/**
 *	dev_get_stats	- get network device statistics
 *	@dev: device to get statistics from
 *	@storage: place to store stats
 *
 *	Get network statistics from device. Return @storage.
 *	The device driver may provide its own method by setting
 *	dev->netdev_ops->get_stats64 or dev->netdev_ops->get_stats;
 *	otherwise the internal statistics structure is used.
 */
struct rtnl_link_stats64 *dev_get_stats(struct net_device *dev,
					struct rtnl_link_stats64 *storage)
{
	const struct net_device_ops *ops = dev->netdev_ops;
	const struct net_device_core_stats __percpu *p;

	if (ops->ndo_get_stats64) {
		memset(storage, 0, sizeof(*storage));
		ops->ndo_get_stats64(dev, storage);
	} else if (ops->ndo_get_stats) {
		netdev_stats_to_stats64(storage, ops->ndo_get_stats(dev));
	} else if (dev->pcpu_stat_type == NETDEV_PCPU_STAT_TSTATS) {
		dev_get_tstats64(dev, storage);
	} else {
		netdev_stats_to_stats64(storage, &dev->stats);
	}

	/* This READ_ONCE() pairs with the write in netdev_core_stats_alloc() */
	p = READ_ONCE(dev->core_stats);
	if (p) {
		const struct net_device_core_stats *core_stats;
		int i;

		for_each_possible_cpu(i) {
			core_stats = per_cpu_ptr(p, i);
			storage->rx_dropped += READ_ONCE(core_stats->rx_dropped);
			storage->tx_dropped += READ_ONCE(core_stats->tx_dropped);
			storage->rx_nohandler += READ_ONCE(core_stats->rx_nohandler);
			storage->rx_otherhost_dropped += READ_ONCE(core_stats->rx_otherhost_dropped);
		}
	}
	return storage;
}
EXPORT_SYMBOL(dev_get_stats);

/**
 *	dev_fetch_sw_netstats - get per-cpu network device statistics
 *	@s: place to store stats
 *	@netstats: per-cpu network stats to read from
 *
 *	Read per-cpu network statistics and populate the related fields in @s.
 */
void dev_fetch_sw_netstats(struct rtnl_link_stats64 *s,
			   const struct pcpu_sw_netstats __percpu *netstats)
{
	int cpu;

	for_each_possible_cpu(cpu) {
		u64 rx_packets, rx_bytes, tx_packets, tx_bytes;
		const struct pcpu_sw_netstats *stats;
		unsigned int start;

		stats = per_cpu_ptr(netstats, cpu);
		do {
			start = u64_stats_fetch_begin(&stats->syncp);
			rx_packets = u64_stats_read(&stats->rx_packets);
			rx_bytes   = u64_stats_read(&stats->rx_bytes);
			tx_packets = u64_stats_read(&stats->tx_packets);
			tx_bytes   = u64_stats_read(&stats->tx_bytes);
		} while (u64_stats_fetch_retry(&stats->syncp, start));

		s->rx_packets += rx_packets;
		s->rx_bytes   += rx_bytes;
		s->tx_packets += tx_packets;
		s->tx_bytes   += tx_bytes;
	}
}
EXPORT_SYMBOL_GPL(dev_fetch_sw_netstats);

/**
 *	dev_get_tstats64 - ndo_get_stats64 implementation
 *	@dev: device to get statistics from
 *	@s: place to store stats
 *
 *	Populate @s from dev->stats and dev->tstats. Can be used as
 *	ndo_get_stats64() callback.
 */
void dev_get_tstats64(struct net_device *dev, struct rtnl_link_stats64 *s)
{
	netdev_stats_to_stats64(s, &dev->stats);
	dev_fetch_sw_netstats(s, dev->tstats);
}
EXPORT_SYMBOL_GPL(dev_get_tstats64);

struct netdev_queue *dev_ingress_queue_create(struct net_device *dev)
{
	struct netdev_queue *queue = dev_ingress_queue(dev);

#ifdef CONFIG_NET_CLS_ACT
	if (queue)
		return queue;
	queue = kzalloc(sizeof(*queue), GFP_KERNEL);
	if (!queue)
		return NULL;
	netdev_init_one_queue(dev, queue, NULL);
	RCU_INIT_POINTER(queue->qdisc, &noop_qdisc);
	RCU_INIT_POINTER(queue->qdisc_sleeping, &noop_qdisc);
	rcu_assign_pointer(dev->ingress_queue, queue);
#endif
	return queue;
}

static const struct ethtool_ops default_ethtool_ops;

void netdev_set_default_ethtool_ops(struct net_device *dev,
				    const struct ethtool_ops *ops)
{
	if (dev->ethtool_ops == &default_ethtool_ops)
		dev->ethtool_ops = ops;
}
EXPORT_SYMBOL_GPL(netdev_set_default_ethtool_ops);

/**
 * netdev_sw_irq_coalesce_default_on() - enable SW IRQ coalescing by default
 * @dev: netdev to enable the IRQ coalescing on
 *
 * Sets a conservative default for SW IRQ coalescing. Users can use
 * sysfs attributes to override the default values.
 */
void netdev_sw_irq_coalesce_default_on(struct net_device *dev)
{
	WARN_ON(dev->reg_state == NETREG_REGISTERED);

	if (!IS_ENABLED(CONFIG_PREEMPT_RT)) {
		dev->gro_flush_timeout = 20000;
		dev->napi_defer_hard_irqs = 1;
	}
}
EXPORT_SYMBOL_GPL(netdev_sw_irq_coalesce_default_on);

void netdev_freemem(struct net_device *dev)
{
	char *addr = (char *)dev - dev->padded;

	kvfree(addr);
}

/**
 * alloc_netdev_mqs - allocate network device
 * @sizeof_priv: size of private data to allocate space for
 * @name: device name format string
 * @name_assign_type: origin of device name
 * @setup: callback to initialize device
 * @txqs: the number of TX subqueues to allocate
 * @rxqs: the number of RX subqueues to allocate
 *
 * Allocates a struct net_device with private data area for driver use
 * and performs basic initialization.  Also allocates subqueue structs
 * for each queue on the device.
 */
struct net_device *alloc_netdev_mqs(int sizeof_priv, const char *name,
		unsigned char name_assign_type,
		void (*setup)(struct net_device *),
		unsigned int txqs, unsigned int rxqs)
{
	struct net_device *dev;
	unsigned int alloc_size;
	struct net_device *p;

	BUG_ON(strlen(name) >= sizeof(dev->name));

	if (txqs < 1) {
		pr_err("alloc_netdev: Unable to allocate device with zero queues\n");
		return NULL;
	}

	if (rxqs < 1) {
		pr_err("alloc_netdev: Unable to allocate device with zero RX queues\n");
		return NULL;
	}

	alloc_size = sizeof(struct net_device);
	if (sizeof_priv) {
		/* ensure 32-byte alignment of private area */
		alloc_size = ALIGN(alloc_size, NETDEV_ALIGN);
		alloc_size += sizeof_priv;
	}
	/* ensure 32-byte alignment of whole construct */
	alloc_size += NETDEV_ALIGN - 1;

	p = kvzalloc(alloc_size, GFP_KERNEL_ACCOUNT | __GFP_RETRY_MAYFAIL);
	if (!p)
		return NULL;

	dev = PTR_ALIGN(p, NETDEV_ALIGN);
	dev->padded = (char *)dev - (char *)p;

	ref_tracker_dir_init(&dev->refcnt_tracker, 128, name);
#ifdef CONFIG_PCPU_DEV_REFCNT
	dev->pcpu_refcnt = alloc_percpu(int);
	if (!dev->pcpu_refcnt)
		goto free_dev;
	__dev_hold(dev);
#else
	refcount_set(&dev->dev_refcnt, 1);
#endif

	if (dev_addr_init(dev))
		goto free_pcpu;

	dev_mc_init(dev);
	dev_uc_init(dev);

	dev_net_set(dev, &init_net);

	dev->gso_max_size = GSO_LEGACY_MAX_SIZE;
	dev->xdp_zc_max_segs = 1;
	dev->gso_max_segs = GSO_MAX_SEGS;
	dev->gro_max_size = GRO_LEGACY_MAX_SIZE;
	dev->gso_ipv4_max_size = GSO_LEGACY_MAX_SIZE;
	dev->gro_ipv4_max_size = GRO_LEGACY_MAX_SIZE;
	dev->tso_max_size = TSO_LEGACY_MAX_SIZE;
	dev->tso_max_segs = TSO_MAX_SEGS;
	dev->upper_level = 1;
	dev->lower_level = 1;
#ifdef CONFIG_LOCKDEP
	dev->nested_level = 0;
	INIT_LIST_HEAD(&dev->unlink_list);
#endif

	INIT_LIST_HEAD(&dev->napi_list);
	INIT_LIST_HEAD(&dev->unreg_list);
	INIT_LIST_HEAD(&dev->close_list);
	INIT_LIST_HEAD(&dev->link_watch_list);
	INIT_LIST_HEAD(&dev->adj_list.upper);
	INIT_LIST_HEAD(&dev->adj_list.lower);
	INIT_LIST_HEAD(&dev->ptype_all);
	INIT_LIST_HEAD(&dev->ptype_specific);
	INIT_LIST_HEAD(&dev->net_notifier_list);
#ifdef CONFIG_NET_SCHED
	hash_init(dev->qdisc_hash);
#endif
	dev->link_topo = phy_link_topo_create(dev);
	if (IS_ERR(dev->link_topo)) {
		dev->link_topo = NULL;
		goto free_all;
	}

	dev->priv_flags = IFF_XMIT_DST_RELEASE | IFF_XMIT_DST_RELEASE_PERM;
	setup(dev);

	if (!dev->tx_queue_len) {
		dev->priv_flags |= IFF_NO_QUEUE;
		dev->tx_queue_len = DEFAULT_TX_QUEUE_LEN;
	}

	dev->num_tx_queues = txqs;
	dev->real_num_tx_queues = txqs;
	if (netif_alloc_netdev_queues(dev))
		goto free_all;

	dev->num_rx_queues = rxqs;
	dev->real_num_rx_queues = rxqs;
	if (netif_alloc_rx_queues(dev))
		goto free_all;

	strcpy(dev->name, name);
	dev->name_assign_type = name_assign_type;
	dev->group = INIT_NETDEV_GROUP;
	if (!dev->ethtool_ops)
		dev->ethtool_ops = &default_ethtool_ops;

	nf_hook_netdev_init(dev);

	return dev;

free_all:
	free_netdev(dev);
	return NULL;

free_pcpu:
#ifdef CONFIG_PCPU_DEV_REFCNT
	free_percpu(dev->pcpu_refcnt);
free_dev:
#endif
	netdev_freemem(dev);
	return NULL;
}
EXPORT_SYMBOL(alloc_netdev_mqs);

/**
 * free_netdev - free network device
 * @dev: device
 *
 * This function does the last stage of destroying an allocated device
 * interface. The reference to the device object is released. If this
 * is the last reference then it will be freed.Must be called in process
 * context.
 */
void free_netdev(struct net_device *dev)
{
	struct napi_struct *p, *n;

	might_sleep();

	/* When called immediately after register_netdevice() failed the unwind
	 * handling may still be dismantling the device. Handle that case by
	 * deferring the free.
	 */
	if (dev->reg_state == NETREG_UNREGISTERING) {
		ASSERT_RTNL();
		dev->needs_free_netdev = true;
		return;
	}

	netif_free_tx_queues(dev);
	netif_free_rx_queues(dev);

	kfree(rcu_dereference_protected(dev->ingress_queue, 1));

	/* Flush device addresses */
	dev_addr_flush(dev);

	list_for_each_entry_safe(p, n, &dev->napi_list, dev_list)
		netif_napi_del(p);

	ref_tracker_dir_exit(&dev->refcnt_tracker);
#ifdef CONFIG_PCPU_DEV_REFCNT
	free_percpu(dev->pcpu_refcnt);
	dev->pcpu_refcnt = NULL;
#endif
	free_percpu(dev->core_stats);
	dev->core_stats = NULL;
	free_percpu(dev->xdp_bulkq);
	dev->xdp_bulkq = NULL;

	phy_link_topo_destroy(dev->link_topo);

	/*  Compatibility with error handling in drivers */
	if (dev->reg_state == NETREG_UNINITIALIZED ||
	    dev->reg_state == NETREG_DUMMY) {
		netdev_freemem(dev);
		return;
	}

	BUG_ON(dev->reg_state != NETREG_UNREGISTERED);
	WRITE_ONCE(dev->reg_state, NETREG_RELEASED);

	/* will free via device release */
	put_device(&dev->dev);
}
EXPORT_SYMBOL(free_netdev);

/**
 * alloc_netdev_dummy - Allocate and initialize a dummy net device.
 * @sizeof_priv: size of private data to allocate space for
 *
 * Return: the allocated net_device on success, NULL otherwise
 */
struct net_device *alloc_netdev_dummy(int sizeof_priv)
{
	return alloc_netdev(sizeof_priv, "dummy#", NET_NAME_UNKNOWN,
			    init_dummy_netdev_core);
}
EXPORT_SYMBOL_GPL(alloc_netdev_dummy);

/**
 *	synchronize_net -  Synchronize with packet receive processing
 *
 *	Wait for packets currently being received to be done.
 *	Does not block later packets from starting.
 */
void synchronize_net(void)
{
	might_sleep();
	if (rtnl_is_locked())
		synchronize_rcu_expedited();
	else
		synchronize_rcu();
}
EXPORT_SYMBOL(synchronize_net);

/**
 *	unregister_netdevice_queue - remove device from the kernel
 *	@dev: device
 *	@head: list
 *
 *	This function shuts down a device interface and removes it
 *	from the kernel tables.
 *	If head not NULL, device is queued to be unregistered later.
 *
 *	Callers must hold the rtnl semaphore.  You may want
 *	unregister_netdev() instead of this.
 */

void unregister_netdevice_queue(struct net_device *dev, struct list_head *head)
{
	ASSERT_RTNL();

	if (head) {
		list_move_tail(&dev->unreg_list, head);
	} else {
		LIST_HEAD(single);

		list_add(&dev->unreg_list, &single);
		unregister_netdevice_many(&single);
	}
}
EXPORT_SYMBOL(unregister_netdevice_queue);

void unregister_netdevice_many_notify(struct list_head *head,
				      u32 portid, const struct nlmsghdr *nlh)
{
	struct net_device *dev, *tmp;
	LIST_HEAD(close_head);
	int cnt = 0;

	BUG_ON(dev_boot_phase);
	ASSERT_RTNL();

	if (list_empty(head))
		return;

	list_for_each_entry_safe(dev, tmp, head, unreg_list) {
		/* Some devices call without registering
		 * for initialization unwind. Remove those
		 * devices and proceed with the remaining.
		 */
		if (dev->reg_state == NETREG_UNINITIALIZED) {
			pr_debug("unregister_netdevice: device %s/%p never was registered\n",
				 dev->name, dev);

			WARN_ON(1);
			list_del(&dev->unreg_list);
			continue;
		}
		dev->dismantle = true;
		BUG_ON(dev->reg_state != NETREG_REGISTERED);
	}

	/* If device is running, close it first. */
	list_for_each_entry(dev, head, unreg_list)
		list_add_tail(&dev->close_list, &close_head);
	dev_close_many(&close_head, true);

	list_for_each_entry(dev, head, unreg_list) {
		/* And unlink it from device chain. */
		unlist_netdevice(dev);
		WRITE_ONCE(dev->reg_state, NETREG_UNREGISTERING);
	}
	flush_all_backlogs();

	synchronize_net();

	list_for_each_entry(dev, head, unreg_list) {
		struct sk_buff *skb = NULL;

		/* Shutdown queueing discipline. */
		dev_shutdown(dev);
		dev_tcx_uninstall(dev);
		dev_xdp_uninstall(dev);
		bpf_dev_bound_netdev_unregister(dev);

		netdev_offload_xstats_disable_all(dev);

		/* Notify protocols, that we are about to destroy
		 * this device. They should clean all the things.
		 */
		call_netdevice_notifiers(NETDEV_UNREGISTER, dev);

		if (!dev->rtnl_link_ops ||
		    dev->rtnl_link_state == RTNL_LINK_INITIALIZED)
			skb = rtmsg_ifinfo_build_skb(RTM_DELLINK, dev, ~0U, 0,
						     GFP_KERNEL, NULL, 0,
						     portid, nlh);

		/*
		 *	Flush the unicast and multicast chains
		 */
		dev_uc_flush(dev);
		dev_mc_flush(dev);

		netdev_name_node_alt_flush(dev);
		netdev_name_node_free(dev->name_node);

		call_netdevice_notifiers(NETDEV_PRE_UNINIT, dev);

		if (dev->netdev_ops->ndo_uninit)
			dev->netdev_ops->ndo_uninit(dev);

		if (skb)
			rtmsg_ifinfo_send(skb, dev, GFP_KERNEL, portid, nlh);

		/* Notifier chain MUST detach us all upper devices. */
		WARN_ON(netdev_has_any_upper_dev(dev));
		WARN_ON(netdev_has_any_lower_dev(dev));

		/* Remove entries from kobject tree */
		netdev_unregister_kobject(dev);
#ifdef CONFIG_XPS
		/* Remove XPS queueing entries */
		netif_reset_xps_queues_gt(dev, 0);
#endif
	}

	synchronize_net();

	list_for_each_entry(dev, head, unreg_list) {
		netdev_put(dev, &dev->dev_registered_tracker);
		net_set_todo(dev);
		cnt++;
	}
	atomic_add(cnt, &dev_unreg_count);

	list_del(head);
}

/**
 *	unregister_netdevice_many - unregister many devices
 *	@head: list of devices
 *
 *  Note: As most callers use a stack allocated list_head,
 *  we force a list_del() to make sure stack wont be corrupted later.
 */
void unregister_netdevice_many(struct list_head *head)
{
	unregister_netdevice_many_notify(head, 0, NULL);
}
EXPORT_SYMBOL(unregister_netdevice_many);

/**
 *	unregister_netdev - remove device from the kernel
 *	@dev: device
 *
 *	This function shuts down a device interface and removes it
 *	from the kernel tables.
 *
 *	This is just a wrapper for unregister_netdevice that takes
 *	the rtnl semaphore.  In general you want to use this and not
 *	unregister_netdevice.
 */
void unregister_netdev(struct net_device *dev)
{
	rtnl_lock();
	unregister_netdevice(dev);
	rtnl_unlock();
}
EXPORT_SYMBOL(unregister_netdev);

/**
 *	__dev_change_net_namespace - move device to different nethost namespace
 *	@dev: device
 *	@net: network namespace
 *	@pat: If not NULL name pattern to try if the current device name
 *	      is already taken in the destination network namespace.
 *	@new_ifindex: If not zero, specifies device index in the target
 *	              namespace.
 *
 *	This function shuts down a device interface and moves it
 *	to a new network namespace. On success 0 is returned, on
 *	a failure a netagive errno code is returned.
 *
 *	Callers must hold the rtnl semaphore.
 */

int __dev_change_net_namespace(struct net_device *dev, struct net *net,
			       const char *pat, int new_ifindex)
{
	struct netdev_name_node *name_node;
	struct net *net_old = dev_net(dev);
	char new_name[IFNAMSIZ] = {};
	int err, new_nsid;

	ASSERT_RTNL();

	/* Don't allow namespace local devices to be moved. */
	err = -EINVAL;
	if (dev->features & NETIF_F_NETNS_LOCAL)
		goto out;

	/* Ensure the device has been registrered */
	if (dev->reg_state != NETREG_REGISTERED)
		goto out;

	/* Get out if there is nothing todo */
	err = 0;
	if (net_eq(net_old, net))
		goto out;

	/* Pick the destination device name, and ensure
	 * we can use it in the destination network namespace.
	 */
	err = -EEXIST;
	if (netdev_name_in_use(net, dev->name)) {
		/* We get here if we can't use the current device name */
		if (!pat)
			goto out;
		err = dev_prep_valid_name(net, dev, pat, new_name, EEXIST);
		if (err < 0)
			goto out;
	}
	/* Check that none of the altnames conflicts. */
	err = -EEXIST;
	netdev_for_each_altname(dev, name_node)
		if (netdev_name_in_use(net, name_node->name))
			goto out;

	/* Check that new_ifindex isn't used yet. */
	if (new_ifindex) {
		err = dev_index_reserve(net, new_ifindex);
		if (err < 0)
			goto out;
	} else {
		/* If there is an ifindex conflict assign a new one */
		err = dev_index_reserve(net, dev->ifindex);
		if (err == -EBUSY)
			err = dev_index_reserve(net, 0);
		if (err < 0)
			goto out;
		new_ifindex = err;
	}

	/*
	 * And now a mini version of register_netdevice unregister_netdevice.
	 */

	/* If device is running close it first. */
	dev_close(dev);

	/* And unlink it from device chain */
	unlist_netdevice(dev);

	synchronize_net();

	/* Shutdown queueing discipline. */
	dev_shutdown(dev);

	/* Notify protocols, that we are about to destroy
	 * this device. They should clean all the things.
	 *
	 * Note that dev->reg_state stays at NETREG_REGISTERED.
	 * This is wanted because this way 8021q and macvlan know
	 * the device is just moving and can keep their slaves up.
	 */
	call_netdevice_notifiers(NETDEV_UNREGISTER, dev);
	rcu_barrier();

	new_nsid = peernet2id_alloc(dev_net(dev), net, GFP_KERNEL);

	rtmsg_ifinfo_newnet(RTM_DELLINK, dev, ~0U, GFP_KERNEL, &new_nsid,
			    new_ifindex);

	/*
	 *	Flush the unicast and multicast chains
	 */
	dev_uc_flush(dev);
	dev_mc_flush(dev);

	/* Send a netdev-removed uevent to the old namespace */
	kobject_uevent(&dev->dev.kobj, KOBJ_REMOVE);
	netdev_adjacent_del_links(dev);

	/* Move per-net netdevice notifiers that are following the netdevice */
	move_netdevice_notifiers_dev_net(dev, net);

	/* Actually switch the network namespace */
	dev_net_set(dev, net);
	dev->ifindex = new_ifindex;

	if (new_name[0]) {
		/* Rename the netdev to prepared name */
		write_seqlock(&netdev_rename_lock);
		strscpy(dev->name, new_name, IFNAMSIZ);
		write_sequnlock(&netdev_rename_lock);
	}

	/* Fixup kobjects */
	dev_set_uevent_suppress(&dev->dev, 1);
	err = device_rename(&dev->dev, dev->name);
	dev_set_uevent_suppress(&dev->dev, 0);
	WARN_ON(err);

	/* Send a netdev-add uevent to the new namespace */
	kobject_uevent(&dev->dev.kobj, KOBJ_ADD);
	netdev_adjacent_add_links(dev);

	/* Adapt owner in case owning user namespace of target network
	 * namespace is different from the original one.
	 */
	err = netdev_change_owner(dev, net_old, net);
	WARN_ON(err);

	/* Add the device back in the hashes */
	list_netdevice(dev);

	/* Notify protocols, that a new device appeared. */
	call_netdevice_notifiers(NETDEV_REGISTER, dev);

	/*
	 *	Prevent userspace races by waiting until the network
	 *	device is fully setup before sending notifications.
	 */
	rtmsg_ifinfo(RTM_NEWLINK, dev, ~0U, GFP_KERNEL, 0, NULL);

	synchronize_net();
	err = 0;
out:
	return err;
}
EXPORT_SYMBOL_GPL(__dev_change_net_namespace);

static int dev_cpu_dead(unsigned int oldcpu)
{
	struct sk_buff **list_skb;
	struct sk_buff *skb;
	unsigned int cpu;
	struct softnet_data *sd, *oldsd, *remsd = NULL;

	local_irq_disable();
	cpu = smp_processor_id();
	sd = &per_cpu(softnet_data, cpu);
	oldsd = &per_cpu(softnet_data, oldcpu);

	/* Find end of our completion_queue. */
	list_skb = &sd->completion_queue;
	while (*list_skb)
		list_skb = &(*list_skb)->next;
	/* Append completion queue from offline CPU. */
	*list_skb = oldsd->completion_queue;
	oldsd->completion_queue = NULL;

	/* Append output queue from offline CPU. */
	if (oldsd->output_queue) {
		*sd->output_queue_tailp = oldsd->output_queue;
		sd->output_queue_tailp = oldsd->output_queue_tailp;
		oldsd->output_queue = NULL;
		oldsd->output_queue_tailp = &oldsd->output_queue;
	}
	/* Append NAPI poll list from offline CPU, with one exception :
	 * process_backlog() must be called by cpu owning percpu backlog.
	 * We properly handle process_queue & input_pkt_queue later.
	 */
	while (!list_empty(&oldsd->poll_list)) {
		struct napi_struct *napi = list_first_entry(&oldsd->poll_list,
							    struct napi_struct,
							    poll_list);

		list_del_init(&napi->poll_list);
		if (napi->poll == process_backlog)
			napi->state &= NAPIF_STATE_THREADED;
		else
			____napi_schedule(sd, napi);
	}

	raise_softirq_irqoff(NET_TX_SOFTIRQ);
	local_irq_enable();

	if (!use_backlog_threads()) {
#ifdef CONFIG_RPS
		remsd = oldsd->rps_ipi_list;
		oldsd->rps_ipi_list = NULL;
#endif
		/* send out pending IPI's on offline CPU */
		net_rps_send_ipi(remsd);
	}

	/* Process offline CPU's input_pkt_queue */
	while ((skb = __skb_dequeue(&oldsd->process_queue))) {
		netif_rx(skb);
		rps_input_queue_head_incr(oldsd);
	}
	while ((skb = skb_dequeue(&oldsd->input_pkt_queue))) {
		netif_rx(skb);
		rps_input_queue_head_incr(oldsd);
	}

	return 0;
}

/**
 *	netdev_increment_features - increment feature set by one
 *	@all: current feature set
 *	@one: new feature set
 *	@mask: mask feature set
 *
 *	Computes a new feature set after adding a device with feature set
 *	@one to the master device with current feature set @all.  Will not
 *	enable anything that is off in @mask. Returns the new feature set.
 */
netdev_features_t netdev_increment_features(netdev_features_t all,
	netdev_features_t one, netdev_features_t mask)
{
	if (mask & NETIF_F_HW_CSUM)
		mask |= NETIF_F_CSUM_MASK;
	mask |= NETIF_F_VLAN_CHALLENGED;

	all |= one & (NETIF_F_ONE_FOR_ALL | NETIF_F_CSUM_MASK) & mask;
	all &= one | ~NETIF_F_ALL_FOR_ALL;

	/* If one device supports hw checksumming, set for all. */
	if (all & NETIF_F_HW_CSUM)
		all &= ~(NETIF_F_CSUM_MASK & ~NETIF_F_HW_CSUM);

	return all;
}
EXPORT_SYMBOL(netdev_increment_features);

static struct hlist_head * __net_init netdev_create_hash(void)
{
	int i;
	struct hlist_head *hash;

	hash = kmalloc_array(NETDEV_HASHENTRIES, sizeof(*hash), GFP_KERNEL);
	if (hash != NULL)
		for (i = 0; i < NETDEV_HASHENTRIES; i++)
			INIT_HLIST_HEAD(&hash[i]);

	return hash;
}

/* Initialize per network namespace state */
static int __net_init netdev_init(struct net *net)
{
	BUILD_BUG_ON(GRO_HASH_BUCKETS >
		     8 * sizeof_field(struct napi_struct, gro_bitmask));

	INIT_LIST_HEAD(&net->dev_base_head);

	net->dev_name_head = netdev_create_hash();
	if (net->dev_name_head == NULL)
		goto err_name;

	net->dev_index_head = netdev_create_hash();
	if (net->dev_index_head == NULL)
		goto err_idx;

	xa_init_flags(&net->dev_by_index, XA_FLAGS_ALLOC1);

	RAW_INIT_NOTIFIER_HEAD(&net->netdev_chain);

	return 0;

err_idx:
	kfree(net->dev_name_head);
err_name:
	return -ENOMEM;
}

/**
 *	netdev_drivername - network driver for the device
 *	@dev: network device
 *
 *	Determine network driver for device.
 */
const char *netdev_drivername(const struct net_device *dev)
{
	const struct device_driver *driver;
	const struct device *parent;
	const char *empty = "";

	parent = dev->dev.parent;
	if (!parent)
		return empty;

	driver = parent->driver;
	if (driver && driver->name)
		return driver->name;
	return empty;
}

static void __netdev_printk(const char *level, const struct net_device *dev,
			    struct va_format *vaf)
{
	if (dev && dev->dev.parent) {
		dev_printk_emit(level[1] - '0',
				dev->dev.parent,
				"%s %s %s%s: %pV",
				dev_driver_string(dev->dev.parent),
				dev_name(dev->dev.parent),
				netdev_name(dev), netdev_reg_state(dev),
				vaf);
	} else if (dev) {
		printk("%s%s%s: %pV",
		       level, netdev_name(dev), netdev_reg_state(dev), vaf);
	} else {
		printk("%s(NULL net_device): %pV", level, vaf);
	}
}

void netdev_printk(const char *level, const struct net_device *dev,
		   const char *format, ...)
{
	struct va_format vaf;
	va_list args;

	va_start(args, format);

	vaf.fmt = format;
	vaf.va = &args;

	__netdev_printk(level, dev, &vaf);

	va_end(args);
}
EXPORT_SYMBOL(netdev_printk);

#define define_netdev_printk_level(func, level)			\
void func(const struct net_device *dev, const char *fmt, ...)	\
{								\
	struct va_format vaf;					\
	va_list args;						\
								\
	va_start(args, fmt);					\
								\
	vaf.fmt = fmt;						\
	vaf.va = &args;						\
								\
	__netdev_printk(level, dev, &vaf);			\
								\
	va_end(args);						\
}								\
EXPORT_SYMBOL(func);

define_netdev_printk_level(netdev_emerg, KERN_EMERG);
define_netdev_printk_level(netdev_alert, KERN_ALERT);
define_netdev_printk_level(netdev_crit, KERN_CRIT);
define_netdev_printk_level(netdev_err, KERN_ERR);
define_netdev_printk_level(netdev_warn, KERN_WARNING);
define_netdev_printk_level(netdev_notice, KERN_NOTICE);
define_netdev_printk_level(netdev_info, KERN_INFO);

static void __net_exit netdev_exit(struct net *net)
{
	kfree(net->dev_name_head);
	kfree(net->dev_index_head);
	xa_destroy(&net->dev_by_index);
	if (net != &init_net)
		WARN_ON_ONCE(!list_empty(&net->dev_base_head));
}

static struct pernet_operations __net_initdata netdev_net_ops = {
	.init = netdev_init,
	.exit = netdev_exit,
};

static void __net_exit default_device_exit_net(struct net *net)
{
	struct netdev_name_node *name_node, *tmp;
	struct net_device *dev, *aux;
	/*
	 * Push all migratable network devices back to the
	 * initial network namespace
	 */
	ASSERT_RTNL();
	for_each_netdev_safe(net, dev, aux) {
		int err;
		char fb_name[IFNAMSIZ];

		/* Ignore unmoveable devices (i.e. loopback) */
		if (dev->features & NETIF_F_NETNS_LOCAL)
			continue;

		/* Leave virtual devices for the generic cleanup */
		if (dev->rtnl_link_ops && !dev->rtnl_link_ops->netns_refund)
			continue;

		/* Push remaining network devices to init_net */
		snprintf(fb_name, IFNAMSIZ, "dev%d", dev->ifindex);
		if (netdev_name_in_use(&init_net, fb_name))
			snprintf(fb_name, IFNAMSIZ, "dev%%d");

		netdev_for_each_altname_safe(dev, name_node, tmp)
			if (netdev_name_in_use(&init_net, name_node->name))
				__netdev_name_node_alt_destroy(name_node);

		err = dev_change_net_namespace(dev, &init_net, fb_name);
		if (err) {
			pr_emerg("%s: failed to move %s to init_net: %d\n",
				 __func__, dev->name, err);
			BUG();
		}
	}
}

static void __net_exit default_device_exit_batch(struct list_head *net_list)
{
	/* At exit all network devices most be removed from a network
	 * namespace.  Do this in the reverse order of registration.
	 * Do this across as many network namespaces as possible to
	 * improve batching efficiency.
	 */
	struct net_device *dev;
	struct net *net;
	LIST_HEAD(dev_kill_list);

	rtnl_lock();
	list_for_each_entry(net, net_list, exit_list) {
		default_device_exit_net(net);
		cond_resched();
	}

	list_for_each_entry(net, net_list, exit_list) {
		for_each_netdev_reverse(net, dev) {
			if (dev->rtnl_link_ops && dev->rtnl_link_ops->dellink)
				dev->rtnl_link_ops->dellink(dev, &dev_kill_list);
			else
				unregister_netdevice_queue(dev, &dev_kill_list);
		}
	}
	unregister_netdevice_many(&dev_kill_list);
	rtnl_unlock();
}

static struct pernet_operations __net_initdata default_device_ops = {
	.exit_batch = default_device_exit_batch,
};

static void __init net_dev_struct_check(void)
{
	/* TX read-mostly hotpath */
	CACHELINE_ASSERT_GROUP_MEMBER(struct net_device, net_device_read_tx, priv_flags);
	CACHELINE_ASSERT_GROUP_MEMBER(struct net_device, net_device_read_tx, netdev_ops);
	CACHELINE_ASSERT_GROUP_MEMBER(struct net_device, net_device_read_tx, header_ops);
	CACHELINE_ASSERT_GROUP_MEMBER(struct net_device, net_device_read_tx, _tx);
	CACHELINE_ASSERT_GROUP_MEMBER(struct net_device, net_device_read_tx, real_num_tx_queues);
	CACHELINE_ASSERT_GROUP_MEMBER(struct net_device, net_device_read_tx, gso_max_size);
	CACHELINE_ASSERT_GROUP_MEMBER(struct net_device, net_device_read_tx, gso_ipv4_max_size);
	CACHELINE_ASSERT_GROUP_MEMBER(struct net_device, net_device_read_tx, gso_max_segs);
	CACHELINE_ASSERT_GROUP_MEMBER(struct net_device, net_device_read_tx, gso_partial_features);
	CACHELINE_ASSERT_GROUP_MEMBER(struct net_device, net_device_read_tx, num_tc);
	CACHELINE_ASSERT_GROUP_MEMBER(struct net_device, net_device_read_tx, mtu);
	CACHELINE_ASSERT_GROUP_MEMBER(struct net_device, net_device_read_tx, needed_headroom);
	CACHELINE_ASSERT_GROUP_MEMBER(struct net_device, net_device_read_tx, tc_to_txq);
#ifdef CONFIG_XPS
	CACHELINE_ASSERT_GROUP_MEMBER(struct net_device, net_device_read_tx, xps_maps);
#endif
#ifdef CONFIG_NETFILTER_EGRESS
	CACHELINE_ASSERT_GROUP_MEMBER(struct net_device, net_device_read_tx, nf_hooks_egress);
#endif
#ifdef CONFIG_NET_XGRESS
	CACHELINE_ASSERT_GROUP_MEMBER(struct net_device, net_device_read_tx, tcx_egress);
#endif
	CACHELINE_ASSERT_GROUP_SIZE(struct net_device, net_device_read_tx, 160);

	/* TXRX read-mostly hotpath */
	CACHELINE_ASSERT_GROUP_MEMBER(struct net_device, net_device_read_txrx, lstats);
	CACHELINE_ASSERT_GROUP_MEMBER(struct net_device, net_device_read_txrx, state);
	CACHELINE_ASSERT_GROUP_MEMBER(struct net_device, net_device_read_txrx, flags);
	CACHELINE_ASSERT_GROUP_MEMBER(struct net_device, net_device_read_txrx, hard_header_len);
	CACHELINE_ASSERT_GROUP_MEMBER(struct net_device, net_device_read_txrx, features);
	CACHELINE_ASSERT_GROUP_MEMBER(struct net_device, net_device_read_txrx, ip6_ptr);
	CACHELINE_ASSERT_GROUP_SIZE(struct net_device, net_device_read_txrx, 46);

	/* RX read-mostly hotpath */
	CACHELINE_ASSERT_GROUP_MEMBER(struct net_device, net_device_read_rx, ptype_specific);
	CACHELINE_ASSERT_GROUP_MEMBER(struct net_device, net_device_read_rx, ifindex);
	CACHELINE_ASSERT_GROUP_MEMBER(struct net_device, net_device_read_rx, real_num_rx_queues);
	CACHELINE_ASSERT_GROUP_MEMBER(struct net_device, net_device_read_rx, _rx);
	CACHELINE_ASSERT_GROUP_MEMBER(struct net_device, net_device_read_rx, gro_flush_timeout);
	CACHELINE_ASSERT_GROUP_MEMBER(struct net_device, net_device_read_rx, napi_defer_hard_irqs);
	CACHELINE_ASSERT_GROUP_MEMBER(struct net_device, net_device_read_rx, gro_max_size);
	CACHELINE_ASSERT_GROUP_MEMBER(struct net_device, net_device_read_rx, gro_ipv4_max_size);
	CACHELINE_ASSERT_GROUP_MEMBER(struct net_device, net_device_read_rx, rx_handler);
	CACHELINE_ASSERT_GROUP_MEMBER(struct net_device, net_device_read_rx, rx_handler_data);
	CACHELINE_ASSERT_GROUP_MEMBER(struct net_device, net_device_read_rx, nd_net);
#ifdef CONFIG_NETPOLL
	CACHELINE_ASSERT_GROUP_MEMBER(struct net_device, net_device_read_rx, npinfo);
#endif
#ifdef CONFIG_NET_XGRESS
	CACHELINE_ASSERT_GROUP_MEMBER(struct net_device, net_device_read_rx, tcx_ingress);
#endif
	CACHELINE_ASSERT_GROUP_SIZE(struct net_device, net_device_read_rx, 104);
}

/*
 *	Initialize the DEV module. At boot time this walks the device list and
 *	unhooks any devices that fail to initialise (normally hardware not
 *	present) and leaves us with a valid list of present and active devices.
 *
 */

/* We allocate 256 pages for each CPU if PAGE_SHIFT is 12 */
#define SYSTEM_PERCPU_PAGE_POOL_SIZE	((1 << 20) / PAGE_SIZE)

static int net_page_pool_create(int cpuid)
{
#if IS_ENABLED(CONFIG_PAGE_POOL)
	struct page_pool_params page_pool_params = {
		.pool_size = SYSTEM_PERCPU_PAGE_POOL_SIZE,
		.flags = PP_FLAG_SYSTEM_POOL,
		.nid = cpu_to_mem(cpuid),
	};
	struct page_pool *pp_ptr;

	pp_ptr = page_pool_create_percpu(&page_pool_params, cpuid);
	if (IS_ERR(pp_ptr))
		return -ENOMEM;

	per_cpu(system_page_pool, cpuid) = pp_ptr;
#endif
	return 0;
}

static int backlog_napi_should_run(unsigned int cpu)
{
	struct softnet_data *sd = per_cpu_ptr(&softnet_data, cpu);
	struct napi_struct *napi = &sd->backlog;

	return test_bit(NAPI_STATE_SCHED_THREADED, &napi->state);
}

static void run_backlog_napi(unsigned int cpu)
{
	struct softnet_data *sd = per_cpu_ptr(&softnet_data, cpu);

	napi_threaded_poll_loop(&sd->backlog);
}

static void backlog_napi_setup(unsigned int cpu)
{
	struct softnet_data *sd = per_cpu_ptr(&softnet_data, cpu);
	struct napi_struct *napi = &sd->backlog;

	napi->thread = this_cpu_read(backlog_napi);
	set_bit(NAPI_STATE_THREADED, &napi->state);
}

static struct smp_hotplug_thread backlog_threads = {
	.store			= &backlog_napi,
	.thread_should_run	= backlog_napi_should_run,
	.thread_fn		= run_backlog_napi,
	.thread_comm		= "backlog_napi/%u",
	.setup			= backlog_napi_setup,
};

/*
 *       This is called single threaded during boot, so no need
 *       to take the rtnl semaphore.
 */
static int __init net_dev_init(void)
{
	int i, rc = -ENOMEM;

	BUG_ON(!dev_boot_phase);

	net_dev_struct_check();

	if (dev_proc_init())
		goto out;

	if (netdev_kobject_init())
		goto out;

	for (i = 0; i < PTYPE_HASH_SIZE; i++)
		INIT_LIST_HEAD(&ptype_base[i]);

	if (register_pernet_subsys(&netdev_net_ops))
		goto out;

	/*
	 *	Initialise the packet receive queues.
	 */

	for_each_possible_cpu(i) {
		struct work_struct *flush = per_cpu_ptr(&flush_works, i);
		struct softnet_data *sd = &per_cpu(softnet_data, i);

		INIT_WORK(flush, flush_backlog);

		skb_queue_head_init(&sd->input_pkt_queue);
		skb_queue_head_init(&sd->process_queue);
#ifdef CONFIG_XFRM_OFFLOAD
		skb_queue_head_init(&sd->xfrm_backlog);
#endif
		INIT_LIST_HEAD(&sd->poll_list);
		sd->output_queue_tailp = &sd->output_queue;
#ifdef CONFIG_RPS
		INIT_CSD(&sd->csd, rps_trigger_softirq, sd);
		sd->cpu = i;
#endif
		INIT_CSD(&sd->defer_csd, trigger_rx_softirq, sd);
		spin_lock_init(&sd->defer_lock);

		init_gro_hash(&sd->backlog);
		sd->backlog.poll = process_backlog;
		sd->backlog.weight = weight_p;
		INIT_LIST_HEAD(&sd->backlog.poll_list);

		if (net_page_pool_create(i))
			goto out;
	}
	if (use_backlog_threads())
		smpboot_register_percpu_thread(&backlog_threads);

	dev_boot_phase = 0;

	/* The loopback device is special if any other network devices
	 * is present in a network namespace the loopback device must
	 * be present. Since we now dynamically allocate and free the
	 * loopback device ensure this invariant is maintained by
	 * keeping the loopback device as the first device on the
	 * list of network devices.  Ensuring the loopback devices
	 * is the first device that appears and the last network device
	 * that disappears.
	 */
	if (register_pernet_device(&loopback_net_ops))
		goto out;

	if (register_pernet_device(&default_device_ops))
		goto out;

	open_softirq(NET_TX_SOFTIRQ, net_tx_action);
	open_softirq(NET_RX_SOFTIRQ, net_rx_action);

	rc = cpuhp_setup_state_nocalls(CPUHP_NET_DEV_DEAD, "net/dev:dead",
				       NULL, dev_cpu_dead);
	WARN_ON(rc < 0);
	rc = 0;

	/* avoid static key IPIs to isolated CPUs */
	if (housekeeping_enabled(HK_TYPE_MISC))
		net_enable_timestamp();
out:
	if (rc < 0) {
		for_each_possible_cpu(i) {
			struct page_pool *pp_ptr;

			pp_ptr = per_cpu(system_page_pool, i);
			if (!pp_ptr)
				continue;

			page_pool_destroy(pp_ptr);
			per_cpu(system_page_pool, i) = NULL;
		}
	}

	return rc;
}

subsys_initcall(net_dev_init);<|MERGE_RESOLUTION|>--- conflicted
+++ resolved
@@ -159,7 +159,6 @@
 #include <net/page_pool/helpers.h>
 #include <net/rps.h>
 #include <trace/hooks/net.h>
-#include <linux/phy_link_topology_core.h>
 
 #include "dev.h"
 #include "net-sysfs.h"
@@ -220,7 +219,6 @@
 #else
 
 static bool use_backlog_threads(void)
-<<<<<<< HEAD
 {
 	return true;
 }
@@ -230,17 +228,6 @@
 static inline void backlog_lock_irq_save(struct softnet_data *sd,
 					 unsigned long *flags)
 {
-=======
-{
-	return true;
-}
-
-#endif
-
-static inline void backlog_lock_irq_save(struct softnet_data *sd,
-					 unsigned long *flags)
-{
->>>>>>> 1613e604
 	if (IS_ENABLED(CONFIG_RPS) || use_backlog_threads())
 		spin_lock_irqsave(&sd->input_pkt_queue.lock, *flags);
 	else if (!IS_ENABLED(CONFIG_PREEMPT_RT))
@@ -4843,19 +4830,11 @@
 	unsigned int qlen;
 	int max_backlog;
 	u32 tail;
-<<<<<<< HEAD
 
 	reason = SKB_DROP_REASON_DEV_READY;
 	if (!netif_running(skb->dev))
 		goto bad_dev;
 
-=======
-
-	reason = SKB_DROP_REASON_DEV_READY;
-	if (!netif_running(skb->dev))
-		goto bad_dev;
-
->>>>>>> 1613e604
 	reason = SKB_DROP_REASON_CPU_BACKLOG;
 	sd = &per_cpu(softnet_data, cpu);
 
@@ -11025,12 +11004,6 @@
 #ifdef CONFIG_NET_SCHED
 	hash_init(dev->qdisc_hash);
 #endif
-	dev->link_topo = phy_link_topo_create(dev);
-	if (IS_ERR(dev->link_topo)) {
-		dev->link_topo = NULL;
-		goto free_all;
-	}
-
 	dev->priv_flags = IFF_XMIT_DST_RELEASE | IFF_XMIT_DST_RELEASE_PERM;
 	setup(dev);
 
@@ -11118,8 +11091,6 @@
 	dev->core_stats = NULL;
 	free_percpu(dev->xdp_bulkq);
 	dev->xdp_bulkq = NULL;
-
-	phy_link_topo_destroy(dev->link_topo);
 
 	/*  Compatibility with error handling in drivers */
 	if (dev->reg_state == NETREG_UNINITIALIZED ||
