--- conflicted
+++ resolved
@@ -70,10 +70,7 @@
 	bool send_nl_msg;
 	bool active;
 	uid_t uid;
-<<<<<<< HEAD
-=======
 	bool suspend_time_valid;
->>>>>>> 146c22ec
 };
 
 static LIST_HEAD(idletimer_tg_list);
@@ -243,10 +240,6 @@
 	switch (pm_event) {
 	case PM_SUSPEND_PREPARE:
 		get_monotonic_boottime(&timer->last_suspend_time);
-<<<<<<< HEAD
-		break;
-	case PM_POST_SUSPEND:
-=======
 		timer->suspend_time_valid = true;
 		break;
 	case PM_POST_SUSPEND:
@@ -254,7 +247,6 @@
 			break;
 		timer->suspend_time_valid = false;
 
->>>>>>> 146c22ec
 		spin_lock_bh(&timestamp_lock);
 		if (!timer->active) {
 			spin_unlock_bh(&timestamp_lock);
