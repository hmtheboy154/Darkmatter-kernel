// SPDX-License-Identifier: GPL-2.0

#include <linux/types.h>
#include <linux/netfilter.h>
#include <linux/module.h>
#include <linux/slab.h>
#include <linux/mutex.h>
#include <linux/vmalloc.h>
#include <linux/stddef.h>
#include <linux/err.h>
#include <linux/percpu.h>
#include <linux/notifier.h>
#include <linux/kernel.h>
#include <linux/netdevice.h>

#include <net/netfilter/nf_conntrack.h>
#include <net/netfilter/nf_conntrack_l4proto.h>
#include <net/netfilter/nf_conntrack_core.h>
#include <net/netfilter/nf_conntrack_bridge.h>
#include <net/netfilter/nf_log.h>

#include <linux/ip.h>
#include <linux/icmp.h>
#include <linux/sysctl.h>
#include <net/route.h>
#include <net/ip.h>

#include <linux/netfilter_ipv4.h>
#include <linux/netfilter_ipv6.h>
#include <linux/netfilter_ipv6/ip6_tables.h>
#include <net/netfilter/nf_conntrack_helper.h>
#include <net/netfilter/nf_conntrack_zones.h>
#include <net/netfilter/nf_conntrack_seqadj.h>
#include <net/netfilter/ipv4/nf_conntrack_ipv4.h>
#include <net/netfilter/ipv6/nf_conntrack_ipv6.h>
#include <net/netfilter/nf_nat_helper.h>
#include <net/netfilter/ipv4/nf_defrag_ipv4.h>
#include <net/netfilter/ipv6/nf_defrag_ipv6.h>

#include <linux/ipv6.h>
#include <linux/in6.h>
#include <net/ipv6.h>
#include <net/inet_frag.h>

static DEFINE_MUTEX(nf_ct_proto_mutex);

#ifdef CONFIG_SYSCTL
__printf(4, 5)
void nf_l4proto_log_invalid(const struct sk_buff *skb,
			    const struct nf_hook_state *state,
			    u8 protonum,
			    const char *fmt, ...)
{
	struct net *net = state->net;
	struct va_format vaf;
	va_list args;

	if (net->ct.sysctl_log_invalid != protonum &&
	    net->ct.sysctl_log_invalid != IPPROTO_RAW)
		return;

	va_start(args, fmt);
	vaf.fmt = fmt;
	vaf.va = &args;

	nf_log_packet(net, state->pf, 0, skb, state->in, state->out,
		      NULL, "nf_ct_proto_%d: %pV ", protonum, &vaf);
	va_end(args);
}
EXPORT_SYMBOL_GPL(nf_l4proto_log_invalid);

__printf(4, 5)
void nf_ct_l4proto_log_invalid(const struct sk_buff *skb,
			       const struct nf_conn *ct,
			       const struct nf_hook_state *state,
			       const char *fmt, ...)
{
	struct va_format vaf;
	struct net *net;
	va_list args;

	net = nf_ct_net(ct);
	if (likely(net->ct.sysctl_log_invalid == 0))
		return;

	va_start(args, fmt);
	vaf.fmt = fmt;
	vaf.va = &args;

	nf_l4proto_log_invalid(skb, state,
			       nf_ct_protonum(ct), "%pV", &vaf);
	va_end(args);
}
EXPORT_SYMBOL_GPL(nf_ct_l4proto_log_invalid);
#endif

const struct nf_conntrack_l4proto *nf_ct_l4proto_find(u8 l4proto)
{
	switch (l4proto) {
	case IPPROTO_UDP: return &nf_conntrack_l4proto_udp;
	case IPPROTO_TCP: return &nf_conntrack_l4proto_tcp;
	case IPPROTO_ICMP: return &nf_conntrack_l4proto_icmp;
#ifdef CONFIG_NF_CT_PROTO_DCCP
	case IPPROTO_DCCP: return &nf_conntrack_l4proto_dccp;
#endif
#ifdef CONFIG_NF_CT_PROTO_SCTP
	case IPPROTO_SCTP: return &nf_conntrack_l4proto_sctp;
#endif
#ifdef CONFIG_NF_CT_PROTO_UDPLITE
	case IPPROTO_UDPLITE: return &nf_conntrack_l4proto_udplite;
#endif
#ifdef CONFIG_NF_CT_PROTO_GRE
	case IPPROTO_GRE: return &nf_conntrack_l4proto_gre;
#endif
#if IS_ENABLED(CONFIG_IPV6)
	case IPPROTO_ICMPV6: return &nf_conntrack_l4proto_icmpv6;
#endif /* CONFIG_IPV6 */
	}

	return &nf_conntrack_l4proto_generic;
};
EXPORT_SYMBOL_GPL(nf_ct_l4proto_find);

static bool in_vrf_postrouting(const struct nf_hook_state *state)
{
#if IS_ENABLED(CONFIG_NET_L3_MASTER_DEV)
	if (state->hook == NF_INET_POST_ROUTING &&
	    netif_is_l3_master(state->out))
		return true;
#endif
	return false;
}

unsigned int nf_confirm(void *priv,
			struct sk_buff *skb,
			const struct nf_hook_state *state)
{
	const struct nf_conn_help *help;
	enum ip_conntrack_info ctinfo;
	unsigned int protoff;
	struct nf_conn *ct;
	bool seqadj_needed;
	__be16 frag_off;
<<<<<<< HEAD
=======
	int start;
>>>>>>> 310bc395
	u8 pnum;

	ct = nf_ct_get(skb, &ctinfo);
	if (!ct || in_vrf_postrouting(state))
		return NF_ACCEPT;

	help = nfct_help(ct);

	seqadj_needed = test_bit(IPS_SEQ_ADJUST_BIT, &ct->status) && !nf_is_loopback_packet(skb);
	if (!help && !seqadj_needed)
		return nf_conntrack_confirm(skb);

	/* helper->help() do not expect ICMP packets */
	if (ctinfo == IP_CT_RELATED_REPLY)
		return nf_conntrack_confirm(skb);

	switch (nf_ct_l3num(ct)) {
	case NFPROTO_IPV4:
		protoff = skb_network_offset(skb) + ip_hdrlen(skb);
		break;
	case NFPROTO_IPV6:
		pnum = ipv6_hdr(skb)->nexthdr;
<<<<<<< HEAD
		protoff = ipv6_skip_exthdr(skb, sizeof(struct ipv6hdr), &pnum, &frag_off);
		if (protoff < 0 || (frag_off & htons(~0x7)) != 0)
			return nf_conntrack_confirm(skb);
=======
		start = ipv6_skip_exthdr(skb, sizeof(struct ipv6hdr), &pnum, &frag_off);
		if (start < 0 || (frag_off & htons(~0x7)) != 0)
			return nf_conntrack_confirm(skb);

		protoff = start;
>>>>>>> 310bc395
		break;
	default:
		return nf_conntrack_confirm(skb);
	}

	if (help) {
		const struct nf_conntrack_helper *helper;
		int ret;

		/* rcu_read_lock()ed by nf_hook */
		helper = rcu_dereference(help->helper);
		if (helper) {
			ret = helper->help(skb,
					   protoff,
					   ct, ctinfo);
			if (ret != NF_ACCEPT)
				return ret;
		}
	}

	if (seqadj_needed &&
	    !nf_ct_seq_adjust(skb, ct, ctinfo, protoff)) {
		NF_CT_STAT_INC_ATOMIC(nf_ct_net(ct), drop);
		return NF_DROP;
	}

	/* We've seen it coming out the other side: confirm it */
	return nf_conntrack_confirm(skb);
}
EXPORT_SYMBOL_GPL(nf_confirm);

static unsigned int ipv4_conntrack_in(void *priv,
				      struct sk_buff *skb,
				      const struct nf_hook_state *state)
{
	return nf_conntrack_in(skb, state);
}

static unsigned int ipv4_conntrack_local(void *priv,
					 struct sk_buff *skb,
					 const struct nf_hook_state *state)
{
	if (ip_is_fragment(ip_hdr(skb))) { /* IP_NODEFRAG setsockopt set */
		enum ip_conntrack_info ctinfo;
		struct nf_conn *tmpl;

		tmpl = nf_ct_get(skb, &ctinfo);
		if (tmpl && nf_ct_is_template(tmpl)) {
			/* when skipping ct, clear templates to avoid fooling
			 * later targets/matches
			 */
			skb->_nfct = 0;
			nf_ct_put(tmpl);
		}
		return NF_ACCEPT;
	}

	return nf_conntrack_in(skb, state);
}

/* Connection tracking may drop packets, but never alters them, so
 * make it the first hook.
 */
static const struct nf_hook_ops ipv4_conntrack_ops[] = {
	{
		.hook		= ipv4_conntrack_in,
		.pf		= NFPROTO_IPV4,
		.hooknum	= NF_INET_PRE_ROUTING,
		.priority	= NF_IP_PRI_CONNTRACK,
	},
	{
		.hook		= ipv4_conntrack_local,
		.pf		= NFPROTO_IPV4,
		.hooknum	= NF_INET_LOCAL_OUT,
		.priority	= NF_IP_PRI_CONNTRACK,
	},
	{
		.hook		= nf_confirm,
		.pf		= NFPROTO_IPV4,
		.hooknum	= NF_INET_POST_ROUTING,
		.priority	= NF_IP_PRI_CONNTRACK_CONFIRM,
	},
	{
		.hook		= nf_confirm,
		.pf		= NFPROTO_IPV4,
		.hooknum	= NF_INET_LOCAL_IN,
		.priority	= NF_IP_PRI_CONNTRACK_CONFIRM,
	},
};

/* Fast function for those who don't want to parse /proc (and I don't
 * blame them).
 * Reversing the socket's dst/src point of view gives us the reply
 * mapping.
 */
static int
getorigdst(struct sock *sk, int optval, void __user *user, int *len)
{
	const struct inet_sock *inet = inet_sk(sk);
	const struct nf_conntrack_tuple_hash *h;
	struct nf_conntrack_tuple tuple;

	memset(&tuple, 0, sizeof(tuple));

	lock_sock(sk);
	tuple.src.u3.ip = inet->inet_rcv_saddr;
	tuple.src.u.tcp.port = inet->inet_sport;
	tuple.dst.u3.ip = inet->inet_daddr;
	tuple.dst.u.tcp.port = inet->inet_dport;
	tuple.src.l3num = PF_INET;
	tuple.dst.protonum = sk->sk_protocol;
	release_sock(sk);

	/* We only do TCP and SCTP at the moment: is there a better way? */
	if (tuple.dst.protonum != IPPROTO_TCP &&
	    tuple.dst.protonum != IPPROTO_SCTP) {
		pr_debug("SO_ORIGINAL_DST: Not a TCP/SCTP socket\n");
		return -ENOPROTOOPT;
	}

	if ((unsigned int)*len < sizeof(struct sockaddr_in)) {
		pr_debug("SO_ORIGINAL_DST: len %d not %zu\n",
			 *len, sizeof(struct sockaddr_in));
		return -EINVAL;
	}

	h = nf_conntrack_find_get(sock_net(sk), &nf_ct_zone_dflt, &tuple);
	if (h) {
		struct sockaddr_in sin;
		struct nf_conn *ct = nf_ct_tuplehash_to_ctrack(h);

		sin.sin_family = AF_INET;
		sin.sin_port = ct->tuplehash[IP_CT_DIR_ORIGINAL]
			.tuple.dst.u.tcp.port;
		sin.sin_addr.s_addr = ct->tuplehash[IP_CT_DIR_ORIGINAL]
			.tuple.dst.u3.ip;
		memset(sin.sin_zero, 0, sizeof(sin.sin_zero));

		pr_debug("SO_ORIGINAL_DST: %pI4 %u\n",
			 &sin.sin_addr.s_addr, ntohs(sin.sin_port));
		nf_ct_put(ct);
		if (copy_to_user(user, &sin, sizeof(sin)) != 0)
			return -EFAULT;
		else
			return 0;
	}
	pr_debug("SO_ORIGINAL_DST: Can't find %pI4/%u-%pI4/%u.\n",
		 &tuple.src.u3.ip, ntohs(tuple.src.u.tcp.port),
		 &tuple.dst.u3.ip, ntohs(tuple.dst.u.tcp.port));
	return -ENOENT;
}

static struct nf_sockopt_ops so_getorigdst = {
	.pf		= PF_INET,
	.get_optmin	= SO_ORIGINAL_DST,
	.get_optmax	= SO_ORIGINAL_DST + 1,
	.get		= getorigdst,
	.owner		= THIS_MODULE,
};

#if IS_ENABLED(CONFIG_IPV6)
static int
ipv6_getorigdst(struct sock *sk, int optval, void __user *user, int *len)
{
	struct nf_conntrack_tuple tuple = { .src.l3num = NFPROTO_IPV6 };
	const struct ipv6_pinfo *inet6 = inet6_sk(sk);
	const struct inet_sock *inet = inet_sk(sk);
	const struct nf_conntrack_tuple_hash *h;
	struct sockaddr_in6 sin6;
	struct nf_conn *ct;
	__be32 flow_label;
	int bound_dev_if;

	lock_sock(sk);
	tuple.src.u3.in6 = sk->sk_v6_rcv_saddr;
	tuple.src.u.tcp.port = inet->inet_sport;
	tuple.dst.u3.in6 = sk->sk_v6_daddr;
	tuple.dst.u.tcp.port = inet->inet_dport;
	tuple.dst.protonum = sk->sk_protocol;
	bound_dev_if = sk->sk_bound_dev_if;
	flow_label = inet6->flow_label;
	release_sock(sk);

	if (tuple.dst.protonum != IPPROTO_TCP &&
	    tuple.dst.protonum != IPPROTO_SCTP)
		return -ENOPROTOOPT;

	if (*len < 0 || (unsigned int)*len < sizeof(sin6))
		return -EINVAL;

	h = nf_conntrack_find_get(sock_net(sk), &nf_ct_zone_dflt, &tuple);
	if (!h) {
		pr_debug("IP6T_SO_ORIGINAL_DST: Can't find %pI6c/%u-%pI6c/%u.\n",
			 &tuple.src.u3.ip6, ntohs(tuple.src.u.tcp.port),
			 &tuple.dst.u3.ip6, ntohs(tuple.dst.u.tcp.port));
		return -ENOENT;
	}

	ct = nf_ct_tuplehash_to_ctrack(h);

	sin6.sin6_family = AF_INET6;
	sin6.sin6_port = ct->tuplehash[IP_CT_DIR_ORIGINAL].tuple.dst.u.tcp.port;
	sin6.sin6_flowinfo = flow_label & IPV6_FLOWINFO_MASK;
	memcpy(&sin6.sin6_addr,
	       &ct->tuplehash[IP_CT_DIR_ORIGINAL].tuple.dst.u3.in6,
	       sizeof(sin6.sin6_addr));

	nf_ct_put(ct);
	sin6.sin6_scope_id = ipv6_iface_scope_id(&sin6.sin6_addr, bound_dev_if);
	return copy_to_user(user, &sin6, sizeof(sin6)) ? -EFAULT : 0;
}

static struct nf_sockopt_ops so_getorigdst6 = {
	.pf		= NFPROTO_IPV6,
	.get_optmin	= IP6T_SO_ORIGINAL_DST,
	.get_optmax	= IP6T_SO_ORIGINAL_DST + 1,
	.get		= ipv6_getorigdst,
	.owner		= THIS_MODULE,
};

static unsigned int ipv6_conntrack_in(void *priv,
				      struct sk_buff *skb,
				      const struct nf_hook_state *state)
{
	return nf_conntrack_in(skb, state);
}

static unsigned int ipv6_conntrack_local(void *priv,
					 struct sk_buff *skb,
					 const struct nf_hook_state *state)
{
	return nf_conntrack_in(skb, state);
}

static const struct nf_hook_ops ipv6_conntrack_ops[] = {
	{
		.hook		= ipv6_conntrack_in,
		.pf		= NFPROTO_IPV6,
		.hooknum	= NF_INET_PRE_ROUTING,
		.priority	= NF_IP6_PRI_CONNTRACK,
	},
	{
		.hook		= ipv6_conntrack_local,
		.pf		= NFPROTO_IPV6,
		.hooknum	= NF_INET_LOCAL_OUT,
		.priority	= NF_IP6_PRI_CONNTRACK,
	},
	{
		.hook		= nf_confirm,
		.pf		= NFPROTO_IPV6,
		.hooknum	= NF_INET_POST_ROUTING,
		.priority	= NF_IP6_PRI_LAST,
	},
	{
		.hook		= nf_confirm,
		.pf		= NFPROTO_IPV6,
		.hooknum	= NF_INET_LOCAL_IN,
		.priority	= NF_IP6_PRI_LAST - 1,
	},
};
#endif

static int nf_ct_tcp_fixup(struct nf_conn *ct, void *_nfproto)
{
	u8 nfproto = (unsigned long)_nfproto;

	if (nf_ct_l3num(ct) != nfproto)
		return 0;

	if (nf_ct_protonum(ct) == IPPROTO_TCP &&
	    ct->proto.tcp.state == TCP_CONNTRACK_ESTABLISHED) {
		ct->proto.tcp.seen[0].td_maxwin = 0;
		ct->proto.tcp.seen[1].td_maxwin = 0;
	}

	return 0;
}

static struct nf_ct_bridge_info *nf_ct_bridge_info;

static int nf_ct_netns_do_get(struct net *net, u8 nfproto)
{
	struct nf_conntrack_net *cnet = nf_ct_pernet(net);
	bool fixup_needed = false, retry = true;
	int err = 0;
retry:
	mutex_lock(&nf_ct_proto_mutex);

	switch (nfproto) {
	case NFPROTO_IPV4:
		cnet->users4++;
		if (cnet->users4 > 1)
			goto out_unlock;
		err = nf_defrag_ipv4_enable(net);
		if (err) {
			cnet->users4 = 0;
			goto out_unlock;
		}

		err = nf_register_net_hooks(net, ipv4_conntrack_ops,
					    ARRAY_SIZE(ipv4_conntrack_ops));
		if (err)
			cnet->users4 = 0;
		else
			fixup_needed = true;
		break;
#if IS_ENABLED(CONFIG_IPV6)
	case NFPROTO_IPV6:
		cnet->users6++;
		if (cnet->users6 > 1)
			goto out_unlock;
		err = nf_defrag_ipv6_enable(net);
		if (err < 0) {
			cnet->users6 = 0;
			goto out_unlock;
		}

		err = nf_register_net_hooks(net, ipv6_conntrack_ops,
					    ARRAY_SIZE(ipv6_conntrack_ops));
		if (err)
			cnet->users6 = 0;
		else
			fixup_needed = true;
		break;
#endif
	case NFPROTO_BRIDGE:
		if (!nf_ct_bridge_info) {
			if (!retry) {
				err = -EPROTO;
				goto out_unlock;
			}
			mutex_unlock(&nf_ct_proto_mutex);
			request_module("nf_conntrack_bridge");
			retry = false;
			goto retry;
		}
		if (!try_module_get(nf_ct_bridge_info->me)) {
			err = -EPROTO;
			goto out_unlock;
		}
		cnet->users_bridge++;
		if (cnet->users_bridge > 1)
			goto out_unlock;

		err = nf_register_net_hooks(net, nf_ct_bridge_info->ops,
					    nf_ct_bridge_info->ops_size);
		if (err)
			cnet->users_bridge = 0;
		else
			fixup_needed = true;
		break;
	default:
		err = -EPROTO;
		break;
	}
 out_unlock:
	mutex_unlock(&nf_ct_proto_mutex);

	if (fixup_needed) {
		struct nf_ct_iter_data iter_data = {
			.net	= net,
			.data	= (void *)(unsigned long)nfproto,
		};
		nf_ct_iterate_cleanup_net(nf_ct_tcp_fixup, &iter_data);
	}

	return err;
}

static void nf_ct_netns_do_put(struct net *net, u8 nfproto)
{
	struct nf_conntrack_net *cnet = nf_ct_pernet(net);

	mutex_lock(&nf_ct_proto_mutex);
	switch (nfproto) {
	case NFPROTO_IPV4:
		if (cnet->users4 && (--cnet->users4 == 0)) {
			nf_unregister_net_hooks(net, ipv4_conntrack_ops,
						ARRAY_SIZE(ipv4_conntrack_ops));
			nf_defrag_ipv4_disable(net);
		}
		break;
#if IS_ENABLED(CONFIG_IPV6)
	case NFPROTO_IPV6:
		if (cnet->users6 && (--cnet->users6 == 0)) {
			nf_unregister_net_hooks(net, ipv6_conntrack_ops,
						ARRAY_SIZE(ipv6_conntrack_ops));
			nf_defrag_ipv6_disable(net);
		}
		break;
#endif
	case NFPROTO_BRIDGE:
		if (!nf_ct_bridge_info)
			break;
		if (cnet->users_bridge && (--cnet->users_bridge == 0))
			nf_unregister_net_hooks(net, nf_ct_bridge_info->ops,
						nf_ct_bridge_info->ops_size);

		module_put(nf_ct_bridge_info->me);
		break;
	}
	mutex_unlock(&nf_ct_proto_mutex);
}

static int nf_ct_netns_inet_get(struct net *net)
{
	int err;

	err = nf_ct_netns_do_get(net, NFPROTO_IPV4);
#if IS_ENABLED(CONFIG_IPV6)
	if (err < 0)
		goto err1;
	err = nf_ct_netns_do_get(net, NFPROTO_IPV6);
	if (err < 0)
		goto err2;

	return err;
err2:
	nf_ct_netns_put(net, NFPROTO_IPV4);
err1:
#endif
	return err;
}

int nf_ct_netns_get(struct net *net, u8 nfproto)
{
	int err;

	switch (nfproto) {
	case NFPROTO_INET:
		err = nf_ct_netns_inet_get(net);
		break;
	case NFPROTO_BRIDGE:
		err = nf_ct_netns_do_get(net, NFPROTO_BRIDGE);
		if (err < 0)
			return err;

		err = nf_ct_netns_inet_get(net);
		if (err < 0) {
			nf_ct_netns_put(net, NFPROTO_BRIDGE);
			return err;
		}
		break;
	default:
		err = nf_ct_netns_do_get(net, nfproto);
		break;
	}
	return err;
}
EXPORT_SYMBOL_GPL(nf_ct_netns_get);

void nf_ct_netns_put(struct net *net, uint8_t nfproto)
{
	switch (nfproto) {
	case NFPROTO_BRIDGE:
		nf_ct_netns_do_put(net, NFPROTO_BRIDGE);
		fallthrough;
	case NFPROTO_INET:
		nf_ct_netns_do_put(net, NFPROTO_IPV4);
		nf_ct_netns_do_put(net, NFPROTO_IPV6);
		break;
	default:
		nf_ct_netns_do_put(net, nfproto);
		break;
	}
}
EXPORT_SYMBOL_GPL(nf_ct_netns_put);

void nf_ct_bridge_register(struct nf_ct_bridge_info *info)
{
	WARN_ON(nf_ct_bridge_info);
	mutex_lock(&nf_ct_proto_mutex);
	nf_ct_bridge_info = info;
	mutex_unlock(&nf_ct_proto_mutex);
}
EXPORT_SYMBOL_GPL(nf_ct_bridge_register);

void nf_ct_bridge_unregister(struct nf_ct_bridge_info *info)
{
	WARN_ON(!nf_ct_bridge_info);
	mutex_lock(&nf_ct_proto_mutex);
	nf_ct_bridge_info = NULL;
	mutex_unlock(&nf_ct_proto_mutex);
}
EXPORT_SYMBOL_GPL(nf_ct_bridge_unregister);

int nf_conntrack_proto_init(void)
{
	int ret;

	ret = nf_register_sockopt(&so_getorigdst);
	if (ret < 0)
		return ret;

#if IS_ENABLED(CONFIG_IPV6)
	ret = nf_register_sockopt(&so_getorigdst6);
	if (ret < 0)
		goto cleanup_sockopt;
#endif

	return ret;

#if IS_ENABLED(CONFIG_IPV6)
cleanup_sockopt:
	nf_unregister_sockopt(&so_getorigdst);
#endif
	return ret;
}

void nf_conntrack_proto_fini(void)
{
	nf_unregister_sockopt(&so_getorigdst);
#if IS_ENABLED(CONFIG_IPV6)
	nf_unregister_sockopt(&so_getorigdst6);
#endif
}

void nf_conntrack_proto_pernet_init(struct net *net)
{
	nf_conntrack_generic_init_net(net);
	nf_conntrack_udp_init_net(net);
	nf_conntrack_tcp_init_net(net);
	nf_conntrack_icmp_init_net(net);
#if IS_ENABLED(CONFIG_IPV6)
	nf_conntrack_icmpv6_init_net(net);
#endif
#ifdef CONFIG_NF_CT_PROTO_DCCP
	nf_conntrack_dccp_init_net(net);
#endif
#ifdef CONFIG_NF_CT_PROTO_SCTP
	nf_conntrack_sctp_init_net(net);
#endif
#ifdef CONFIG_NF_CT_PROTO_GRE
	nf_conntrack_gre_init_net(net);
#endif
}

module_param_call(hashsize, nf_conntrack_set_hashsize, param_get_uint,
		  &nf_conntrack_htable_size, 0600);

MODULE_ALIAS("ip_conntrack");
MODULE_ALIAS("nf_conntrack-" __stringify(AF_INET));
MODULE_ALIAS("nf_conntrack-" __stringify(AF_INET6));
MODULE_LICENSE("GPL");<|MERGE_RESOLUTION|>--- conflicted
+++ resolved
@@ -141,10 +141,7 @@
 	struct nf_conn *ct;
 	bool seqadj_needed;
 	__be16 frag_off;
-<<<<<<< HEAD
-=======
 	int start;
->>>>>>> 310bc395
 	u8 pnum;
 
 	ct = nf_ct_get(skb, &ctinfo);
@@ -167,17 +164,11 @@
 		break;
 	case NFPROTO_IPV6:
 		pnum = ipv6_hdr(skb)->nexthdr;
-<<<<<<< HEAD
-		protoff = ipv6_skip_exthdr(skb, sizeof(struct ipv6hdr), &pnum, &frag_off);
-		if (protoff < 0 || (frag_off & htons(~0x7)) != 0)
-			return nf_conntrack_confirm(skb);
-=======
 		start = ipv6_skip_exthdr(skb, sizeof(struct ipv6hdr), &pnum, &frag_off);
 		if (start < 0 || (frag_off & htons(~0x7)) != 0)
 			return nf_conntrack_confirm(skb);
 
 		protoff = start;
->>>>>>> 310bc395
 		break;
 	default:
 		return nf_conntrack_confirm(skb);
