# SPDX-License-Identifier: GPL-2.0-only
#
# IP configuration
#
config IP_MULTICAST
	bool "IP: multicasting"
	help
	  This is code for addressing several networked computers at once,
	  enlarging your kernel by about 2 KB. You need multicasting if you
	  intend to participate in the MBONE, a high bandwidth network on top
	  of the Internet which carries audio and video broadcasts. More
	  information about the MBONE is on the WWW at
	  <https://www.savetz.com/mbone/>. For most people, it's safe to say N.

config IP_ADVANCED_ROUTER
	bool "IP: advanced router"
	help
	  If you intend to run your Linux box mostly as a router, i.e. as a
	  computer that forwards and redistributes network packets, say Y; you
	  will then be presented with several options that allow more precise
	  control about the routing process.

	  The answer to this question won't directly affect the kernel:
	  answering N will just cause the configurator to skip all the
	  questions about advanced routing.

	  Note that your box can only act as a router if you enable IP
	  forwarding in your kernel; you can do that by saying Y to "/proc
	  file system support" and "Sysctl support" below and executing the
	  line

	  echo "1" > /proc/sys/net/ipv4/ip_forward

	  at boot time after the /proc file system has been mounted.

	  If you turn on IP forwarding, you should consider the rp_filter, which
	  automatically rejects incoming packets if the routing table entry
	  for their source address doesn't match the network interface they're
	  arriving on. This has security advantages because it prevents the
	  so-called IP spoofing, however it can pose problems if you use
	  asymmetric routing (packets from you to a host take a different path
	  than packets from that host to you) or if you operate a non-routing
	  host which has several IP addresses on different interfaces. To turn
	  rp_filter on use:

	  echo 1 > /proc/sys/net/ipv4/conf/<device>/rp_filter
	   or
	  echo 1 > /proc/sys/net/ipv4/conf/all/rp_filter

	  Note that some distributions enable it in startup scripts.
	  For details about rp_filter strict and loose mode read
	  <file:Documentation/networking/ip-sysctl.rst>.

	  If unsure, say N here.

config IP_FIB_TRIE_STATS
	bool "FIB TRIE statistics"
	depends on IP_ADVANCED_ROUTER
	help
	  Keep track of statistics on structure of FIB TRIE table.
	  Useful for testing and measuring TRIE performance.

config IP_MULTIPLE_TABLES
	bool "IP: policy routing"
	depends on IP_ADVANCED_ROUTER
	select FIB_RULES
	help
	  Normally, a router decides what to do with a received packet based
	  solely on the packet's final destination address. If you say Y here,
	  the Linux router will also be able to take the packet's source
	  address into account. Furthermore, the TOS (Type-Of-Service) field
	  of the packet can be used for routing decisions as well.

	  If you need more information, see the Linux Advanced
	  Routing and Traffic Control documentation at
	  <https://lartc.org/howto/lartc.rpdb.html>

	  If unsure, say N.

config IP_ROUTE_MULTIPATH
	bool "IP: equal cost multipath"
	depends on IP_ADVANCED_ROUTER
	help
	  Normally, the routing tables specify a single action to be taken in
	  a deterministic manner for a given packet. If you say Y here
	  however, it becomes possible to attach several actions to a packet
	  pattern, in effect specifying several alternative paths to travel
	  for those packets. The router considers all these paths to be of
	  equal "cost" and chooses one of them in a non-deterministic fashion
	  if a matching packet arrives.

config IP_ROUTE_VERBOSE
	bool "IP: verbose route monitoring"
	depends on IP_ADVANCED_ROUTER
	help
	  If you say Y here, which is recommended, then the kernel will print
	  verbose messages regarding the routing, for example warnings about
	  received packets which look strange and could be evidence of an
	  attack or a misconfigured system somewhere. The information is
	  handled by the klogd daemon which is responsible for kernel messages
	  ("man klogd").

config IP_ROUTE_CLASSID
	bool

config IP_PNP
	bool "IP: kernel level autoconfiguration"
	help
	  This enables automatic configuration of IP addresses of devices and
	  of the routing table during kernel boot, based on either information
	  supplied on the kernel command line or by BOOTP or RARP protocols.
	  You need to say Y only for diskless machines requiring network
	  access to boot (in which case you want to say Y to "Root file system
	  on NFS" as well), because all other machines configure the network
	  in their startup scripts.

config IP_PNP_DHCP
	bool "IP: DHCP support"
	depends on IP_PNP
	help
	  If you want your Linux box to mount its whole root file system (the
	  one containing the directory /) from some other computer over the
	  net via NFS and you want the IP address of your computer to be
	  discovered automatically at boot time using the DHCP protocol (a
	  special protocol designed for doing this job), say Y here. In case
	  the boot ROM of your network card was designed for booting Linux and
	  does DHCP itself, providing all necessary information on the kernel
	  command line, you can say N here.

	  If unsure, say Y. Note that if you want to use DHCP, a DHCP server
	  must be operating on your network.  Read
	  <file:Documentation/admin-guide/nfs/nfsroot.rst> for details.

config IP_PNP_BOOTP
	bool "IP: BOOTP support"
	depends on IP_PNP
	help
	  If you want your Linux box to mount its whole root file system (the
	  one containing the directory /) from some other computer over the
	  net via NFS and you want the IP address of your computer to be
	  discovered automatically at boot time using the BOOTP protocol (a
	  special protocol designed for doing this job), say Y here. In case
	  the boot ROM of your network card was designed for booting Linux and
	  does BOOTP itself, providing all necessary information on the kernel
	  command line, you can say N here. If unsure, say Y. Note that if you
	  want to use BOOTP, a BOOTP server must be operating on your network.
	  Read <file:Documentation/admin-guide/nfs/nfsroot.rst> for details.

config IP_PNP_RARP
	bool "IP: RARP support"
	depends on IP_PNP
	help
	  If you want your Linux box to mount its whole root file system (the
	  one containing the directory /) from some other computer over the
	  net via NFS and you want the IP address of your computer to be
	  discovered automatically at boot time using the RARP protocol (an
	  older protocol which is being obsoleted by BOOTP and DHCP), say Y
	  here. Note that if you want to use RARP, a RARP server must be
	  operating on your network. Read
	  <file:Documentation/admin-guide/nfs/nfsroot.rst> for details.

config NET_IPIP
	tristate "IP: tunneling"
	select INET_TUNNEL
	select NET_IP_TUNNEL
	help
	  Tunneling means encapsulating data of one protocol type within
	  another protocol and sending it over a channel that understands the
	  encapsulating protocol. This particular tunneling driver implements
	  encapsulation of IP within IP, which sounds kind of pointless, but
	  can be useful if you want to make your (or some other) machine
	  appear on a different network than it physically is, or to use
	  mobile-IP facilities (allowing laptops to seamlessly move between
	  networks without changing their IP addresses).

	  Saying Y to this option will produce two modules ( = code which can
	  be inserted in and removed from the running kernel whenever you
	  want). Most people won't need this and can say N.

config NET_IPGRE_DEMUX
	tristate "IP: GRE demultiplexer"
	help
	  This is helper module to demultiplex GRE packets on GRE version field criteria.
	  Required by ip_gre and pptp modules.

config NET_IP_TUNNEL
	tristate
	select DST_CACHE
	select GRO_CELLS
	default n

config NET_IPGRE
	tristate "IP: GRE tunnels over IP"
	depends on (IPV6 || IPV6=n) && NET_IPGRE_DEMUX
	select NET_IP_TUNNEL
	help
	  Tunneling means encapsulating data of one protocol type within
	  another protocol and sending it over a channel that understands the
	  encapsulating protocol. This particular tunneling driver implements
	  GRE (Generic Routing Encapsulation) and at this time allows
	  encapsulating of IPv4 or IPv6 over existing IPv4 infrastructure.
	  This driver is useful if the other endpoint is a Cisco router: Cisco
	  likes GRE much better than the other Linux tunneling driver ("IP
	  tunneling" above). In addition, GRE allows multicast redistribution
	  through the tunnel.

config NET_IPGRE_BROADCAST
	bool "IP: broadcast GRE over IP"
	depends on IP_MULTICAST && NET_IPGRE
	help
	  One application of GRE/IP is to construct a broadcast WAN (Wide Area
	  Network), which looks like a normal Ethernet LAN (Local Area
	  Network), but can be distributed all over the Internet. If you want
	  to do that, say Y here and to "IP multicast routing" below.

config IP_MROUTE_COMMON
	bool
	depends on IP_MROUTE || IPV6_MROUTE

config IP_MROUTE
	bool "IP: multicast routing"
	depends on IP_MULTICAST
	select IP_MROUTE_COMMON
	help
	  This is used if you want your machine to act as a router for IP
	  packets that have several destination addresses. It is needed on the
	  MBONE, a high bandwidth network on top of the Internet which carries
	  audio and video broadcasts. In order to do that, you would most
	  likely run the program mrouted. If you haven't heard about it, you
	  don't need it.

config IP_MROUTE_MULTIPLE_TABLES
	bool "IP: multicast policy routing"
	depends on IP_MROUTE && IP_ADVANCED_ROUTER
	select FIB_RULES
	help
	  Normally, a multicast router runs a userspace daemon and decides
	  what to do with a multicast packet based on the source and
	  destination addresses. If you say Y here, the multicast router
	  will also be able to take interfaces and packet marks into
	  account and run multiple instances of userspace daemons
	  simultaneously, each one handling a single table.

	  If unsure, say N.

config IP_PIMSM_V1
	bool "IP: PIM-SM version 1 support"
	depends on IP_MROUTE
	help
	  Kernel side support for Sparse Mode PIM (Protocol Independent
	  Multicast) version 1. This multicast routing protocol is used widely
	  because Cisco supports it. You need special software to use it
	  (pimd-v1). Please see <http://netweb.usc.edu/pim/> for more
	  information about PIM.

	  Say Y if you want to use PIM-SM v1. Note that you can say N here if
	  you just want to use Dense Mode PIM.

config IP_PIMSM_V2
	bool "IP: PIM-SM version 2 support"
	depends on IP_MROUTE
	help
	  Kernel side support for Sparse Mode PIM version 2. In order to use
	  this, you need an experimental routing daemon supporting it (pimd or
	  gated-5). This routing protocol is not used widely, so say N unless
	  you want to play with it.

config SYN_COOKIES
	bool "IP: TCP syncookie support"
	help
	  Normal TCP/IP networking is open to an attack known as "SYN
	  flooding". This denial-of-service attack prevents legitimate remote
	  users from being able to connect to your computer during an ongoing
	  attack and requires very little work from the attacker, who can
	  operate from anywhere on the Internet.

	  SYN cookies provide protection against this type of attack. If you
	  say Y here, the TCP/IP stack will use a cryptographic challenge
	  protocol known as "SYN cookies" to enable legitimate users to
	  continue to connect, even when your machine is under attack. There
	  is no need for the legitimate users to change their TCP/IP software;
	  SYN cookies work transparently to them. For technical information
	  about SYN cookies, check out <https://cr.yp.to/syncookies.html>.

	  If you are SYN flooded, the source address reported by the kernel is
	  likely to have been forged by the attacker; it is only reported as
	  an aid in tracing the packets to their actual source and should not
	  be taken as absolute truth.

	  SYN cookies may prevent correct error reporting on clients when the
	  server is really overloaded. If this happens frequently better turn
	  them off.

	  If you say Y here, you can disable SYN cookies at run time by
	  saying Y to "/proc file system support" and
	  "Sysctl support" below and executing the command

	  echo 0 > /proc/sys/net/ipv4/tcp_syncookies

	  after the /proc file system has been mounted.

	  If unsure, say N.

config NET_IPVTI
	tristate "Virtual (secure) IP: tunneling"
	depends on IPV6 || IPV6=n
	select INET_TUNNEL
	select NET_IP_TUNNEL
	select XFRM
	help
	  Tunneling means encapsulating data of one protocol type within
	  another protocol and sending it over a channel that understands the
	  encapsulating protocol. This can be used with xfrm mode tunnel to give
	  the notion of a secure tunnel for IPSEC and then use routing protocol
	  on top.

config NET_UDP_TUNNEL
	tristate
	select NET_IP_TUNNEL
	default n

config NET_FOU
	tristate "IP: Foo (IP protocols) over UDP"
	select XFRM
	select NET_UDP_TUNNEL
	help
	  Foo over UDP allows any IP protocol to be directly encapsulated
	  over UDP include tunnels (IPIP, GRE, SIT). By encapsulating in UDP
	  network mechanisms and optimizations for UDP (such as ECMP
	  and RSS) can be leveraged to provide better service.

config NET_FOU_IP_TUNNELS
	bool "IP: FOU encapsulation of IP tunnels"
	depends on NET_IPIP || NET_IPGRE || IPV6_SIT
	select NET_FOU
	help
	  Allow configuration of FOU or GUE encapsulation for IP tunnels.
	  When this option is enabled IP tunnels can be configured to use
	  FOU or GUE encapsulation.

config INET_AH
	tristate "IP: AH transformation"
	select XFRM_AH
	help
	  Support for IPsec AH (Authentication Header).

	  AH can be used with various authentication algorithms.  Besides
	  enabling AH support itself, this option enables the generic
	  implementations of the algorithms that RFC 8221 lists as MUST be
	  implemented.  If you need any other algorithms, you'll need to enable
	  them in the crypto API.  You should also enable accelerated
	  implementations of any needed algorithms when available.

	  If unsure, say Y.

config INET_ESP
	tristate "IP: ESP transformation"
	select XFRM_ESP
	help
	  Support for IPsec ESP (Encapsulating Security Payload).

	  ESP can be used with various encryption and authentication algorithms.
	  Besides enabling ESP support itself, this option enables the generic
	  implementations of the algorithms that RFC 8221 lists as MUST be
	  implemented.  If you need any other algorithms, you'll need to enable
	  them in the crypto API.  You should also enable accelerated
	  implementations of any needed algorithms when available.

	  If unsure, say Y.

config INET_ESP_OFFLOAD
	tristate "IP: ESP transformation offload"
	depends on INET_ESP
	select XFRM_OFFLOAD
	default n
	help
	  Support for ESP transformation offload. This makes sense
	  only if this system really does IPsec and want to do it
	  with high throughput. A typical desktop system does not
	  need it, even if it does IPsec.

	  If unsure, say N.

config INET_ESPINTCP
	bool "IP: ESP in TCP encapsulation (RFC 8229)"
	depends on XFRM && INET_ESP
	select STREAM_PARSER
	select NET_SOCK_MSG
	select XFRM_ESPINTCP
	help
	  Support for RFC 8229 encapsulation of ESP and IKE over
	  TCP/IPv4 sockets.

	  If unsure, say N.

config INET_IPCOMP
	tristate "IP: IPComp transformation"
	select INET_XFRM_TUNNEL
	select XFRM_IPCOMP
	help
	  Support for IP Payload Compression Protocol (IPComp) (RFC3173),
	  typically needed for IPsec.

	  If unsure, say Y.

config INET_XFRM_TUNNEL
	tristate
	select INET_TUNNEL
	default n

config INET_TUNNEL
	tristate
	default n

config INET_DIAG
	tristate "INET: socket monitoring interface"
	default y
	help
	  Support for INET (TCP, DCCP, etc) socket monitoring interface used by
	  native Linux tools such as ss. ss is included in iproute2, currently
	  downloadable at:

	    http://www.linuxfoundation.org/collaborate/workgroups/networking/iproute2

	  If unsure, say Y.

config INET_TCP_DIAG
	depends on INET_DIAG
	def_tristate INET_DIAG

config INET_UDP_DIAG
	tristate "UDP: socket monitoring interface"
	depends on INET_DIAG && (IPV6 || IPV6=n)
	default n
	help
	  Support for UDP socket monitoring interface used by the ss tool.
	  If unsure, say Y.

config INET_RAW_DIAG
	tristate "RAW: socket monitoring interface"
	depends on INET_DIAG && (IPV6 || IPV6=n)
	default n
	help
	  Support for RAW socket monitoring interface used by the ss tool.
	  If unsure, say Y.

config INET_DIAG_DESTROY
	bool "INET: allow privileged process to administratively close sockets"
	depends on INET_DIAG
	default n
	help
	  Provides a SOCK_DESTROY operation that allows privileged processes
	  (e.g., a connection manager or a network administration tool such as
	  ss) to close sockets opened by other processes. Closing a socket in
	  this way interrupts any blocking read/write/connect operations on
	  the socket and causes future socket calls to behave as if the socket
	  had been disconnected.
	  If unsure, say N.

menuconfig TCP_CONG_ADVANCED
	bool "TCP: advanced congestion control"
	help
	  Support for selection of various TCP congestion control
	  modules.

	  Nearly all users can safely say no here, and a safe default
	  selection will be made (CUBIC with new Reno as a fallback).

	  If unsure, say N.

if TCP_CONG_ADVANCED

config TCP_CONG_BIC
	tristate "Binary Increase Congestion (BIC) control"
	default m
	help
	  BIC-TCP is a sender-side only change that ensures a linear RTT
	  fairness under large windows while offering both scalability and
	  bounded TCP-friendliness. The protocol combines two schemes
	  called additive increase and binary search increase. When the
	  congestion window is large, additive increase with a large
	  increment ensures linear RTT fairness as well as good
	  scalability. Under small congestion windows, binary search
	  increase provides TCP friendliness.
	  See http://www.csc.ncsu.edu/faculty/rhee/export/bitcp/

config TCP_CONG_CUBIC
	tristate "CUBIC TCP"
	default y
	help
	  This is version 2.0 of BIC-TCP which uses a cubic growth function
	  among other techniques.
	  See http://www.csc.ncsu.edu/faculty/rhee/export/bitcp/cubic-paper.pdf

config TCP_CONG_WESTWOOD
	tristate "TCP Westwood+"
	default m
	help
	  TCP Westwood+ is a sender-side only modification of the TCP Reno
	  protocol stack that optimizes the performance of TCP congestion
	  control. It is based on end-to-end bandwidth estimation to set
	  congestion window and slow start threshold after a congestion
	  episode. Using this estimation, TCP Westwood+ adaptively sets a
	  slow start threshold and a congestion window which takes into
	  account the bandwidth used  at the time congestion is experienced.
	  TCP Westwood+ significantly increases fairness wrt TCP Reno in
	  wired networks and throughput over wireless links.

config TCP_CONG_HTCP
	tristate "H-TCP"
	default m
	help
	  H-TCP is a send-side only modifications of the TCP Reno
	  protocol stack that optimizes the performance of TCP
	  congestion control for high speed network links. It uses a
	  modeswitch to change the alpha and beta parameters of TCP Reno
	  based on network conditions and in a way so as to be fair with
	  other Reno and H-TCP flows.

config TCP_CONG_HSTCP
	tristate "High Speed TCP"
	default n
	help
	  Sally Floyd's High Speed TCP (RFC 3649) congestion control.
	  A modification to TCP's congestion control mechanism for use
	  with large congestion windows. A table indicates how much to
	  increase the congestion window by when an ACK is received.
	  For more detail see https://www.icir.org/floyd/hstcp.html

config TCP_CONG_HYBLA
	tristate "TCP-Hybla congestion control algorithm"
	default n
	help
	  TCP-Hybla is a sender-side only change that eliminates penalization of
	  long-RTT, large-bandwidth connections, like when satellite legs are
	  involved, especially when sharing a common bottleneck with normal
	  terrestrial connections.

config TCP_CONG_VEGAS
	tristate "TCP Vegas"
	default n
	help
	  TCP Vegas is a sender-side only change to TCP that anticipates
	  the onset of congestion by estimating the bandwidth. TCP Vegas
	  adjusts the sending rate by modifying the congestion
	  window. TCP Vegas should provide less packet loss, but it is
	  not as aggressive as TCP Reno.

config TCP_CONG_NV
	tristate "TCP NV"
	default n
	help
	  TCP NV is a follow up to TCP Vegas. It has been modified to deal with
	  10G networks, measurement noise introduced by LRO, GRO and interrupt
	  coalescence. In addition, it will decrease its cwnd multiplicatively
	  instead of linearly.

	  Note that in general congestion avoidance (cwnd decreased when # packets
	  queued grows) cannot coexist with congestion control (cwnd decreased only
	  when there is packet loss) due to fairness issues. One scenario when they
	  can coexist safely is when the CA flows have RTTs << CC flows RTTs.

	  For further details see http://www.brakmo.org/networking/tcp-nv/

config TCP_CONG_SCALABLE
	tristate "Scalable TCP"
	default n
	help
	  Scalable TCP is a sender-side only change to TCP which uses a
	  MIMD congestion control algorithm which has some nice scaling
	  properties, though is known to have fairness issues.
	  See http://www.deneholme.net/tom/scalable/

config TCP_CONG_LP
	tristate "TCP Low Priority"
	default n
	help
	  TCP Low Priority (TCP-LP), a distributed algorithm whose goal is
	  to utilize only the excess network bandwidth as compared to the
	  ``fair share`` of bandwidth as targeted by TCP.
	  See http://www-ece.rice.edu/networks/TCP-LP/

config TCP_CONG_VENO
	tristate "TCP Veno"
	default n
	help
	  TCP Veno is a sender-side only enhancement of TCP to obtain better
	  throughput over wireless networks. TCP Veno makes use of state
	  distinguishing to circumvent the difficult judgment of the packet loss
	  type. TCP Veno cuts down less congestion window in response to random
	  loss packets.
	  See <http://ieeexplore.ieee.org/xpl/freeabs_all.jsp?arnumber=1177186>

config TCP_CONG_YEAH
	tristate "YeAH TCP"
	select TCP_CONG_VEGAS
	default n
	help
	  YeAH-TCP is a sender-side high-speed enabled TCP congestion control
	  algorithm, which uses a mixed loss/delay approach to compute the
	  congestion window. It's design goals target high efficiency,
	  internal, RTT and Reno fairness, resilience to link loss while
	  keeping network elements load as low as possible.

	  For further details look here:
	    http://wil.cs.caltech.edu/pfldnet2007/paper/YeAH_TCP.pdf

config TCP_CONG_ILLINOIS
	tristate "TCP Illinois"
	default n
	help
	  TCP-Illinois is a sender-side modification of TCP Reno for
	  high speed long delay links. It uses round-trip-time to
	  adjust the alpha and beta parameters to achieve a higher average
	  throughput and maintain fairness.

	  For further details see:
	    http://www.ews.uiuc.edu/~shaoliu/tcpillinois/index.html

config TCP_CONG_DCTCP
	tristate "DataCenter TCP (DCTCP)"
	default n
	help
	  DCTCP leverages Explicit Congestion Notification (ECN) in the network to
	  provide multi-bit feedback to the end hosts. It is designed to provide:

	  - High burst tolerance (incast due to partition/aggregate),
	  - Low latency (short flows, queries),
	  - High throughput (continuous data updates, large file transfers) with
	    commodity, shallow-buffered switches.

	  All switches in the data center network running DCTCP must support
	  ECN marking and be configured for marking when reaching defined switch
	  buffer thresholds. The default ECN marking threshold heuristic for
	  DCTCP on switches is 20 packets (30KB) at 1Gbps, and 65 packets
	  (~100KB) at 10Gbps, but might need further careful tweaking.

	  For further details see:
	    http://simula.stanford.edu/~alizade/Site/DCTCP_files/dctcp-final.pdf

config TCP_CONG_CDG
	tristate "CAIA Delay-Gradient (CDG)"
	default n
	help
	  CAIA Delay-Gradient (CDG) is a TCP congestion control that modifies
	  the TCP sender in order to:

	  o Use the delay gradient as a congestion signal.
	  o Back off with an average probability that is independent of the RTT.
	  o Coexist with flows that use loss-based congestion control.
	  o Tolerate packet loss unrelated to congestion.

	  For further details see:
	    D.A. Hayes and G. Armitage. "Revisiting TCP congestion control using
	    delay gradients." In Networking 2011. Preprint: http://goo.gl/No3vdg

config TCP_CONG_BBR
	tristate "BBR TCP"
	default n
	help

	  BBR (Bottleneck Bandwidth and RTT) TCP congestion control aims to
	  maximize network utilization and minimize queues. It builds an explicit
	  model of the bottleneck delivery rate and path round-trip propagation
	  delay. It tolerates packet loss and delay unrelated to congestion. It
	  can operate over LAN, WAN, cellular, wifi, or cable modem links. It can
	  coexist with flows that use loss-based congestion control, and can
	  operate with shallow buffers, deep buffers, bufferbloat, policers, or
	  AQM schemes that do not provide a delay signal. It requires the fq
	  ("Fair Queue") pacing packet scheduler.

config TCP_CONG_BBR2
	tristate "BBR2 TCP"
	default n
	help

	BBR2 TCP congestion control is a model-based congestion control
	algorithm that aims to maximize network utilization, keep queues and
	retransmit rates low, and to be able to coexist with Reno/CUBIC in
	common scenarios. It builds an explicit model of the network path.  It
	tolerates a targeted degree of random packet loss and delay that are
	unrelated to congestion. It can operate over LAN, WAN, cellular, wifi,
	or cable modem links, and can use DCTCP-L4S-style ECN signals.  It can
	coexist with flows that use loss-based congestion control, and can
	operate with shallow buffers, deep buffers, bufferbloat, policers, or
	AQM schemes that do not provide a delay signal. It requires pacing,
	using either TCP internal pacing or the fq ("Fair Queue") pacing packet
	scheduler.

choice
	prompt "Default TCP congestion control"
	default DEFAULT_CUBIC
	help
	  Select the TCP congestion control that will be used by default
	  for all connections.

	config DEFAULT_BIC
		bool "Bic" if TCP_CONG_BIC=y

	config DEFAULT_CUBIC
		bool "Cubic" if TCP_CONG_CUBIC=y

	config DEFAULT_HTCP
		bool "Htcp" if TCP_CONG_HTCP=y

	config DEFAULT_HYBLA
		bool "Hybla" if TCP_CONG_HYBLA=y

	config DEFAULT_VEGAS
		bool "Vegas" if TCP_CONG_VEGAS=y

	config DEFAULT_VENO
		bool "Veno" if TCP_CONG_VENO=y

	config DEFAULT_WESTWOOD
		bool "Westwood" if TCP_CONG_WESTWOOD=y

	config DEFAULT_DCTCP
		bool "DCTCP" if TCP_CONG_DCTCP=y

	config DEFAULT_CDG
		bool "CDG" if TCP_CONG_CDG=y

	config DEFAULT_BBR
		bool "BBR" if TCP_CONG_BBR=y

	config DEFAULT_BBR2
		bool "BBR2" if TCP_CONG_BBR2=y

	config DEFAULT_RENO
		bool "Reno"
endchoice

endif

config TCP_CONG_CUBIC
	tristate
	depends on !TCP_CONG_ADVANCED
	default y

config DEFAULT_TCP_CONG
	string
	default "bic" if DEFAULT_BIC
	default "cubic" if DEFAULT_CUBIC
	default "htcp" if DEFAULT_HTCP
	default "hybla" if DEFAULT_HYBLA
	default "vegas" if DEFAULT_VEGAS
	default "westwood" if DEFAULT_WESTWOOD
	default "veno" if DEFAULT_VENO
	default "reno" if DEFAULT_RENO
	default "dctcp" if DEFAULT_DCTCP
	default "cdg" if DEFAULT_CDG
	default "bbr" if DEFAULT_BBR
<<<<<<< HEAD
	default "westwood"
=======
	default "bbr2" if DEFAULT_BBR2
	default "cubic"
>>>>>>> 3bbf022c

config TCP_MD5SIG
	bool "TCP: MD5 Signature Option support (RFC2385)"
	select CRYPTO
	select CRYPTO_MD5
	help
	  RFC2385 specifies a method of giving MD5 protection to TCP sessions.
	  Its main (only?) use is to protect BGP sessions between core routers
	  on the Internet.

	  If unsure, say N.<|MERGE_RESOLUTION|>--- conflicted
+++ resolved
@@ -751,12 +751,8 @@
 	default "dctcp" if DEFAULT_DCTCP
 	default "cdg" if DEFAULT_CDG
 	default "bbr" if DEFAULT_BBR
-<<<<<<< HEAD
+	default "bbr2" if DEFAULT_BBR2
 	default "westwood"
-=======
-	default "bbr2" if DEFAULT_BBR2
-	default "cubic"
->>>>>>> 3bbf022c
 
 config TCP_MD5SIG
 	bool "TCP: MD5 Signature Option support (RFC2385)"
