--- conflicted
+++ resolved
@@ -2464,11 +2464,7 @@
 	 */
 	rq_size = round_up(sizeof(struct request) + set->cmd_size,
 				cache_line_size());
-<<<<<<< HEAD
-	trace_android_vh_blk_alloc_rqs(&rq_size, set, tags);
-=======
 	trace_android_vh_blk_alloc_rqs(&rq_size, set, tags, hctx_idx);
->>>>>>> 50e12445
 	left = rq_size * depth;
 
 	for (i = 0; i < depth; ) {
