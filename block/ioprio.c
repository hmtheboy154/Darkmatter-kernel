// SPDX-License-Identifier: GPL-2.0
/*
 * fs/ioprio.c
 *
 * Copyright (C) 2004 Jens Axboe <axboe@kernel.dk>
 *
 * Helper functions for setting/querying io priorities of processes. The
 * system calls closely mimmick getpriority/setpriority, see the man page for
 * those. The prio argument is a composite of prio class and prio data, where
 * the data argument has meaning within that class. The standard scheduling
 * classes have 8 distinct prio levels, with 0 being the highest prio and 7
 * being the lowest.
 *
 * IOW, setting BE scheduling class with prio 2 is done ala:
 *
 * unsigned int prio = (IOPRIO_CLASS_BE << IOPRIO_CLASS_SHIFT) | 2;
 *
 * ioprio_set(PRIO_PROCESS, pid, prio);
 *
 * See also Documentation/block/ioprio.rst
 *
 */
#include <linux/gfp.h>
#include <linux/kernel.h>
#include <linux/export.h>
#include <linux/ioprio.h>
#include <linux/cred.h>
#include <linux/blkdev.h>
#include <linux/capability.h>
#include <linux/sched/user.h>
#include <linux/sched/task.h>
#include <linux/syscalls.h>
#include <linux/security.h>
#include <linux/pid_namespace.h>

int set_task_ioprio(struct task_struct *task, int ioprio)
{
	int err;
	struct io_context *ioc;
	const struct cred *cred = current_cred(), *tcred;

	rcu_read_lock();
	tcred = __task_cred(task);
	if (!uid_eq(tcred->uid, cred->euid) &&
	    !uid_eq(tcred->uid, cred->uid) && !capable(CAP_SYS_NICE)) {
		rcu_read_unlock();
		return -EPERM;
	}
	rcu_read_unlock();

	err = security_task_setioprio(task, ioprio);
	if (err)
		return err;

	ioc = get_task_io_context(task, GFP_ATOMIC, NUMA_NO_NODE);
	if (ioc) {
		ioc->ioprio = ioprio;
		put_io_context(ioc);
	}

	return err;
}
EXPORT_SYMBOL_GPL(set_task_ioprio);

int ioprio_check_cap(int ioprio)
{
	int class = IOPRIO_PRIO_CLASS(ioprio);
	int data = IOPRIO_PRIO_DATA(ioprio);

	switch (class) {
		case IOPRIO_CLASS_RT:
<<<<<<< HEAD
			if (!capable(CAP_SYS_ADMIN))
=======
			/*
			 * Originally this only checked for CAP_SYS_ADMIN,
			 * which was implicitly allowed for pid 0 by security
			 * modules such as SELinux. Make sure we check
			 * CAP_SYS_ADMIN first to avoid a denial/avc for
			 * possibly missing CAP_SYS_NICE permission.
			 */
			if (!capable(CAP_SYS_ADMIN) && !capable(CAP_SYS_NICE))
>>>>>>> d5259a9b
				return -EPERM;
			fallthrough;
			/* rt has prio field too */
		case IOPRIO_CLASS_BE:
			if (data >= IOPRIO_BE_NR || data < 0)
				return -EINVAL;

			break;
		case IOPRIO_CLASS_IDLE:
			break;
		case IOPRIO_CLASS_NONE:
			if (data)
				return -EINVAL;
			break;
		default:
			return -EINVAL;
	}

	return 0;
}

SYSCALL_DEFINE3(ioprio_set, int, which, int, who, int, ioprio)
{
	struct task_struct *p, *g;
	struct user_struct *user;
	struct pid *pgrp;
	kuid_t uid;
	int ret;

	ret = ioprio_check_cap(ioprio);
	if (ret)
		return ret;

	ret = -ESRCH;
	rcu_read_lock();
	switch (which) {
		case IOPRIO_WHO_PROCESS:
			if (!who)
				p = current;
			else
				p = find_task_by_vpid(who);
			if (p)
				ret = set_task_ioprio(p, ioprio);
			break;
		case IOPRIO_WHO_PGRP:
			if (!who)
				pgrp = task_pgrp(current);
			else
				pgrp = find_vpid(who);
			do_each_pid_thread(pgrp, PIDTYPE_PGID, p) {
				ret = set_task_ioprio(p, ioprio);
				if (ret)
					break;
			} while_each_pid_thread(pgrp, PIDTYPE_PGID, p);
			break;
		case IOPRIO_WHO_USER:
			uid = make_kuid(current_user_ns(), who);
			if (!uid_valid(uid))
				break;
			if (!who)
				user = current_user();
			else
				user = find_user(uid);

			if (!user)
				break;

			for_each_process_thread(g, p) {
				if (!uid_eq(task_uid(p), uid) ||
				    !task_pid_vnr(p))
					continue;
				ret = set_task_ioprio(p, ioprio);
				if (ret)
					goto free_uid;
			}
free_uid:
			if (who)
				free_uid(user);
			break;
		default:
			ret = -EINVAL;
	}

	rcu_read_unlock();
	return ret;
}

static int get_task_ioprio(struct task_struct *p)
{
	int ret;

	ret = security_task_getioprio(p);
	if (ret)
		goto out;
	ret = IOPRIO_PRIO_VALUE(IOPRIO_CLASS_NONE, IOPRIO_NORM);
	task_lock(p);
	if (p->io_context)
		ret = p->io_context->ioprio;
	task_unlock(p);
out:
	return ret;
}

int ioprio_best(unsigned short aprio, unsigned short bprio)
{
	if (!ioprio_valid(aprio))
		aprio = IOPRIO_PRIO_VALUE(IOPRIO_CLASS_BE, IOPRIO_NORM);
	if (!ioprio_valid(bprio))
		bprio = IOPRIO_PRIO_VALUE(IOPRIO_CLASS_BE, IOPRIO_NORM);

	return min(aprio, bprio);
}

SYSCALL_DEFINE2(ioprio_get, int, which, int, who)
{
	struct task_struct *g, *p;
	struct user_struct *user;
	struct pid *pgrp;
	kuid_t uid;
	int ret = -ESRCH;
	int tmpio;

	rcu_read_lock();
	switch (which) {
		case IOPRIO_WHO_PROCESS:
			if (!who)
				p = current;
			else
				p = find_task_by_vpid(who);
			if (p)
				ret = get_task_ioprio(p);
			break;
		case IOPRIO_WHO_PGRP:
			if (!who)
				pgrp = task_pgrp(current);
			else
				pgrp = find_vpid(who);
			do_each_pid_thread(pgrp, PIDTYPE_PGID, p) {
				tmpio = get_task_ioprio(p);
				if (tmpio < 0)
					continue;
				if (ret == -ESRCH)
					ret = tmpio;
				else
					ret = ioprio_best(ret, tmpio);
			} while_each_pid_thread(pgrp, PIDTYPE_PGID, p);
			break;
		case IOPRIO_WHO_USER:
			uid = make_kuid(current_user_ns(), who);
			if (!who)
				user = current_user();
			else
				user = find_user(uid);

			if (!user)
				break;

			for_each_process_thread(g, p) {
				if (!uid_eq(task_uid(p), user->uid) ||
				    !task_pid_vnr(p))
					continue;
				tmpio = get_task_ioprio(p);
				if (tmpio < 0)
					continue;
				if (ret == -ESRCH)
					ret = tmpio;
				else
					ret = ioprio_best(ret, tmpio);
			}

			if (who)
				free_uid(user);
			break;
		default:
			ret = -EINVAL;
	}

	rcu_read_unlock();
	return ret;
}<|MERGE_RESOLUTION|>--- conflicted
+++ resolved
@@ -69,9 +69,6 @@
 
 	switch (class) {
 		case IOPRIO_CLASS_RT:
-<<<<<<< HEAD
-			if (!capable(CAP_SYS_ADMIN))
-=======
 			/*
 			 * Originally this only checked for CAP_SYS_ADMIN,
 			 * which was implicitly allowed for pid 0 by security
@@ -80,7 +77,6 @@
 			 * possibly missing CAP_SYS_NICE permission.
 			 */
 			if (!capable(CAP_SYS_ADMIN) && !capable(CAP_SYS_NICE))
->>>>>>> d5259a9b
 				return -EPERM;
 			fallthrough;
 			/* rt has prio field too */
