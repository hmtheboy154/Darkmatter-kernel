/* SPDX-License-Identifier: GPL-2.0-or-later */
/*
 * Universal Flash Storage Host controller driver
 * Copyright (C) 2011-2013 Samsung India Software Operations
 * Copyright (c) 2013-2016, The Linux Foundation. All rights reserved.
 *
 * Authors:
 *	Santosh Yaraganavi <santosh.sy@samsung.com>
 *	Vinayak Holikatti <h.vinayak@samsung.com>
 */

#ifndef _UFSHCD_H
#define _UFSHCD_H

#include <linux/bitfield.h>
#include <linux/blk-crypto-profile.h>
#include <linux/blk-mq.h>
#include <linux/devfreq.h>
#include <linux/pm_runtime.h>
#include <scsi/scsi_device.h>
#include <ufs/unipro.h>
#include <ufs/ufs.h>
#include <ufs/ufs_quirks.h>
#include <ufs/ufshci.h>

#define UFSHCD "ufshcd"

struct ufs_hba;

enum dev_cmd_type {
	DEV_CMD_TYPE_NOP		= 0x0,
	DEV_CMD_TYPE_QUERY		= 0x1,
};

enum ufs_event_type {
	/* uic specific errors */
	UFS_EVT_PA_ERR = 0,
	UFS_EVT_DL_ERR,
	UFS_EVT_NL_ERR,
	UFS_EVT_TL_ERR,
	UFS_EVT_DME_ERR,

	/* fatal errors */
	UFS_EVT_AUTO_HIBERN8_ERR,
	UFS_EVT_FATAL_ERR,
	UFS_EVT_LINK_STARTUP_FAIL,
	UFS_EVT_RESUME_ERR,
	UFS_EVT_SUSPEND_ERR,
	UFS_EVT_WL_SUSP_ERR,
	UFS_EVT_WL_RES_ERR,

	/* abnormal events */
	UFS_EVT_DEV_RESET,
	UFS_EVT_HOST_RESET,
	UFS_EVT_ABORT,

	UFS_EVT_CNT,
};

/**
 * struct uic_command - UIC command structure
 * @command: UIC command
 * @argument1: UIC command argument 1
 * @argument2: UIC command argument 2
 * @argument3: UIC command argument 3
 * @cmd_active: Indicate if UIC command is outstanding
 * @done: UIC command completion
 */
struct uic_command {
	u32 command;
	u32 argument1;
	u32 argument2;
	u32 argument3;
	int cmd_active;
	struct completion done;
};

/* Used to differentiate the power management options */
enum ufs_pm_op {
	UFS_RUNTIME_PM,
	UFS_SYSTEM_PM,
	UFS_SHUTDOWN_PM,
};

/* Host <-> Device UniPro Link state */
enum uic_link_state {
	UIC_LINK_OFF_STATE	= 0, /* Link powered down or disabled */
	UIC_LINK_ACTIVE_STATE	= 1, /* Link is in Fast/Slow/Sleep state */
	UIC_LINK_HIBERN8_STATE	= 2, /* Link is in Hibernate state */
	UIC_LINK_BROKEN_STATE	= 3, /* Link is in broken state */
};

#define ufshcd_is_link_off(hba) ((hba)->uic_link_state == UIC_LINK_OFF_STATE)
#define ufshcd_is_link_active(hba) ((hba)->uic_link_state == \
				    UIC_LINK_ACTIVE_STATE)
#define ufshcd_is_link_hibern8(hba) ((hba)->uic_link_state == \
				    UIC_LINK_HIBERN8_STATE)
#define ufshcd_is_link_broken(hba) ((hba)->uic_link_state == \
				   UIC_LINK_BROKEN_STATE)
#define ufshcd_set_link_off(hba) ((hba)->uic_link_state = UIC_LINK_OFF_STATE)
#define ufshcd_set_link_active(hba) ((hba)->uic_link_state = \
				    UIC_LINK_ACTIVE_STATE)
#define ufshcd_set_link_hibern8(hba) ((hba)->uic_link_state = \
				    UIC_LINK_HIBERN8_STATE)
#define ufshcd_set_link_broken(hba) ((hba)->uic_link_state = \
				    UIC_LINK_BROKEN_STATE)

#define ufshcd_set_ufs_dev_active(h) \
	((h)->curr_dev_pwr_mode = UFS_ACTIVE_PWR_MODE)
#define ufshcd_set_ufs_dev_sleep(h) \
	((h)->curr_dev_pwr_mode = UFS_SLEEP_PWR_MODE)
#define ufshcd_set_ufs_dev_poweroff(h) \
	((h)->curr_dev_pwr_mode = UFS_POWERDOWN_PWR_MODE)
#define ufshcd_set_ufs_dev_deepsleep(h) \
	((h)->curr_dev_pwr_mode = UFS_DEEPSLEEP_PWR_MODE)
#define ufshcd_is_ufs_dev_active(h) \
	((h)->curr_dev_pwr_mode == UFS_ACTIVE_PWR_MODE)
#define ufshcd_is_ufs_dev_sleep(h) \
	((h)->curr_dev_pwr_mode == UFS_SLEEP_PWR_MODE)
#define ufshcd_is_ufs_dev_poweroff(h) \
	((h)->curr_dev_pwr_mode == UFS_POWERDOWN_PWR_MODE)
#define ufshcd_is_ufs_dev_deepsleep(h) \
	((h)->curr_dev_pwr_mode == UFS_DEEPSLEEP_PWR_MODE)

/*
 * UFS Power management levels.
 * Each level is in increasing order of power savings, except DeepSleep
 * which is lower than PowerDown with power on but not PowerDown with
 * power off.
 */
enum ufs_pm_level {
	UFS_PM_LVL_0,
	UFS_PM_LVL_1,
	UFS_PM_LVL_2,
	UFS_PM_LVL_3,
	UFS_PM_LVL_4,
	UFS_PM_LVL_5,
	UFS_PM_LVL_6,
	UFS_PM_LVL_MAX
};

struct ufs_pm_lvl_states {
	enum ufs_dev_pwr_mode dev_state;
	enum uic_link_state link_state;
};

/**
 * struct ufshcd_lrb - local reference block
 * @utr_descriptor_ptr: UTRD address of the command
 * @ucd_req_ptr: UCD address of the command
 * @ucd_rsp_ptr: Response UPIU address for this command
 * @ucd_prdt_ptr: PRDT address of the command
 * @utrd_dma_addr: UTRD dma address for debug
 * @ucd_prdt_dma_addr: PRDT dma address for debug
 * @ucd_rsp_dma_addr: UPIU response dma address for debug
 * @ucd_req_dma_addr: UPIU request dma address for debug
 * @cmd: pointer to SCSI command
 * @scsi_status: SCSI status of the command
 * @command_type: SCSI, UFS, Query.
 * @task_tag: Task tag of the command
 * @lun: LUN of the command
 * @intr_cmd: Interrupt command (doesn't participate in interrupt aggregation)
 * @issue_time_stamp: time stamp for debug purposes
 * @compl_time_stamp: time stamp for statistics
 * @crypto_key_slot: the key slot to use for inline crypto (-1 if none)
 * @data_unit_num: the data unit number for the first block for inline crypto
 * @req_abort_skip: skip request abort task flag
 */
struct ufshcd_lrb {
	struct utp_transfer_req_desc *utr_descriptor_ptr;
	struct utp_upiu_req *ucd_req_ptr;
	struct utp_upiu_rsp *ucd_rsp_ptr;
	struct ufshcd_sg_entry *ucd_prdt_ptr;

	dma_addr_t utrd_dma_addr;
	dma_addr_t ucd_req_dma_addr;
	dma_addr_t ucd_rsp_dma_addr;
	dma_addr_t ucd_prdt_dma_addr;

	struct scsi_cmnd *cmd;
	int scsi_status;

	int command_type;
	int task_tag;
	u8 lun; /* UPIU LUN id field is only 8-bit wide */
	bool intr_cmd;
	ktime_t issue_time_stamp;
	ktime_t compl_time_stamp;
#ifdef CONFIG_SCSI_UFS_CRYPTO
	int crypto_key_slot;
	u64 data_unit_num;
#endif

	bool req_abort_skip;
};

/**
 * struct ufs_query - holds relevant data structures for query request
 * @request: request upiu and function
 * @descriptor: buffer for sending/receiving descriptor
 * @response: response upiu and response
 */
struct ufs_query {
	struct ufs_query_req request;
	u8 *descriptor;
	struct ufs_query_res response;
};

/**
 * struct ufs_dev_cmd - all assosiated fields with device management commands
 * @type: device management command type - Query, NOP OUT
 * @lock: lock to allow one command at a time
 * @complete: internal commands completion
 * @query: Device management query information
 */
struct ufs_dev_cmd {
	enum dev_cmd_type type;
	struct mutex lock;
	struct completion *complete;
	struct ufs_query query;
};

/**
 * struct ufs_clk_info - UFS clock related info
 * @list: list headed by hba->clk_list_head
 * @clk: clock node
 * @name: clock name
 * @max_freq: maximum frequency supported by the clock
 * @min_freq: min frequency that can be used for clock scaling
 * @curr_freq: indicates the current frequency that it is set to
 * @keep_link_active: indicates that the clk should not be disabled if
 *		      link is active
 * @enabled: variable to check against multiple enable/disable
 */
struct ufs_clk_info {
	struct list_head list;
	struct clk *clk;
	const char *name;
	u32 max_freq;
	u32 min_freq;
	u32 curr_freq;
	bool keep_link_active;
	bool enabled;
};

enum ufs_notify_change_status {
	PRE_CHANGE,
	POST_CHANGE,
};

struct ufs_pa_layer_attr {
	u32 gear_rx;
	u32 gear_tx;
	u32 lane_rx;
	u32 lane_tx;
	u32 pwr_rx;
	u32 pwr_tx;
	u32 hs_rate;
};

struct ufs_pwr_mode_info {
	bool is_valid;
	struct ufs_pa_layer_attr info;
};

/**
 * struct ufs_hba_variant_ops - variant specific callbacks
 * @name: variant name
 * @init: called when the driver is initialized
 * @exit: called to cleanup everything done in init
 * @get_ufs_hci_version: called to get UFS HCI version
 * @clk_scale_notify: notifies that clks are scaled up/down
 * @setup_clocks: called before touching any of the controller registers
 * @hce_enable_notify: called before and after HCE enable bit is set to allow
 *                     variant specific Uni-Pro initialization.
 * @link_startup_notify: called before and after Link startup is carried out
 *                       to allow variant specific Uni-Pro initialization.
 * @pwr_change_notify: called before and after a power mode change
 *			is carried out to allow vendor spesific capabilities
 *			to be set.
 * @setup_xfer_req: called before any transfer request is issued
 *                  to set some things
 * @setup_task_mgmt: called before any task management request is issued
 *                  to set some things
 * @hibern8_notify: called around hibern8 enter/exit
 * @apply_dev_quirks: called to apply device specific quirks
 * @fixup_dev_quirks: called to modify device specific quirks
 * @suspend: called during host controller PM callback
 * @resume: called during host controller PM callback
 * @dbg_register_dump: used to dump controller debug information
 * @phy_initialization: used to initialize phys
 * @device_reset: called to issue a reset pulse on the UFS device
 * @config_scaling_param: called to configure clock scaling parameters
 * @program_key: program or evict an inline encryption key
 * @event_notify: called to notify important events
 */
struct ufs_hba_variant_ops {
	const char *name;
	int	(*init)(struct ufs_hba *);
	void    (*exit)(struct ufs_hba *);
	u32	(*get_ufs_hci_version)(struct ufs_hba *);
	int	(*clk_scale_notify)(struct ufs_hba *, bool,
				    enum ufs_notify_change_status);
	int	(*setup_clocks)(struct ufs_hba *, bool,
				enum ufs_notify_change_status);
	int	(*hce_enable_notify)(struct ufs_hba *,
				     enum ufs_notify_change_status);
	int	(*link_startup_notify)(struct ufs_hba *,
				       enum ufs_notify_change_status);
	int	(*pwr_change_notify)(struct ufs_hba *,
					enum ufs_notify_change_status status,
					struct ufs_pa_layer_attr *,
					struct ufs_pa_layer_attr *);
	void	(*setup_xfer_req)(struct ufs_hba *hba, int tag,
				  bool is_scsi_cmd);
	void	(*setup_task_mgmt)(struct ufs_hba *, int, u8);
	void    (*hibern8_notify)(struct ufs_hba *, enum uic_cmd_dme,
					enum ufs_notify_change_status);
	int	(*apply_dev_quirks)(struct ufs_hba *hba);
	void	(*fixup_dev_quirks)(struct ufs_hba *hba);
	int     (*suspend)(struct ufs_hba *, enum ufs_pm_op,
					enum ufs_notify_change_status);
	int     (*resume)(struct ufs_hba *, enum ufs_pm_op);
	void	(*dbg_register_dump)(struct ufs_hba *hba);
	int	(*phy_initialization)(struct ufs_hba *);
	int	(*device_reset)(struct ufs_hba *hba);
	void	(*config_scaling_param)(struct ufs_hba *hba,
				struct devfreq_dev_profile *profile,
				struct devfreq_simple_ondemand_data *data);
	int	(*program_key)(struct ufs_hba *hba,
			       const union ufs_crypto_cfg_entry *cfg, int slot);
	void	(*event_notify)(struct ufs_hba *hba,
				enum ufs_event_type evt, void *data);
};

/* clock gating state  */
enum clk_gating_state {
	CLKS_OFF,
	CLKS_ON,
	REQ_CLKS_OFF,
	REQ_CLKS_ON,
};

/**
 * struct ufs_clk_gating - UFS clock gating related info
 * @gate_work: worker to turn off clocks after some delay as specified in
 * delay_ms
 * @ungate_work: worker to turn on clocks that will be used in case of
 * interrupt context
 * @state: the current clocks state
 * @delay_ms: gating delay in ms
 * @is_suspended: clk gating is suspended when set to 1 which can be used
 * during suspend/resume
 * @delay_attr: sysfs attribute to control delay_attr
 * @enable_attr: sysfs attribute to enable/disable clock gating
 * @is_enabled: Indicates the current status of clock gating
 * @is_initialized: Indicates whether clock gating is initialized or not
 * @active_reqs: number of requests that are pending and should be waited for
 * completion before gating clocks.
 * @clk_gating_workq: workqueue for clock gating work.
 */
struct ufs_clk_gating {
	struct delayed_work gate_work;
	struct work_struct ungate_work;
	enum clk_gating_state state;
	unsigned long delay_ms;
	bool is_suspended;
	struct device_attribute delay_attr;
	struct device_attribute enable_attr;
	bool is_enabled;
	bool is_initialized;
	int active_reqs;
	struct workqueue_struct *clk_gating_workq;
};

struct ufs_saved_pwr_info {
	struct ufs_pa_layer_attr info;
	bool is_valid;
};

/**
 * struct ufs_clk_scaling - UFS clock scaling related data
 * @active_reqs: number of requests that are pending. If this is zero when
 * devfreq ->target() function is called then schedule "suspend_work" to
 * suspend devfreq.
 * @tot_busy_t: Total busy time in current polling window
 * @window_start_t: Start time (in jiffies) of the current polling window
 * @busy_start_t: Start time of current busy period
 * @enable_attr: sysfs attribute to enable/disable clock scaling
 * @saved_pwr_info: UFS power mode may also be changed during scaling and this
 * one keeps track of previous power mode.
 * @workq: workqueue to schedule devfreq suspend/resume work
 * @suspend_work: worker to suspend devfreq
 * @resume_work: worker to resume devfreq
 * @min_gear: lowest HS gear to scale down to
 * @is_enabled: tracks if scaling is currently enabled or not, controlled by
 *		clkscale_enable sysfs node
 * @is_allowed: tracks if scaling is currently allowed or not, used to block
 *		clock scaling which is not invoked from devfreq governor
 * @is_initialized: Indicates whether clock scaling is initialized or not
 * @is_busy_started: tracks if busy period has started or not
 * @is_suspended: tracks if devfreq is suspended or not
 */
struct ufs_clk_scaling {
	int active_reqs;
	unsigned long tot_busy_t;
	ktime_t window_start_t;
	ktime_t busy_start_t;
	struct device_attribute enable_attr;
	struct ufs_saved_pwr_info saved_pwr_info;
	struct workqueue_struct *workq;
	struct work_struct suspend_work;
	struct work_struct resume_work;
	u32 min_gear;
	bool is_enabled;
	bool is_allowed;
	bool is_initialized;
	bool is_busy_started;
	bool is_suspended;
};

#define UFS_EVENT_HIST_LENGTH 8
/**
 * struct ufs_event_hist - keeps history of errors
 * @pos: index to indicate cyclic buffer position
 * @val: cyclic buffer for registers value
 * @tstamp: cyclic buffer for time stamp
 * @cnt: error counter
 */
struct ufs_event_hist {
	int pos;
	u32 val[UFS_EVENT_HIST_LENGTH];
	ktime_t tstamp[UFS_EVENT_HIST_LENGTH];
	unsigned long long cnt;
};

/**
 * struct ufs_stats - keeps usage/err statistics
 * @last_intr_status: record the last interrupt status.
 * @last_intr_ts: record the last interrupt timestamp.
 * @hibern8_exit_cnt: Counter to keep track of number of exits,
 *		reset this after link-startup.
 * @last_hibern8_exit_tstamp: Set time after the hibern8 exit.
 *		Clear after the first successful command completion.
 * @event: array with event history.
 */
struct ufs_stats {
	u32 last_intr_status;
	ktime_t last_intr_ts;

	u32 hibern8_exit_cnt;
	ktime_t last_hibern8_exit_tstamp;
	struct ufs_event_hist event[UFS_EVT_CNT];
};

/**
 * enum ufshcd_state - UFS host controller state
 * @UFSHCD_STATE_RESET: Link is not operational. Postpone SCSI command
 *	processing.
 * @UFSHCD_STATE_OPERATIONAL: The host controller is operational and can process
 *	SCSI commands.
 * @UFSHCD_STATE_EH_SCHEDULED_NON_FATAL: The error handler has been scheduled.
 *	SCSI commands may be submitted to the controller.
 * @UFSHCD_STATE_EH_SCHEDULED_FATAL: The error handler has been scheduled. Fail
 *	newly submitted SCSI commands with error code DID_BAD_TARGET.
 * @UFSHCD_STATE_ERROR: An unrecoverable error occurred, e.g. link recovery
 *	failed. Fail all SCSI commands with error code DID_ERROR.
 */
enum ufshcd_state {
	UFSHCD_STATE_RESET,
	UFSHCD_STATE_OPERATIONAL,
	UFSHCD_STATE_EH_SCHEDULED_NON_FATAL,
	UFSHCD_STATE_EH_SCHEDULED_FATAL,
	UFSHCD_STATE_ERROR,
};

enum ufshcd_quirks {
	/* Interrupt aggregation support is broken */
	UFSHCD_QUIRK_BROKEN_INTR_AGGR			= 1 << 0,

	/*
	 * delay before each dme command is required as the unipro
	 * layer has shown instabilities
	 */
	UFSHCD_QUIRK_DELAY_BEFORE_DME_CMDS		= 1 << 1,

	/*
	 * If UFS host controller is having issue in processing LCC (Line
	 * Control Command) coming from device then enable this quirk.
	 * When this quirk is enabled, host controller driver should disable
	 * the LCC transmission on UFS device (by clearing TX_LCC_ENABLE
	 * attribute of device to 0).
	 */
	UFSHCD_QUIRK_BROKEN_LCC				= 1 << 2,

	/*
	 * The attribute PA_RXHSUNTERMCAP specifies whether or not the
	 * inbound Link supports unterminated line in HS mode. Setting this
	 * attribute to 1 fixes moving to HS gear.
	 */
	UFSHCD_QUIRK_BROKEN_PA_RXHSUNTERMCAP		= 1 << 3,

	/*
	 * This quirk needs to be enabled if the host controller only allows
	 * accessing the peer dme attributes in AUTO mode (FAST AUTO or
	 * SLOW AUTO).
	 */
	UFSHCD_QUIRK_DME_PEER_ACCESS_AUTO_MODE		= 1 << 4,

	/*
	 * This quirk needs to be enabled if the host controller doesn't
	 * advertise the correct version in UFS_VER register. If this quirk
	 * is enabled, standard UFS host driver will call the vendor specific
	 * ops (get_ufs_hci_version) to get the correct version.
	 */
	UFSHCD_QUIRK_BROKEN_UFS_HCI_VERSION		= 1 << 5,

	/*
	 * Clear handling for transfer/task request list is just opposite.
	 */
	UFSHCI_QUIRK_BROKEN_REQ_LIST_CLR		= 1 << 6,

	/*
	 * This quirk needs to be enabled if host controller doesn't allow
	 * that the interrupt aggregation timer and counter are reset by s/w.
	 */
	UFSHCI_QUIRK_SKIP_RESET_INTR_AGGR		= 1 << 7,

	/*
	 * This quirks needs to be enabled if host controller cannot be
	 * enabled via HCE register.
	 */
	UFSHCI_QUIRK_BROKEN_HCE				= 1 << 8,

	/*
	 * This quirk needs to be enabled if the host controller regards
	 * resolution of the values of PRDTO and PRDTL in UTRD as byte.
	 */
	UFSHCD_QUIRK_PRDT_BYTE_GRAN			= 1 << 9,

	/*
	 * This quirk needs to be enabled if the host controller reports
	 * OCS FATAL ERROR with device error through sense data
	 */
	UFSHCD_QUIRK_BROKEN_OCS_FATAL_ERROR		= 1 << 10,

	/*
	 * This quirk needs to be enabled if the host controller has
	 * auto-hibernate capability but it doesn't work.
	 */
	UFSHCD_QUIRK_BROKEN_AUTO_HIBERN8		= 1 << 11,

	/*
	 * This quirk needs to disable manual flush for write booster
	 */
	UFSHCI_QUIRK_SKIP_MANUAL_WB_FLUSH_CTRL		= 1 << 12,

	/*
	 * This quirk needs to disable unipro timeout values
	 * before power mode change
	 */
	UFSHCD_QUIRK_SKIP_DEF_UNIPRO_TIMEOUT_SETTING = 1 << 13,

	/*
	 * This quirk allows only sg entries aligned with page size.
	 */
	UFSHCD_QUIRK_ALIGN_SG_WITH_PAGE_SIZE		= 1 << 14,

	/*
	 * This quirk needs to be enabled if the host controller does not
	 * support UIC command
	 */
	UFSHCD_QUIRK_BROKEN_UIC_CMD			= 1 << 15,

	/*
	 * This quirk needs to be enabled if the host controller cannot
	 * support physical host configuration.
	 */
	UFSHCD_QUIRK_SKIP_PH_CONFIGURATION		= 1 << 16,
<<<<<<< HEAD
	/*
	 * This quirk needs to be enabled if the host controller supports inline
	 * encryption, but it needs to initialize the crypto capabilities in a
	 * nonstandard way and/or it needs to override blk_crypto_ll_ops.  If
	 * enabled, the standard code won't initialize the blk_crypto_profile;
	 * ufs_hba_variant_ops::init() must do it instead.
	 */
	UFSHCD_QUIRK_CUSTOM_CRYPTO_PROFILE		= 1 << 20,

	/*
	 * This quirk needs to be enabled if the host controller supports inline
	 * encryption, but the CRYPTO_GENERAL_ENABLE bit is not implemented and
	 * breaks the HCE sequence if used.
	 */
	UFSHCD_QUIRK_BROKEN_CRYPTO_ENABLE		= 1 << 21,

	/*
	 * This quirk needs to be enabled if the host controller requires that
	 * the PRDT be cleared after each encrypted request because encryption
	 * keys were stored in it.
	 */
	UFSHCD_QUIRK_KEYS_IN_PRDT			= 1 << 22,
=======

	/*
	 * This quirk needs to be enabled if the host controller has
	 * 64-bit addressing supported capability but it doesn't work.
	 */
	UFSHCD_QUIRK_BROKEN_64BIT_ADDRESS		= 1 << 17,

	/*
	 * This quirk needs to be enabled if the host controller has
	 * auto-hibernate capability but it's FASTAUTO only.
	 */
	UFSHCD_QUIRK_HIBERN_FASTAUTO			= 1 << 18,
>>>>>>> 746fc76b
};

enum ufshcd_caps {
	/* Allow dynamic clk gating */
	UFSHCD_CAP_CLK_GATING				= 1 << 0,

	/* Allow hiberb8 with clk gating */
	UFSHCD_CAP_HIBERN8_WITH_CLK_GATING		= 1 << 1,

	/* Allow dynamic clk scaling */
	UFSHCD_CAP_CLK_SCALING				= 1 << 2,

	/* Allow auto bkops to enabled during runtime suspend */
	UFSHCD_CAP_AUTO_BKOPS_SUSPEND			= 1 << 3,

	/*
	 * This capability allows host controller driver to use the UFS HCI's
	 * interrupt aggregation capability.
	 * CAUTION: Enabling this might reduce overall UFS throughput.
	 */
	UFSHCD_CAP_INTR_AGGR				= 1 << 4,

	/*
	 * This capability allows the device auto-bkops to be always enabled
	 * except during suspend (both runtime and suspend).
	 * Enabling this capability means that device will always be allowed
	 * to do background operation when it's active but it might degrade
	 * the performance of ongoing read/write operations.
	 */
	UFSHCD_CAP_KEEP_AUTO_BKOPS_ENABLED_EXCEPT_SUSPEND = 1 << 5,

	/*
	 * This capability allows host controller driver to automatically
	 * enable runtime power management by itself instead of waiting
	 * for userspace to control the power management.
	 */
	UFSHCD_CAP_RPM_AUTOSUSPEND			= 1 << 6,

	/*
	 * This capability allows the host controller driver to turn-on
	 * WriteBooster, if the underlying device supports it and is
	 * provisioned to be used. This would increase the write performance.
	 */
	UFSHCD_CAP_WB_EN				= 1 << 7,

	/*
	 * This capability allows the host controller driver to use the
	 * inline crypto engine, if it is present
	 */
	UFSHCD_CAP_CRYPTO				= 1 << 8,

	/*
	 * This capability allows the controller regulators to be put into
	 * lpm mode aggressively during clock gating.
	 * This would increase power savings.
	 */
	UFSHCD_CAP_AGGR_POWER_COLLAPSE			= 1 << 9,

	/*
	 * This capability allows the host controller driver to use DeepSleep,
	 * if it is supported by the UFS device. The host controller driver must
	 * support device hardware reset via the hba->device_reset() callback,
	 * in order to exit DeepSleep state.
	 */
	UFSHCD_CAP_DEEPSLEEP				= 1 << 10,

	/*
	 * This capability allows the host controller driver to use temperature
	 * notification if it is supported by the UFS device.
	 */
	UFSHCD_CAP_TEMP_NOTIF				= 1 << 11,
};

struct ufs_hba_variant_params {
	struct devfreq_dev_profile devfreq_profile;
	struct devfreq_simple_ondemand_data ondemand_data;
	u16 hba_enable_delay_us;
	u32 wb_flush_threshold;
};

#ifdef CONFIG_SCSI_UFS_HPB
/**
 * struct ufshpb_dev_info - UFSHPB device related info
 * @num_lu: the number of user logical unit to check whether all lu finished
 *          initialization
 * @rgn_size: device reported HPB region size
 * @srgn_size: device reported HPB sub-region size
 * @slave_conf_cnt: counter to check all lu finished initialization
 * @hpb_disabled: flag to check if HPB is disabled
 * @max_hpb_single_cmd: device reported bMAX_DATA_SIZE_FOR_SINGLE_CMD value
 * @is_legacy: flag to check HPB 1.0
 * @control_mode: either host or device
 */
struct ufshpb_dev_info {
	int num_lu;
	int rgn_size;
	int srgn_size;
	atomic_t slave_conf_cnt;
	bool hpb_disabled;
	u8 max_hpb_single_cmd;
	bool is_legacy;
	u8 control_mode;
};
#endif

struct ufs_hba_monitor {
	unsigned long chunk_size;

	unsigned long nr_sec_rw[2];
	ktime_t total_busy[2];

	unsigned long nr_req[2];
	/* latencies*/
	ktime_t lat_sum[2];
	ktime_t lat_max[2];
	ktime_t lat_min[2];

	u32 nr_queued[2];
	ktime_t busy_start_ts[2];

	ktime_t enabled_ts;
	bool enabled;
};

/**
 * struct ufs_hba - per adapter private structure
 * @mmio_base: UFSHCI base register address
 * @ucdl_base_addr: UFS Command Descriptor base address
 * @utrdl_base_addr: UTP Transfer Request Descriptor base address
 * @utmrdl_base_addr: UTP Task Management Descriptor base address
 * @ucdl_dma_addr: UFS Command Descriptor DMA address
 * @utrdl_dma_addr: UTRDL DMA address
 * @utmrdl_dma_addr: UTMRDL DMA address
 * @host: Scsi_Host instance of the driver
 * @dev: device handle
 * @ufs_device_wlun: WLUN that controls the entire UFS device.
 * @hwmon_device: device instance registered with the hwmon core.
 * @curr_dev_pwr_mode: active UFS device power mode.
 * @uic_link_state: active state of the link to the UFS device.
 * @rpm_lvl: desired UFS power management level during runtime PM.
 * @spm_lvl: desired UFS power management level during system PM.
 * @pm_op_in_progress: whether or not a PM operation is in progress.
 * @ahit: value of Auto-Hibernate Idle Timer register.
 * @lrb: local reference block
 * @outstanding_tasks: Bits representing outstanding task requests
 * @outstanding_lock: Protects @outstanding_reqs.
 * @outstanding_reqs: Bits representing outstanding transfer requests
 * @capabilities: UFS Controller Capabilities
 * @nutrs: Transfer Request Queue depth supported by controller
 * @nutmrs: Task Management Queue depth supported by controller
 * @reserved_slot: Used to submit device commands. Protected by @dev_cmd.lock.
 * @ufs_version: UFS Version to which controller complies
 * @vops: pointer to variant specific operations
 * @vps: pointer to variant specific parameters
 * @priv: pointer to variant specific private data
 * @sg_entry_size: size of struct ufshcd_sg_entry (may include variant fields)
 * @irq: Irq number of the controller
 * @is_irq_enabled: whether or not the UFS controller interrupt is enabled.
 * @dev_ref_clk_freq: reference clock frequency
 * @quirks: bitmask with information about deviations from the UFSHCI standard.
 * @dev_quirks: bitmask with information about deviations from the UFS standard.
 * @tmf_tag_set: TMF tag set.
 * @tmf_queue: Used to allocate TMF tags.
 * @tmf_rqs: array with pointers to TMF requests while these are in progress.
 * @active_uic_cmd: handle of active UIC command
 * @uic_cmd_mutex: mutex for UIC command
 * @uic_async_done: completion used during UIC processing
 * @ufshcd_state: UFSHCD state
 * @eh_flags: Error handling flags
 * @intr_mask: Interrupt Mask Bits
 * @ee_ctrl_mask: Exception event control mask
 * @ee_drv_mask: Exception event mask for driver
 * @ee_usr_mask: Exception event mask for user (set via debugfs)
 * @ee_ctrl_mutex: Used to serialize exception event information.
 * @is_powered: flag to check if HBA is powered
 * @shutting_down: flag to check if shutdown has been invoked
 * @host_sem: semaphore used to serialize concurrent contexts
 * @eh_wq: Workqueue that eh_work works on
 * @eh_work: Worker to handle UFS errors that require s/w attention
 * @eeh_work: Worker to handle exception events
 * @errors: HBA errors
 * @uic_error: UFS interconnect layer error status
 * @saved_err: sticky error mask
 * @saved_uic_err: sticky UIC error mask
 * @ufs_stats: various error counters
 * @force_reset: flag to force eh_work perform a full reset
 * @force_pmc: flag to force a power mode change
 * @silence_err_logs: flag to silence error logs
 * @dev_cmd: ufs device management command information
 * @last_dme_cmd_tstamp: time stamp of the last completed DME command
 * @nop_out_timeout: NOP OUT timeout value
 * @dev_info: information about the UFS device
 * @auto_bkops_enabled: to track whether bkops is enabled in device
 * @vreg_info: UFS device voltage regulator information
 * @clk_list_head: UFS host controller clocks list node head
 * @req_abort_count: number of times ufshcd_abort() has been called
 * @lanes_per_direction: number of lanes per data direction between the UFS
 *	controller and the UFS device.
 * @pwr_info: holds current power mode
 * @max_pwr_info: keeps the device max valid pwm
 * @clk_gating: information related to clock gating
 * @caps: bitmask with information about UFS controller capabilities
 * @devfreq: frequency scaling information owned by the devfreq core
 * @clk_scaling: frequency scaling information owned by the UFS driver
 * @is_sys_suspended: whether or not the entire system has been suspended
 * @urgent_bkops_lvl: keeps track of urgent bkops level for device
 * @is_urgent_bkops_lvl_checked: keeps track if the urgent bkops level for
 *  device is known or not.
 * @clk_scaling_lock: used to serialize device commands and clock scaling
 * @desc_size: descriptor sizes reported by device
 * @scsi_block_reqs_cnt: reference counting for scsi block requests
 * @bsg_dev: struct device associated with the BSG queue
 * @bsg_queue: BSG queue associated with the UFS controller
 * @rpm_dev_flush_recheck_work: used to suspend from RPM (runtime power
 *	management) after the UFS device has finished a WriteBooster buffer
 *	flush or auto BKOP.
 * @ufshpb_dev: information related to HPB (Host Performance Booster).
 * @monitor: statistics about UFS commands
 * @crypto_capabilities: Content of crypto capabilities register (0x100)
 * @crypto_cap_array: Array of crypto capabilities
 * @crypto_cfg_register: Start of the crypto cfg array
 * @crypto_profile: the crypto profile of this hba (if applicable)
 * @debugfs_root: UFS controller debugfs root directory
 * @debugfs_ee_work: used to restore ee_ctrl_mask after a delay
 * @debugfs_ee_rate_limit_ms: user configurable delay after which to restore
 *	ee_ctrl_mask
 * @luns_avail: number of regular and well known LUNs supported by the UFS
 *	device
 * @complete_put: whether or not to call ufshcd_rpm_put() from inside
 *	ufshcd_resume_complete()
 */
struct ufs_hba {
	void __iomem *mmio_base;

	/* Virtual memory reference */
	struct utp_transfer_cmd_desc *ucdl_base_addr;
	struct utp_transfer_req_desc *utrdl_base_addr;
	struct utp_task_req_desc *utmrdl_base_addr;

	/* DMA memory reference */
	dma_addr_t ucdl_dma_addr;
	dma_addr_t utrdl_dma_addr;
	dma_addr_t utmrdl_dma_addr;

	struct Scsi_Host *host;
	struct device *dev;
	struct scsi_device *ufs_device_wlun;

#ifdef CONFIG_SCSI_UFS_HWMON
	struct device *hwmon_device;
#endif

	enum ufs_dev_pwr_mode curr_dev_pwr_mode;
	enum uic_link_state uic_link_state;
	/* Desired UFS power management level during runtime PM */
	enum ufs_pm_level rpm_lvl;
	/* Desired UFS power management level during system PM */
	enum ufs_pm_level spm_lvl;
	int pm_op_in_progress;

	/* Auto-Hibernate Idle Timer register value */
	u32 ahit;

	struct ufshcd_lrb *lrb;

	unsigned long outstanding_tasks;
	spinlock_t outstanding_lock;
	unsigned long outstanding_reqs;

	u32 capabilities;
	int nutrs;
	int nutmrs;
	u32 reserved_slot;
	u32 ufs_version;
	const struct ufs_hba_variant_ops *vops;
	struct ufs_hba_variant_params *vps;
	void *priv;
	size_t sg_entry_size;
	unsigned int irq;
	bool is_irq_enabled;
	enum ufs_ref_clk_freq dev_ref_clk_freq;

	unsigned int quirks;	/* Deviations from standard UFSHCI spec. */

	/* Device deviations from standard UFS device spec. */
	unsigned int dev_quirks;

	struct blk_mq_tag_set tmf_tag_set;
	struct request_queue *tmf_queue;
	struct request **tmf_rqs;

	struct uic_command *active_uic_cmd;
	struct mutex uic_cmd_mutex;
	struct completion *uic_async_done;

	enum ufshcd_state ufshcd_state;
	u32 eh_flags;
	u32 intr_mask;
	u16 ee_ctrl_mask;
	u16 ee_drv_mask;
	u16 ee_usr_mask;
	struct mutex ee_ctrl_mutex;
	bool is_powered;
	bool shutting_down;
	struct semaphore host_sem;

	/* Work Queues */
	struct workqueue_struct *eh_wq;
	struct work_struct eh_work;
	struct work_struct eeh_work;

	/* HBA Errors */
	u32 errors;
	u32 uic_error;
	u32 saved_err;
	u32 saved_uic_err;
	struct ufs_stats ufs_stats;
	bool force_reset;
	bool force_pmc;
	bool silence_err_logs;

	/* Device management request data */
	struct ufs_dev_cmd dev_cmd;
	ktime_t last_dme_cmd_tstamp;
	int nop_out_timeout;

	/* Keeps information of the UFS device connected to this host */
	struct ufs_dev_info dev_info;
	bool auto_bkops_enabled;
	struct ufs_vreg_info vreg_info;
	struct list_head clk_list_head;

	/* Number of requests aborts */
	int req_abort_count;

	/* Number of lanes available (1 or 2) for Rx/Tx */
	u32 lanes_per_direction;
	struct ufs_pa_layer_attr pwr_info;
	struct ufs_pwr_mode_info max_pwr_info;

	struct ufs_clk_gating clk_gating;
	/* Control to enable/disable host capabilities */
	u32 caps;

	struct devfreq *devfreq;
	struct ufs_clk_scaling clk_scaling;
	bool is_sys_suspended;

	enum bkops_status urgent_bkops_lvl;
	bool is_urgent_bkops_lvl_checked;

	struct rw_semaphore clk_scaling_lock;
	unsigned char desc_size[QUERY_DESC_IDN_MAX];
	atomic_t scsi_block_reqs_cnt;

	struct device		bsg_dev;
	struct request_queue	*bsg_queue;
	struct delayed_work rpm_dev_flush_recheck_work;

#ifdef CONFIG_SCSI_UFS_HPB
	struct ufshpb_dev_info ufshpb_dev;
#endif

	struct ufs_hba_monitor	monitor;

#ifdef CONFIG_SCSI_UFS_CRYPTO
	union ufs_crypto_capabilities crypto_capabilities;
	union ufs_crypto_cap_entry *crypto_cap_array;
	u32 crypto_cfg_register;
	struct blk_crypto_profile crypto_profile;
#endif
#ifdef CONFIG_DEBUG_FS
	struct dentry *debugfs_root;
	struct delayed_work debugfs_ee_work;
	u32 debugfs_ee_rate_limit_ms;
#endif
	u32 luns_avail;
	bool complete_put;
};

/* Returns true if clocks can be gated. Otherwise false */
static inline bool ufshcd_is_clkgating_allowed(struct ufs_hba *hba)
{
	return hba->caps & UFSHCD_CAP_CLK_GATING;
}
static inline bool ufshcd_can_hibern8_during_gating(struct ufs_hba *hba)
{
	return hba->caps & UFSHCD_CAP_HIBERN8_WITH_CLK_GATING;
}
static inline int ufshcd_is_clkscaling_supported(struct ufs_hba *hba)
{
	return hba->caps & UFSHCD_CAP_CLK_SCALING;
}
static inline bool ufshcd_can_autobkops_during_suspend(struct ufs_hba *hba)
{
	return hba->caps & UFSHCD_CAP_AUTO_BKOPS_SUSPEND;
}
static inline bool ufshcd_is_rpm_autosuspend_allowed(struct ufs_hba *hba)
{
	return hba->caps & UFSHCD_CAP_RPM_AUTOSUSPEND;
}

static inline bool ufshcd_is_intr_aggr_allowed(struct ufs_hba *hba)
{
	return (hba->caps & UFSHCD_CAP_INTR_AGGR) &&
		!(hba->quirks & UFSHCD_QUIRK_BROKEN_INTR_AGGR);
}

static inline bool ufshcd_can_aggressive_pc(struct ufs_hba *hba)
{
	return !!(ufshcd_is_link_hibern8(hba) &&
		  (hba->caps & UFSHCD_CAP_AGGR_POWER_COLLAPSE));
}

static inline bool ufshcd_is_auto_hibern8_supported(struct ufs_hba *hba)
{
	return (hba->capabilities & MASK_AUTO_HIBERN8_SUPPORT) &&
		!(hba->quirks & UFSHCD_QUIRK_BROKEN_AUTO_HIBERN8);
}

static inline bool ufshcd_is_auto_hibern8_enabled(struct ufs_hba *hba)
{
	return FIELD_GET(UFSHCI_AHIBERN8_TIMER_MASK, hba->ahit);
}

static inline bool ufshcd_is_wb_allowed(struct ufs_hba *hba)
{
	return hba->caps & UFSHCD_CAP_WB_EN;
}

#define ufshcd_writel(hba, val, reg)	\
	writel((val), (hba)->mmio_base + (reg))
#define ufshcd_readl(hba, reg)	\
	readl((hba)->mmio_base + (reg))

/**
 * ufshcd_rmwl - perform read/modify/write for a controller register
 * @hba: per adapter instance
 * @mask: mask to apply on read value
 * @val: actual value to write
 * @reg: register address
 */
static inline void ufshcd_rmwl(struct ufs_hba *hba, u32 mask, u32 val, u32 reg)
{
	u32 tmp;

	tmp = ufshcd_readl(hba, reg);
	tmp &= ~mask;
	tmp |= (val & mask);
	ufshcd_writel(hba, tmp, reg);
}

int ufshcd_alloc_host(struct device *, struct ufs_hba **);
void ufshcd_dealloc_host(struct ufs_hba *);
int ufshcd_hba_enable(struct ufs_hba *hba);
int ufshcd_init(struct ufs_hba *, void __iomem *, unsigned int);
int ufshcd_link_recovery(struct ufs_hba *hba);
int ufshcd_make_hba_operational(struct ufs_hba *hba);
void ufshcd_remove(struct ufs_hba *);
int ufshcd_uic_hibern8_enter(struct ufs_hba *hba);
int ufshcd_uic_hibern8_exit(struct ufs_hba *hba);
void ufshcd_delay_us(unsigned long us, unsigned long tolerance);
void ufshcd_parse_dev_ref_clk_freq(struct ufs_hba *hba, struct clk *refclk);
void ufshcd_update_evt_hist(struct ufs_hba *hba, u32 id, u32 val);
void ufshcd_hba_stop(struct ufs_hba *hba);
void ufshcd_schedule_eh_work(struct ufs_hba *hba);

static inline void check_upiu_size(void)
{
	BUILD_BUG_ON(ALIGNED_UPIU_SIZE <
		GENERAL_UPIU_REQUEST_SIZE + QUERY_DESC_MAX_SIZE);
}

/**
 * ufshcd_set_variant - set variant specific data to the hba
 * @hba: per adapter instance
 * @variant: pointer to variant specific data
 */
static inline void ufshcd_set_variant(struct ufs_hba *hba, void *variant)
{
	BUG_ON(!hba);
	hba->priv = variant;
}

/**
 * ufshcd_get_variant - get variant specific data from the hba
 * @hba: per adapter instance
 */
static inline void *ufshcd_get_variant(struct ufs_hba *hba)
{
	BUG_ON(!hba);
	return hba->priv;
}

#ifdef CONFIG_PM
extern int ufshcd_runtime_suspend(struct device *dev);
extern int ufshcd_runtime_resume(struct device *dev);
#endif
#ifdef CONFIG_PM_SLEEP
extern int ufshcd_system_suspend(struct device *dev);
extern int ufshcd_system_resume(struct device *dev);
#endif
extern int ufshcd_shutdown(struct ufs_hba *hba);
extern int ufshcd_dme_configure_adapt(struct ufs_hba *hba,
				      int agreed_gear,
				      int adapt_val);
extern int ufshcd_dme_set_attr(struct ufs_hba *hba, u32 attr_sel,
			       u8 attr_set, u32 mib_val, u8 peer);
extern int ufshcd_dme_get_attr(struct ufs_hba *hba, u32 attr_sel,
			       u32 *mib_val, u8 peer);
extern int ufshcd_config_pwr_mode(struct ufs_hba *hba,
			struct ufs_pa_layer_attr *desired_pwr_mode);
extern int ufshcd_uic_change_pwr_mode(struct ufs_hba *hba, u8 mode);

/* UIC command interfaces for DME primitives */
#define DME_LOCAL	0
#define DME_PEER	1
#define ATTR_SET_NOR	0	/* NORMAL */
#define ATTR_SET_ST	1	/* STATIC */

static inline int ufshcd_dme_set(struct ufs_hba *hba, u32 attr_sel,
				 u32 mib_val)
{
	return ufshcd_dme_set_attr(hba, attr_sel, ATTR_SET_NOR,
				   mib_val, DME_LOCAL);
}

static inline int ufshcd_dme_st_set(struct ufs_hba *hba, u32 attr_sel,
				    u32 mib_val)
{
	return ufshcd_dme_set_attr(hba, attr_sel, ATTR_SET_ST,
				   mib_val, DME_LOCAL);
}

static inline int ufshcd_dme_peer_set(struct ufs_hba *hba, u32 attr_sel,
				      u32 mib_val)
{
	return ufshcd_dme_set_attr(hba, attr_sel, ATTR_SET_NOR,
				   mib_val, DME_PEER);
}

static inline int ufshcd_dme_peer_st_set(struct ufs_hba *hba, u32 attr_sel,
					 u32 mib_val)
{
	return ufshcd_dme_set_attr(hba, attr_sel, ATTR_SET_ST,
				   mib_val, DME_PEER);
}

static inline int ufshcd_dme_get(struct ufs_hba *hba,
				 u32 attr_sel, u32 *mib_val)
{
	return ufshcd_dme_get_attr(hba, attr_sel, mib_val, DME_LOCAL);
}

static inline int ufshcd_dme_peer_get(struct ufs_hba *hba,
				      u32 attr_sel, u32 *mib_val)
{
	return ufshcd_dme_get_attr(hba, attr_sel, mib_val, DME_PEER);
}

static inline bool ufshcd_is_hs_mode(struct ufs_pa_layer_attr *pwr_info)
{
	return (pwr_info->pwr_rx == FAST_MODE ||
		pwr_info->pwr_rx == FASTAUTO_MODE) &&
		(pwr_info->pwr_tx == FAST_MODE ||
		pwr_info->pwr_tx == FASTAUTO_MODE);
}

static inline int ufshcd_disable_host_tx_lcc(struct ufs_hba *hba)
{
	return ufshcd_dme_set(hba, UIC_ARG_MIB(PA_LOCAL_TX_LCC_ENABLE), 0);
}

/* Expose Query-Request API */
int ufshcd_query_descriptor_retry(struct ufs_hba *hba,
				  enum query_opcode opcode,
				  enum desc_idn idn, u8 index,
				  u8 selector,
				  u8 *desc_buf, int *buf_len);
int ufshcd_read_desc_param(struct ufs_hba *hba,
			   enum desc_idn desc_id,
			   int desc_index,
			   u8 param_offset,
			   u8 *param_read_buf,
			   u8 param_size);
int ufshcd_query_attr_retry(struct ufs_hba *hba, enum query_opcode opcode,
			    enum attr_idn idn, u8 index, u8 selector,
			    u32 *attr_val);
int ufshcd_query_attr(struct ufs_hba *hba, enum query_opcode opcode,
		      enum attr_idn idn, u8 index, u8 selector, u32 *attr_val);
int ufshcd_query_attr_retry(struct ufs_hba *hba,
	enum query_opcode opcode, enum attr_idn idn, u8 index, u8 selector,
	u32 *attr_val);
int ufshcd_query_flag(struct ufs_hba *hba, enum query_opcode opcode,
	enum flag_idn idn, u8 index, bool *flag_res);
int ufshcd_query_flag_retry(struct ufs_hba *hba,
	enum query_opcode opcode, enum flag_idn idn, u8 index, bool *flag_res);
int ufshcd_bkops_ctrl(struct ufs_hba *hba, enum bkops_status status);

void ufshcd_auto_hibern8_enable(struct ufs_hba *hba);
void ufshcd_auto_hibern8_update(struct ufs_hba *hba, u32 ahit);
void ufshcd_fixup_dev_quirks(struct ufs_hba *hba,
			     const struct ufs_dev_quirk *fixups);
#define SD_ASCII_STD true
#define SD_RAW false
int ufshcd_read_string_desc(struct ufs_hba *hba, u8 desc_index,
			    u8 **buf, bool ascii);

int ufshcd_hold(struct ufs_hba *hba, bool async);
void ufshcd_release(struct ufs_hba *hba);

void ufshcd_clkgate_delay_set(struct device *dev, unsigned long value);

void ufshcd_map_desc_id_to_length(struct ufs_hba *hba, enum desc_idn desc_id,
				  int *desc_length);

u32 ufshcd_get_local_unipro_ver(struct ufs_hba *hba);

int ufshcd_get_vreg(struct device *dev, struct ufs_vreg *vreg);

int ufshcd_send_uic_cmd(struct ufs_hba *hba, struct uic_command *uic_cmd);

int ufshcd_exec_raw_upiu_cmd(struct ufs_hba *hba,
			     struct utp_upiu_req *req_upiu,
			     struct utp_upiu_req *rsp_upiu,
			     int msgcode,
			     u8 *desc_buff, int *buff_len,
			     enum query_opcode desc_op);

int ufshcd_wb_toggle(struct ufs_hba *hba, bool enable);
int ufshcd_suspend_prepare(struct device *dev);
int __ufshcd_suspend_prepare(struct device *dev, bool rpm_ok_for_spm);
void ufshcd_resume_complete(struct device *dev);

/* Wrapper functions for safely calling variant operations */
static inline int ufshcd_vops_init(struct ufs_hba *hba)
{
	if (hba->vops && hba->vops->init)
		return hba->vops->init(hba);

	return 0;
}

static inline int ufshcd_vops_phy_initialization(struct ufs_hba *hba)
{
	if (hba->vops && hba->vops->phy_initialization)
		return hba->vops->phy_initialization(hba);

	return 0;
}

extern const struct ufs_pm_lvl_states ufs_pm_lvl_states[];

int ufshcd_dump_regs(struct ufs_hba *hba, size_t offset, size_t len,
		     const char *prefix);

int __ufshcd_write_ee_control(struct ufs_hba *hba, u32 ee_ctrl_mask);
int ufshcd_write_ee_control(struct ufs_hba *hba);
int ufshcd_update_ee_control(struct ufs_hba *hba, u16 *mask,
			     const u16 *other_mask, u16 set, u16 clr);

#endif /* End of Header */<|MERGE_RESOLUTION|>--- conflicted
+++ resolved
@@ -577,7 +577,19 @@
 	 * support physical host configuration.
 	 */
 	UFSHCD_QUIRK_SKIP_PH_CONFIGURATION		= 1 << 16,
-<<<<<<< HEAD
+
+	/*
+	 * This quirk needs to be enabled if the host controller has
+	 * 64-bit addressing supported capability but it doesn't work.
+	 */
+	UFSHCD_QUIRK_BROKEN_64BIT_ADDRESS		= 1 << 17,
+
+	/*
+	 * This quirk needs to be enabled if the host controller has
+	 * auto-hibernate capability but it's FASTAUTO only.
+	 */
+	UFSHCD_QUIRK_HIBERN_FASTAUTO			= 1 << 18,
+
 	/*
 	 * This quirk needs to be enabled if the host controller supports inline
 	 * encryption, but it needs to initialize the crypto capabilities in a
@@ -600,20 +612,6 @@
 	 * keys were stored in it.
 	 */
 	UFSHCD_QUIRK_KEYS_IN_PRDT			= 1 << 22,
-=======
-
-	/*
-	 * This quirk needs to be enabled if the host controller has
-	 * 64-bit addressing supported capability but it doesn't work.
-	 */
-	UFSHCD_QUIRK_BROKEN_64BIT_ADDRESS		= 1 << 17,
-
-	/*
-	 * This quirk needs to be enabled if the host controller has
-	 * auto-hibernate capability but it's FASTAUTO only.
-	 */
-	UFSHCD_QUIRK_HIBERN_FASTAUTO			= 1 << 18,
->>>>>>> 746fc76b
 };
 
 enum ufshcd_caps {
