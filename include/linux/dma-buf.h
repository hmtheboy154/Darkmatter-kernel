--- conflicted
+++ resolved
@@ -455,10 +455,7 @@
 	} cb_excl, cb_shared;
 	dma_buf_destructor dtor;
 	void *dtor_data;
-<<<<<<< HEAD
-=======
 	atomic_t dent_count;
->>>>>>> 7520793d
 };
 
 /**
