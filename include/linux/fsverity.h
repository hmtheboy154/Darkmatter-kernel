--- conflicted
+++ resolved
@@ -277,7 +277,44 @@
 	return fsverity_get_info(inode) != NULL;
 }
 
-<<<<<<< HEAD
+/**
+ * fsverity_file_open() - prepare to open a verity file
+ * @inode: the inode being opened
+ * @filp: the struct file being set up
+ *
+ * When opening a verity file, deny the open if it is for writing.  Otherwise,
+ * set up the inode's ->i_verity_info if not already done.
+ *
+ * When combined with fscrypt, this must be called after fscrypt_file_open().
+ * Otherwise, we won't have the key set up to decrypt the verity metadata.
+ *
+ * Return: 0 on success, -errno on failure
+ */
+static inline int fsverity_file_open(struct inode *inode, struct file *filp)
+{
+	if (IS_VERITY(inode))
+		return __fsverity_file_open(inode, filp);
+	return 0;
+}
+
+/**
+ * fsverity_prepare_setattr() - prepare to change a verity inode's attributes
+ * @dentry: dentry through which the inode is being changed
+ * @attr: attributes to change
+ *
+ * Verity files are immutable, so deny truncates.  This isn't covered by the
+ * open-time check because sys_truncate() takes a path, not a file descriptor.
+ *
+ * Return: 0 on success, -errno on failure
+ */
+static inline int fsverity_prepare_setattr(struct dentry *dentry,
+					   struct iattr *attr)
+{
+	if (IS_VERITY(d_inode(dentry)))
+		return __fsverity_prepare_setattr(dentry, attr);
+	return 0;
+}
+
 #ifdef CONFIG_FS_VERITY_BUILTIN_SIGNATURES
 int __fsverity_verify_signature(const struct inode *inode, const u8 *signature,
 				size_t sig_size, const u8 *file_digest,
@@ -291,44 +328,5 @@
 	return 0;
 }
 #endif /* !CONFIG_FS_VERITY_BUILTIN_SIGNATURES */
-=======
-/**
- * fsverity_file_open() - prepare to open a verity file
- * @inode: the inode being opened
- * @filp: the struct file being set up
- *
- * When opening a verity file, deny the open if it is for writing.  Otherwise,
- * set up the inode's ->i_verity_info if not already done.
- *
- * When combined with fscrypt, this must be called after fscrypt_file_open().
- * Otherwise, we won't have the key set up to decrypt the verity metadata.
- *
- * Return: 0 on success, -errno on failure
- */
-static inline int fsverity_file_open(struct inode *inode, struct file *filp)
-{
-	if (IS_VERITY(inode))
-		return __fsverity_file_open(inode, filp);
-	return 0;
-}
-
-/**
- * fsverity_prepare_setattr() - prepare to change a verity inode's attributes
- * @dentry: dentry through which the inode is being changed
- * @attr: attributes to change
- *
- * Verity files are immutable, so deny truncates.  This isn't covered by the
- * open-time check because sys_truncate() takes a path, not a file descriptor.
- *
- * Return: 0 on success, -errno on failure
- */
-static inline int fsverity_prepare_setattr(struct dentry *dentry,
-					   struct iattr *attr)
-{
-	if (IS_VERITY(d_inode(dentry)))
-		return __fsverity_prepare_setattr(dentry, attr);
-	return 0;
-}
->>>>>>> 6639c3ce
 
 #endif	/* _LINUX_FSVERITY_H */