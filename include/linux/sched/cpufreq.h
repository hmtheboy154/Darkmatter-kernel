--- conflicted
+++ resolved
@@ -22,10 +22,7 @@
                        void (*func)(struct update_util_data *data, u64 time,
 				    unsigned int flags));
 void cpufreq_remove_update_util_hook(int cpu);
-<<<<<<< HEAD
-=======
 bool cpufreq_this_cpu_can_update(struct cpufreq_policy *policy);
->>>>>>> 146c22ec
 
 static inline unsigned long map_util_freq(unsigned long util,
 					unsigned long freq, unsigned long cap)
