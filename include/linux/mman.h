--- conflicted
+++ resolved
@@ -152,11 +152,7 @@
  * Combine the mmap "flags" argument into "vm_flags" used internally.
  */
 static inline unsigned long
-<<<<<<< HEAD
-__calc_vm_flag_bits(unsigned long flags)
-=======
-calc_vm_flag_bits(struct file *file, unsigned long flags)
->>>>>>> 04b7efa4
+__calc_vm_flag_bits(struct file *file, unsigned long flags)
 {
 	return _calc_vm_trans(flags, MAP_GROWSDOWN,  VM_GROWSDOWN ) |
 	       _calc_vm_trans(flags, MAP_LOCKED,     VM_LOCKED    ) |
