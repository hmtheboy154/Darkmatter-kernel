/* SPDX-License-Identifier: GPL-2.0 */
#ifndef _LINUX_MM_TYPES_H
#define _LINUX_MM_TYPES_H

#include <linux/mm_types_task.h>

#include <linux/auxvec.h>
#include <linux/list.h>
#include <linux/spinlock.h>
#include <linux/rbtree.h>
#include <linux/rwsem.h>
#include <linux/completion.h>
#include <linux/cpumask.h>
#include <linux/uprobes.h>
#include <linux/page-flags-layout.h>
#include <linux/workqueue.h>

#include <asm/mmu.h>

#ifndef AT_VECTOR_SIZE_ARCH
#define AT_VECTOR_SIZE_ARCH 0
#endif
#define AT_VECTOR_SIZE (2*(AT_VECTOR_SIZE_ARCH + AT_VECTOR_SIZE_BASE + 1))


struct address_space;
struct mem_cgroup;

/*
 * Each physical page in the system has a struct page associated with
 * it to keep track of whatever it is we are using the page for at the
 * moment. Note that we have no way to track which tasks are using
 * a page, though if it is a pagecache page, rmap structures can tell us
 * who is mapping it.
 *
 * If you allocate the page using alloc_pages(), you can use some of the
 * space in struct page for your own purposes.  The five words in the main
 * union are available, except for bit 0 of the first word which must be
 * kept clear.  Many users use this word to store a pointer to an object
 * which is guaranteed to be aligned.  If you use the same storage as
 * page->mapping, you must restore it to NULL before freeing the page.
 *
 * If your page will not be mapped to userspace, you can also use the four
 * bytes in the mapcount union, but you must call page_mapcount_reset()
 * before freeing it.
 *
 * If you want to use the refcount field, it must be used in such a way
 * that other CPUs temporarily incrementing and then decrementing the
 * refcount does not cause problems.  On receiving the page from
 * alloc_pages(), the refcount will be positive.
 *
 * If you allocate pages of order > 0, you can use some of the fields
 * in each subpage, but you may need to restore some of their values
 * afterwards.
 *
 * SLUB uses cmpxchg_double() to atomically update its freelist and
 * counters.  That requires that freelist & counters be adjacent and
 * double-word aligned.  We align all struct pages to double-word
 * boundaries, and ensure that 'freelist' is aligned within the
 * struct.
 */
#ifdef CONFIG_HAVE_ALIGNED_STRUCT_PAGE
#define _struct_page_alignment	__aligned(2 * sizeof(unsigned long))
#else
#define _struct_page_alignment
#endif

struct page {
	unsigned long flags;		/* Atomic flags, some possibly
					 * updated asynchronously */
	/*
	 * Five words (20/40 bytes) are available in this union.
	 * WARNING: bit 0 of the first word is used for PageTail(). That
	 * means the other users of this union MUST NOT use the bit to
	 * avoid collision and false-positive PageTail().
	 */
	union {
		struct {	/* Page cache and anonymous pages */
			/**
			 * @lru: Pageout list, eg. active_list protected by
			 * pgdat->lru_lock.  Sometimes used as a generic list
			 * by the page owner.
			 */
			struct list_head lru;
			/* See page-flags.h for PAGE_MAPPING_FLAGS */
			struct address_space *mapping;
			pgoff_t index;		/* Our offset within mapping. */
			/**
			 * @private: Mapping-private opaque data.
			 * Usually used for buffer_heads if PagePrivate.
			 * Used for swp_entry_t if PageSwapCache.
			 * Indicates order in the buddy system if PageBuddy.
			 */
			unsigned long private;
		};
		struct {	/* page_pool used by netstack */
			/**
			 * @dma_addr: might require a 64-bit value even on
			 * 32-bit architectures.
			 */
			dma_addr_t dma_addr;
		};
		struct {	/* slab, slob and slub */
			union {
				struct list_head slab_list;
				struct {	/* Partial pages */
					struct page *next;
#ifdef CONFIG_64BIT
					int pages;	/* Nr of pages left */
					int pobjects;	/* Approximate count */
#else
					short int pages;
					short int pobjects;
#endif
				};
			};
			struct kmem_cache *slab_cache; /* not slob */
			/* Double-word boundary */
			void *freelist;		/* first free object */
			union {
				void *s_mem;	/* slab: first object */
				unsigned long counters;		/* SLUB */
				struct {			/* SLUB */
					unsigned inuse:16;
					unsigned objects:15;
					unsigned frozen:1;
				};
			};
		};
		struct {	/* Tail pages of compound page */
			unsigned long compound_head;	/* Bit zero is set */

			/* First tail page only */
			unsigned char compound_dtor;
			unsigned char compound_order;
			atomic_t compound_mapcount;
			unsigned int compound_nr; /* 1 << compound_order */
		};
		struct {	/* Second tail page of compound page */
			unsigned long _compound_pad_1;	/* compound_head */
			atomic_t hpage_pinned_refcount;
			/* For both global and memcg */
			struct list_head deferred_list;
		};
		struct {	/* Page table pages */
			unsigned long _pt_pad_1;	/* compound_head */
			pgtable_t pmd_huge_pte; /* protected by page->ptl */
			unsigned long _pt_pad_2;	/* mapping */
			union {
				struct mm_struct *pt_mm; /* x86 pgds only */
				atomic_t pt_frag_refcount; /* powerpc */
			};
#if ALLOC_SPLIT_PTLOCKS
			spinlock_t *ptl;
#else
			spinlock_t ptl;
#endif
		};
		struct {	/* ZONE_DEVICE pages */
			/** @pgmap: Points to the hosting device page map. */
			struct dev_pagemap *pgmap;
			void *zone_device_data;
			/*
			 * ZONE_DEVICE private pages are counted as being
			 * mapped so the next 3 words hold the mapping, index,
			 * and private fields from the source anonymous or
			 * page cache page while the page is migrated to device
			 * private memory.
			 * ZONE_DEVICE MEMORY_DEVICE_FS_DAX pages also
			 * use the mapping, index, and private fields when
			 * pmem backed DAX files are mapped.
			 */
		};

		/** @rcu_head: You can use this to free a page by RCU. */
		struct rcu_head rcu_head;
	};

	union {		/* This union is 4 bytes in size. */
		/*
		 * If the page can be mapped to userspace, encodes the number
		 * of times this page is referenced by a page table.
		 */
		atomic_t _mapcount;

		/*
		 * If the page is neither PageSlab nor mappable to userspace,
		 * the value stored here may help determine what this page
		 * is used for.  See page-flags.h for a list of page types
		 * which are currently stored here.
		 */
		unsigned int page_type;

		unsigned int active;		/* SLAB */
		int units;			/* SLOB */
	};

	/* Usage count. *DO NOT USE DIRECTLY*. See page_ref.h */
	atomic_t _refcount;

#ifdef CONFIG_MEMCG
	union {
		struct mem_cgroup *mem_cgroup;
		struct obj_cgroup **obj_cgroups;
	};
#endif

	/*
	 * On machines where all RAM is mapped into kernel address space,
	 * we can simply calculate the virtual address. On machines with
	 * highmem some memory is mapped into kernel virtual memory
	 * dynamically, so we need a place to store that address.
	 * Note that this field could be 16 bits on x86 ... ;)
	 *
	 * Architectures with slow multiplication can define
	 * WANT_PAGE_VIRTUAL in asm/page.h
	 */
#if defined(WANT_PAGE_VIRTUAL)
	void *virtual;			/* Kernel virtual address (NULL if
					   not kmapped, ie. highmem) */
#endif /* WANT_PAGE_VIRTUAL */

#ifdef LAST_CPUPID_NOT_IN_PAGE_FLAGS
	int _last_cpupid;
#endif
} _struct_page_alignment;

static inline atomic_t *compound_mapcount_ptr(struct page *page)
{
	return &page[1].compound_mapcount;
}

static inline atomic_t *compound_pincount_ptr(struct page *page)
{
	return &page[2].hpage_pinned_refcount;
}

/*
 * Used for sizing the vmemmap region on some architectures
 */
#define STRUCT_PAGE_MAX_SHIFT	(order_base_2(sizeof(struct page)))

#define PAGE_FRAG_CACHE_MAX_SIZE	__ALIGN_MASK(32768, ~PAGE_MASK)
#define PAGE_FRAG_CACHE_MAX_ORDER	get_order(PAGE_FRAG_CACHE_MAX_SIZE)

#define page_private(page)		((page)->private)

static inline void set_page_private(struct page *page, unsigned long private)
{
	page->private = private;
}

struct page_frag_cache {
	void * va;
#if (PAGE_SIZE < PAGE_FRAG_CACHE_MAX_SIZE)
	__u16 offset;
	__u16 size;
#else
	__u32 offset;
#endif
	/* we maintain a pagecount bias, so that we dont dirty cache line
	 * containing page->_refcount every time we allocate a fragment.
	 */
	unsigned int		pagecnt_bias;
	bool pfmemalloc;
};

typedef unsigned long vm_flags_t;

/*
 * A region containing a mapping of a non-memory backed file under NOMMU
 * conditions.  These are held in a global tree and are pinned by the VMAs that
 * map parts of them.
 */
struct vm_region {
	struct rb_node	vm_rb;		/* link in global region tree */
	vm_flags_t	vm_flags;	/* VMA vm_flags */
	unsigned long	vm_start;	/* start address of region */
	unsigned long	vm_end;		/* region initialised to here */
	unsigned long	vm_top;		/* region allocated to here */
	unsigned long	vm_pgoff;	/* the offset in vm_file corresponding to vm_start */
	struct file	*vm_file;	/* the backing file or NULL */

	int		vm_usage;	/* region usage count (access under nommu_region_sem) */
	bool		vm_icache_flushed : 1; /* true if the icache has been flushed for
						* this region */
};

#ifdef CONFIG_USERFAULTFD
#define NULL_VM_UFFD_CTX ((struct vm_userfaultfd_ctx) { NULL, })
struct vm_userfaultfd_ctx {
	struct userfaultfd_ctx *ctx;
};
#else /* CONFIG_USERFAULTFD */
#define NULL_VM_UFFD_CTX ((struct vm_userfaultfd_ctx) {})
struct vm_userfaultfd_ctx {};
#endif /* CONFIG_USERFAULTFD */

/*
 * This struct describes a virtual memory area. There is one of these
 * per VM-area/task. A VM area is any part of the process virtual memory
 * space that has a special rule for the page-fault handlers (ie a shared
 * library, the executable area etc).
 */
struct vm_area_struct {
	/* The first cache line has the info for VMA tree walking. */

	unsigned long vm_start;		/* Our start address within vm_mm. */
	unsigned long vm_end;		/* The first byte after our end address
					   within vm_mm. */

	/* linked list of VM areas per task, sorted by address */
	struct vm_area_struct *vm_next, *vm_prev;

	struct rb_node vm_rb;

	/*
	 * Largest free memory gap in bytes to the left of this VMA.
	 * Either between this VMA and vma->vm_prev, or between one of the
	 * VMAs below us in the VMA rbtree and its ->vm_prev. This helps
	 * get_unmapped_area find a free area of the right size.
	 */
	unsigned long rb_subtree_gap;

	/* Second cache line starts here. */

	struct mm_struct *vm_mm;	/* The address space we belong to. */

	/*
	 * Access permissions of this VMA.
	 * See vmf_insert_mixed_prot() for discussion.
	 */
	pgprot_t vm_page_prot;
	unsigned long vm_flags;		/* Flags, see mm.h. */

	/*
	 * For areas with an address space and backing store,
	 * linkage into the address_space->i_mmap interval tree.
	 *
	 * For private anonymous mappings, a pointer to a null terminated string
	 * in the user process containing the name given to the vma, or NULL
	 * if unnamed.
	 */
<<<<<<< HEAD

=======
>>>>>>> 85b85c38
	union {
		struct {
			struct rb_node rb;
			unsigned long rb_subtree_last;
		} shared;
		const char __user *anon_name;
	};

	/*
	 * A file's MAP_PRIVATE vma can be in both i_mmap tree and anon_vma
	 * list, after a COW of one of the file pages.	A MAP_SHARED vma
	 * can only be in the i_mmap tree.  An anonymous MAP_PRIVATE, stack
	 * or brk vma (with NULL file) can only be in an anon_vma list.
	 */
	struct list_head anon_vma_chain; /* Serialized by mmap_lock &
					  * page_table_lock */
	struct anon_vma *anon_vma;	/* Serialized by page_table_lock */

	/* Function pointers to deal with this struct. */
	const struct vm_operations_struct *vm_ops;

	/* Information about our backing store: */
	unsigned long vm_pgoff;		/* Offset (within vm_file) in PAGE_SIZE
					   units */
	struct file * vm_file;		/* File we map to (can be NULL). */
	void * vm_private_data;		/* was vm_pte (shared mem) */

#ifdef CONFIG_SWAP
	atomic_long_t swap_readahead_info;
#endif
#ifndef CONFIG_MMU
	struct vm_region *vm_region;	/* NOMMU mapping region */
#endif
#ifdef CONFIG_NUMA
	struct mempolicy *vm_policy;	/* NUMA policy for the VMA */
#endif
	struct vm_userfaultfd_ctx vm_userfaultfd_ctx;
} __randomize_layout;

struct core_thread {
	struct task_struct *task;
	struct core_thread *next;
};

struct core_state {
	atomic_t nr_threads;
	struct core_thread dumper;
	struct completion startup;
};

struct kioctx_table;
struct mm_struct {
	struct {
		struct vm_area_struct *mmap;		/* list of VMAs */
		struct rb_root mm_rb;
		u64 vmacache_seqnum;                   /* per-thread vmacache */
#ifdef CONFIG_MMU
		unsigned long (*get_unmapped_area) (struct file *filp,
				unsigned long addr, unsigned long len,
				unsigned long pgoff, unsigned long flags);
#endif
		unsigned long mmap_base;	/* base of mmap area */
		unsigned long mmap_legacy_base;	/* base of mmap area in bottom-up allocations */
#ifdef CONFIG_HAVE_ARCH_COMPAT_MMAP_BASES
		/* Base adresses for compatible mmap() */
		unsigned long mmap_compat_base;
		unsigned long mmap_compat_legacy_base;
#endif
		unsigned long task_size;	/* size of task vm space */
		unsigned long highest_vm_end;	/* highest vma end address */
		pgd_t * pgd;

#ifdef CONFIG_MEMBARRIER
		/**
		 * @membarrier_state: Flags controlling membarrier behavior.
		 *
		 * This field is close to @pgd to hopefully fit in the same
		 * cache-line, which needs to be touched by switch_mm().
		 */
		atomic_t membarrier_state;
#endif

		/**
		 * @mm_users: The number of users including userspace.
		 *
		 * Use mmget()/mmget_not_zero()/mmput() to modify. When this
		 * drops to 0 (i.e. when the task exits and there are no other
		 * temporary reference holders), we also release a reference on
		 * @mm_count (which may then free the &struct mm_struct if
		 * @mm_count also drops to 0).
		 */
		atomic_t mm_users;

		/**
		 * @mm_count: The number of references to &struct mm_struct
		 * (@mm_users count as 1).
		 *
		 * Use mmgrab()/mmdrop() to modify. When this drops to 0, the
		 * &struct mm_struct is freed.
		 */
		atomic_t mm_count;

		/**
		 * @has_pinned: Whether this mm has pinned any pages.  This can
		 * be either replaced in the future by @pinned_vm when it
		 * becomes stable, or grow into a counter on its own. We're
		 * aggresive on this bit now - even if the pinned pages were
		 * unpinned later on, we'll still keep this bit set for the
		 * lifecycle of this mm just for simplicity.
		 */
		atomic_t has_pinned;

#ifdef CONFIG_MMU
		atomic_long_t pgtables_bytes;	/* PTE page table pages */
#endif
		int map_count;			/* number of VMAs */

		spinlock_t page_table_lock; /* Protects page tables and some
					     * counters
					     */
		struct rw_semaphore mmap_lock;

		struct list_head mmlist; /* List of maybe swapped mm's.	These
					  * are globally strung together off
					  * init_mm.mmlist, and are protected
					  * by mmlist_lock
					  */


		unsigned long hiwater_rss; /* High-watermark of RSS usage */
		unsigned long hiwater_vm;  /* High-water virtual memory usage */

		unsigned long total_vm;	   /* Total pages mapped */
		unsigned long locked_vm;   /* Pages that have PG_mlocked set */
		atomic64_t    pinned_vm;   /* Refcount permanently increased */
		unsigned long data_vm;	   /* VM_WRITE & ~VM_SHARED & ~VM_STACK */
		unsigned long exec_vm;	   /* VM_EXEC & ~VM_WRITE & ~VM_STACK */
		unsigned long stack_vm;	   /* VM_STACK */
		unsigned long def_flags;

		spinlock_t arg_lock; /* protect the below fields */
		unsigned long start_code, end_code, start_data, end_data;
		unsigned long start_brk, brk, start_stack;
		unsigned long arg_start, arg_end, env_start, env_end;

		unsigned long saved_auxv[AT_VECTOR_SIZE]; /* for /proc/PID/auxv */

		/*
		 * Special counters, in some configurations protected by the
		 * page_table_lock, in other configurations by being atomic.
		 */
		struct mm_rss_stat rss_stat;

		struct linux_binfmt *binfmt;

		/* Architecture-specific MM context */
		mm_context_t context;

		unsigned long flags; /* Must use atomic bitops to access */

		struct core_state *core_state; /* coredumping support */

#ifdef CONFIG_AIO
		spinlock_t			ioctx_lock;
		struct kioctx_table __rcu	*ioctx_table;
#endif
#ifdef CONFIG_MEMCG
		/*
		 * "owner" points to a task that is regarded as the canonical
		 * user/owner of this mm. All of the following must be true in
		 * order for it to be changed:
		 *
		 * current == mm->owner
		 * current->mm != mm
		 * new_owner->mm == mm
		 * new_owner->alloc_lock is held
		 */
		struct task_struct __rcu *owner;
#endif
		struct user_namespace *user_ns;

		/* store ref to file /proc/<pid>/exe symlink points to */
		struct file __rcu *exe_file;
#ifdef CONFIG_MMU_NOTIFIER
		struct mmu_notifier_subscriptions *notifier_subscriptions;
#endif
#if defined(CONFIG_TRANSPARENT_HUGEPAGE) && !USE_SPLIT_PMD_PTLOCKS
		pgtable_t pmd_huge_pte; /* protected by page_table_lock */
#endif
#ifdef CONFIG_NUMA_BALANCING
		/*
		 * numa_next_scan is the next time that the PTEs will be marked
		 * pte_numa. NUMA hinting faults will gather statistics and
		 * migrate pages to new nodes if necessary.
		 */
		unsigned long numa_next_scan;

		/* Restart point for scanning and setting pte_numa */
		unsigned long numa_scan_offset;

		/* numa_scan_seq prevents two threads setting pte_numa */
		int numa_scan_seq;
#endif
		/*
		 * An operation with batched TLB flushing is going on. Anything
		 * that can move process memory needs to flush the TLB when
		 * moving a PROT_NONE or PROT_NUMA mapped page.
		 */
		atomic_t tlb_flush_pending;
#ifdef CONFIG_ARCH_WANT_BATCHED_UNMAP_TLB_FLUSH
		/* See flush_tlb_batched_pending() */
		bool tlb_flush_batched;
#endif
		struct uprobes_state uprobes_state;
#ifdef CONFIG_HUGETLB_PAGE
		atomic_long_t hugetlb_usage;
#endif
		struct work_struct async_put_work;

#ifdef CONFIG_IOMMU_SUPPORT
		u32 pasid;
#endif
	} __randomize_layout;

	/*
	 * The mm_cpumask needs to be at the end of mm_struct, because it
	 * is dynamically sized based on nr_cpu_ids.
	 */
	unsigned long cpu_bitmap[];
};

extern struct mm_struct init_mm;

/* Pointer magic because the dynamic array size confuses some compilers. */
static inline void mm_init_cpumask(struct mm_struct *mm)
{
	unsigned long cpu_bitmap = (unsigned long)mm;

	cpu_bitmap += offsetof(struct mm_struct, cpu_bitmap);
	cpumask_clear((struct cpumask *)cpu_bitmap);
}

/* Future-safe accessor for struct mm_struct's cpu_vm_mask. */
static inline cpumask_t *mm_cpumask(struct mm_struct *mm)
{
	return (struct cpumask *)&mm->cpu_bitmap;
}

struct mmu_gather;
extern void tlb_gather_mmu(struct mmu_gather *tlb, struct mm_struct *mm,
				unsigned long start, unsigned long end);
extern void tlb_finish_mmu(struct mmu_gather *tlb,
				unsigned long start, unsigned long end);

static inline void init_tlb_flush_pending(struct mm_struct *mm)
{
	atomic_set(&mm->tlb_flush_pending, 0);
}

static inline void inc_tlb_flush_pending(struct mm_struct *mm)
{
	atomic_inc(&mm->tlb_flush_pending);
	/*
	 * The only time this value is relevant is when there are indeed pages
	 * to flush. And we'll only flush pages after changing them, which
	 * requires the PTL.
	 *
	 * So the ordering here is:
	 *
	 *	atomic_inc(&mm->tlb_flush_pending);
	 *	spin_lock(&ptl);
	 *	...
	 *	set_pte_at();
	 *	spin_unlock(&ptl);
	 *
	 *				spin_lock(&ptl)
	 *				mm_tlb_flush_pending();
	 *				....
	 *				spin_unlock(&ptl);
	 *
	 *	flush_tlb_range();
	 *	atomic_dec(&mm->tlb_flush_pending);
	 *
	 * Where the increment if constrained by the PTL unlock, it thus
	 * ensures that the increment is visible if the PTE modification is
	 * visible. After all, if there is no PTE modification, nobody cares
	 * about TLB flushes either.
	 *
	 * This very much relies on users (mm_tlb_flush_pending() and
	 * mm_tlb_flush_nested()) only caring about _specific_ PTEs (and
	 * therefore specific PTLs), because with SPLIT_PTE_PTLOCKS and RCpc
	 * locks (PPC) the unlock of one doesn't order against the lock of
	 * another PTL.
	 *
	 * The decrement is ordered by the flush_tlb_range(), such that
	 * mm_tlb_flush_pending() will not return false unless all flushes have
	 * completed.
	 */
}

static inline void dec_tlb_flush_pending(struct mm_struct *mm)
{
	/*
	 * See inc_tlb_flush_pending().
	 *
	 * This cannot be smp_mb__before_atomic() because smp_mb() simply does
	 * not order against TLB invalidate completion, which is what we need.
	 *
	 * Therefore we must rely on tlb_flush_*() to guarantee order.
	 */
	atomic_dec(&mm->tlb_flush_pending);
}

static inline bool mm_tlb_flush_pending(struct mm_struct *mm)
{
	/*
	 * Must be called after having acquired the PTL; orders against that
	 * PTLs release and therefore ensures that if we observe the modified
	 * PTE we must also observe the increment from inc_tlb_flush_pending().
	 *
	 * That is, it only guarantees to return true if there is a flush
	 * pending for _this_ PTL.
	 */
	return atomic_read(&mm->tlb_flush_pending);
}

static inline bool mm_tlb_flush_nested(struct mm_struct *mm)
{
	/*
	 * Similar to mm_tlb_flush_pending(), we must have acquired the PTL
	 * for which there is a TLB flush pending in order to guarantee
	 * we've seen both that PTE modification and the increment.
	 *
	 * (no requirement on actually still holding the PTL, that is irrelevant)
	 */
	return atomic_read(&mm->tlb_flush_pending) > 1;
}

struct vm_fault;

/**
 * typedef vm_fault_t - Return type for page fault handlers.
 *
 * Page fault handlers return a bitmask of %VM_FAULT values.
 */
typedef __bitwise unsigned int vm_fault_t;

/**
 * enum vm_fault_reason - Page fault handlers return a bitmask of
 * these values to tell the core VM what happened when handling the
 * fault. Used to decide whether a process gets delivered SIGBUS or
 * just gets major/minor fault counters bumped up.
 *
 * @VM_FAULT_OOM:		Out Of Memory
 * @VM_FAULT_SIGBUS:		Bad access
 * @VM_FAULT_MAJOR:		Page read from storage
 * @VM_FAULT_WRITE:		Special case for get_user_pages
 * @VM_FAULT_HWPOISON:		Hit poisoned small page
 * @VM_FAULT_HWPOISON_LARGE:	Hit poisoned large page. Index encoded
 *				in upper bits
 * @VM_FAULT_SIGSEGV:		segmentation fault
 * @VM_FAULT_NOPAGE:		->fault installed the pte, not return page
 * @VM_FAULT_LOCKED:		->fault locked the returned page
 * @VM_FAULT_RETRY:		->fault blocked, must retry
 * @VM_FAULT_FALLBACK:		huge page fault failed, fall back to small
 * @VM_FAULT_DONE_COW:		->fault has fully handled COW
 * @VM_FAULT_NEEDDSYNC:		->fault did not modify page tables and needs
 *				fsync() to complete (for synchronous page faults
 *				in DAX)
 * @VM_FAULT_HINDEX_MASK:	mask HINDEX value
 *
 */
enum vm_fault_reason {
	VM_FAULT_OOM            = (__force vm_fault_t)0x000001,
	VM_FAULT_SIGBUS         = (__force vm_fault_t)0x000002,
	VM_FAULT_MAJOR          = (__force vm_fault_t)0x000004,
	VM_FAULT_WRITE          = (__force vm_fault_t)0x000008,
	VM_FAULT_HWPOISON       = (__force vm_fault_t)0x000010,
	VM_FAULT_HWPOISON_LARGE = (__force vm_fault_t)0x000020,
	VM_FAULT_SIGSEGV        = (__force vm_fault_t)0x000040,
	VM_FAULT_NOPAGE         = (__force vm_fault_t)0x000100,
	VM_FAULT_LOCKED         = (__force vm_fault_t)0x000200,
	VM_FAULT_RETRY          = (__force vm_fault_t)0x000400,
	VM_FAULT_FALLBACK       = (__force vm_fault_t)0x000800,
	VM_FAULT_DONE_COW       = (__force vm_fault_t)0x001000,
	VM_FAULT_NEEDDSYNC      = (__force vm_fault_t)0x002000,
	VM_FAULT_HINDEX_MASK    = (__force vm_fault_t)0x0f0000,
};

/* Encode hstate index for a hwpoisoned large page */
#define VM_FAULT_SET_HINDEX(x) ((__force vm_fault_t)((x) << 16))
#define VM_FAULT_GET_HINDEX(x) (((__force unsigned int)(x) >> 16) & 0xf)

#define VM_FAULT_ERROR (VM_FAULT_OOM | VM_FAULT_SIGBUS |	\
			VM_FAULT_SIGSEGV | VM_FAULT_HWPOISON |	\
			VM_FAULT_HWPOISON_LARGE | VM_FAULT_FALLBACK)

#define VM_FAULT_RESULT_TRACE \
	{ VM_FAULT_OOM,                 "OOM" },	\
	{ VM_FAULT_SIGBUS,              "SIGBUS" },	\
	{ VM_FAULT_MAJOR,               "MAJOR" },	\
	{ VM_FAULT_WRITE,               "WRITE" },	\
	{ VM_FAULT_HWPOISON,            "HWPOISON" },	\
	{ VM_FAULT_HWPOISON_LARGE,      "HWPOISON_LARGE" },	\
	{ VM_FAULT_SIGSEGV,             "SIGSEGV" },	\
	{ VM_FAULT_NOPAGE,              "NOPAGE" },	\
	{ VM_FAULT_LOCKED,              "LOCKED" },	\
	{ VM_FAULT_RETRY,               "RETRY" },	\
	{ VM_FAULT_FALLBACK,            "FALLBACK" },	\
	{ VM_FAULT_DONE_COW,            "DONE_COW" },	\
	{ VM_FAULT_NEEDDSYNC,           "NEEDDSYNC" }

struct vm_special_mapping {
	const char *name;	/* The name, e.g. "[vdso]". */

	/*
	 * If .fault is not provided, this points to a
	 * NULL-terminated array of pages that back the special mapping.
	 *
	 * This must not be NULL unless .fault is provided.
	 */
	struct page **pages;

	/*
	 * If non-NULL, then this is called to resolve page faults
	 * on the special mapping.  If used, .pages is not checked.
	 */
	vm_fault_t (*fault)(const struct vm_special_mapping *sm,
				struct vm_area_struct *vma,
				struct vm_fault *vmf);

	int (*mremap)(const struct vm_special_mapping *sm,
		     struct vm_area_struct *new_vma);
};

enum tlb_flush_reason {
	TLB_FLUSH_ON_TASK_SWITCH,
	TLB_REMOTE_SHOOTDOWN,
	TLB_LOCAL_SHOOTDOWN,
	TLB_LOCAL_MM_SHOOTDOWN,
	TLB_REMOTE_SEND_IPI,
	NR_TLB_FLUSH_REASONS,
};

 /*
  * A swap entry has to fit into a "unsigned long", as the entry is hidden
  * in the "index" field of the swapper address space.
  */
typedef struct {
	unsigned long val;
} swp_entry_t;

/* Return the name for an anonymous mapping or NULL for a file-backed mapping */
<<<<<<< HEAD
static inline const char __user *vma_anon_name(struct vm_area_struct *vma)
=======
static inline const char __user *vma_get_anon_name(struct vm_area_struct *vma)
>>>>>>> 85b85c38
{
	if (vma->vm_file)
		return NULL;

	return vma->anon_name;
}

#endif /* _LINUX_MM_TYPES_H */<|MERGE_RESOLUTION|>--- conflicted
+++ resolved
@@ -341,10 +341,6 @@
 	 * in the user process containing the name given to the vma, or NULL
 	 * if unnamed.
 	 */
-<<<<<<< HEAD
-
-=======
->>>>>>> 85b85c38
 	union {
 		struct {
 			struct rb_node rb;
@@ -798,11 +794,7 @@
 } swp_entry_t;
 
 /* Return the name for an anonymous mapping or NULL for a file-backed mapping */
-<<<<<<< HEAD
 static inline const char __user *vma_anon_name(struct vm_area_struct *vma)
-=======
-static inline const char __user *vma_get_anon_name(struct vm_area_struct *vma)
->>>>>>> 85b85c38
 {
 	if (vma->vm_file)
 		return NULL;
