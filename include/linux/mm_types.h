--- conflicted
+++ resolved
@@ -810,11 +810,7 @@
 } swp_entry_t;
 
 /* Return the name for an anonymous mapping or NULL for a file-backed mapping */
-<<<<<<< HEAD
 static inline const char __user *vma_anon_name(struct vm_area_struct *vma)
-=======
-static inline const char __user *vma_get_anon_name(struct vm_area_struct *vma)
->>>>>>> 5f85626b
 {
 	if (vma->vm_file)
 		return NULL;
