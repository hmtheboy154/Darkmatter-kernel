--- conflicted
+++ resolved
@@ -843,16 +843,4 @@
 	unsigned long val;
 } swp_entry_t;
 
-<<<<<<< HEAD
-/* Return the name for an anonymous mapping or NULL for a file-backed mapping */
-static inline const char __user *vma_anon_name(struct vm_area_struct *vma)
-{
-	if (vma->vm_file)
-		return NULL;
-
-	return vma->anon_name;
-}
-
-=======
->>>>>>> 232d8217
 #endif /* _LINUX_MM_TYPES_H */