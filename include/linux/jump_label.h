/* SPDX-License-Identifier: GPL-2.0 */
#ifndef _LINUX_JUMP_LABEL_H
#define _LINUX_JUMP_LABEL_H

/*
 * Jump label support
 *
 * Copyright (C) 2009-2012 Jason Baron <jbaron@redhat.com>
 * Copyright (C) 2011-2012 Red Hat, Inc., Peter Zijlstra
 *
 * DEPRECATED API:
 *
 * The use of 'struct static_key' directly, is now DEPRECATED. In addition
 * static_key_{true,false}() is also DEPRECATED. IE DO NOT use the following:
 *
 * struct static_key false = STATIC_KEY_INIT_FALSE;
 * struct static_key true = STATIC_KEY_INIT_TRUE;
 * static_key_true()
 * static_key_false()
 *
 * The updated API replacements are:
 *
 * DEFINE_STATIC_KEY_TRUE(key);
 * DEFINE_STATIC_KEY_FALSE(key);
 * DEFINE_STATIC_KEY_ARRAY_TRUE(keys, count);
 * DEFINE_STATIC_KEY_ARRAY_FALSE(keys, count);
 * static_branch_likely()
 * static_branch_unlikely()
 *
 * Jump labels provide an interface to generate dynamic branches using
 * self-modifying code. Assuming toolchain and architecture support, if we
 * define a "key" that is initially false via "DEFINE_STATIC_KEY_FALSE(key)",
 * an "if (static_branch_unlikely(&key))" statement is an unconditional branch
 * (which defaults to false - and the true block is placed out of line).
 * Similarly, we can define an initially true key via
 * "DEFINE_STATIC_KEY_TRUE(key)", and use it in the same
 * "if (static_branch_unlikely(&key))", in which case we will generate an
 * unconditional branch to the out-of-line true branch. Keys that are
 * initially true or false can be using in both static_branch_unlikely()
 * and static_branch_likely() statements.
 *
 * At runtime we can change the branch target by setting the key
 * to true via a call to static_branch_enable(), or false using
 * static_branch_disable(). If the direction of the branch is switched by
 * these calls then we run-time modify the branch target via a
 * no-op -> jump or jump -> no-op conversion. For example, for an
 * initially false key that is used in an "if (static_branch_unlikely(&key))"
 * statement, setting the key to true requires us to patch in a jump
 * to the out-of-line of true branch.
 *
 * In addition to static_branch_{enable,disable}, we can also reference count
 * the key or branch direction via static_branch_{inc,dec}. Thus,
 * static_branch_inc() can be thought of as a 'make more true' and
 * static_branch_dec() as a 'make more false'.
 *
 * Since this relies on modifying code, the branch modifying functions
 * must be considered absolute slow paths (machine wide synchronization etc.).
 * OTOH, since the affected branches are unconditional, their runtime overhead
 * will be absolutely minimal, esp. in the default (off) case where the total
 * effect is a single NOP of appropriate size. The on case will patch in a jump
 * to the out-of-line block.
 *
 * When the control is directly exposed to userspace, it is prudent to delay the
 * decrement to avoid high frequency code modifications which can (and do)
 * cause significant performance degradation. Struct static_key_deferred and
 * static_key_slow_dec_deferred() provide for this.
 *
 * Lacking toolchain and or architecture support, static keys fall back to a
 * simple conditional branch.
 *
 * Additional babbling in: Documentation/staging/static-keys.rst
 */

#ifndef __ASSEMBLY__

#include <linux/types.h>
#include <linux/compiler.h>

extern bool static_key_initialized;

#define STATIC_KEY_CHECK_USE(key) WARN(!static_key_initialized,		      \
				    "%s(): static key '%pS' used before call to jump_label_init()", \
				    __func__, (key))

#ifdef CONFIG_JUMP_LABEL

struct static_key {
	atomic_t enabled;
/*
 * Note:
 *   To make anonymous unions work with old compilers, the static
 *   initialization of them requires brackets. This creates a dependency
 *   on the order of the struct with the initializers. If any fields
 *   are added, STATIC_KEY_INIT_TRUE and STATIC_KEY_INIT_FALSE may need
 *   to be modified.
 *
 * bit 0 => 1 if key is initially true
 *	    0 if initially false
 * bit 1 => 1 if points to struct static_key_mod
 *	    0 if points to struct jump_entry
 */
	union {
		unsigned long type;
		struct jump_entry *entries;
		struct static_key_mod *next;
	};
};

#else
struct static_key {
	atomic_t enabled;
};
#endif	/* CONFIG_JUMP_LABEL */
#endif /* __ASSEMBLY__ */

#if defined(CONFIG_JUMP_LABEL) && !defined(BUILD_FIPS140_KO)
#include <asm/jump_label.h>

#ifndef __ASSEMBLY__
#ifdef CONFIG_HAVE_ARCH_JUMP_LABEL_RELATIVE

struct jump_entry {
	s32 code;
	s32 target;
	long key;	// key may be far away from the core kernel under KASLR
};

static inline unsigned long jump_entry_code(const struct jump_entry *entry)
{
	return (unsigned long)&entry->code + entry->code;
}

static inline unsigned long jump_entry_target(const struct jump_entry *entry)
{
	return (unsigned long)&entry->target + entry->target;
}

static inline struct static_key *jump_entry_key(const struct jump_entry *entry)
{
	long offset = entry->key & ~3L;

	return (struct static_key *)((unsigned long)&entry->key + offset);
}

#else

static inline unsigned long jump_entry_code(const struct jump_entry *entry)
{
	return entry->code;
}

static inline unsigned long jump_entry_target(const struct jump_entry *entry)
{
	return entry->target;
}

static inline struct static_key *jump_entry_key(const struct jump_entry *entry)
{
	return (struct static_key *)((unsigned long)entry->key & ~3UL);
}

#endif

static inline bool jump_entry_is_branch(const struct jump_entry *entry)
{
	return (unsigned long)entry->key & 1UL;
}

static inline bool jump_entry_is_init(const struct jump_entry *entry)
{
	return (unsigned long)entry->key & 2UL;
}

static inline void jump_entry_set_init(struct jump_entry *entry, bool set)
{
	if (set)
		entry->key |= 2;
	else
		entry->key &= ~2;
}

static inline int jump_entry_size(struct jump_entry *entry)
{
#ifdef JUMP_LABEL_NOP_SIZE
	return JUMP_LABEL_NOP_SIZE;
#else
	return arch_jump_entry_size(entry);
#endif
}

#endif
#endif

#ifndef __ASSEMBLY__

enum jump_label_type {
	JUMP_LABEL_NOP = 0,
	JUMP_LABEL_JMP,
};

struct module;

#ifdef BUILD_FIPS140_KO

<<<<<<< HEAD
=======
#include <linux/atomic.h>

>>>>>>> 50e12445
static inline int static_key_count(struct static_key *key)
{
	return atomic_read(&key->enabled);
}

static __always_inline bool static_key_false(struct static_key *key)
{
	if (unlikely(static_key_count(key) > 0))
		return true;
	return false;
}

static __always_inline bool static_key_true(struct static_key *key)
{
	if (likely(static_key_count(key) > 0))
		return true;
	return false;
}

#elif defined(CONFIG_JUMP_LABEL)

#define JUMP_TYPE_FALSE		0UL
#define JUMP_TYPE_TRUE		1UL
#define JUMP_TYPE_LINKED	2UL
#define JUMP_TYPE_MASK		3UL

static __always_inline bool static_key_false(struct static_key *key)
{
	return arch_static_branch(key, false);
}

static __always_inline bool static_key_true(struct static_key *key)
{
	return !arch_static_branch(key, true);
}

extern struct jump_entry __start___jump_table[];
extern struct jump_entry __stop___jump_table[];

extern void jump_label_init(void);
extern void jump_label_lock(void);
extern void jump_label_unlock(void);
extern void arch_jump_label_transform(struct jump_entry *entry,
				      enum jump_label_type type);
extern void arch_jump_label_transform_static(struct jump_entry *entry,
					     enum jump_label_type type);
extern bool arch_jump_label_transform_queue(struct jump_entry *entry,
					    enum jump_label_type type);
extern void arch_jump_label_transform_apply(void);
extern int jump_label_text_reserved(void *start, void *end);
extern void static_key_slow_inc(struct static_key *key);
extern void static_key_slow_dec(struct static_key *key);
extern void static_key_slow_inc_cpuslocked(struct static_key *key);
extern void static_key_slow_dec_cpuslocked(struct static_key *key);
extern void jump_label_apply_nops(struct module *mod);
extern int static_key_count(struct static_key *key);
extern void static_key_enable(struct static_key *key);
extern void static_key_disable(struct static_key *key);
extern void static_key_enable_cpuslocked(struct static_key *key);
extern void static_key_disable_cpuslocked(struct static_key *key);

/*
 * We should be using ATOMIC_INIT() for initializing .enabled, but
 * the inclusion of atomic.h is problematic for inclusion of jump_label.h
 * in 'low-level' headers. Thus, we are initializing .enabled with a
 * raw value, but have added a BUILD_BUG_ON() to catch any issues in
 * jump_label_init() see: kernel/jump_label.c.
 */
#define STATIC_KEY_INIT_TRUE					\
	{ .enabled = { 1 },					\
	  { .entries = (void *)JUMP_TYPE_TRUE } }
#define STATIC_KEY_INIT_FALSE					\
	{ .enabled = { 0 },					\
	  { .entries = (void *)JUMP_TYPE_FALSE } }

#else  /* !CONFIG_JUMP_LABEL */

#include <linux/atomic.h>
#include <linux/bug.h>

static __always_inline int static_key_count(struct static_key *key)
{
	return arch_atomic_read(&key->enabled);
}

static __always_inline void jump_label_init(void)
{
	static_key_initialized = true;
}

static __always_inline bool static_key_false(struct static_key *key)
{
	if (unlikely_notrace(static_key_count(key) > 0))
		return true;
	return false;
}

static __always_inline bool static_key_true(struct static_key *key)
{
	if (likely_notrace(static_key_count(key) > 0))
		return true;
	return false;
}

static inline void static_key_slow_inc(struct static_key *key)
{
	STATIC_KEY_CHECK_USE(key);
	atomic_inc(&key->enabled);
}

static inline void static_key_slow_dec(struct static_key *key)
{
	STATIC_KEY_CHECK_USE(key);
	atomic_dec(&key->enabled);
}

#define static_key_slow_inc_cpuslocked(key) static_key_slow_inc(key)
#define static_key_slow_dec_cpuslocked(key) static_key_slow_dec(key)

static inline int jump_label_text_reserved(void *start, void *end)
{
	return 0;
}

static inline void jump_label_lock(void) {}
static inline void jump_label_unlock(void) {}

static inline int jump_label_apply_nops(struct module *mod)
{
	return 0;
}

static inline void static_key_enable(struct static_key *key)
{
	STATIC_KEY_CHECK_USE(key);

	if (atomic_read(&key->enabled) != 0) {
		WARN_ON_ONCE(atomic_read(&key->enabled) != 1);
		return;
	}
	atomic_set(&key->enabled, 1);
}

static inline void static_key_disable(struct static_key *key)
{
	STATIC_KEY_CHECK_USE(key);

	if (atomic_read(&key->enabled) != 1) {
		WARN_ON_ONCE(atomic_read(&key->enabled) != 0);
		return;
	}
	atomic_set(&key->enabled, 0);
}

#define static_key_enable_cpuslocked(k)		static_key_enable((k))
#define static_key_disable_cpuslocked(k)	static_key_disable((k))

#define STATIC_KEY_INIT_TRUE	{ .enabled = ATOMIC_INIT(1) }
#define STATIC_KEY_INIT_FALSE	{ .enabled = ATOMIC_INIT(0) }

#endif	/* CONFIG_JUMP_LABEL */

#define STATIC_KEY_INIT STATIC_KEY_INIT_FALSE
#define jump_label_enabled static_key_enabled

/* -------------------------------------------------------------------------- */

/*
 * Two type wrappers around static_key, such that we can use compile time
 * type differentiation to emit the right code.
 *
 * All the below code is macros in order to play type games.
 */

struct static_key_true {
	struct static_key key;
};

struct static_key_false {
	struct static_key key;
};

#define STATIC_KEY_TRUE_INIT  (struct static_key_true) { .key = STATIC_KEY_INIT_TRUE,  }
#define STATIC_KEY_FALSE_INIT (struct static_key_false){ .key = STATIC_KEY_INIT_FALSE, }

#define DEFINE_STATIC_KEY_TRUE(name)	\
	struct static_key_true name = STATIC_KEY_TRUE_INIT

#define DEFINE_STATIC_KEY_TRUE_RO(name)	\
	struct static_key_true name __ro_after_init = STATIC_KEY_TRUE_INIT

#define DECLARE_STATIC_KEY_TRUE(name)	\
	extern struct static_key_true name

#define DEFINE_STATIC_KEY_FALSE(name)	\
	struct static_key_false name = STATIC_KEY_FALSE_INIT

#define DEFINE_STATIC_KEY_FALSE_RO(name)	\
	struct static_key_false name __ro_after_init = STATIC_KEY_FALSE_INIT

#define DECLARE_STATIC_KEY_FALSE(name)	\
	extern struct static_key_false name

#define DEFINE_STATIC_KEY_ARRAY_TRUE(name, count)		\
	struct static_key_true name[count] = {			\
		[0 ... (count) - 1] = STATIC_KEY_TRUE_INIT,	\
	}

#define DEFINE_STATIC_KEY_ARRAY_FALSE(name, count)		\
	struct static_key_false name[count] = {			\
		[0 ... (count) - 1] = STATIC_KEY_FALSE_INIT,	\
	}

#define _DEFINE_STATIC_KEY_1(name)	DEFINE_STATIC_KEY_TRUE(name)
#define _DEFINE_STATIC_KEY_0(name)	DEFINE_STATIC_KEY_FALSE(name)
#define DEFINE_STATIC_KEY_MAYBE(cfg, name)			\
	__PASTE(_DEFINE_STATIC_KEY_, IS_ENABLED(cfg))(name)

#define _DEFINE_STATIC_KEY_RO_1(name)	DEFINE_STATIC_KEY_TRUE_RO(name)
#define _DEFINE_STATIC_KEY_RO_0(name)	DEFINE_STATIC_KEY_FALSE_RO(name)
#define DEFINE_STATIC_KEY_MAYBE_RO(cfg, name)			\
	__PASTE(_DEFINE_STATIC_KEY_RO_, IS_ENABLED(cfg))(name)

#define _DECLARE_STATIC_KEY_1(name)	DECLARE_STATIC_KEY_TRUE(name)
#define _DECLARE_STATIC_KEY_0(name)	DECLARE_STATIC_KEY_FALSE(name)
#define DECLARE_STATIC_KEY_MAYBE(cfg, name)			\
	__PASTE(_DECLARE_STATIC_KEY_, IS_ENABLED(cfg))(name)

extern bool ____wrong_branch_error(void);

#define static_key_enabled(x)							\
({										\
	if (!__builtin_types_compatible_p(typeof(*x), struct static_key) &&	\
	    !__builtin_types_compatible_p(typeof(*x), struct static_key_true) &&\
	    !__builtin_types_compatible_p(typeof(*x), struct static_key_false))	\
		____wrong_branch_error();					\
	static_key_count((struct static_key *)x) > 0;				\
})

#if defined(CONFIG_JUMP_LABEL) && !defined(BUILD_FIPS140_KO)

/*
 * Combine the right initial value (type) with the right branch order
 * to generate the desired result.
 *
 *
 * type\branch|	likely (1)	      |	unlikely (0)
 * -----------+-----------------------+------------------
 *            |                       |
 *  true (1)  |	   ...		      |	   ...
 *            |    NOP		      |	   JMP L
 *            |    <br-stmts>	      |	1: ...
 *            |	L: ...		      |
 *            |			      |
 *            |			      |	L: <br-stmts>
 *            |			      |	   jmp 1b
 *            |                       |
 * -----------+-----------------------+------------------
 *            |                       |
 *  false (0) |	   ...		      |	   ...
 *            |    JMP L	      |	   NOP
 *            |    <br-stmts>	      |	1: ...
 *            |	L: ...		      |
 *            |			      |
 *            |			      |	L: <br-stmts>
 *            |			      |	   jmp 1b
 *            |                       |
 * -----------+-----------------------+------------------
 *
 * The initial value is encoded in the LSB of static_key::entries,
 * type: 0 = false, 1 = true.
 *
 * The branch type is encoded in the LSB of jump_entry::key,
 * branch: 0 = unlikely, 1 = likely.
 *
 * This gives the following logic table:
 *
 *	enabled	type	branch	  instuction
 * -----------------------------+-----------
 *	0	0	0	| NOP
 *	0	0	1	| JMP
 *	0	1	0	| NOP
 *	0	1	1	| JMP
 *
 *	1	0	0	| JMP
 *	1	0	1	| NOP
 *	1	1	0	| JMP
 *	1	1	1	| NOP
 *
 * Which gives the following functions:
 *
 *   dynamic: instruction = enabled ^ branch
 *   static:  instruction = type ^ branch
 *
 * See jump_label_type() / jump_label_init_type().
 */

#define static_branch_likely(x)							\
({										\
	bool branch;								\
	if (__builtin_types_compatible_p(typeof(*x), struct static_key_true))	\
		branch = !arch_static_branch(&(x)->key, true);			\
	else if (__builtin_types_compatible_p(typeof(*x), struct static_key_false)) \
		branch = !arch_static_branch_jump(&(x)->key, true);		\
	else									\
		branch = ____wrong_branch_error();				\
	likely_notrace(branch);								\
})

#define static_branch_unlikely(x)						\
({										\
	bool branch;								\
	if (__builtin_types_compatible_p(typeof(*x), struct static_key_true))	\
		branch = arch_static_branch_jump(&(x)->key, false);		\
	else if (__builtin_types_compatible_p(typeof(*x), struct static_key_false)) \
		branch = arch_static_branch(&(x)->key, false);			\
	else									\
		branch = ____wrong_branch_error();				\
	unlikely_notrace(branch);							\
})

#else /* !CONFIG_JUMP_LABEL */

#define static_branch_likely(x)		likely_notrace(static_key_enabled(&(x)->key))
#define static_branch_unlikely(x)	unlikely_notrace(static_key_enabled(&(x)->key))

#endif /* CONFIG_JUMP_LABEL */

#define static_branch_maybe(config, x)					\
	(IS_ENABLED(config) ? static_branch_likely(x)			\
			    : static_branch_unlikely(x))

/*
 * Advanced usage; refcount, branch is enabled when: count != 0
 */

#define static_branch_inc(x)		static_key_slow_inc(&(x)->key)
#define static_branch_dec(x)		static_key_slow_dec(&(x)->key)
#define static_branch_inc_cpuslocked(x)	static_key_slow_inc_cpuslocked(&(x)->key)
#define static_branch_dec_cpuslocked(x)	static_key_slow_dec_cpuslocked(&(x)->key)

/*
 * Normal usage; boolean enable/disable.
 */

#define static_branch_enable(x)			static_key_enable(&(x)->key)
#define static_branch_disable(x)		static_key_disable(&(x)->key)
#define static_branch_enable_cpuslocked(x)	static_key_enable_cpuslocked(&(x)->key)
#define static_branch_disable_cpuslocked(x)	static_key_disable_cpuslocked(&(x)->key)

#endif /* __ASSEMBLY__ */

#endif	/* _LINUX_JUMP_LABEL_H */<|MERGE_RESOLUTION|>--- conflicted
+++ resolved
@@ -202,11 +202,8 @@
 
 #ifdef BUILD_FIPS140_KO
 
-<<<<<<< HEAD
-=======
 #include <linux/atomic.h>
 
->>>>>>> 50e12445
 static inline int static_key_count(struct static_key *key)
 {
 	return atomic_read(&key->enabled);
