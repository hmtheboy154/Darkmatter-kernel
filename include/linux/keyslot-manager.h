/* SPDX-License-Identifier: GPL-2.0 */
/*
 * Copyright 2019 Google LLC
 */

#ifndef __LINUX_KEYSLOT_MANAGER_H
#define __LINUX_KEYSLOT_MANAGER_H

#include <linux/bio.h>
#include <linux/blk-crypto.h>

/* Inline crypto feature bits.  Must set at least one. */
enum {
	/* Support for standard software-specified keys */
	BLK_CRYPTO_FEATURE_STANDARD_KEYS = BIT(0),

	/* Support for hardware-wrapped keys */
	BLK_CRYPTO_FEATURE_WRAPPED_KEYS = BIT(1),
};

<<<<<<< HEAD
#ifdef CONFIG_BLK_INLINE_ENCRYPTION

=======
>>>>>>> 5f85626b
struct blk_keyslot_manager;

/**
 * struct blk_ksm_ll_ops - functions to manage keyslots in hardware
 * @keyslot_program:	Program the specified key into the specified slot in the
 *			inline encryption hardware.
 * @keyslot_evict:	Evict key from the specified keyslot in the hardware.
 *			The key is provided so that e.g. dm layers can evict
 *			keys from the devices that they map over.
 *			Returns 0 on success, -errno otherwise.
 * @derive_raw_secret:	(Optional) Derive a software secret from a
 *			hardware-wrapped key.  Returns 0 on success, -EOPNOTSUPP
 *			if unsupported on the hardware, or another -errno code.
 *
 * This structure should be provided by storage device drivers when they set up
 * a keyslot manager - this structure holds the function ptrs that the keyslot
 * manager will use to manipulate keyslots in the hardware.
 */
struct blk_ksm_ll_ops {
	int (*keyslot_program)(struct blk_keyslot_manager *ksm,
			       const struct blk_crypto_key *key,
			       unsigned int slot);
	int (*keyslot_evict)(struct blk_keyslot_manager *ksm,
			     const struct blk_crypto_key *key,
			     unsigned int slot);
	int (*derive_raw_secret)(struct blk_keyslot_manager *ksm,
				 const u8 *wrapped_key,
				 unsigned int wrapped_key_size,
				 u8 *secret, unsigned int secret_size);
};

struct blk_keyslot_manager {
	/*
	 * The struct blk_ksm_ll_ops that this keyslot manager will use
	 * to perform operations like programming and evicting keys on the
	 * device
	 */
	struct blk_ksm_ll_ops ksm_ll_ops;

	/*
	 * The maximum number of bytes supported for specifying the data unit
	 * number.
	 */
	unsigned int max_dun_bytes_supported;

	/*
	 * The supported features as a bitmask of BLK_CRYPTO_FEATURE_* flags.
	 * Most drivers should set BLK_CRYPTO_FEATURE_STANDARD_KEYS here.
	 */
	unsigned int features;

	/*
	 * Array of size BLK_ENCRYPTION_MODE_MAX of bitmasks that represents
	 * whether a crypto mode and data unit size are supported. The i'th
	 * bit of crypto_mode_supported[crypto_mode] is set iff a data unit
	 * size of (1 << i) is supported. We only support data unit sizes
	 * that are powers of 2.
	 */
	unsigned int crypto_modes_supported[BLK_ENCRYPTION_MODE_MAX];

	/* Device for runtime power management (NULL if none) */
	struct device *dev;

	/* Here onwards are *private* fields for internal keyslot manager use */

	unsigned int num_slots;

	/* Protects programming and evicting keys from the device */
	struct rw_semaphore lock;

	/* List of idle slots, with least recently used slot at front */
	wait_queue_head_t idle_slots_wait_queue;
	struct list_head idle_slots;
	spinlock_t idle_slots_lock;

	/*
	 * Hash table which maps struct *blk_crypto_key to keyslots, so that we
	 * can find a key's keyslot in O(1) time rather than O(num_slots).
	 * Protected by 'lock'.
	 */
	struct hlist_head *slot_hashtable;
	unsigned int log_slot_ht_size;

	/* Per-keyslot data */
	struct blk_ksm_keyslot *slots;
};

int blk_ksm_init(struct blk_keyslot_manager *ksm, unsigned int num_slots);

int devm_blk_ksm_init(struct device *dev, struct blk_keyslot_manager *ksm,
		      unsigned int num_slots);

blk_status_t blk_ksm_get_slot_for_key(struct blk_keyslot_manager *ksm,
				      const struct blk_crypto_key *key,
				      struct blk_ksm_keyslot **slot_ptr);

unsigned int blk_ksm_get_slot_idx(struct blk_ksm_keyslot *slot);

void blk_ksm_put_slot(struct blk_ksm_keyslot *slot);

bool blk_ksm_crypto_cfg_supported(struct blk_keyslot_manager *ksm,
				  const struct blk_crypto_config *cfg);

int blk_ksm_evict_key(struct blk_keyslot_manager *ksm,
		      const struct blk_crypto_key *key);

void blk_ksm_reprogram_all_keys(struct blk_keyslot_manager *ksm);

void blk_ksm_destroy(struct blk_keyslot_manager *ksm);

<<<<<<< HEAD
void blk_ksm_intersect_modes(struct blk_keyslot_manager *parent,
			     const struct blk_keyslot_manager *child);

=======
>>>>>>> 5f85626b
int blk_ksm_derive_raw_secret(struct blk_keyslot_manager *ksm,
			      const u8 *wrapped_key,
			      unsigned int wrapped_key_size,
			      u8 *secret, unsigned int secret_size);

<<<<<<< HEAD
void blk_ksm_init_passthrough(struct blk_keyslot_manager *ksm);

#endif /* CONFIG_BLK_INLINE_ENCRYPTION */
=======
void blk_ksm_intersect_modes(struct blk_keyslot_manager *parent,
			     const struct blk_keyslot_manager *child);

void blk_ksm_init_passthrough(struct blk_keyslot_manager *ksm);

bool blk_ksm_is_superset(struct blk_keyslot_manager *ksm_superset,
			 struct blk_keyslot_manager *ksm_subset);

void blk_ksm_update_capabilities(struct blk_keyslot_manager *target_ksm,
				 struct blk_keyslot_manager *reference_ksm);
>>>>>>> 5f85626b

#endif /* __LINUX_KEYSLOT_MANAGER_H */<|MERGE_RESOLUTION|>--- conflicted
+++ resolved
@@ -18,11 +18,6 @@
 	BLK_CRYPTO_FEATURE_WRAPPED_KEYS = BIT(1),
 };
 
-<<<<<<< HEAD
-#ifdef CONFIG_BLK_INLINE_ENCRYPTION
-
-=======
->>>>>>> 5f85626b
 struct blk_keyslot_manager;
 
 /**
@@ -133,22 +128,11 @@
 
 void blk_ksm_destroy(struct blk_keyslot_manager *ksm);
 
-<<<<<<< HEAD
-void blk_ksm_intersect_modes(struct blk_keyslot_manager *parent,
-			     const struct blk_keyslot_manager *child);
-
-=======
->>>>>>> 5f85626b
 int blk_ksm_derive_raw_secret(struct blk_keyslot_manager *ksm,
 			      const u8 *wrapped_key,
 			      unsigned int wrapped_key_size,
 			      u8 *secret, unsigned int secret_size);
 
-<<<<<<< HEAD
-void blk_ksm_init_passthrough(struct blk_keyslot_manager *ksm);
-
-#endif /* CONFIG_BLK_INLINE_ENCRYPTION */
-=======
 void blk_ksm_intersect_modes(struct blk_keyslot_manager *parent,
 			     const struct blk_keyslot_manager *child);
 
@@ -159,6 +143,5 @@
 
 void blk_ksm_update_capabilities(struct blk_keyslot_manager *target_ksm,
 				 struct blk_keyslot_manager *reference_ksm);
->>>>>>> 5f85626b
 
 #endif /* __LINUX_KEYSLOT_MANAGER_H */