// SPDX-License-Identifier: GPL-2.0
/**
 * include/linux/f2fs_fs.h
 *
 * Copyright (c) 2012 Samsung Electronics Co., Ltd.
 *             http://www.samsung.com/
 */
#ifndef _LINUX_F2FS_FS_H
#define _LINUX_F2FS_FS_H

#include <linux/pagemap.h>
#include <linux/types.h>

#define F2FS_SUPER_OFFSET		1024	/* byte-size offset */
#define F2FS_MIN_LOG_SECTOR_SIZE	9	/* 9 bits for 512 bytes */
#define F2FS_MAX_LOG_SECTOR_SIZE	12	/* 12 bits for 4096 bytes */
#define F2FS_LOG_SECTORS_PER_BLOCK	3	/* log number for sector/blk */
#define F2FS_BLKSIZE			4096	/* support only 4KB block */
#define F2FS_BLKSIZE_BITS		12	/* bits for F2FS_BLKSIZE */
#define F2FS_MAX_EXTENSION		64	/* # of extension entries */
#define F2FS_EXTENSION_LEN		8	/* max size of extension */
#define F2FS_BLK_ALIGN(x)	(((x) + F2FS_BLKSIZE - 1) >> F2FS_BLKSIZE_BITS)

#define NULL_ADDR		((block_t)0)	/* used as block_t addresses */
#define NEW_ADDR		((block_t)-1)	/* used as block_t addresses */
#define COMPRESS_ADDR		((block_t)-2)	/* used as compressed data flag */

#define F2FS_BYTES_TO_BLK(bytes)	((bytes) >> F2FS_BLKSIZE_BITS)
#define F2FS_BLK_TO_BYTES(blk)		((blk) << F2FS_BLKSIZE_BITS)

/* 0, 1(node nid), 2(meta nid) are reserved node id */
#define F2FS_RESERVED_NODE_NUM		3

#define F2FS_ROOT_INO(sbi)	((sbi)->root_ino_num)
#define F2FS_NODE_INO(sbi)	((sbi)->node_ino_num)
#define F2FS_META_INO(sbi)	((sbi)->meta_ino_num)

#define F2FS_MAX_QUOTAS		3

#define F2FS_ENC_UTF8_12_1	1

#define F2FS_IO_SIZE(sbi)	(1 << F2FS_OPTION(sbi).write_io_size_bits) /* Blocks */
#define F2FS_IO_SIZE_KB(sbi)	(1 << (F2FS_OPTION(sbi).write_io_size_bits + 2)) /* KB */
#define F2FS_IO_SIZE_BYTES(sbi)	(1 << (F2FS_OPTION(sbi).write_io_size_bits + 12)) /* B */
#define F2FS_IO_SIZE_BITS(sbi)	(F2FS_OPTION(sbi).write_io_size_bits) /* power of 2 */
#define F2FS_IO_SIZE_MASK(sbi)	(F2FS_IO_SIZE(sbi) - 1)
#define F2FS_IO_ALIGNED(sbi)	(F2FS_IO_SIZE(sbi) > 1)

/* This flag is used by node and meta inodes, and by recovery */
#define GFP_F2FS_ZERO		(GFP_NOFS | __GFP_ZERO)

/*
 * For further optimization on multi-head logs, on-disk layout supports maximum
 * 16 logs by default. The number, 16, is expected to cover all the cases
 * enoughly. The implementaion currently uses no more than 6 logs.
 * Half the logs are used for nodes, and the other half are used for data.
 */
#define MAX_ACTIVE_LOGS	16
#define MAX_ACTIVE_NODE_LOGS	8
#define MAX_ACTIVE_DATA_LOGS	8

#define VERSION_LEN	256
#define MAX_VOLUME_NAME		512
#define MAX_PATH_LEN		64
#define MAX_DEVICES		8

/*
 * For superblock
 */
struct f2fs_device {
	__u8 path[MAX_PATH_LEN];
	__le32 total_segments;
} __packed;

struct f2fs_super_block {
	__le32 magic;			/* Magic Number */
	__le16 major_ver;		/* Major Version */
	__le16 minor_ver;		/* Minor Version */
	__le32 log_sectorsize;		/* log2 sector size in bytes */
	__le32 log_sectors_per_block;	/* log2 # of sectors per block */
	__le32 log_blocksize;		/* log2 block size in bytes */
	__le32 log_blocks_per_seg;	/* log2 # of blocks per segment */
	__le32 segs_per_sec;		/* # of segments per section */
	__le32 secs_per_zone;		/* # of sections per zone */
	__le32 checksum_offset;		/* checksum offset inside super block */
	__le64 block_count;		/* total # of user blocks */
	__le32 section_count;		/* total # of sections */
	__le32 segment_count;		/* total # of segments */
	__le32 segment_count_ckpt;	/* # of segments for checkpoint */
	__le32 segment_count_sit;	/* # of segments for SIT */
	__le32 segment_count_nat;	/* # of segments for NAT */
	__le32 segment_count_ssa;	/* # of segments for SSA */
	__le32 segment_count_main;	/* # of segments for main area */
	__le32 segment0_blkaddr;	/* start block address of segment 0 */
	__le32 cp_blkaddr;		/* start block address of checkpoint */
	__le32 sit_blkaddr;		/* start block address of SIT */
	__le32 nat_blkaddr;		/* start block address of NAT */
	__le32 ssa_blkaddr;		/* start block address of SSA */
	__le32 main_blkaddr;		/* start block address of main area */
	__le32 root_ino;		/* root inode number */
	__le32 node_ino;		/* node inode number */
	__le32 meta_ino;		/* meta inode number */
	__u8 uuid[16];			/* 128-bit uuid for volume */
	__le16 volume_name[MAX_VOLUME_NAME];	/* volume name */
	__le32 extension_count;		/* # of extensions below */
	__u8 extension_list[F2FS_MAX_EXTENSION][F2FS_EXTENSION_LEN];/* extension array */
	__le32 cp_payload;
	__u8 version[VERSION_LEN];	/* the kernel version */
	__u8 init_version[VERSION_LEN];	/* the initial kernel version */
	__le32 feature;			/* defined features */
	__u8 encryption_level;		/* versioning level for encryption */
	__u8 encrypt_pw_salt[16];	/* Salt used for string2key algorithm */
	struct f2fs_device devs[MAX_DEVICES];	/* device list */
	__le32 qf_ino[F2FS_MAX_QUOTAS];	/* quota inode numbers */
	__u8 hot_ext_count;		/* # of hot file extension */
	__le16  s_encoding;		/* Filename charset encoding */
	__le16  s_encoding_flags;	/* Filename charset encoding flags */
	__u8 reserved[306];		/* valid reserved region */
	__le32 crc;			/* checksum of superblock */
} __packed;

/*
 * For checkpoint
 */
#define CP_RESIZEFS_FLAG		0x00004000
#define CP_DISABLED_QUICK_FLAG		0x00002000
#define CP_DISABLED_FLAG		0x00001000
#define CP_QUOTA_NEED_FSCK_FLAG		0x00000800
#define CP_LARGE_NAT_BITMAP_FLAG	0x00000400
#define CP_NOCRC_RECOVERY_FLAG	0x00000200
#define CP_TRIMMED_FLAG		0x00000100
#define CP_NAT_BITS_FLAG	0x00000080
#define CP_CRC_RECOVERY_FLAG	0x00000040
#define CP_FASTBOOT_FLAG	0x00000020
#define CP_FSCK_FLAG		0x00000010
#define CP_ERROR_FLAG		0x00000008
#define CP_COMPACT_SUM_FLAG	0x00000004
#define CP_ORPHAN_PRESENT_FLAG	0x00000002
#define CP_UMOUNT_FLAG		0x00000001

#define F2FS_CP_PACKS		2	/* # of checkpoint packs */

struct f2fs_checkpoint {
	__le64 checkpoint_ver;		/* checkpoint block version number */
	__le64 user_block_count;	/* # of user blocks */
	__le64 valid_block_count;	/* # of valid blocks in main area */
	__le32 rsvd_segment_count;	/* # of reserved segments for gc */
	__le32 overprov_segment_count;	/* # of overprovision segments */
	__le32 free_segment_count;	/* # of free segments in main area */

	/* information of current node segments */
	__le32 cur_node_segno[MAX_ACTIVE_NODE_LOGS];
	__le16 cur_node_blkoff[MAX_ACTIVE_NODE_LOGS];
	/* information of current data segments */
	__le32 cur_data_segno[MAX_ACTIVE_DATA_LOGS];
	__le16 cur_data_blkoff[MAX_ACTIVE_DATA_LOGS];
	__le32 ckpt_flags;		/* Flags : umount and journal_present */
	__le32 cp_pack_total_block_count;	/* total # of one cp pack */
	__le32 cp_pack_start_sum;	/* start block number of data summary */
	__le32 valid_node_count;	/* Total number of valid nodes */
	__le32 valid_inode_count;	/* Total number of valid inodes */
	__le32 next_free_nid;		/* Next free node number */
	__le32 sit_ver_bitmap_bytesize;	/* Default value 64 */
	__le32 nat_ver_bitmap_bytesize; /* Default value 256 */
	__le32 checksum_offset;		/* checksum offset inside cp block */
	__le64 elapsed_time;		/* mounted time */
	/* allocation type of current segment */
	unsigned char alloc_type[MAX_ACTIVE_LOGS];

	/* SIT and NAT version bitmap */
	unsigned char sit_nat_version_bitmap[1];
} __packed;

#define CP_CHKSUM_OFFSET	4092	/* default chksum offset in checkpoint */
#define CP_MIN_CHKSUM_OFFSET						\
	(offsetof(struct f2fs_checkpoint, sit_nat_version_bitmap))

/*
 * For orphan inode management
 */
#define F2FS_ORPHANS_PER_BLOCK	1020

#define GET_ORPHAN_BLOCKS(n)	(((n) + F2FS_ORPHANS_PER_BLOCK - 1) / \
					F2FS_ORPHANS_PER_BLOCK)

struct f2fs_orphan_block {
	__le32 ino[F2FS_ORPHANS_PER_BLOCK];	/* inode numbers */
	__le32 reserved;	/* reserved */
	__le16 blk_addr;	/* block index in current CP */
	__le16 blk_count;	/* Number of orphan inode blocks in CP */
	__le32 entry_count;	/* Total number of orphan nodes in current CP */
	__le32 check_sum;	/* CRC32 for orphan inode block */
} __packed;

/*
 * For NODE structure
 */
struct f2fs_extent {
	__le32 fofs;		/* start file offset of the extent */
	__le32 blk;		/* start block address of the extent */
	__le32 len;		/* length of the extent */
} __packed;

#define F2FS_NAME_LEN		255
/* 200 bytes for inline xattrs by default */
#define DEFAULT_INLINE_XATTR_ADDRS	50
#define DEF_ADDRS_PER_INODE	923	/* Address Pointers in an Inode */
#define CUR_ADDRS_PER_INODE(inode)	(DEF_ADDRS_PER_INODE - \
					get_extra_isize(inode))
#define DEF_NIDS_PER_INODE	5	/* Node IDs in an Inode */
#define ADDRS_PER_INODE(inode)	addrs_per_inode(inode)
#define DEF_ADDRS_PER_BLOCK	1018	/* Address Pointers in a Direct Block */
#define ADDRS_PER_BLOCK(inode)	addrs_per_block(inode)
#define NIDS_PER_BLOCK		1018	/* Node IDs in an Indirect Block */

#define ADDRS_PER_PAGE(page, inode)	\
	(IS_INODE(page) ? ADDRS_PER_INODE(inode) : ADDRS_PER_BLOCK(inode))

#define	NODE_DIR1_BLOCK		(DEF_ADDRS_PER_INODE + 1)
#define	NODE_DIR2_BLOCK		(DEF_ADDRS_PER_INODE + 2)
#define	NODE_IND1_BLOCK		(DEF_ADDRS_PER_INODE + 3)
#define	NODE_IND2_BLOCK		(DEF_ADDRS_PER_INODE + 4)
#define	NODE_DIND_BLOCK		(DEF_ADDRS_PER_INODE + 5)

#define F2FS_INLINE_XATTR	0x01	/* file inline xattr flag */
#define F2FS_INLINE_DATA	0x02	/* file inline data flag */
#define F2FS_INLINE_DENTRY	0x04	/* file inline dentry flag */
#define F2FS_DATA_EXIST		0x08	/* file inline data exist flag */
#define F2FS_INLINE_DOTS	0x10	/* file having implicit dot dentries */
#define F2FS_EXTRA_ATTR		0x20	/* file having extra attribute */
#define F2FS_PIN_FILE		0x40	/* file should not be gced */

struct f2fs_inode {
	__le16 i_mode;			/* file mode */
	__u8 i_advise;			/* file hints */
	__u8 i_inline;			/* file inline flags */
	__le32 i_uid;			/* user ID */
	__le32 i_gid;			/* group ID */
	__le32 i_links;			/* links count */
	__le64 i_size;			/* file size in bytes */
	__le64 i_blocks;		/* file size in blocks */
	__le64 i_atime;			/* access time */
	__le64 i_ctime;			/* change time */
	__le64 i_mtime;			/* modification time */
	__le32 i_atime_nsec;		/* access time in nano scale */
	__le32 i_ctime_nsec;		/* change time in nano scale */
	__le32 i_mtime_nsec;		/* modification time in nano scale */
	__le32 i_generation;		/* file version (for NFS) */
	union {
		__le32 i_current_depth;	/* only for directory depth */
		__le16 i_gc_failures;	/*
					 * # of gc failures on pinned file.
					 * only for regular files.
					 */
	};
	__le32 i_xattr_nid;		/* nid to save xattr */
	__le32 i_flags;			/* file attributes */
	__le32 i_pino;			/* parent inode number */
	__le32 i_namelen;		/* file name length */
	__u8 i_name[F2FS_NAME_LEN];	/* file name for SPOR */
	__u8 i_dir_level;		/* dentry_level for large dir */

	struct f2fs_extent i_ext;	/* caching a largest extent */

	union {
		struct {
			__le16 i_extra_isize;	/* extra inode attribute size */
			__le16 i_inline_xattr_size;	/* inline xattr size, unit: 4 bytes */
			__le32 i_projid;	/* project id */
			__le32 i_inode_checksum;/* inode meta checksum */
			__le64 i_crtime;	/* creation time */
			__le32 i_crtime_nsec;	/* creation time in nano scale */
			__le64 i_compr_blocks;	/* # of compressed blocks */
			__u8 i_compress_algorithm;	/* compress algorithm */
			__u8 i_log_cluster_size;	/* log of cluster size */
			__le16 i_compress_flag;		/* compress flag */
<<<<<<< HEAD
=======
						/* 0 bit: chksum flag
						 * [10,15] bits: compress level
						 */
>>>>>>> 5f85626b
			__le32 i_extra_end[0];	/* for attribute size calculation */
		} __packed;
		__le32 i_addr[DEF_ADDRS_PER_INODE];	/* Pointers to data blocks */
	};
	__le32 i_nid[DEF_NIDS_PER_INODE];	/* direct(2), indirect(2),
						double_indirect(1) node id */
} __packed;

struct direct_node {
	__le32 addr[DEF_ADDRS_PER_BLOCK];	/* array of data block address */
} __packed;

struct indirect_node {
	__le32 nid[NIDS_PER_BLOCK];	/* array of data block address */
} __packed;

enum {
	COLD_BIT_SHIFT = 0,
	FSYNC_BIT_SHIFT,
	DENT_BIT_SHIFT,
	OFFSET_BIT_SHIFT
};

#define OFFSET_BIT_MASK		(0x07)	/* (0x01 << OFFSET_BIT_SHIFT) - 1 */

struct node_footer {
	__le32 nid;		/* node id */
	__le32 ino;		/* inode number */
	__le32 flag;		/* include cold/fsync/dentry marks and offset */
	__le64 cp_ver;		/* checkpoint version */
	__le32 next_blkaddr;	/* next node page block address */
} __packed;

struct f2fs_node {
	/* can be one of three types: inode, direct, and indirect types */
	union {
		struct f2fs_inode i;
		struct direct_node dn;
		struct indirect_node in;
	};
	struct node_footer footer;
} __packed;

/*
 * For NAT entries
 */
#define NAT_ENTRY_PER_BLOCK (PAGE_SIZE / sizeof(struct f2fs_nat_entry))

struct f2fs_nat_entry {
	__u8 version;		/* latest version of cached nat entry */
	__le32 ino;		/* inode number */
	__le32 block_addr;	/* block address */
} __packed;

struct f2fs_nat_block {
	struct f2fs_nat_entry entries[NAT_ENTRY_PER_BLOCK];
} __packed;

/*
 * For SIT entries
 *
 * Each segment is 2MB in size by default so that a bitmap for validity of
 * there-in blocks should occupy 64 bytes, 512 bits.
 * Not allow to change this.
 */
#define SIT_VBLOCK_MAP_SIZE 64
#define SIT_ENTRY_PER_BLOCK (PAGE_SIZE / sizeof(struct f2fs_sit_entry))

/*
 * F2FS uses 4 bytes to represent block address. As a result, supported size of
 * disk is 16 TB and it equals to 16 * 1024 * 1024 / 2 segments.
 */
#define F2FS_MAX_SEGMENT       ((16 * 1024 * 1024) / 2)

/*
 * Note that f2fs_sit_entry->vblocks has the following bit-field information.
 * [15:10] : allocation type such as CURSEG_XXXX_TYPE
 * [9:0] : valid block count
 */
#define SIT_VBLOCKS_SHIFT	10
#define SIT_VBLOCKS_MASK	((1 << SIT_VBLOCKS_SHIFT) - 1)
#define GET_SIT_VBLOCKS(raw_sit)				\
	(le16_to_cpu((raw_sit)->vblocks) & SIT_VBLOCKS_MASK)
#define GET_SIT_TYPE(raw_sit)					\
	((le16_to_cpu((raw_sit)->vblocks) & ~SIT_VBLOCKS_MASK)	\
	 >> SIT_VBLOCKS_SHIFT)

struct f2fs_sit_entry {
	__le16 vblocks;				/* reference above */
	__u8 valid_map[SIT_VBLOCK_MAP_SIZE];	/* bitmap for valid blocks */
	__le64 mtime;				/* segment age for cleaning */
} __packed;

struct f2fs_sit_block {
	struct f2fs_sit_entry entries[SIT_ENTRY_PER_BLOCK];
} __packed;

/*
 * For segment summary
 *
 * One summary block contains exactly 512 summary entries, which represents
 * exactly 2MB segment by default. Not allow to change the basic units.
 *
 * NOTE: For initializing fields, you must use set_summary
 *
 * - If data page, nid represents dnode's nid
 * - If node page, nid represents the node page's nid.
 *
 * The ofs_in_node is used by only data page. It represents offset
 * from node's page's beginning to get a data block address.
 * ex) data_blkaddr = (block_t)(nodepage_start_address + ofs_in_node)
 */
#define ENTRIES_IN_SUM		512
#define	SUMMARY_SIZE		(7)	/* sizeof(struct summary) */
#define	SUM_FOOTER_SIZE		(5)	/* sizeof(struct summary_footer) */
#define SUM_ENTRY_SIZE		(SUMMARY_SIZE * ENTRIES_IN_SUM)

/* a summary entry for a 4KB-sized block in a segment */
struct f2fs_summary {
	__le32 nid;		/* parent node id */
	union {
		__u8 reserved[3];
		struct {
			__u8 version;		/* node version number */
			__le16 ofs_in_node;	/* block index in parent node */
		} __packed;
	};
} __packed;

/* summary block type, node or data, is stored to the summary_footer */
#define SUM_TYPE_NODE		(1)
#define SUM_TYPE_DATA		(0)

struct summary_footer {
	unsigned char entry_type;	/* SUM_TYPE_XXX */
	__le32 check_sum;		/* summary checksum */
} __packed;

#define SUM_JOURNAL_SIZE	(F2FS_BLKSIZE - SUM_FOOTER_SIZE -\
				SUM_ENTRY_SIZE)
#define NAT_JOURNAL_ENTRIES	((SUM_JOURNAL_SIZE - 2) /\
				sizeof(struct nat_journal_entry))
#define NAT_JOURNAL_RESERVED	((SUM_JOURNAL_SIZE - 2) %\
				sizeof(struct nat_journal_entry))
#define SIT_JOURNAL_ENTRIES	((SUM_JOURNAL_SIZE - 2) /\
				sizeof(struct sit_journal_entry))
#define SIT_JOURNAL_RESERVED	((SUM_JOURNAL_SIZE - 2) %\
				sizeof(struct sit_journal_entry))

/* Reserved area should make size of f2fs_extra_info equals to
 * that of nat_journal and sit_journal.
 */
#define EXTRA_INFO_RESERVED	(SUM_JOURNAL_SIZE - 2 - 8)

/*
 * frequently updated NAT/SIT entries can be stored in the spare area in
 * summary blocks
 */
enum {
	NAT_JOURNAL = 0,
	SIT_JOURNAL
};

struct nat_journal_entry {
	__le32 nid;
	struct f2fs_nat_entry ne;
} __packed;

struct nat_journal {
	struct nat_journal_entry entries[NAT_JOURNAL_ENTRIES];
	__u8 reserved[NAT_JOURNAL_RESERVED];
} __packed;

struct sit_journal_entry {
	__le32 segno;
	struct f2fs_sit_entry se;
} __packed;

struct sit_journal {
	struct sit_journal_entry entries[SIT_JOURNAL_ENTRIES];
	__u8 reserved[SIT_JOURNAL_RESERVED];
} __packed;

struct f2fs_extra_info {
	__le64 kbytes_written;
	__u8 reserved[EXTRA_INFO_RESERVED];
} __packed;

struct f2fs_journal {
	union {
		__le16 n_nats;
		__le16 n_sits;
	};
	/* spare area is used by NAT or SIT journals or extra info */
	union {
		struct nat_journal nat_j;
		struct sit_journal sit_j;
		struct f2fs_extra_info info;
	};
} __packed;

/* 4KB-sized summary block structure */
struct f2fs_summary_block {
	struct f2fs_summary entries[ENTRIES_IN_SUM];
	struct f2fs_journal journal;
	struct summary_footer footer;
} __packed;

/*
 * For directory operations
 */
#define F2FS_DOT_HASH		0
#define F2FS_DDOT_HASH		F2FS_DOT_HASH
#define F2FS_MAX_HASH		(~((0x3ULL) << 62))
#define F2FS_HASH_COL_BIT	((0x1ULL) << 63)

typedef __le32	f2fs_hash_t;

/* One directory entry slot covers 8bytes-long file name */
#define F2FS_SLOT_LEN		8
#define F2FS_SLOT_LEN_BITS	3

#define GET_DENTRY_SLOTS(x) (((x) + F2FS_SLOT_LEN - 1) >> F2FS_SLOT_LEN_BITS)

/* MAX level for dir lookup */
#define MAX_DIR_HASH_DEPTH	63

/* MAX buckets in one level of dir */
#define MAX_DIR_BUCKETS		(1 << ((MAX_DIR_HASH_DEPTH / 2) - 1))

/*
 * space utilization of regular dentry and inline dentry (w/o extra reservation)
 *		regular dentry		inline dentry (def)	inline dentry (min)
 * bitmap	1 * 27 = 27		1 * 23 = 23		1 * 1 = 1
 * reserved	1 * 3 = 3		1 * 7 = 7		1 * 1 = 1
 * dentry	11 * 214 = 2354		11 * 182 = 2002		11 * 2 = 22
 * filename	8 * 214 = 1712		8 * 182 = 1456		8 * 2 = 16
 * total	4096			3488			40
 *
 * Note: there are more reserved space in inline dentry than in regular
 * dentry, when converting inline dentry we should handle this carefully.
 */
#define NR_DENTRY_IN_BLOCK	214	/* the number of dentry in a block */
#define SIZE_OF_DIR_ENTRY	11	/* by byte */
#define SIZE_OF_DENTRY_BITMAP	((NR_DENTRY_IN_BLOCK + BITS_PER_BYTE - 1) / \
					BITS_PER_BYTE)
#define SIZE_OF_RESERVED	(PAGE_SIZE - ((SIZE_OF_DIR_ENTRY + \
				F2FS_SLOT_LEN) * \
				NR_DENTRY_IN_BLOCK + SIZE_OF_DENTRY_BITMAP))
#define MIN_INLINE_DENTRY_SIZE		40	/* just include '.' and '..' entries */

/* One directory entry slot representing F2FS_SLOT_LEN-sized file name */
struct f2fs_dir_entry {
	__le32 hash_code;	/* hash code of file name */
	__le32 ino;		/* inode number */
	__le16 name_len;	/* length of file name */
	__u8 file_type;		/* file type */
} __packed;

/* 4KB-sized directory entry block */
struct f2fs_dentry_block {
	/* validity bitmap for directory entries in each block */
	__u8 dentry_bitmap[SIZE_OF_DENTRY_BITMAP];
	__u8 reserved[SIZE_OF_RESERVED];
	struct f2fs_dir_entry dentry[NR_DENTRY_IN_BLOCK];
	__u8 filename[NR_DENTRY_IN_BLOCK][F2FS_SLOT_LEN];
} __packed;

/* file types used in inode_info->flags */
enum {
	F2FS_FT_UNKNOWN,
	F2FS_FT_REG_FILE,
	F2FS_FT_DIR,
	F2FS_FT_CHRDEV,
	F2FS_FT_BLKDEV,
	F2FS_FT_FIFO,
	F2FS_FT_SOCK,
	F2FS_FT_SYMLINK,
	F2FS_FT_MAX
};

#define S_SHIFT 12

#define	F2FS_DEF_PROJID		0	/* default project ID */

#endif  /* _LINUX_F2FS_FS_H */<|MERGE_RESOLUTION|>--- conflicted
+++ resolved
@@ -274,12 +274,9 @@
 			__u8 i_compress_algorithm;	/* compress algorithm */
 			__u8 i_log_cluster_size;	/* log of cluster size */
 			__le16 i_compress_flag;		/* compress flag */
-<<<<<<< HEAD
-=======
 						/* 0 bit: chksum flag
 						 * [10,15] bits: compress level
 						 */
->>>>>>> 5f85626b
 			__le32 i_extra_end[0];	/* for attribute size calculation */
 		} __packed;
 		__le32 i_addr[DEF_ADDRS_PER_INODE];	/* Pointers to data blocks */
