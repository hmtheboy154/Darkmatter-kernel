/* SPDX-License-Identifier: GPL-2.0-or-later */
/*
 * INET		An implementation of the TCP/IP protocol suite for the LINUX
 *		operating system.  INET is implemented using the  BSD Socket
 *		interface as the means of communication with the user level.
 *
 *		Definitions for the TCP protocol.
 *
 * Version:	@(#)tcp.h	1.0.2	04/28/93
 *
 * Author:	Fred N. van Kempen, <waltje@uWalt.NL.Mugnet.ORG>
 */
#ifndef _LINUX_TCP_H
#define _LINUX_TCP_H


#include <linux/skbuff.h>
#include <linux/win_minmax.h>
#include <linux/android_kabi.h>
#include <net/sock.h>
#include <net/inet_connection_sock.h>
#include <net/inet_timewait_sock.h>
#include <uapi/linux/tcp.h>

static inline struct tcphdr *tcp_hdr(const struct sk_buff *skb)
{
	return (struct tcphdr *)skb_transport_header(skb);
}

static inline unsigned int __tcp_hdrlen(const struct tcphdr *th)
{
	return th->doff * 4;
}

static inline unsigned int tcp_hdrlen(const struct sk_buff *skb)
{
	return __tcp_hdrlen(tcp_hdr(skb));
}

static inline struct tcphdr *inner_tcp_hdr(const struct sk_buff *skb)
{
	return (struct tcphdr *)skb_inner_transport_header(skb);
}

static inline unsigned int inner_tcp_hdrlen(const struct sk_buff *skb)
{
	return inner_tcp_hdr(skb)->doff * 4;
}

/**
 * skb_tcp_all_headers - Returns size of all headers for a TCP packet
 * @skb: buffer
 *
 * Used in TX path, for a packet known to be a TCP one.
 *
 * if (skb_is_gso(skb)) {
 *         int hlen = skb_tcp_all_headers(skb);
 *         ...
 */
static inline int skb_tcp_all_headers(const struct sk_buff *skb)
{
	return skb_transport_offset(skb) + tcp_hdrlen(skb);
}

/**
 * skb_inner_tcp_all_headers - Returns size of all headers for an encap TCP packet
 * @skb: buffer
 *
 * Used in TX path, for a packet known to be a TCP one.
 *
 * if (skb_is_gso(skb) && skb->encapsulation) {
 *         int hlen = skb_inner_tcp_all_headers(skb);
 *         ...
 */
static inline int skb_inner_tcp_all_headers(const struct sk_buff *skb)
{
	return skb_inner_transport_offset(skb) + inner_tcp_hdrlen(skb);
}

static inline unsigned int tcp_optlen(const struct sk_buff *skb)
{
	return (tcp_hdr(skb)->doff - 5) * 4;
}

/* TCP Fast Open */
#define TCP_FASTOPEN_COOKIE_MIN	4	/* Min Fast Open Cookie size in bytes */
#define TCP_FASTOPEN_COOKIE_MAX	16	/* Max Fast Open Cookie size in bytes */
#define TCP_FASTOPEN_COOKIE_SIZE 8	/* the size employed by this impl. */

/* TCP Fast Open Cookie as stored in memory */
struct tcp_fastopen_cookie {
	__le64	val[DIV_ROUND_UP(TCP_FASTOPEN_COOKIE_MAX, sizeof(u64))];
	s8	len;
	bool	exp;	/* In RFC6994 experimental option format */
};

/* This defines a selective acknowledgement block. */
struct tcp_sack_block_wire {
	__be32	start_seq;
	__be32	end_seq;
};

struct tcp_sack_block {
	u32	start_seq;
	u32	end_seq;
};

/*These are used to set the sack_ok field in struct tcp_options_received */
#define TCP_SACK_SEEN     (1 << 0)   /*1 = peer is SACK capable, */
#define TCP_DSACK_SEEN    (1 << 2)   /*1 = DSACK was received from peer*/

struct tcp_options_received {
/*	PAWS/RTTM data	*/
	int	ts_recent_stamp;/* Time we stored ts_recent (for aging) */
	u32	ts_recent;	/* Time stamp to echo next		*/
	u32	rcv_tsval;	/* Time stamp value             	*/
	u32	rcv_tsecr;	/* Time stamp echo reply        	*/
	u16 	saw_tstamp : 1,	/* Saw TIMESTAMP on last packet		*/
		tstamp_ok : 1,	/* TIMESTAMP seen on SYN packet		*/
		dsack : 1,	/* D-SACK is scheduled			*/
		wscale_ok : 1,	/* Wscale seen on SYN packet		*/
		sack_ok : 3,	/* SACK seen on SYN packet		*/
		smc_ok : 1,	/* SMC seen on SYN packet		*/
		snd_wscale : 4,	/* Window scaling received from sender	*/
		rcv_wscale : 4;	/* Window scaling to send to receiver	*/
	u8	saw_unknown:1,	/* Received unknown option		*/
		unused:7;
	u8	num_sacks;	/* Number of SACK blocks		*/
	u16	user_mss;	/* mss requested by user in ioctl	*/
	u16	mss_clamp;	/* Maximal mss, negotiated at connection setup */
};

static inline void tcp_clear_options(struct tcp_options_received *rx_opt)
{
	rx_opt->tstamp_ok = rx_opt->sack_ok = 0;
	rx_opt->wscale_ok = rx_opt->snd_wscale = 0;
#if IS_ENABLED(CONFIG_SMC)
	rx_opt->smc_ok = 0;
#endif
}

/* This is the max number of SACKS that we'll generate and process. It's safe
 * to increase this, although since:
 *   size = TCPOLEN_SACK_BASE_ALIGNED (4) + n * TCPOLEN_SACK_PERBLOCK (8)
 * only four options will fit in a standard TCP header */
#define TCP_NUM_SACKS 4

struct tcp_request_sock_ops;

struct tcp_request_sock {
	struct inet_request_sock 	req;
	const struct tcp_request_sock_ops *af_specific;
	u64				snt_synack; /* first SYNACK sent time */
	bool				tfo_listener;
	bool				is_mptcp;
#if IS_ENABLED(CONFIG_MPTCP)
	bool				drop_req;
#endif
	u32				txhash;
	u32				rcv_isn;
	u32				snt_isn;
	u32				ts_off;
	u32				last_oow_ack_time; /* last SYNACK */
	u32				rcv_nxt; /* the ack # by SYNACK. For
						  * FastOpen it's the seq#
						  * after data-in-SYN.
						  */
	u8				syn_tos;
};

static inline struct tcp_request_sock *tcp_rsk(const struct request_sock *req)
{
	return (struct tcp_request_sock *)req;
}

struct tcp_sock {
	/* inet_connection_sock has to be the first member of tcp_sock */
	struct inet_connection_sock	inet_conn;
	u16	tcp_header_len;	/* Bytes of tcp header to send		*/
	u16	gso_segs;	/* Max number of segs per GSO packet	*/

/*
 *	Header prediction flags
 *	0x5?10 << 16 + snd_wnd in net byte order
 */
	__be32	pred_flags;

/*
 *	RFC793 variables by their proper names. This means you can
 *	read the code and the spec side by side (and laugh ...)
 *	See RFC793 and RFC1122. The RFC writes these in capitals.
 */
	u64	bytes_received;	/* RFC4898 tcpEStatsAppHCThruOctetsReceived
				 * sum(delta(rcv_nxt)), or how many bytes
				 * were acked.
				 */
	u32	segs_in;	/* RFC4898 tcpEStatsPerfSegsIn
				 * total number of segments in.
				 */
	u32	data_segs_in;	/* RFC4898 tcpEStatsPerfDataSegsIn
				 * total number of data segments in.
				 */
 	u32	rcv_nxt;	/* What we want to receive next 	*/
	u32	copied_seq;	/* Head of yet unread data		*/
	u32	rcv_wup;	/* rcv_nxt on last window update sent	*/
 	u32	snd_nxt;	/* Next sequence we send		*/
	u32	segs_out;	/* RFC4898 tcpEStatsPerfSegsOut
				 * The total number of segments sent.
				 */
	u32	data_segs_out;	/* RFC4898 tcpEStatsPerfDataSegsOut
				 * total number of data segments sent.
				 */
	u64	bytes_sent;	/* RFC4898 tcpEStatsPerfHCDataOctetsOut
				 * total number of data bytes sent.
				 */
	u64	bytes_acked;	/* RFC4898 tcpEStatsAppHCThruOctetsAcked
				 * sum(delta(snd_una)), or how many bytes
				 * were acked.
				 */
	u32	dsack_dups;	/* RFC4898 tcpEStatsStackDSACKDups
				 * total number of DSACK blocks received
				 */
 	u32	snd_una;	/* First byte we want an ack for	*/
 	u32	snd_sml;	/* Last byte of the most recently transmitted small packet */
	u32	rcv_tstamp;	/* timestamp of last received ACK (for keepalives) */
	u32	lsndtime;	/* timestamp of last sent data packet (for restart window) */
	u32	last_oow_ack_time;  /* timestamp of last out-of-window ACK */
	u32	compressed_ack_rcv_nxt;

	u32	tsoffset;	/* timestamp offset */

	struct list_head tsq_node; /* anchor in tsq_tasklet.head list */
	struct list_head tsorted_sent_queue; /* time-sorted sent but un-SACKed skbs */

	u32	snd_wl1;	/* Sequence for window update		*/
	u32	snd_wnd;	/* The window we expect to receive	*/
	u32	max_window;	/* Maximal window ever seen from peer	*/
	u32	mss_cache;	/* Cached effective mss, not including SACKS */

	u32	window_clamp;	/* Maximal window to advertise		*/
	u32	rcv_ssthresh;	/* Current window clamp			*/

	/* Information of the most recently (s)acked skb */
	struct tcp_rack {
		u64 mstamp; /* (Re)sent time of the skb */
		u32 rtt_us;  /* Associated RTT */
		u32 end_seq; /* Ending TCP sequence of the skb */
		u32 last_delivered; /* tp->delivered at last reo_wnd adj */
		u8 reo_wnd_steps;   /* Allowed reordering window */
#define TCP_RACK_RECOVERY_THRESH 16
		u8 reo_wnd_persist:5, /* No. of recovery since last adj */
		   dsack_seen:1, /* Whether DSACK seen after last adj */
		   advanced:1;	 /* mstamp advanced since last lost marking */
	} rack;
	u16	advmss;		/* Advertised MSS			*/
	u8	compressed_ack;
	u8	dup_ack_counter:2,
		tlp_retrans:1,	/* TLP is a retransmission */
		fast_ack_mode:2, /* which fast ack mode ? */
		unused:3;
	u32	chrono_start;	/* Start time in jiffies of a TCP chrono */
	u32	chrono_stat[3];	/* Time in jiffies for chrono_stat stats */
	u8	chrono_type:2,	/* current chronograph type */
		rate_app_limited:1,  /* rate_{delivered,interval_us} limited? */
		fastopen_connect:1, /* FASTOPEN_CONNECT sockopt */
		fastopen_no_cookie:1, /* Allow send/recv SYN+data without a cookie */
		is_sack_reneg:1,    /* in recovery from loss with SACK reneg? */
		fastopen_client_fail:2; /* reason why fastopen failed */
	u8	nonagle     : 4,/* Disable Nagle algorithm?             */
		thin_lto    : 1,/* Use linear timeouts for thin streams */
		recvmsg_inq : 1,/* Indicate # of bytes in queue upon recvmsg */
		repair      : 1,
		frto        : 1;/* F-RTO (RFC5682) activated in CA_Loss */
	u8	repair_queue;
	u8	save_syn:2,	/* Save headers of SYN packet */
		syn_data:1,	/* SYN includes data */
		syn_fastopen:1,	/* SYN includes Fast Open option */
		syn_fastopen_exp:1,/* SYN includes Fast Open exp. option */
		syn_fastopen_ch:1, /* Active TFO re-enabling probe */
		syn_data_acked:1,/* data in SYN is acked by SYN-ACK */
		is_cwnd_limited:1;/* forward progress limited by snd_cwnd? */
	u32	tlp_high_seq;	/* snd_nxt at the time of TLP */

	u32	tcp_tx_delay;	/* delay (in usec) added to TX packets */
	u64	tcp_wstamp_ns;	/* departure time for next sent data packet */
	u64	tcp_clock_cache; /* cache last tcp_clock_ns() (see tcp_mstamp_refresh()) */

/* RTT measurement */
	u64	tcp_mstamp;	/* most recent packet received/sent */
	u32	srtt_us;	/* smoothed round trip time << 3 in usecs */
	u32	mdev_us;	/* medium deviation			*/
	u32	mdev_max_us;	/* maximal mdev for the last rtt period	*/
	u32	rttvar_us;	/* smoothed mdev_max			*/
	u32	rtt_seq;	/* sequence number to update rttvar	*/
	struct  minmax rtt_min;

	u32	packets_out;	/* Packets which are "in flight"	*/
	u32	retrans_out;	/* Retransmitted packets out		*/
	u32	max_packets_out;  /* max packets_out in last window */
	u32	cwnd_usage_seq;  /* right edge of cwnd usage tracking flight */

	u16	urg_data;	/* Saved octet of OOB data and control flags */
	u8	ecn_flags;	/* ECN status bits.			*/
	u8	keepalive_probes; /* num of allowed keep alive probes	*/
	u32	reordering;	/* Packet reordering metric.		*/
	u32	reord_seen;	/* number of data packet reordering events */
	u32	snd_up;		/* Urgent pointer		*/

/*
 *      Options received (usually on last packet, some only on SYN packets).
 */
	struct tcp_options_received rx_opt;

/*
 *	Slow start and congestion control (see also Nagle, and Karn & Partridge)
 */
 	u32	snd_ssthresh;	/* Slow start size threshold		*/
 	u32	snd_cwnd;	/* Sending congestion window		*/
	u32	snd_cwnd_cnt;	/* Linear increase counter		*/
	u32	snd_cwnd_clamp; /* Do not allow snd_cwnd to grow above this */
	u32	snd_cwnd_used;
	u32	snd_cwnd_stamp;
	u32	prior_cwnd;	/* cwnd right before starting loss recovery */
	u32	prr_delivered;	/* Number of newly delivered packets to
				 * receiver in Recovery. */
	u32	prr_out;	/* Total number of pkts sent during Recovery. */
	u32	delivered;	/* Total data packets delivered incl. rexmits */
	u32	delivered_ce;	/* Like the above but only ECE marked packets */
	u32	lost;		/* Total data packets lost incl. rexmits */
	u32	app_limited;	/* limited until "delivered" reaches this val */
	u64	first_tx_mstamp;  /* start of window send phase */
	u64	delivered_mstamp; /* time we reached "delivered" */
	u32	rate_delivered;    /* saved rate sample: packets delivered */
	u32	rate_interval_us;  /* saved rate sample: time elapsed */

 	u32	rcv_wnd;	/* Current receiver window		*/
	u32	write_seq;	/* Tail(+1) of data held in tcp send buffer */
	u32	notsent_lowat;	/* TCP_NOTSENT_LOWAT */
	u32	pushed_seq;	/* Last pushed seq, required to talk to windows */
	u32	lost_out;	/* Lost packets			*/
	u32	sacked_out;	/* SACK'd packets			*/

	struct hrtimer	pacing_timer;
	struct hrtimer	compressed_ack_timer;

	/* from STCP, retrans queue hinting */
	struct sk_buff* lost_skb_hint;
	struct sk_buff *retransmit_skb_hint;

	/* OOO segments go in this rbtree. Socket lock must be held. */
	struct rb_root	out_of_order_queue;
	struct sk_buff	*ooo_last_skb; /* cache rb_last(out_of_order_queue) */

	/* SACKs data, these 2 need to be together (see tcp_options_write) */
	struct tcp_sack_block duplicate_sack[1]; /* D-SACK block */
	struct tcp_sack_block selective_acks[4]; /* The SACKS themselves*/

	struct tcp_sack_block recv_sack_cache[4];

	struct sk_buff *highest_sack;   /* skb just after the highest
					 * skb with SACKed bit set
					 * (validity guaranteed only if
					 * sacked_out > 0)
					 */

	int     lost_cnt_hint;

	u32	prior_ssthresh; /* ssthresh saved at recovery start	*/
	u32	high_seq;	/* snd_nxt at onset of congestion	*/

	u32	retrans_stamp;	/* Timestamp of the last retransmit,
				 * also used in SYN-SENT to remember stamp of
				 * the first SYN. */
	u32	undo_marker;	/* snd_una upon a new recovery episode. */
	int	undo_retrans;	/* number of undoable retransmissions. */
	u64	bytes_retrans;	/* RFC4898 tcpEStatsPerfOctetsRetrans
				 * Total data bytes retransmitted
				 */
	u32	total_retrans;	/* Total retransmits for entire connection */

	u32	urg_seq;	/* Seq of received urgent pointer */
	unsigned int		keepalive_time;	  /* time before keep alive takes place */
	unsigned int		keepalive_intvl;  /* time interval between keep alive probes */

	int			linger2;


/* Sock_ops bpf program related variables */
#ifdef CONFIG_BPF
	u8	bpf_sock_ops_cb_flags;  /* Control calling BPF programs
					 * values defined in uapi/linux/tcp.h
					 */
	u8	bpf_chg_cc_inprogress:1; /* In the middle of
					  * bpf_setsockopt(TCP_CONGESTION),
					  * it is to avoid the bpf_tcp_cc->init()
					  * to recur itself by calling
					  * bpf_setsockopt(TCP_CONGESTION, "itself").
					  */
#define BPF_SOCK_OPS_TEST_FLAG(TP, ARG) (TP->bpf_sock_ops_cb_flags & ARG)
#else
#define BPF_SOCK_OPS_TEST_FLAG(TP, ARG) 0
#endif

	u16 timeout_rehash;	/* Timeout-triggered rehash attempts */

	u32 rcv_ooopack; /* Received out-of-order packets, for tcpinfo */

/* Receiver side RTT estimation */
	u32 rcv_rtt_last_tsecr;
	struct {
		u32	rtt_us;
		u32	seq;
		u64	time;
	} rcv_rtt_est;

/* Receiver queue space */
	struct {
		u32	space;
		u32	seq;
		u64	time;
	} rcvq_space;

/* TCP-specific MTU probe information. */
	struct {
		u32		  probe_seq_start;
		u32		  probe_seq_end;
	} mtu_probe;
	u32	mtu_info; /* We received an ICMP_FRAG_NEEDED / ICMPV6_PKT_TOOBIG
			   * while socket was owned by user.
			   */
#if IS_ENABLED(CONFIG_MPTCP)
	bool	is_mptcp;
#endif
#if IS_ENABLED(CONFIG_SMC)
	bool	(*smc_hs_congested)(const struct sock *sk);
	bool	syn_smc;	/* SYN includes SMC */
#endif

#ifdef CONFIG_TCP_MD5SIG
/* TCP AF-Specific parts; only used by MD5 Signature support so far */
	const struct tcp_sock_af_ops	*af_specific;

/* TCP MD5 Signature Option information */
	struct tcp_md5sig_info	__rcu *md5sig_info;
#endif

/* TCP fastopen related information */
	struct tcp_fastopen_request *fastopen_req;
	/* fastopen_rsk points to request_sock that resulted in this big
	 * socket. Used to retransmit SYNACKs etc.
	 */
	struct request_sock __rcu *fastopen_rsk;
	struct saved_syn *saved_syn;

<<<<<<< HEAD
/* Rerouting information */
	u16	ecn_rehash;	/* PLB triggered rehash attempts */
=======
	ANDROID_KABI_RESERVE(1);
>>>>>>> 9fcc8018
};

enum tsq_enum {
	TSQ_THROTTLED,
	TSQ_QUEUED,
	TCP_TSQ_DEFERRED,	   /* tcp_tasklet_func() found socket was owned */
	TCP_WRITE_TIMER_DEFERRED,  /* tcp_write_timer() found socket was owned */
	TCP_DELACK_TIMER_DEFERRED, /* tcp_delack_timer() found socket was owned */
	TCP_MTU_REDUCED_DEFERRED,  /* tcp_v{4|6}_err() could not call
				    * tcp_v{4|6}_mtu_reduced()
				    */
};

enum tsq_flags {
	TSQF_THROTTLED			= (1UL << TSQ_THROTTLED),
	TSQF_QUEUED			= (1UL << TSQ_QUEUED),
	TCPF_TSQ_DEFERRED		= (1UL << TCP_TSQ_DEFERRED),
	TCPF_WRITE_TIMER_DEFERRED	= (1UL << TCP_WRITE_TIMER_DEFERRED),
	TCPF_DELACK_TIMER_DEFERRED	= (1UL << TCP_DELACK_TIMER_DEFERRED),
	TCPF_MTU_REDUCED_DEFERRED	= (1UL << TCP_MTU_REDUCED_DEFERRED),
};

static inline struct tcp_sock *tcp_sk(const struct sock *sk)
{
	return (struct tcp_sock *)sk;
}

struct tcp_timewait_sock {
	struct inet_timewait_sock tw_sk;
#define tw_rcv_nxt tw_sk.__tw_common.skc_tw_rcv_nxt
#define tw_snd_nxt tw_sk.__tw_common.skc_tw_snd_nxt
	u32			  tw_rcv_wnd;
	u32			  tw_ts_offset;
	u32			  tw_ts_recent;

	/* The time we sent the last out-of-window ACK: */
	u32			  tw_last_oow_ack_time;

	int			  tw_ts_recent_stamp;
	u32			  tw_tx_delay;
#ifdef CONFIG_TCP_MD5SIG
	struct tcp_md5sig_key	  *tw_md5_key;
#endif
};

static inline struct tcp_timewait_sock *tcp_twsk(const struct sock *sk)
{
	return (struct tcp_timewait_sock *)sk;
}

static inline bool tcp_passive_fastopen(const struct sock *sk)
{
	return sk->sk_state == TCP_SYN_RECV &&
	       rcu_access_pointer(tcp_sk(sk)->fastopen_rsk) != NULL;
}

static inline void fastopen_queue_tune(struct sock *sk, int backlog)
{
	struct request_sock_queue *queue = &inet_csk(sk)->icsk_accept_queue;
	int somaxconn = READ_ONCE(sock_net(sk)->core.sysctl_somaxconn);

	queue->fastopenq.max_qlen = min_t(unsigned int, backlog, somaxconn);
}

static inline void tcp_move_syn(struct tcp_sock *tp,
				struct request_sock *req)
{
	tp->saved_syn = req->saved_syn;
	req->saved_syn = NULL;
}

static inline void tcp_saved_syn_free(struct tcp_sock *tp)
{
	kfree(tp->saved_syn);
	tp->saved_syn = NULL;
}

static inline u32 tcp_saved_syn_len(const struct saved_syn *saved_syn)
{
	return saved_syn->mac_hdrlen + saved_syn->network_hdrlen +
		saved_syn->tcp_hdrlen;
}

struct sk_buff *tcp_get_timestamping_opt_stats(const struct sock *sk,
					       const struct sk_buff *orig_skb,
					       const struct sk_buff *ack_skb);

static inline u16 tcp_mss_clamp(const struct tcp_sock *tp, u16 mss)
{
	/* We use READ_ONCE() here because socket might not be locked.
	 * This happens for listeners.
	 */
	u16 user_mss = READ_ONCE(tp->rx_opt.user_mss);

	return (user_mss && user_mss < mss) ? user_mss : mss;
}

int tcp_skb_shift(struct sk_buff *to, struct sk_buff *from, int pcount,
		  int shiftlen);

void __tcp_sock_set_cork(struct sock *sk, bool on);
void tcp_sock_set_cork(struct sock *sk, bool on);
int tcp_sock_set_keepcnt(struct sock *sk, int val);
int tcp_sock_set_keepidle_locked(struct sock *sk, int val);
int tcp_sock_set_keepidle(struct sock *sk, int val);
int tcp_sock_set_keepintvl(struct sock *sk, int val);
void __tcp_sock_set_nodelay(struct sock *sk, bool on);
void tcp_sock_set_nodelay(struct sock *sk);
void tcp_sock_set_quickack(struct sock *sk, int val);
int tcp_sock_set_syncnt(struct sock *sk, int val);
void tcp_sock_set_user_timeout(struct sock *sk, u32 val);

#endif	/* _LINUX_TCP_H */<|MERGE_RESOLUTION|>--- conflicted
+++ resolved
@@ -452,12 +452,10 @@
 	struct request_sock __rcu *fastopen_rsk;
 	struct saved_syn *saved_syn;
 
-<<<<<<< HEAD
 /* Rerouting information */
 	u16	ecn_rehash;	/* PLB triggered rehash attempts */
-=======
+
 	ANDROID_KABI_RESERVE(1);
->>>>>>> 9fcc8018
 };
 
 enum tsq_enum {
