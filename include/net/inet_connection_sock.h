/* SPDX-License-Identifier: GPL-2.0-or-later */
/*
 * NET		Generic infrastructure for INET connection oriented protocols.
 *
 *		Definitions for inet_connection_sock 
 *
 * Authors:	Many people, see the TCP sources
 *
 * 		From code originally in TCP
 */
#ifndef _INET_CONNECTION_SOCK_H
#define _INET_CONNECTION_SOCK_H

#include <linux/compiler.h>
#include <linux/string.h>
#include <linux/timer.h>
#include <linux/poll.h>
#include <linux/kernel.h>
#include <linux/sockptr.h>
#include <linux/android_kabi.h>

#include <net/inet_sock.h>
#include <net/request_sock.h>

/* Cancel timers, when they are not required. */
#undef INET_CSK_CLEAR_TIMERS

struct inet_bind_bucket;
struct inet_bind2_bucket;
struct tcp_congestion_ops;

/*
 * Pointers to address related TCP functions
 * (i.e. things that depend on the address family)
 */
struct inet_connection_sock_af_ops {
	int	    (*queue_xmit)(struct sock *sk, struct sk_buff *skb, struct flowi *fl);
	void	    (*send_check)(struct sock *sk, struct sk_buff *skb);
	int	    (*rebuild_header)(struct sock *sk);
	void	    (*sk_rx_dst_set)(struct sock *sk, const struct sk_buff *skb);
	int	    (*conn_request)(struct sock *sk, struct sk_buff *skb);
	struct sock *(*syn_recv_sock)(const struct sock *sk, struct sk_buff *skb,
				      struct request_sock *req,
				      struct dst_entry *dst,
				      struct request_sock *req_unhash,
				      bool *own_req);
	u16	    net_header_len;
	u16	    net_frag_header_len;
	u16	    sockaddr_len;
	int	    (*setsockopt)(struct sock *sk, int level, int optname,
				  sockptr_t optval, unsigned int optlen);
	int	    (*getsockopt)(struct sock *sk, int level, int optname,
				  char __user *optval, int __user *optlen);
	void	    (*addr2sockaddr)(struct sock *sk, struct sockaddr *);
	void	    (*mtu_reduced)(struct sock *sk);

	ANDROID_KABI_RESERVE(1);
};

/** inet_connection_sock - INET connection oriented sock
 *
 * @icsk_accept_queue:	   FIFO of established children
 * @icsk_bind_hash:	   Bind node
 * @icsk_bind2_hash:	   Bind node in the bhash2 table
 * @icsk_timeout:	   Timeout
 * @icsk_retransmit_timer: Resend (no ack)
 * @icsk_rto:		   Retransmit timeout
 * @icsk_pmtu_cookie	   Last pmtu seen by socket
 * @icsk_ca_ops		   Pluggable congestion control hook
 * @icsk_af_ops		   Operations which are AF_INET{4,6} specific
 * @icsk_ulp_ops	   Pluggable ULP control hook
 * @icsk_ulp_data	   ULP private data
 * @icsk_clean_acked	   Clean acked data hook
 * @icsk_ca_state:	   Congestion control state
 * @icsk_retransmits:	   Number of unrecovered [RTO] timeouts
 * @icsk_pending:	   Scheduled timer event
 * @icsk_backoff:	   Backoff
 * @icsk_syn_retries:      Number of allowed SYN (or equivalent) retries
 * @icsk_probes_out:	   unanswered 0 window probes
 * @icsk_ext_hdr_len:	   Network protocol overhead (IP/IPv6 options)
 * @icsk_ack:		   Delayed ACK control data
 * @icsk_mtup;		   MTU probing control data
 * @icsk_probes_tstamp:    Probe timestamp (cleared by non-zero window ack)
 * @icsk_user_timeout:	   TCP_USER_TIMEOUT value
 */
struct inet_connection_sock {
	/* inet_sock has to be the first member! */
	struct inet_sock	  icsk_inet;
	struct request_sock_queue icsk_accept_queue;
	struct inet_bind_bucket	  *icsk_bind_hash;
	struct inet_bind2_bucket  *icsk_bind2_hash;
	unsigned long		  icsk_timeout;
 	struct timer_list	  icsk_retransmit_timer;
 	struct timer_list	  icsk_delack_timer;
	__u32			  icsk_rto;
	__u32                     icsk_rto_min;
	__u32                     icsk_delack_max;
	__u32			  icsk_pmtu_cookie;
	const struct tcp_congestion_ops *icsk_ca_ops;
	const struct inet_connection_sock_af_ops *icsk_af_ops;
	const struct tcp_ulp_ops  *icsk_ulp_ops;
	void __rcu		  *icsk_ulp_data;
	void (*icsk_clean_acked)(struct sock *sk, u32 acked_seq);
	unsigned int		  (*icsk_sync_mss)(struct sock *sk, u32 pmtu);
	__u8			  icsk_ca_state:5,
				  icsk_ca_initialized:1,
				  icsk_ca_setsockopt:1,
				  icsk_ca_dst_locked:1;
	__u8			  icsk_retransmits;
	__u8			  icsk_pending;
	__u8			  icsk_backoff;
	__u8			  icsk_syn_retries;
	__u8			  icsk_probes_out;
	__u16			  icsk_ext_hdr_len;
	struct {
		__u8		  pending;	 /* ACK is pending			   */
		__u8		  quick;	 /* Scheduled number of quick acks	   */
		__u8		  pingpong;	 /* The session is interactive		   */
		__u8		  retry;	 /* Number of attempts			   */
		__u32		  ato;		 /* Predicted tick of soft clock	   */
		unsigned long	  timeout;	 /* Currently scheduled timeout		   */
		__u32		  lrcvtime;	 /* timestamp of last received data packet */
		__u16		  last_seg_size; /* Size of last incoming segment	   */
		__u16		  rcv_mss;	 /* MSS used for delayed ACK decisions	   */
	} icsk_ack;
	struct {
		/* Range of MTUs to search */
		int		  search_high;
		int		  search_low;

		/* Information on the current probe. */
		u32		  probe_size:31,
		/* Is the MTUP feature enabled for this connection? */
				  enabled:1;

		u32		  probe_timestamp;
	} icsk_mtup;
	u32			  icsk_probes_tstamp;
	u32			  icsk_user_timeout;

<<<<<<< HEAD
/* XXX inflated by temporary internal debugging info */
	u64			  icsk_ca_priv[224 / sizeof(u64)];
=======
	ANDROID_KABI_RESERVE(1);

	u64			  icsk_ca_priv[104 / sizeof(u64)];
>>>>>>> 9fcc8018
#define ICSK_CA_PRIV_SIZE	  sizeof_field(struct inet_connection_sock, icsk_ca_priv)
};

#define ICSK_TIME_RETRANS	1	/* Retransmit timer */
#define ICSK_TIME_DACK		2	/* Delayed ack timer */
#define ICSK_TIME_PROBE0	3	/* Zero window probe timer */
#define ICSK_TIME_LOSS_PROBE	5	/* Tail loss probe timer */
#define ICSK_TIME_REO_TIMEOUT	6	/* Reordering timer */

static inline struct inet_connection_sock *inet_csk(const struct sock *sk)
{
	return (struct inet_connection_sock *)sk;
}

static inline void *inet_csk_ca(const struct sock *sk)
{
	return (void *)inet_csk(sk)->icsk_ca_priv;
}

struct sock *inet_csk_clone_lock(const struct sock *sk,
				 const struct request_sock *req,
				 const gfp_t priority);

enum inet_csk_ack_state_t {
	ICSK_ACK_SCHED	= 1,
	ICSK_ACK_TIMER  = 2,
	ICSK_ACK_PUSHED = 4,
	ICSK_ACK_PUSHED2 = 8,
	ICSK_ACK_NOW = 16	/* Send the next ACK immediately (once) */
};

void inet_csk_init_xmit_timers(struct sock *sk,
			       void (*retransmit_handler)(struct timer_list *),
			       void (*delack_handler)(struct timer_list *),
			       void (*keepalive_handler)(struct timer_list *));
void inet_csk_clear_xmit_timers(struct sock *sk);

static inline void inet_csk_schedule_ack(struct sock *sk)
{
	inet_csk(sk)->icsk_ack.pending |= ICSK_ACK_SCHED;
}

static inline int inet_csk_ack_scheduled(const struct sock *sk)
{
	return inet_csk(sk)->icsk_ack.pending & ICSK_ACK_SCHED;
}

static inline void inet_csk_delack_init(struct sock *sk)
{
	memset(&inet_csk(sk)->icsk_ack, 0, sizeof(inet_csk(sk)->icsk_ack));
}

void inet_csk_delete_keepalive_timer(struct sock *sk);
void inet_csk_reset_keepalive_timer(struct sock *sk, unsigned long timeout);

static inline void inet_csk_clear_xmit_timer(struct sock *sk, const int what)
{
	struct inet_connection_sock *icsk = inet_csk(sk);

	if (what == ICSK_TIME_RETRANS || what == ICSK_TIME_PROBE0) {
		icsk->icsk_pending = 0;
#ifdef INET_CSK_CLEAR_TIMERS
		sk_stop_timer(sk, &icsk->icsk_retransmit_timer);
#endif
	} else if (what == ICSK_TIME_DACK) {
		icsk->icsk_ack.pending = 0;
		icsk->icsk_ack.retry = 0;
#ifdef INET_CSK_CLEAR_TIMERS
		sk_stop_timer(sk, &icsk->icsk_delack_timer);
#endif
	} else {
		pr_debug("inet_csk BUG: unknown timer value\n");
	}
}

/*
 *	Reset the retransmission timer
 */
static inline void inet_csk_reset_xmit_timer(struct sock *sk, const int what,
					     unsigned long when,
					     const unsigned long max_when)
{
	struct inet_connection_sock *icsk = inet_csk(sk);

	if (when > max_when) {
		pr_debug("reset_xmit_timer: sk=%p %d when=0x%lx, caller=%p\n",
			 sk, what, when, (void *)_THIS_IP_);
		when = max_when;
	}

	if (what == ICSK_TIME_RETRANS || what == ICSK_TIME_PROBE0 ||
	    what == ICSK_TIME_LOSS_PROBE || what == ICSK_TIME_REO_TIMEOUT) {
		icsk->icsk_pending = what;
		icsk->icsk_timeout = jiffies + when;
		sk_reset_timer(sk, &icsk->icsk_retransmit_timer, icsk->icsk_timeout);
	} else if (what == ICSK_TIME_DACK) {
		icsk->icsk_ack.pending |= ICSK_ACK_TIMER;
		icsk->icsk_ack.timeout = jiffies + when;
		sk_reset_timer(sk, &icsk->icsk_delack_timer, icsk->icsk_ack.timeout);
	} else {
		pr_debug("inet_csk BUG: unknown timer value\n");
	}
}

static inline unsigned long
inet_csk_rto_backoff(const struct inet_connection_sock *icsk,
		     unsigned long max_when)
{
        u64 when = (u64)icsk->icsk_rto << icsk->icsk_backoff;

        return (unsigned long)min_t(u64, when, max_when);
}

struct sock *inet_csk_accept(struct sock *sk, int flags, int *err, bool kern);

int inet_csk_get_port(struct sock *sk, unsigned short snum);

struct dst_entry *inet_csk_route_req(const struct sock *sk, struct flowi4 *fl4,
				     const struct request_sock *req);
struct dst_entry *inet_csk_route_child_sock(const struct sock *sk,
					    struct sock *newsk,
					    const struct request_sock *req);

struct sock *inet_csk_reqsk_queue_add(struct sock *sk,
				      struct request_sock *req,
				      struct sock *child);
void inet_csk_reqsk_queue_hash_add(struct sock *sk, struct request_sock *req,
				   unsigned long timeout);
struct sock *inet_csk_complete_hashdance(struct sock *sk, struct sock *child,
					 struct request_sock *req,
					 bool own_req);

static inline void inet_csk_reqsk_queue_added(struct sock *sk)
{
	reqsk_queue_added(&inet_csk(sk)->icsk_accept_queue);
}

static inline int inet_csk_reqsk_queue_len(const struct sock *sk)
{
	return reqsk_queue_len(&inet_csk(sk)->icsk_accept_queue);
}

static inline int inet_csk_reqsk_queue_is_full(const struct sock *sk)
{
	return inet_csk_reqsk_queue_len(sk) >= sk->sk_max_ack_backlog;
}

bool inet_csk_reqsk_queue_drop(struct sock *sk, struct request_sock *req);
void inet_csk_reqsk_queue_drop_and_put(struct sock *sk, struct request_sock *req);

static inline unsigned long
reqsk_timeout(struct request_sock *req, unsigned long max_timeout)
{
	u64 timeout = (u64)req->timeout << req->num_timeout;

	return (unsigned long)min_t(u64, timeout, max_timeout);
}

static inline void inet_csk_prepare_for_destroy_sock(struct sock *sk)
{
	/* The below has to be done to allow calling inet_csk_destroy_sock */
	sock_set_flag(sk, SOCK_DEAD);
	this_cpu_inc(*sk->sk_prot->orphan_count);
}

void inet_csk_destroy_sock(struct sock *sk);
void inet_csk_prepare_forced_close(struct sock *sk);

/*
 * LISTEN is a special case for poll..
 */
static inline __poll_t inet_csk_listen_poll(const struct sock *sk)
{
	return !reqsk_queue_empty(&inet_csk(sk)->icsk_accept_queue) ?
			(EPOLLIN | EPOLLRDNORM) : 0;
}

int inet_csk_listen_start(struct sock *sk);
void inet_csk_listen_stop(struct sock *sk);

void inet_csk_addr2sockaddr(struct sock *sk, struct sockaddr *uaddr);

/* update the fast reuse flag when adding a socket */
void inet_csk_update_fastreuse(struct inet_bind_bucket *tb,
			       struct sock *sk);

struct dst_entry *inet_csk_update_pmtu(struct sock *sk, u32 mtu);

#define TCP_PINGPONG_THRESH	1

static inline void inet_csk_enter_pingpong_mode(struct sock *sk)
{
	inet_csk(sk)->icsk_ack.pingpong = TCP_PINGPONG_THRESH;
}

static inline void inet_csk_exit_pingpong_mode(struct sock *sk)
{
	inet_csk(sk)->icsk_ack.pingpong = 0;
}

static inline bool inet_csk_in_pingpong_mode(struct sock *sk)
{
	return inet_csk(sk)->icsk_ack.pingpong >= TCP_PINGPONG_THRESH;
}

static inline bool inet_csk_has_ulp(struct sock *sk)
{
	return inet_sk(sk)->is_icsk && !!inet_csk(sk)->icsk_ulp_ops;
}

#endif /* _INET_CONNECTION_SOCK_H */<|MERGE_RESOLUTION|>--- conflicted
+++ resolved
@@ -138,14 +138,10 @@
 	u32			  icsk_probes_tstamp;
 	u32			  icsk_user_timeout;
 
-<<<<<<< HEAD
+	ANDROID_KABI_RESERVE(1);
+
 /* XXX inflated by temporary internal debugging info */
 	u64			  icsk_ca_priv[224 / sizeof(u64)];
-=======
-	ANDROID_KABI_RESERVE(1);
-
-	u64			  icsk_ca_priv[104 / sizeof(u64)];
->>>>>>> 9fcc8018
 #define ICSK_CA_PRIV_SIZE	  sizeof_field(struct inet_connection_sock, icsk_ca_priv)
 };
 
