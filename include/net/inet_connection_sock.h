--- conflicted
+++ resolved
@@ -137,16 +137,11 @@
 	u32			  icsk_probes_tstamp;
 	u32			  icsk_user_timeout;
 
-<<<<<<< HEAD
+	ANDROID_KABI_RESERVE(1);
+	
 /* XXX inflated by temporary internal debugging info */
 #define ICSK_CA_PRIV_SIZE      (216)
 	u64			  icsk_ca_priv[ICSK_CA_PRIV_SIZE / sizeof(u64)];
-=======
-	ANDROID_KABI_RESERVE(1);
-
-	u64			  icsk_ca_priv[104 / sizeof(u64)];
-#define ICSK_CA_PRIV_SIZE      (13 * sizeof(u64))
->>>>>>> f3bc3374
 };
 
 #define ICSK_TIME_RETRANS	1	/* Retransmit timer */
