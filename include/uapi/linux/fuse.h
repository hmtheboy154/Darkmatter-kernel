/* SPDX-License-Identifier: ((GPL-2.0 WITH Linux-syscall-note) OR BSD-2-Clause) */
/*
    This file defines the kernel interface of FUSE
    Copyright (C) 2001-2008  Miklos Szeredi <miklos@szeredi.hu>

    This program can be distributed under the terms of the GNU GPL.
    See the file COPYING.

    This -- and only this -- header file may also be distributed under
    the terms of the BSD Licence as follows:

    Copyright (C) 2001-2007 Miklos Szeredi. All rights reserved.

    Redistribution and use in source and binary forms, with or without
    modification, are permitted provided that the following conditions
    are met:
    1. Redistributions of source code must retain the above copyright
       notice, this list of conditions and the following disclaimer.
    2. Redistributions in binary form must reproduce the above copyright
       notice, this list of conditions and the following disclaimer in the
       documentation and/or other materials provided with the distribution.

    THIS SOFTWARE IS PROVIDED BY AUTHOR AND CONTRIBUTORS ``AS IS'' AND
    ANY EXPRESS OR IMPLIED WARRANTIES, INCLUDING, BUT NOT LIMITED TO, THE
    IMPLIED WARRANTIES OF MERCHANTABILITY AND FITNESS FOR A PARTICULAR PURPOSE
    ARE DISCLAIMED.  IN NO EVENT SHALL AUTHOR OR CONTRIBUTORS BE LIABLE
    FOR ANY DIRECT, INDIRECT, INCIDENTAL, SPECIAL, EXEMPLARY, OR CONSEQUENTIAL
    DAMAGES (INCLUDING, BUT NOT LIMITED TO, PROCUREMENT OF SUBSTITUTE GOODS
    OR SERVICES; LOSS OF USE, DATA, OR PROFITS; OR BUSINESS INTERRUPTION)
    HOWEVER CAUSED AND ON ANY THEORY OF LIABILITY, WHETHER IN CONTRACT, STRICT
    LIABILITY, OR TORT (INCLUDING NEGLIGENCE OR OTHERWISE) ARISING IN ANY WAY
    OUT OF THE USE OF THIS SOFTWARE, EVEN IF ADVISED OF THE POSSIBILITY OF
    SUCH DAMAGE.
*/

/*
 * This file defines the kernel interface of FUSE
 *
 * Protocol changelog:
 *
 * 7.1:
 *  - add the following messages:
 *      FUSE_SETATTR, FUSE_SYMLINK, FUSE_MKNOD, FUSE_MKDIR, FUSE_UNLINK,
 *      FUSE_RMDIR, FUSE_RENAME, FUSE_LINK, FUSE_OPEN, FUSE_READ, FUSE_WRITE,
 *      FUSE_RELEASE, FUSE_FSYNC, FUSE_FLUSH, FUSE_SETXATTR, FUSE_GETXATTR,
 *      FUSE_LISTXATTR, FUSE_REMOVEXATTR, FUSE_OPENDIR, FUSE_READDIR,
 *      FUSE_RELEASEDIR
 *  - add padding to messages to accommodate 32-bit servers on 64-bit kernels
 *
 * 7.2:
 *  - add FOPEN_DIRECT_IO and FOPEN_KEEP_CACHE flags
 *  - add FUSE_FSYNCDIR message
 *
 * 7.3:
 *  - add FUSE_ACCESS message
 *  - add FUSE_CREATE message
 *  - add filehandle to fuse_setattr_in
 *
 * 7.4:
 *  - add frsize to fuse_kstatfs
 *  - clean up request size limit checking
 *
 * 7.5:
 *  - add flags and max_write to fuse_init_out
 *
 * 7.6:
 *  - add max_readahead to fuse_init_in and fuse_init_out
 *
 * 7.7:
 *  - add FUSE_INTERRUPT message
 *  - add POSIX file lock support
 *
 * 7.8:
 *  - add lock_owner and flags fields to fuse_release_in
 *  - add FUSE_BMAP message
 *  - add FUSE_DESTROY message
 *
 * 7.9:
 *  - new fuse_getattr_in input argument of GETATTR
 *  - add lk_flags in fuse_lk_in
 *  - add lock_owner field to fuse_setattr_in, fuse_read_in and fuse_write_in
 *  - add blksize field to fuse_attr
 *  - add file flags field to fuse_read_in and fuse_write_in
 *  - Add ATIME_NOW and MTIME_NOW flags to fuse_setattr_in
 *
 * 7.10
 *  - add nonseekable open flag
 *
 * 7.11
 *  - add IOCTL message
 *  - add unsolicited notification support
 *  - add POLL message and NOTIFY_POLL notification
 *
 * 7.12
 *  - add umask flag to input argument of create, mknod and mkdir
 *  - add notification messages for invalidation of inodes and
 *    directory entries
 *
 * 7.13
 *  - make max number of background requests and congestion threshold
 *    tunables
 *
 * 7.14
 *  - add splice support to fuse device
 *
 * 7.15
 *  - add store notify
 *  - add retrieve notify
 *
 * 7.16
 *  - add BATCH_FORGET request
 *  - FUSE_IOCTL_UNRESTRICTED shall now return with array of 'struct
 *    fuse_ioctl_iovec' instead of ambiguous 'struct iovec'
 *  - add FUSE_IOCTL_32BIT flag
 *
 * 7.17
 *  - add FUSE_FLOCK_LOCKS and FUSE_RELEASE_FLOCK_UNLOCK
 *
 * 7.18
 *  - add FUSE_IOCTL_DIR flag
 *  - add FUSE_NOTIFY_DELETE
 *
 * 7.19
 *  - add FUSE_FALLOCATE
 *
 * 7.20
 *  - add FUSE_AUTO_INVAL_DATA
 *
 * 7.21
 *  - add FUSE_READDIRPLUS
 *  - send the requested events in POLL request
 *
 * 7.22
 *  - add FUSE_ASYNC_DIO
 *
 * 7.23
 *  - add FUSE_WRITEBACK_CACHE
 *  - add time_gran to fuse_init_out
 *  - add reserved space to fuse_init_out
 *  - add FATTR_CTIME
 *  - add ctime and ctimensec to fuse_setattr_in
 *  - add FUSE_RENAME2 request
 *  - add FUSE_NO_OPEN_SUPPORT flag
 *
 *  7.24
 *  - add FUSE_LSEEK for SEEK_HOLE and SEEK_DATA support
 *
 *  7.25
 *  - add FUSE_PARALLEL_DIROPS
 *
 *  7.26
 *  - add FUSE_HANDLE_KILLPRIV
 *  - add FUSE_POSIX_ACL
 *
 *  7.27
 *  - add FUSE_ABORT_ERROR
 *
 *  7.28
 *  - add FUSE_COPY_FILE_RANGE
 *  - add FOPEN_CACHE_DIR
 *  - add FUSE_MAX_PAGES, add max_pages to init_out
 *  - add FUSE_CACHE_SYMLINKS
 *
 *  7.29
 *  - add FUSE_NO_OPENDIR_SUPPORT flag
 *
 *  7.30
 *  - add FUSE_EXPLICIT_INVAL_DATA
 *  - add FUSE_IOCTL_COMPAT_X32
 *
 *  7.31
 *  - add FUSE_WRITE_KILL_PRIV flag
 *  - add FUSE_SETUPMAPPING and FUSE_REMOVEMAPPING
 *  - add map_alignment to fuse_init_out, add FUSE_MAP_ALIGNMENT flag
 *
 *  7.32
 *  - add flags to fuse_attr, add FUSE_ATTR_SUBMOUNT, add FUSE_SUBMOUNTS
 *
 *  7.33
 *  - add FUSE_HANDLE_KILLPRIV_V2, FUSE_WRITE_KILL_SUIDGID, FATTR_KILL_SUIDGID
 *  - add FUSE_OPEN_KILL_SUIDGID
 *  - extend fuse_setxattr_in, add FUSE_SETXATTR_EXT
 *  - add FUSE_SETXATTR_ACL_KILL_SGID
 *
 *  7.34
 *  - add FUSE_SYNCFS
 *
 *  7.36
 *  - extend fuse_init_in with reserved fields, add FUSE_INIT_EXT init flag
 *  - add flags2 to fuse_init_in and fuse_init_out
 *  - add FUSE_SECURITY_CTX init flag
 *  - add security context to create, mkdir, symlink, and mknod requests
 */

#ifndef _LINUX_FUSE_H
#define _LINUX_FUSE_H

#ifdef __KERNEL__
#include <linux/types.h>
#else
#include <stdint.h>
#endif

/*
 * Version negotiation:
 *
 * Both the kernel and userspace send the version they support in the
 * INIT request and reply respectively.
 *
 * If the major versions match then both shall use the smallest
 * of the two minor versions for communication.
 *
 * If the kernel supports a larger major version, then userspace shall
 * reply with the major version it supports, ignore the rest of the
 * INIT message and expect a new INIT message from the kernel with a
 * matching major version.
 *
 * If the library supports a larger major version, then it shall fall
 * back to the major protocol version sent by the kernel for
 * communication and reply with that major version (and an arbitrary
 * supported minor version).
 */

/** Version number of this interface */
#define FUSE_KERNEL_VERSION 7

/** Minor version number of this interface */
#define FUSE_KERNEL_MINOR_VERSION 36

/** The node ID of the root inode */
#define FUSE_ROOT_ID 1

/* Make sure all structures are padded to 64bit boundary, so 32bit
   userspace works under 64bit kernels */

struct fuse_attr {
	uint64_t	ino;
	uint64_t	size;
	uint64_t	blocks;
	uint64_t	atime;
	uint64_t	mtime;
	uint64_t	ctime;
	uint32_t	atimensec;
	uint32_t	mtimensec;
	uint32_t	ctimensec;
	uint32_t	mode;
	uint32_t	nlink;
	uint32_t	uid;
	uint32_t	gid;
	uint32_t	rdev;
	uint32_t	blksize;
	uint32_t	flags;
};

struct fuse_kstatfs {
	uint64_t	blocks;
	uint64_t	bfree;
	uint64_t	bavail;
	uint64_t	files;
	uint64_t	ffree;
	uint32_t	bsize;
	uint32_t	namelen;
	uint32_t	frsize;
	uint32_t	padding;
	uint32_t	spare[6];
};

struct fuse_file_lock {
	uint64_t	start;
	uint64_t	end;
	uint32_t	type;
	uint32_t	pid; /* tgid */
};

/**
 * Bitmasks for fuse_setattr_in.valid
 */
#define FATTR_MODE	(1 << 0)
#define FATTR_UID	(1 << 1)
#define FATTR_GID	(1 << 2)
#define FATTR_SIZE	(1 << 3)
#define FATTR_ATIME	(1 << 4)
#define FATTR_MTIME	(1 << 5)
#define FATTR_FH	(1 << 6)
#define FATTR_ATIME_NOW	(1 << 7)
#define FATTR_MTIME_NOW	(1 << 8)
#define FATTR_LOCKOWNER	(1 << 9)
#define FATTR_CTIME	(1 << 10)
#define FATTR_KILL_SUIDGID	(1 << 11)

/**
 * Flags returned by the OPEN request
 *
 * FOPEN_DIRECT_IO: bypass page cache for this open file
 * FOPEN_KEEP_CACHE: don't invalidate the data cache on open
 * FOPEN_NONSEEKABLE: the file is not seekable
 * FOPEN_CACHE_DIR: allow caching this directory
 * FOPEN_STREAM: the file is stream-like (no file position at all)
 */
#define FOPEN_DIRECT_IO		(1 << 0)
#define FOPEN_KEEP_CACHE	(1 << 1)
#define FOPEN_NONSEEKABLE	(1 << 2)
#define FOPEN_CACHE_DIR		(1 << 3)
#define FOPEN_STREAM		(1 << 4)

/**
 * INIT request/reply flags
 *
 * FUSE_ASYNC_READ: asynchronous read requests
 * FUSE_POSIX_LOCKS: remote locking for POSIX file locks
 * FUSE_FILE_OPS: kernel sends file handle for fstat, etc... (not yet supported)
 * FUSE_ATOMIC_O_TRUNC: handles the O_TRUNC open flag in the filesystem
 * FUSE_EXPORT_SUPPORT: filesystem handles lookups of "." and ".."
 * FUSE_BIG_WRITES: filesystem can handle write size larger than 4kB
 * FUSE_DONT_MASK: don't apply umask to file mode on create operations
 * FUSE_SPLICE_WRITE: kernel supports splice write on the device
 * FUSE_SPLICE_MOVE: kernel supports splice move on the device
 * FUSE_SPLICE_READ: kernel supports splice read on the device
 * FUSE_FLOCK_LOCKS: remote locking for BSD style file locks
 * FUSE_HAS_IOCTL_DIR: kernel supports ioctl on directories
 * FUSE_AUTO_INVAL_DATA: automatically invalidate cached pages
 * FUSE_DO_READDIRPLUS: do READDIRPLUS (READDIR+LOOKUP in one)
 * FUSE_READDIRPLUS_AUTO: adaptive readdirplus
 * FUSE_ASYNC_DIO: asynchronous direct I/O submission
 * FUSE_WRITEBACK_CACHE: use writeback cache for buffered writes
 * FUSE_NO_OPEN_SUPPORT: kernel supports zero-message opens
 * FUSE_PARALLEL_DIROPS: allow parallel lookups and readdir
 * FUSE_HANDLE_KILLPRIV: fs handles killing suid/sgid/cap on write/chown/trunc
 * FUSE_POSIX_ACL: filesystem supports posix acls
 * FUSE_ABORT_ERROR: reading the device after abort returns ECONNABORTED
 * FUSE_MAX_PAGES: init_out.max_pages contains the max number of req pages
 * FUSE_CACHE_SYMLINKS: cache READLINK responses
 * FUSE_NO_OPENDIR_SUPPORT: kernel supports zero-message opendir
 * FUSE_EXPLICIT_INVAL_DATA: only invalidate cached pages on explicit request
 * FUSE_MAP_ALIGNMENT: init_out.map_alignment contains log2(byte alignment) for
 *		       foffset and moffset fields in struct
 *		       fuse_setupmapping_out and fuse_removemapping_one.
 * FUSE_SUBMOUNTS: kernel supports auto-mounting directory submounts
 * FUSE_HANDLE_KILLPRIV_V2: fs kills suid/sgid/cap on write/chown/trunc.
 *			Upon write/truncate suid/sgid is only killed if caller
 *			does not have CAP_FSETID. Additionally upon
 *			write/truncate sgid is killed only if file has group
 *			execute permission. (Same as Linux VFS behavior).
 * FUSE_SETXATTR_EXT:	Server supports extended struct fuse_setxattr_in
 * FUSE_INIT_EXT: extended fuse_init_in request
 * FUSE_SECURITY_CTX:	add security context to create, mkdir, symlink, and
 *			mknod
 */
#define FUSE_ASYNC_READ		(1 << 0)
#define FUSE_POSIX_LOCKS	(1 << 1)
#define FUSE_FILE_OPS		(1 << 2)
#define FUSE_ATOMIC_O_TRUNC	(1 << 3)
#define FUSE_EXPORT_SUPPORT	(1 << 4)
#define FUSE_BIG_WRITES		(1 << 5)
#define FUSE_DONT_MASK		(1 << 6)
#define FUSE_SPLICE_WRITE	(1 << 7)
#define FUSE_SPLICE_MOVE	(1 << 8)
#define FUSE_SPLICE_READ	(1 << 9)
#define FUSE_FLOCK_LOCKS	(1 << 10)
#define FUSE_HAS_IOCTL_DIR	(1 << 11)
#define FUSE_AUTO_INVAL_DATA	(1 << 12)
#define FUSE_DO_READDIRPLUS	(1 << 13)
#define FUSE_READDIRPLUS_AUTO	(1 << 14)
#define FUSE_ASYNC_DIO		(1 << 15)
#define FUSE_WRITEBACK_CACHE	(1 << 16)
#define FUSE_NO_OPEN_SUPPORT	(1 << 17)
#define FUSE_PARALLEL_DIROPS    (1 << 18)
#define FUSE_HANDLE_KILLPRIV	(1 << 19)
#define FUSE_POSIX_ACL		(1 << 20)
#define FUSE_ABORT_ERROR	(1 << 21)
#define FUSE_MAX_PAGES		(1 << 22)
#define FUSE_CACHE_SYMLINKS	(1 << 23)
#define FUSE_NO_OPENDIR_SUPPORT (1 << 24)
#define FUSE_EXPLICIT_INVAL_DATA (1 << 25)
#define FUSE_MAP_ALIGNMENT	(1 << 26)
#define FUSE_SUBMOUNTS		(1 << 27)
#define FUSE_HANDLE_KILLPRIV_V2	(1 << 28)
#define FUSE_SETXATTR_EXT	(1 << 29)
<<<<<<< HEAD
#define FUSE_PASSTHROUGH	(1 << 31)
=======
#define FUSE_INIT_EXT		(1 << 30)
#define FUSE_PASSTHROUGH	(1 << 31)
/* bits 32..63 get shifted down 32 bits into the flags2 field */
#define FUSE_SECURITY_CTX	(1ULL << 32)
>>>>>>> 50e12445

/**
 * CUSE INIT request/reply flags
 *
 * CUSE_UNRESTRICTED_IOCTL:  use unrestricted ioctl
 */
#define CUSE_UNRESTRICTED_IOCTL	(1 << 0)

/**
 * Release flags
 */
#define FUSE_RELEASE_FLUSH	(1 << 0)
#define FUSE_RELEASE_FLOCK_UNLOCK	(1 << 1)

/**
 * Getattr flags
 */
#define FUSE_GETATTR_FH		(1 << 0)

/**
 * Lock flags
 */
#define FUSE_LK_FLOCK		(1 << 0)

/**
 * WRITE flags
 *
 * FUSE_WRITE_CACHE: delayed write from page cache, file handle is guessed
 * FUSE_WRITE_LOCKOWNER: lock_owner field is valid
 * FUSE_WRITE_KILL_SUIDGID: kill suid and sgid bits
 */
#define FUSE_WRITE_CACHE	(1 << 0)
#define FUSE_WRITE_LOCKOWNER	(1 << 1)
#define FUSE_WRITE_KILL_SUIDGID (1 << 2)

/* Obsolete alias; this flag implies killing suid/sgid only. */
#define FUSE_WRITE_KILL_PRIV	FUSE_WRITE_KILL_SUIDGID

/**
 * Read flags
 */
#define FUSE_READ_LOCKOWNER	(1 << 1)

/**
 * Ioctl flags
 *
 * FUSE_IOCTL_COMPAT: 32bit compat ioctl on 64bit machine
 * FUSE_IOCTL_UNRESTRICTED: not restricted to well-formed ioctls, retry allowed
 * FUSE_IOCTL_RETRY: retry with new iovecs
 * FUSE_IOCTL_32BIT: 32bit ioctl
 * FUSE_IOCTL_DIR: is a directory
 * FUSE_IOCTL_COMPAT_X32: x32 compat ioctl on 64bit machine (64bit time_t)
 *
 * FUSE_IOCTL_MAX_IOV: maximum of in_iovecs + out_iovecs
 */
#define FUSE_IOCTL_COMPAT	(1 << 0)
#define FUSE_IOCTL_UNRESTRICTED	(1 << 1)
#define FUSE_IOCTL_RETRY	(1 << 2)
#define FUSE_IOCTL_32BIT	(1 << 3)
#define FUSE_IOCTL_DIR		(1 << 4)
#define FUSE_IOCTL_COMPAT_X32	(1 << 5)

#define FUSE_IOCTL_MAX_IOV	256

/**
 * Poll flags
 *
 * FUSE_POLL_SCHEDULE_NOTIFY: request poll notify
 */
#define FUSE_POLL_SCHEDULE_NOTIFY (1 << 0)

/**
 * Fsync flags
 *
 * FUSE_FSYNC_FDATASYNC: Sync data only, not metadata
 */
#define FUSE_FSYNC_FDATASYNC	(1 << 0)

/**
 * fuse_attr flags
 *
 * FUSE_ATTR_SUBMOUNT: Object is a submount root
 */
#define FUSE_ATTR_SUBMOUNT      (1 << 0)

/**
 * Open flags
 * FUSE_OPEN_KILL_SUIDGID: Kill suid and sgid if executable
 */
#define FUSE_OPEN_KILL_SUIDGID	(1 << 0)

/**
 * setxattr flags
 * FUSE_SETXATTR_ACL_KILL_SGID: Clear SGID when system.posix_acl_access is set
 */
#define FUSE_SETXATTR_ACL_KILL_SGID	(1 << 0)

enum fuse_opcode {
	FUSE_LOOKUP		= 1,
	FUSE_FORGET		= 2,  /* no reply */
	FUSE_GETATTR		= 3,
	FUSE_SETATTR		= 4,
	FUSE_READLINK		= 5,
	FUSE_SYMLINK		= 6,
	FUSE_MKNOD		= 8,
	FUSE_MKDIR		= 9,
	FUSE_UNLINK		= 10,
	FUSE_RMDIR		= 11,
	FUSE_RENAME		= 12,
	FUSE_LINK		= 13,
	FUSE_OPEN		= 14,
	FUSE_READ		= 15,
	FUSE_WRITE		= 16,
	FUSE_STATFS		= 17,
	FUSE_RELEASE		= 18,
	FUSE_FSYNC		= 20,
	FUSE_SETXATTR		= 21,
	FUSE_GETXATTR		= 22,
	FUSE_LISTXATTR		= 23,
	FUSE_REMOVEXATTR	= 24,
	FUSE_FLUSH		= 25,
	FUSE_INIT		= 26,
	FUSE_OPENDIR		= 27,
	FUSE_READDIR		= 28,
	FUSE_RELEASEDIR		= 29,
	FUSE_FSYNCDIR		= 30,
	FUSE_GETLK		= 31,
	FUSE_SETLK		= 32,
	FUSE_SETLKW		= 33,
	FUSE_ACCESS		= 34,
	FUSE_CREATE		= 35,
	FUSE_INTERRUPT		= 36,
	FUSE_BMAP		= 37,
	FUSE_DESTROY		= 38,
	FUSE_IOCTL		= 39,
	FUSE_POLL		= 40,
	FUSE_NOTIFY_REPLY	= 41,
	FUSE_BATCH_FORGET	= 42,
	FUSE_FALLOCATE		= 43,
	FUSE_READDIRPLUS	= 44,
	FUSE_RENAME2		= 45,
	FUSE_LSEEK		= 46,
	FUSE_COPY_FILE_RANGE	= 47,
	FUSE_SETUPMAPPING	= 48,
	FUSE_REMOVEMAPPING	= 49,
	FUSE_SYNCFS		= 50,
	FUSE_CANONICAL_PATH	= 2016,

	/* CUSE specific operations */
	CUSE_INIT		= 4096,

	/* Reserved opcodes: helpful to detect structure endian-ness */
	CUSE_INIT_BSWAP_RESERVED	= 1048576,	/* CUSE_INIT << 8 */
	FUSE_INIT_BSWAP_RESERVED	= 436207616,	/* FUSE_INIT << 24 */
};

enum fuse_notify_code {
	FUSE_NOTIFY_POLL   = 1,
	FUSE_NOTIFY_INVAL_INODE = 2,
	FUSE_NOTIFY_INVAL_ENTRY = 3,
	FUSE_NOTIFY_STORE = 4,
	FUSE_NOTIFY_RETRIEVE = 5,
	FUSE_NOTIFY_DELETE = 6,
	FUSE_NOTIFY_CODE_MAX,
};

/* The read buffer is required to be at least 8k, but may be much larger */
#define FUSE_MIN_READ_BUFFER 8192

#define FUSE_COMPAT_ENTRY_OUT_SIZE 120

struct fuse_entry_out {
	uint64_t	nodeid;		/* Inode ID */
	uint64_t	generation;	/* Inode generation: nodeid:gen must
					   be unique for the fs's lifetime */
	uint64_t	entry_valid;	/* Cache timeout for the name */
	uint64_t	attr_valid;	/* Cache timeout for the attributes */
	uint32_t	entry_valid_nsec;
	uint32_t	attr_valid_nsec;
	struct fuse_attr attr;
};

struct fuse_forget_in {
	uint64_t	nlookup;
};

struct fuse_forget_one {
	uint64_t	nodeid;
	uint64_t	nlookup;
};

struct fuse_batch_forget_in {
	uint32_t	count;
	uint32_t	dummy;
};

struct fuse_getattr_in {
	uint32_t	getattr_flags;
	uint32_t	dummy;
	uint64_t	fh;
};

#define FUSE_COMPAT_ATTR_OUT_SIZE 96

struct fuse_attr_out {
	uint64_t	attr_valid;	/* Cache timeout for the attributes */
	uint32_t	attr_valid_nsec;
	uint32_t	dummy;
	struct fuse_attr attr;
};

#define FUSE_COMPAT_MKNOD_IN_SIZE 8

struct fuse_mknod_in {
	uint32_t	mode;
	uint32_t	rdev;
	uint32_t	umask;
	uint32_t	padding;
};

struct fuse_mkdir_in {
	uint32_t	mode;
	uint32_t	umask;
};

struct fuse_rename_in {
	uint64_t	newdir;
};

struct fuse_rename2_in {
	uint64_t	newdir;
	uint32_t	flags;
	uint32_t	padding;
};

struct fuse_link_in {
	uint64_t	oldnodeid;
};

struct fuse_setattr_in {
	uint32_t	valid;
	uint32_t	padding;
	uint64_t	fh;
	uint64_t	size;
	uint64_t	lock_owner;
	uint64_t	atime;
	uint64_t	mtime;
	uint64_t	ctime;
	uint32_t	atimensec;
	uint32_t	mtimensec;
	uint32_t	ctimensec;
	uint32_t	mode;
	uint32_t	unused4;
	uint32_t	uid;
	uint32_t	gid;
	uint32_t	unused5;
};

struct fuse_open_in {
	uint32_t	flags;
	uint32_t	open_flags;	/* FUSE_OPEN_... */
};

struct fuse_create_in {
	uint32_t	flags;
	uint32_t	mode;
	uint32_t	umask;
	uint32_t	open_flags;	/* FUSE_OPEN_... */
};

struct fuse_open_out {
	uint64_t	fh;
	uint32_t	open_flags;
	uint32_t	passthrough_fh;
};

struct fuse_release_in {
	uint64_t	fh;
	uint32_t	flags;
	uint32_t	release_flags;
	uint64_t	lock_owner;
};

struct fuse_flush_in {
	uint64_t	fh;
	uint32_t	unused;
	uint32_t	padding;
	uint64_t	lock_owner;
};

struct fuse_read_in {
	uint64_t	fh;
	uint64_t	offset;
	uint32_t	size;
	uint32_t	read_flags;
	uint64_t	lock_owner;
	uint32_t	flags;
	uint32_t	padding;
};

#define FUSE_COMPAT_WRITE_IN_SIZE 24

struct fuse_write_in {
	uint64_t	fh;
	uint64_t	offset;
	uint32_t	size;
	uint32_t	write_flags;
	uint64_t	lock_owner;
	uint32_t	flags;
	uint32_t	padding;
};

struct fuse_write_out {
	uint32_t	size;
	uint32_t	padding;
};

#define FUSE_COMPAT_STATFS_SIZE 48

struct fuse_statfs_out {
	struct fuse_kstatfs st;
};

struct fuse_fsync_in {
	uint64_t	fh;
	uint32_t	fsync_flags;
	uint32_t	padding;
};

#define FUSE_COMPAT_SETXATTR_IN_SIZE 8

struct fuse_setxattr_in {
	uint32_t	size;
	uint32_t	flags;
	uint32_t	setxattr_flags;
	uint32_t	padding;
};

struct fuse_getxattr_in {
	uint32_t	size;
	uint32_t	padding;
};

struct fuse_getxattr_out {
	uint32_t	size;
	uint32_t	padding;
};

struct fuse_lk_in {
	uint64_t	fh;
	uint64_t	owner;
	struct fuse_file_lock lk;
	uint32_t	lk_flags;
	uint32_t	padding;
};

struct fuse_lk_out {
	struct fuse_file_lock lk;
};

struct fuse_access_in {
	uint32_t	mask;
	uint32_t	padding;
};

struct fuse_init_in {
	uint32_t	major;
	uint32_t	minor;
	uint32_t	max_readahead;
	uint32_t	flags;
	uint32_t	flags2;
	uint32_t	unused[11];
};

#define FUSE_COMPAT_INIT_OUT_SIZE 8
#define FUSE_COMPAT_22_INIT_OUT_SIZE 24

struct fuse_init_out {
	uint32_t	major;
	uint32_t	minor;
	uint32_t	max_readahead;
	uint32_t	flags;
	uint16_t	max_background;
	uint16_t	congestion_threshold;
	uint32_t	max_write;
	uint32_t	time_gran;
	uint16_t	max_pages;
	uint16_t	map_alignment;
	uint32_t	flags2;
	uint32_t	unused[7];
};

#define CUSE_INIT_INFO_MAX 4096

struct cuse_init_in {
	uint32_t	major;
	uint32_t	minor;
	uint32_t	unused;
	uint32_t	flags;
};

struct cuse_init_out {
	uint32_t	major;
	uint32_t	minor;
	uint32_t	unused;
	uint32_t	flags;
	uint32_t	max_read;
	uint32_t	max_write;
	uint32_t	dev_major;		/* chardev major */
	uint32_t	dev_minor;		/* chardev minor */
	uint32_t	spare[10];
};

struct fuse_interrupt_in {
	uint64_t	unique;
};

struct fuse_bmap_in {
	uint64_t	block;
	uint32_t	blocksize;
	uint32_t	padding;
};

struct fuse_bmap_out {
	uint64_t	block;
};

struct fuse_ioctl_in {
	uint64_t	fh;
	uint32_t	flags;
	uint32_t	cmd;
	uint64_t	arg;
	uint32_t	in_size;
	uint32_t	out_size;
};

struct fuse_ioctl_iovec {
	uint64_t	base;
	uint64_t	len;
};

struct fuse_ioctl_out {
	int32_t		result;
	uint32_t	flags;
	uint32_t	in_iovs;
	uint32_t	out_iovs;
};

struct fuse_poll_in {
	uint64_t	fh;
	uint64_t	kh;
	uint32_t	flags;
	uint32_t	events;
};

struct fuse_poll_out {
	uint32_t	revents;
	uint32_t	padding;
};

struct fuse_notify_poll_wakeup_out {
	uint64_t	kh;
};

struct fuse_fallocate_in {
	uint64_t	fh;
	uint64_t	offset;
	uint64_t	length;
	uint32_t	mode;
	uint32_t	padding;
};

struct fuse_in_header {
	uint32_t	len;
	uint32_t	opcode;
	uint64_t	unique;
	uint64_t	nodeid;
	uint32_t	uid;
	uint32_t	gid;
	uint32_t	pid;
	uint32_t	padding;
};

struct fuse_out_header {
	uint32_t	len;
	int32_t		error;
	uint64_t	unique;
};

struct fuse_dirent {
	uint64_t	ino;
	uint64_t	off;
	uint32_t	namelen;
	uint32_t	type;
	char name[];
};

/* Align variable length records to 64bit boundary */
#define FUSE_REC_ALIGN(x) \
	(((x) + sizeof(uint64_t) - 1) & ~(sizeof(uint64_t) - 1))

#define FUSE_NAME_OFFSET offsetof(struct fuse_dirent, name)
#define FUSE_DIRENT_ALIGN(x) FUSE_REC_ALIGN(x)
#define FUSE_DIRENT_SIZE(d) \
	FUSE_DIRENT_ALIGN(FUSE_NAME_OFFSET + (d)->namelen)

struct fuse_direntplus {
	struct fuse_entry_out entry_out;
	struct fuse_dirent dirent;
};

#define FUSE_NAME_OFFSET_DIRENTPLUS \
	offsetof(struct fuse_direntplus, dirent.name)
#define FUSE_DIRENTPLUS_SIZE(d) \
	FUSE_DIRENT_ALIGN(FUSE_NAME_OFFSET_DIRENTPLUS + (d)->dirent.namelen)

struct fuse_notify_inval_inode_out {
	uint64_t	ino;
	int64_t		off;
	int64_t		len;
};

struct fuse_notify_inval_entry_out {
	uint64_t	parent;
	uint32_t	namelen;
	uint32_t	padding;
};

struct fuse_notify_delete_out {
	uint64_t	parent;
	uint64_t	child;
	uint32_t	namelen;
	uint32_t	padding;
};

struct fuse_notify_store_out {
	uint64_t	nodeid;
	uint64_t	offset;
	uint32_t	size;
	uint32_t	padding;
};

struct fuse_notify_retrieve_out {
	uint64_t	notify_unique;
	uint64_t	nodeid;
	uint64_t	offset;
	uint32_t	size;
	uint32_t	padding;
};

/* Matches the size of fuse_write_in */
struct fuse_notify_retrieve_in {
	uint64_t	dummy1;
	uint64_t	offset;
	uint32_t	size;
	uint32_t	dummy2;
	uint64_t	dummy3;
	uint64_t	dummy4;
};

/* Device ioctls: */
#define FUSE_DEV_IOC_MAGIC		229
#define FUSE_DEV_IOC_CLONE		_IOR(FUSE_DEV_IOC_MAGIC, 0, uint32_t)
/* 127 is reserved for the V1 interface implementation in Android (deprecated) */
/* 126 is reserved for the V2 interface implementation in Android */
#define FUSE_DEV_IOC_PASSTHROUGH_OPEN	_IOW(FUSE_DEV_IOC_MAGIC, 126, __u32)

struct fuse_lseek_in {
	uint64_t	fh;
	uint64_t	offset;
	uint32_t	whence;
	uint32_t	padding;
};

struct fuse_lseek_out {
	uint64_t	offset;
};

struct fuse_copy_file_range_in {
	uint64_t	fh_in;
	uint64_t	off_in;
	uint64_t	nodeid_out;
	uint64_t	fh_out;
	uint64_t	off_out;
	uint64_t	len;
	uint64_t	flags;
};

#define FUSE_SETUPMAPPING_FLAG_WRITE (1ull << 0)
#define FUSE_SETUPMAPPING_FLAG_READ (1ull << 1)
struct fuse_setupmapping_in {
	/* An already open handle */
	uint64_t	fh;
	/* Offset into the file to start the mapping */
	uint64_t	foffset;
	/* Length of mapping required */
	uint64_t	len;
	/* Flags, FUSE_SETUPMAPPING_FLAG_* */
	uint64_t	flags;
	/* Offset in Memory Window */
	uint64_t	moffset;
};

struct fuse_removemapping_in {
	/* number of fuse_removemapping_one follows */
	uint32_t        count;
};

struct fuse_removemapping_one {
	/* Offset into the dax window start the unmapping */
	uint64_t        moffset;
	/* Length of mapping required */
	uint64_t	len;
};

#define FUSE_REMOVEMAPPING_MAX_ENTRY   \
		(PAGE_SIZE / sizeof(struct fuse_removemapping_one))

struct fuse_syncfs_in {
	uint64_t	padding;
};

/*
 * For each security context, send fuse_secctx with size of security context
 * fuse_secctx will be followed by security context name and this in turn
 * will be followed by actual context label.
 * fuse_secctx, name, context
 */
struct fuse_secctx {
	uint32_t	size;
	uint32_t	padding;
};

/*
 * Contains the information about how many fuse_secctx structures are being
 * sent and what's the total size of all security contexts (including
 * size of fuse_secctx_header).
 *
 */
struct fuse_secctx_header {
	uint32_t	size;
	uint32_t	nr_secctx;
};

#endif /* _LINUX_FUSE_H */<|MERGE_RESOLUTION|>--- conflicted
+++ resolved
@@ -376,14 +376,10 @@
 #define FUSE_SUBMOUNTS		(1 << 27)
 #define FUSE_HANDLE_KILLPRIV_V2	(1 << 28)
 #define FUSE_SETXATTR_EXT	(1 << 29)
-<<<<<<< HEAD
-#define FUSE_PASSTHROUGH	(1 << 31)
-=======
 #define FUSE_INIT_EXT		(1 << 30)
 #define FUSE_PASSTHROUGH	(1 << 31)
 /* bits 32..63 get shifted down 32 bits into the flags2 field */
 #define FUSE_SECURITY_CTX	(1ULL << 32)
->>>>>>> 50e12445
 
 /**
  * CUSE INIT request/reply flags
