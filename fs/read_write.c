--- conflicted
+++ resolved
@@ -469,11 +469,7 @@
 	return ret;
 }
 
-<<<<<<< HEAD
 EXPORT_SYMBOL_GPL(vfs_read);
-=======
-EXPORT_SYMBOL(vfs_read);
->>>>>>> 77002c32
 
 static ssize_t new_sync_write(struct file *filp, const char __user *buf, size_t len, loff_t *ppos)
 {
