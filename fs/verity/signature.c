// SPDX-License-Identifier: GPL-2.0
/*
 * Verification of builtin signatures
 *
 * Copyright 2019 Google LLC
 */

#include "fsverity_private.h"

#include <linux/cred.h>
#include <linux/key.h>
#include <linux/slab.h>
#include <linux/verification.h>

/*
 * /proc/sys/fs/verity/require_signatures
 * If 1, all verity files must have a valid builtin signature.
 */
static int fsverity_require_signatures;

/*
 * Keyring that contains the trusted X.509 certificates.
 *
 * Only root (kuid=0) can modify this.  Also, root may use
 * keyctl_restrict_keyring() to prevent any more additions.
 */
static struct key *fsverity_keyring;

/**
 * fsverity_verify_signature() - check a verity file's signature
 * @vi: the file's fsverity_info
 * @signature: the file's built-in signature
 * @sig_size: size of signature in bytes, or 0 if no signature
 *
 * If the file includes a signature of its fs-verity file digest, verify it
 * against the certificates in the fs-verity keyring.
 *
 * Return: 0 on success (signature valid or not required); -errno on failure
 */
int fsverity_verify_signature(const struct fsverity_info *vi,
			      const u8 *signature, size_t sig_size)
{
	unsigned int digest_algorithm =
		vi->tree_params.hash_alg - fsverity_hash_algs;

	return __fsverity_verify_signature(vi->inode, signature, sig_size,
					   vi->file_digest, digest_algorithm);
}

/**
 * __fsverity_verify_signature() - check a verity file's signature
 * @inode: the file's inode
 * @signature: the file's signature
 * @sig_size: size of @signature. Can be 0 if there is no signature
 * @file_digest: the file's digest
 * @digest_algorithm: the digest algorithm used
 *
 * Takes the file's digest and optional signature and verifies the signature
 * against the digest and the fs-verity keyring if appropriate
 *
 * Return: 0 on success (signature valid or not required); -errno on failure
 */
int __fsverity_verify_signature(const struct inode *inode, const u8 *signature,
				size_t sig_size, const u8 *file_digest,
				unsigned int digest_algorithm)
{
	struct fsverity_formatted_digest *d;
	struct fsverity_hash_alg *hash_alg = fsverity_get_hash_alg(inode,
							digest_algorithm);
	int err;

	if (IS_ERR(hash_alg))
		return PTR_ERR(hash_alg);

	if (sig_size == 0) {
		if (fsverity_require_signatures) {
			fsverity_err(inode,
				     "require_signatures=1, rejecting unsigned file!");
			return -EPERM;
		}
		return 0;
	}

	d = kzalloc(sizeof(*d) + hash_alg->digest_size, GFP_KERNEL);
	if (!d)
		return -ENOMEM;
	memcpy(d->magic, "FSVerity", 8);
	d->digest_algorithm = cpu_to_le16(hash_alg - fsverity_hash_algs);
	d->digest_size = cpu_to_le16(hash_alg->digest_size);
	memcpy(d->digest, file_digest, hash_alg->digest_size);

	err = verify_pkcs7_signature(d, sizeof(*d) + hash_alg->digest_size,
				     signature, sig_size, fsverity_keyring,
				     VERIFYING_UNSPECIFIED_SIGNATURE,
				     NULL, NULL);
	kfree(d);

	if (err) {
		if (err == -ENOKEY)
			fsverity_err(inode,
				     "File's signing cert isn't in the fs-verity keyring");
		else if (err == -EKEYREJECTED)
			fsverity_err(inode, "Incorrect file signature");
		else if (err == -EBADMSG)
			fsverity_err(inode, "Malformed file signature");
		else
			fsverity_err(inode, "Error %d verifying file signature",
				     err);
		return err;
	}

<<<<<<< HEAD
	pr_debug("Valid signature for file digest %s:%*phN\n",
		 hash_alg->name, hash_alg->digest_size, file_digest);
=======
>>>>>>> 6639c3ce
	return 0;
}
EXPORT_SYMBOL_GPL(__fsverity_verify_signature);

#ifdef CONFIG_SYSCTL
static struct ctl_table_header *fsverity_sysctl_header;

static const struct ctl_path fsverity_sysctl_path[] = {
	{ .procname = "fs", },
	{ .procname = "verity", },
	{ }
};

static struct ctl_table fsverity_sysctl_table[] = {
	{
		.procname       = "require_signatures",
		.data           = &fsverity_require_signatures,
		.maxlen         = sizeof(int),
		.mode           = 0644,
		.proc_handler   = proc_dointvec_minmax,
		.extra1         = SYSCTL_ZERO,
		.extra2         = SYSCTL_ONE,
	},
	{ }
};

static int __init fsverity_sysctl_init(void)
{
	fsverity_sysctl_header = register_sysctl_paths(fsverity_sysctl_path,
						       fsverity_sysctl_table);
	if (!fsverity_sysctl_header) {
		pr_err("sysctl registration failed!\n");
		return -ENOMEM;
	}
	return 0;
}
#else /* !CONFIG_SYSCTL */
static inline int __init fsverity_sysctl_init(void)
{
	return 0;
}
#endif /* !CONFIG_SYSCTL */

int __init fsverity_init_signature(void)
{
	struct key *ring;
	int err;

	ring = keyring_alloc(".fs-verity", KUIDT_INIT(0), KGIDT_INIT(0),
			     current_cred(), KEY_POS_SEARCH |
				KEY_USR_VIEW | KEY_USR_READ | KEY_USR_WRITE |
				KEY_USR_SEARCH | KEY_USR_SETATTR,
			     KEY_ALLOC_NOT_IN_QUOTA, NULL, NULL);
	if (IS_ERR(ring))
		return PTR_ERR(ring);

	err = fsverity_sysctl_init();
	if (err)
		goto err_put_ring;

	fsverity_keyring = ring;
	return 0;

err_put_ring:
	key_put(ring);
	return err;
}<|MERGE_RESOLUTION|>--- conflicted
+++ resolved
@@ -109,11 +109,6 @@
 		return err;
 	}
 
-<<<<<<< HEAD
-	pr_debug("Valid signature for file digest %s:%*phN\n",
-		 hash_alg->name, hash_alg->digest_size, file_digest);
-=======
->>>>>>> 6639c3ce
 	return 0;
 }
 EXPORT_SYMBOL_GPL(__fsverity_verify_signature);
