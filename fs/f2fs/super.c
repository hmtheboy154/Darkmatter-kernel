--- conflicted
+++ resolved
@@ -283,8 +283,6 @@
 					   F2FS_OPTION(sbi).s_resuid),
 			  from_kgid_munged(&init_user_ns,
 					   F2FS_OPTION(sbi).s_resgid));
-<<<<<<< HEAD
-=======
 }
 
 static inline void adjust_unusable_cap_perc(struct f2fs_sb_info *sbi)
@@ -301,7 +299,6 @@
 	f2fs_info(sbi, "Adjust unusable cap for checkpoint=disable = %u / %u%%",
 			F2FS_OPTION(sbi).unusable_cap,
 			F2FS_OPTION(sbi).unusable_cap_perc);
->>>>>>> 9be46132
 }
 
 static void init_once(void *foo)
@@ -822,16 +819,7 @@
 				return -EINVAL;
 			if (arg < 0 || arg > 100)
 				return -EINVAL;
-<<<<<<< HEAD
-			if (arg == 100)
-				F2FS_OPTION(sbi).unusable_cap =
-					sbi->user_block_count;
-			else
-				F2FS_OPTION(sbi).unusable_cap =
-					(sbi->user_block_count / 100) *	arg;
-=======
 			F2FS_OPTION(sbi).unusable_cap_perc = arg;
->>>>>>> 9be46132
 			set_opt(sbi, DISABLE_CHECKPOINT);
 			break;
 		case Opt_checkpoint_disable_cap:
@@ -922,21 +910,12 @@
 #else
 	if (f2fs_sb_has_quota_ino(sbi) && !f2fs_readonly(sbi->sb)) {
 		f2fs_info(sbi, "Filesystem with quota feature cannot be mounted RDWR without CONFIG_QUOTA");
-<<<<<<< HEAD
 		return -EINVAL;
 	}
 	if (f2fs_sb_has_project_quota(sbi) && !f2fs_readonly(sbi->sb)) {
 		f2fs_err(sbi, "Filesystem with project quota feature cannot be mounted RDWR without CONFIG_QUOTA");
 		return -EINVAL;
 	}
-=======
-		return -EINVAL;
-	}
-	if (f2fs_sb_has_project_quota(sbi) && !f2fs_readonly(sbi->sb)) {
-		f2fs_err(sbi, "Filesystem with project quota feature cannot be mounted RDWR without CONFIG_QUOTA");
-		return -EINVAL;
-	}
->>>>>>> 9be46132
 #endif
 #ifndef CONFIG_UNICODE
 	if (f2fs_sb_has_casefold(sbi)) {
@@ -2184,7 +2163,6 @@
 		mapping = dqopt->files[cnt]->i_mapping;
 
 		ret = filemap_fdatawrite(mapping);
-<<<<<<< HEAD
 		if (ret)
 			goto out;
 
@@ -2194,17 +2172,6 @@
 
 		ret = filemap_fdatawait(mapping);
 		if (ret)
-=======
-		if (ret)
-			goto out;
-
-		/* if we are using journalled quota */
-		if (is_journalled_quota(sbi))
-			continue;
-
-		ret = filemap_fdatawait(mapping);
-		if (ret)
->>>>>>> 9be46132
 			set_sbi_flag(F2FS_SB(sb), SBI_QUOTA_NEED_REPAIR);
 
 		inode_lock(dqopt->files[cnt]);
