--- conflicted
+++ resolved
@@ -582,13 +582,8 @@
 /* maximum retry quota flush count */
 #define DEFAULT_RETRY_QUOTA_FLUSH_COUNT		8
 
-<<<<<<< HEAD
-/* maximum retry of EIO'ed meta page */
-#define MAX_RETRY_META_PAGE_EIO			100
-=======
 /* maximum retry of EIO'ed page */
 #define MAX_RETRY_PAGE_EIO			100
->>>>>>> 50e12445
 
 #define F2FS_LINK_MAX	0xffffffff	/* maximum link count per file */
 
@@ -1639,13 +1634,8 @@
 	/* keep migration IO order for LFS mode */
 	struct f2fs_rwsem io_order_lock;
 	mempool_t *write_io_dummy;		/* Dummy pages */
-<<<<<<< HEAD
-	pgoff_t metapage_eio_ofs;		/* EIO page offset */
-	int metapage_eio_cnt;			/* EIO count */
-=======
 	pgoff_t page_eio_ofs[NR_PAGE_TYPE];	/* EIO page offset */
 	int page_eio_cnt[NR_PAGE_TYPE];		/* EIO count */
->>>>>>> 50e12445
 
 	/* for checkpoint */
 	struct f2fs_checkpoint *ckpt;		/* raw checkpoint pointer */
@@ -1743,10 +1733,6 @@
 	unsigned int gc_mode;			/* current GC state */
 	unsigned int next_victim_seg[2];	/* next segment in victim section */
 	spinlock_t gc_urgent_high_lock;
-<<<<<<< HEAD
-	bool gc_urgent_high_limited;		/* indicates having limited trial count */
-=======
->>>>>>> 50e12445
 	unsigned int gc_urgent_high_remaining;	/* remaining trial count for GC_URGENT_HIGH */
 
 	/* for skip statistic */
