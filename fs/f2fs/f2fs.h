--- conflicted
+++ resolved
@@ -96,10 +96,7 @@
 #define F2FS_MOUNT_INLINE_XATTR_SIZE	0x00800000
 #define F2FS_MOUNT_RESERVE_ROOT		0x01000000
 #define F2FS_MOUNT_DISABLE_CHECKPOINT	0x02000000
-<<<<<<< HEAD
 #define F2FS_MOUNT_NORECOVERY		0x04000000
-=======
->>>>>>> 652373a6
 
 #define F2FS_OPTION(sbi)	((sbi)->mount_opt)
 #define clear_opt(sbi, option)	(F2FS_OPTION(sbi).opt &= ~F2FS_MOUNT_##option)
@@ -165,15 +162,10 @@
 #define F2FS_FEATURE_QUOTA_INO		0x0080
 #define F2FS_FEATURE_INODE_CRTIME	0x0100
 #define F2FS_FEATURE_LOST_FOUND		0x0200
-<<<<<<< HEAD
 #define F2FS_FEATURE_VERITY		0x0400
 #define F2FS_FEATURE_SB_CHKSUM		0x0800
 #define F2FS_FEATURE_CASEFOLD		0x1000
 #define F2FS_FEATURE_COMPRESSION	0x2000
-=======
-#define F2FS_FEATURE_VERITY		0x0400	/* reserved */
-#define F2FS_FEATURE_SB_CHKSUM		0x0800
->>>>>>> 652373a6
 
 #define __F2FS_HAS_FEATURE(raw_super, mask)				\
 	((raw_super->feature & cpu_to_le32(mask)) != 0)
@@ -343,7 +335,6 @@
 	bool ordered;			/* issue discard by lba order */
 	bool timeout;			/* discard timeout for put_super */
 	unsigned int granularity;	/* discard granularity */
-	int timeout;			/* discard timeout for put_super */
 };
 
 struct discard_cmd_control {
@@ -571,12 +562,9 @@
 
 #define DEFAULT_RETRY_IO_COUNT	8	/* maximum retry read IO count */
 
-<<<<<<< HEAD
 /* congestion wait timeout value, default: 20ms */
 #define	DEFAULT_IO_TIMEOUT	(msecs_to_jiffies(20))
 
-=======
->>>>>>> 652373a6
 /* maximum retry quota flush count */
 #define DEFAULT_RETRY_QUOTA_FLUSH_COUNT		8
 
@@ -1220,10 +1208,7 @@
 	SBI_QUOTA_NEED_FLUSH,			/* need to flush quota info in CP */
 	SBI_QUOTA_SKIP_FLUSH,			/* skip flushing quota in current CP */
 	SBI_QUOTA_NEED_REPAIR,			/* quota file may be corrupted */
-<<<<<<< HEAD
 	SBI_IS_RESIZEFS,			/* resizefs is in process */
-=======
->>>>>>> 652373a6
 };
 
 enum {
@@ -1461,10 +1446,7 @@
 	block_t unusable_block_count;		/* # of blocks saved by last cp */
 
 	unsigned int nquota_files;		/* # of quota sysfile */
-<<<<<<< HEAD
 	struct rw_semaphore quota_sem;		/* blocking cp for flags */
-=======
->>>>>>> 652373a6
 
 	/* # of pages, see count_type */
 	atomic_t nr_pages[NR_COUNT_TYPE];
@@ -1524,10 +1506,6 @@
 	atomic_t vw_cnt;			/* # of volatile writes */
 	atomic_t max_aw_cnt;			/* max # of atomic writes */
 	atomic_t max_vw_cnt;			/* max # of volatile writes */
-<<<<<<< HEAD
-=======
-	int bg_gc;				/* background gc calls */
->>>>>>> 652373a6
 	unsigned int io_skip_bggc;		/* skip background gc for in-flight IO */
 	unsigned int other_skip_bggc;		/* skip background gc for other reasons */
 	unsigned int ndirty_inode[NR_INODE_TYPE];	/* # of dirty inodes */
@@ -1581,24 +1559,11 @@
 	bool write;
 };
 
-struct f2fs_private_dio {
-	struct inode *inode;
-	void *orig_private;
-	bio_end_io_t *orig_end_io;
-	bool write;
-};
-
 #ifdef CONFIG_F2FS_FAULT_INJECTION
-<<<<<<< HEAD
 #define f2fs_show_injection_info(sbi, type)					\
 	printk_ratelimited("%sF2FS-fs (%s) : inject %s in %s of %pS\n",	\
 		KERN_INFO, sbi->sb->s_id,				\
 		f2fs_fault_name[type],					\
-=======
-#define f2fs_show_injection_info(type)					\
-	printk_ratelimited("%sF2FS-fs : inject %s in %s of %pF\n",	\
-		KERN_INFO, f2fs_fault_name[type],			\
->>>>>>> 652373a6
 		__func__, __builtin_return_address(0))
 static inline bool time_to_inject(struct f2fs_sb_info *sbi, int type)
 {
@@ -1894,11 +1859,7 @@
 	if (lock)
 		spin_lock_irqsave(&sbi->cp_lock, flags);
 	__clear_ckpt_flags(F2FS_CKPT(sbi), CP_NAT_BITS_FLAG);
-<<<<<<< HEAD
 	nat_bits = NM_I(sbi)->nat_bits;
-=======
-	kvfree(NM_I(sbi)->nat_bits);
->>>>>>> 652373a6
 	NM_I(sbi)->nat_bits = NULL;
 	if (lock)
 		spin_unlock_irqrestore(&sbi->cp_lock, flags);
@@ -2026,17 +1987,12 @@
 
 	if (!__allow_reserved_blocks(sbi, inode, true))
 		avail_user_block_count -= F2FS_OPTION(sbi).root_reserved_blocks;
-<<<<<<< HEAD
 	if (unlikely(is_sbi_flag_set(sbi, SBI_CP_DISABLED))) {
 		if (avail_user_block_count > sbi->unusable_block_count)
 			avail_user_block_count -= sbi->unusable_block_count;
 		else
 			avail_user_block_count = 0;
 	}
-=======
-	if (unlikely(is_sbi_flag_set(sbi, SBI_CP_DISABLED)))
-		avail_user_block_count -= sbi->unusable_block_count;
->>>>>>> 652373a6
 	if (unlikely(sbi->total_valid_block_count > avail_user_block_count)) {
 		diff = sbi->total_valid_block_count - avail_user_block_count;
 		if (diff > *count)
@@ -2249,11 +2205,7 @@
 					struct inode *inode, bool is_inode)
 {
 	block_t	valid_block_count;
-<<<<<<< HEAD
 	unsigned int valid_node_count, user_block_count;
-=======
-	unsigned int valid_node_count;
->>>>>>> 652373a6
 	int err;
 
 	if (is_inode) {
@@ -2280,14 +2232,9 @@
 
 	if (!__allow_reserved_blocks(sbi, inode, false))
 		valid_block_count += F2FS_OPTION(sbi).root_reserved_blocks;
-<<<<<<< HEAD
 	user_block_count = sbi->user_block_count;
 	if (unlikely(is_sbi_flag_set(sbi, SBI_CP_DISABLED)))
 		user_block_count -= sbi->unusable_block_count;
-=======
-	if (unlikely(is_sbi_flag_set(sbi, SBI_CP_DISABLED)))
-		valid_block_count += sbi->unusable_block_count;
->>>>>>> 652373a6
 
 	if (unlikely(valid_block_count > user_block_count)) {
 		spin_unlock(&sbi->stat_lock);
@@ -2340,7 +2287,6 @@
 
 	spin_unlock(&sbi->stat_lock);
 
-<<<<<<< HEAD
 	if (is_inode) {
 		dquot_free_inode(inode);
 	} else {
@@ -2351,11 +2297,6 @@
 			set_sbi_flag(sbi, SBI_NEED_FSCK);
 			return;
 		}
-=======
-	if (is_inode)
-		dquot_free_inode(inode);
-	else
->>>>>>> 652373a6
 		f2fs_i_blocks_write(inode, 1, false, true);
 	}
 }
@@ -2480,26 +2421,6 @@
 		return false;
 
 	if (type != DISCARD_TIME && SM_I(sbi) && SM_I(sbi)->dcc_info &&
-			atomic_read(&SM_I(sbi)->dcc_info->queued_discard))
-		return false;
-
-	if (SM_I(sbi) && SM_I(sbi)->fcc_info &&
-			atomic_read(&SM_I(sbi)->fcc_info->queued_flush))
-		return false;
-
-	return f2fs_time_over(sbi, type);
-}
-
-static inline bool is_idle(struct f2fs_sb_info *sbi, int type)
-{
-	if (get_pages(sbi, F2FS_RD_DATA) || get_pages(sbi, F2FS_RD_NODE) ||
-		get_pages(sbi, F2FS_RD_META) || get_pages(sbi, F2FS_WB_DATA) ||
-		get_pages(sbi, F2FS_WB_CP_DATA) ||
-		get_pages(sbi, F2FS_DIO_READ) ||
-		get_pages(sbi, F2FS_DIO_WRITE))
-		return false;
-
-	if (SM_I(sbi) && SM_I(sbi)->dcc_info &&
 			atomic_read(&SM_I(sbi)->dcc_info->queued_discard))
 		return false;
 
@@ -2637,31 +2558,8 @@
 #define F2FS_NOCOMP_FL			0x00000400 /* Don't compress */
 #define F2FS_INDEX_FL			0x00001000 /* hash-indexed directory */
 #define F2FS_DIRSYNC_FL			0x00010000 /* dirsync behaviour (directories only) */
-<<<<<<< HEAD
 #define F2FS_PROJINHERIT_FL		0x20000000 /* Create with parents projid */
 #define F2FS_CASEFOLD_FL		0x40000000 /* Casefolded file */
-=======
-#define F2FS_TOPDIR_FL			0x00020000 /* Top of directory hierarchies*/
-#define F2FS_HUGE_FILE_FL               0x00040000 /* Set to each huge file */
-#define F2FS_EXTENTS_FL			0x00080000 /* Inode uses extents */
-#define F2FS_EA_INODE_FL	        0x00200000 /* Inode used for large EA */
-#define F2FS_EOFBLOCKS_FL		0x00400000 /* Blocks allocated beyond EOF */
-#define F2FS_NOCOW_FL			0x00800000 /* Do not cow file */
-#define F2FS_INLINE_DATA_FL		0x10000000 /* Inode has inline data. */
-#define F2FS_PROJINHERIT_FL		0x20000000 /* Create with parents projid */
-#define F2FS_RESERVED_FL		0x80000000 /* reserved for ext4 lib */
-
-#define F2FS_FL_USER_VISIBLE		0x30CBDFFF /* User visible flags */
-#define F2FS_FL_USER_MODIFIABLE		0x204BC0FF /* User modifiable flags */
-
-/* Flags we can manipulate with through F2FS_IOC_FSSETXATTR */
-#define F2FS_FL_XFLAG_VISIBLE		(F2FS_SYNC_FL | \
-					 F2FS_IMMUTABLE_FL | \
-					 F2FS_APPEND_FL | \
-					 F2FS_NODUMP_FL | \
-					 F2FS_NOATIME_FL | \
-					 F2FS_PROJINHERIT_FL)
->>>>>>> 652373a6
 
 /* Flags that should be inherited by new inodes from their parent. */
 #define F2FS_FL_INHERITED (F2FS_SYNC_FL | F2FS_NODUMP_FL | F2FS_NOATIME_FL | \
@@ -3114,14 +3012,11 @@
 		((offsetof(typeof(*(f2fs_inode)), field) +	\
 		sizeof((f2fs_inode)->field))			\
 		<= (F2FS_OLD_ATTRIBUTE_SIZE + (extra_isize)))	\
-<<<<<<< HEAD
 
 #define DEFAULT_IOSTAT_PERIOD_MS	3000
 #define MIN_IOSTAT_PERIOD_MS		100
 /* maximum period of iostat tracing is 1 day */
 #define MAX_IOSTAT_PERIOD_MS		8640000
-=======
->>>>>>> 652373a6
 
 static inline void f2fs_reset_iostat(struct f2fs_sb_info *sbi)
 {
@@ -3161,12 +3056,7 @@
 
 #define __is_large_section(sbi)		((sbi)->segs_per_sec > 1)
 
-<<<<<<< HEAD
 #define __is_meta_io(fio) (PAGE_TYPE_OF_BIO((fio)->type) == META)
-=======
-#define __is_meta_io(fio) (PAGE_TYPE_OF_BIO((fio)->type) == META &&	\
-				(!is_read_io((fio)->op) || (fio)->is_meta))
->>>>>>> 652373a6
 
 bool f2fs_is_valid_blkaddr(struct f2fs_sb_info *sbi,
 					block_t blkaddr, int type);
@@ -3186,27 +3076,6 @@
 			blkaddr == COMPRESS_ADDR)
 		return false;
 	return true;
-}
-
-static inline void f2fs_set_page_private(struct page *page,
-						unsigned long data)
-{
-	if (PagePrivate(page))
-		return;
-
-	get_page(page);
-	SetPagePrivate(page);
-	set_page_private(page, data);
-}
-
-static inline void f2fs_clear_page_private(struct page *page)
-{
-	if (!PagePrivate(page))
-		return;
-
-	set_page_private(page, 0);
-	ClearPagePrivate(page);
-	f2fs_put_page(page, 0);
 }
 
 static inline void f2fs_set_page_private(struct page *page,
@@ -3413,12 +3282,8 @@
 void f2fs_clear_prefree_segments(struct f2fs_sb_info *sbi,
 					struct cp_control *cpc);
 void f2fs_dirty_to_prefree(struct f2fs_sb_info *sbi);
-<<<<<<< HEAD
 block_t f2fs_get_unusable_blocks(struct f2fs_sb_info *sbi);
 int f2fs_disable_cp_again(struct f2fs_sb_info *sbi, block_t unusable);
-=======
-int f2fs_disable_cp_again(struct f2fs_sb_info *sbi);
->>>>>>> 652373a6
 void f2fs_release_discard_addrs(struct f2fs_sb_info *sbi);
 int f2fs_npages_for_summary_flush(struct f2fs_sb_info *sbi, bool for_ra);
 void allocate_segment_for_resize(struct f2fs_sb_info *sbi, int type,
@@ -3518,11 +3383,8 @@
 void f2fs_submit_merged_write_cond(struct f2fs_sb_info *sbi,
 				struct inode *inode, struct page *page,
 				nid_t ino, enum page_type type);
-<<<<<<< HEAD
 void f2fs_submit_merged_ipu_write(struct f2fs_sb_info *sbi,
 					struct bio **bio, struct page *page);
-=======
->>>>>>> 652373a6
 void f2fs_flush_merged_writes(struct f2fs_sb_info *sbi);
 int f2fs_submit_page_bio(struct f2fs_io_info *fio);
 int f2fs_merge_page_bio(struct f2fs_io_info *fio);
@@ -3652,11 +3514,7 @@
 #define stat_inc_cp_count(si)		((si)->cp_count++)
 #define stat_inc_bg_cp_count(si)	((si)->bg_cp_count++)
 #define stat_inc_call_count(si)		((si)->call_count++)
-<<<<<<< HEAD
 #define stat_inc_bggc_count(si)		((si)->bg_gc++)
-=======
-#define stat_inc_bggc_count(sbi)	((sbi)->bg_gc++)
->>>>>>> 652373a6
 #define stat_io_skip_bggc_count(sbi)	((sbi)->io_skip_bggc++)
 #define stat_other_skip_bggc_count(sbi)	((sbi)->other_skip_bggc++)
 #define stat_inc_dirty_inode(sbi, type)	((sbi)->ndirty_inode[type]++)
@@ -3695,7 +3553,6 @@
 		if (f2fs_has_inline_dentry(inode))			\
 			(atomic_dec(&F2FS_I_SB(inode)->inline_dir));	\
 	} while (0)
-<<<<<<< HEAD
 #define stat_inc_compr_inode(inode)					\
 	do {								\
 		if (f2fs_compressed_file(inode))			\
@@ -3710,8 +3567,6 @@
 		(atomic_add(blocks, &F2FS_I_SB(inode)->compr_blocks))
 #define stat_sub_compr_blocks(inode, blocks)				\
 		(atomic_sub(blocks, &F2FS_I_SB(inode)->compr_blocks))
-=======
->>>>>>> 652373a6
 #define stat_inc_meta_count(sbi, blkaddr)				\
 	do {								\
 		if (blkaddr < SIT_I(sbi)->sit_base_addr)		\
@@ -4047,14 +3902,10 @@
 F2FS_FEATURE_FUNCS(quota_ino, QUOTA_INO);
 F2FS_FEATURE_FUNCS(inode_crtime, INODE_CRTIME);
 F2FS_FEATURE_FUNCS(lost_found, LOST_FOUND);
-<<<<<<< HEAD
 F2FS_FEATURE_FUNCS(verity, VERITY);
 F2FS_FEATURE_FUNCS(sb_chksum, SB_CHKSUM);
 F2FS_FEATURE_FUNCS(casefold, CASEFOLD);
 F2FS_FEATURE_FUNCS(compression, COMPRESSION);
-=======
-F2FS_FEATURE_FUNCS(sb_chksum, SB_CHKSUM);
->>>>>>> 652373a6
 
 #ifdef CONFIG_BLK_DEV_ZONED
 static inline bool f2fs_blkz_is_seq(struct f2fs_sb_info *sbi, int devi,
@@ -4069,28 +3920,11 @@
 static inline bool f2fs_hw_should_discard(struct f2fs_sb_info *sbi)
 {
 	return f2fs_sb_has_blkzoned(sbi);
-<<<<<<< HEAD
 }
 
 static inline bool f2fs_bdev_support_discard(struct block_device *bdev)
 {
-	return blk_queue_discard(bdev_get_queue(bdev)) ||
-	       bdev_is_zoned(bdev);
-=======
->>>>>>> 652373a6
-}
-
-static inline bool f2fs_hw_support_discard(struct f2fs_sb_info *sbi)
-{
-	int i;
-
-	if (!f2fs_is_multi_device(sbi))
-		return f2fs_bdev_support_discard(sbi->sb->s_bdev);
-
-	for (i = 0; i < sbi->s_ndevs; i++)
-		if (f2fs_bdev_support_discard(FDEV(i).bdev))
-			return true;
-	return false;
+	return blk_queue_discard(bdev_get_queue(sbi->sb->s_bdev));
 }
 
 static inline bool f2fs_realtime_discard_enable(struct f2fs_sb_info *sbi)
@@ -4142,7 +3976,6 @@
 	return S_ISREG(inode->i_mode) || S_ISDIR(inode->i_mode);
 }
 
-<<<<<<< HEAD
 static inline void f2fs_i_compr_blocks_update(struct inode *inode,
 						u64 blocks, bool add)
 {
@@ -4161,11 +3994,6 @@
 static inline int block_unaligned_IO(struct inode *inode,
 				struct kiocb *iocb, struct iov_iter *iter)
 {
-=======
-static inline int block_unaligned_IO(struct inode *inode,
-				struct kiocb *iocb, struct iov_iter *iter)
-{
->>>>>>> 652373a6
 	unsigned int i_blkbits = READ_ONCE(inode->i_blkbits);
 	unsigned int blocksize_mask = (1 << i_blkbits) - 1;
 	loff_t offset = iocb->ki_pos;
@@ -4180,11 +4008,7 @@
 	struct f2fs_sb_info *sbi = F2FS_I_SB(inode);
 	int rw = iov_iter_rw(iter);
 
-<<<<<<< HEAD
 	return (f2fs_lfs_mode(sbi) && (rw == WRITE) &&
-=======
-	return (test_opt(sbi, LFS) && (rw == WRITE) &&
->>>>>>> 652373a6
 				!block_unaligned_IO(inode, iocb, iter));
 }
 
@@ -4194,7 +4018,6 @@
 	struct f2fs_sb_info *sbi = F2FS_I_SB(inode);
 	int rw = iov_iter_rw(iter);
 
-<<<<<<< HEAD
 	if (IS_ENABLED(CONFIG_FS_ENCRYPTION) && f2fs_encrypted_file(inode)) {
 		if (!fscrypt_inode_uses_inline_crypto(inode) ||
 		    !IS_ALIGNED(iocb->ki_pos | iov_iter_alignment(iter),
@@ -4206,11 +4029,6 @@
 	if (f2fs_is_multi_device(sbi))
 		return true;
 	if (f2fs_compressed_file(inode))
-=======
-	if (f2fs_post_read_required(inode))
-		return true;
-	if (sbi->s_ndevs)
->>>>>>> 652373a6
 		return true;
 	/*
 	 * for blkzoned device, fallback direct IO to buffered IO, so
@@ -4218,7 +4036,6 @@
 	 */
 	if (f2fs_sb_has_blkzoned(sbi))
 		return true;
-<<<<<<< HEAD
 	if (f2fs_lfs_mode(sbi) && (rw == WRITE)) {
 		if (block_unaligned_IO(inode, iocb, iter))
 			return true;
@@ -4227,12 +4044,6 @@
 	}
 	if (is_sbi_flag_set(F2FS_I_SB(inode), SBI_CP_DISABLED) &&
 					!IS_SWAPFILE(inode))
-=======
-	if (test_opt(sbi, LFS) && (rw == WRITE) &&
-				block_unaligned_IO(inode, iocb, iter))
-		return true;
-	if (is_sbi_flag_set(F2FS_I_SB(inode), SBI_CP_DISABLED))
->>>>>>> 652373a6
 		return true;
 
 	return false;
@@ -4254,17 +4065,10 @@
 		F2FS_OPTION(sbi).s_qf_names[GRPQUOTA] ||
 		F2FS_OPTION(sbi).s_qf_names[PRJQUOTA])
 		return true;
-<<<<<<< HEAD
-=======
 #endif
 	return false;
 }
 
->>>>>>> 652373a6
-#endif
-	return false;
-}
-
 #define EFSBADCRC	EBADMSG		/* Bad CRC detected */
 #define EFSCORRUPTED	EUCLEAN		/* Filesystem is corrupted */
 
