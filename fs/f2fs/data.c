/*
 * fs/f2fs/data.c
 *
 * Copyright (c) 2012 Samsung Electronics Co., Ltd.
 *             http://www.samsung.com/
 *
 * This program is free software; you can redistribute it and/or modify
 * it under the terms of the GNU General Public License version 2 as
 * published by the Free Software Foundation.
 */
#include <linux/fs.h>
#include <linux/f2fs_fs.h>
#include <linux/buffer_head.h>
#include <linux/mpage.h>
#include <linux/writeback.h>
#include <linux/backing-dev.h>
#include <linux/pagevec.h>
#include <linux/blkdev.h>
#include <linux/bio.h>
#include <linux/prefetch.h>
#include <linux/uio.h>
#include <linux/cleancache.h>

#include "f2fs.h"
#include "node.h"
#include "segment.h"
#include "trace.h"
#include <trace/events/f2fs.h>
#include <trace/events/android_fs.h>

#define NUM_PREALLOC_POST_READ_CTXS	128

static struct kmem_cache *bio_post_read_ctx_cache;
static mempool_t *bio_post_read_ctx_pool;

static bool __is_cp_guaranteed(struct page *page)
{
	struct address_space *mapping = page->mapping;
	struct inode *inode;
	struct f2fs_sb_info *sbi;

	if (!mapping)
		return false;

	inode = mapping->host;
	sbi = F2FS_I_SB(inode);

	if (inode->i_ino == F2FS_META_INO(sbi) ||
			inode->i_ino ==  F2FS_NODE_INO(sbi) ||
			S_ISDIR(inode->i_mode) ||
			is_cold_data(page))
		return true;
	return false;
}

/* postprocessing steps for read bios */
enum bio_post_read_step {
	STEP_INITIAL = 0,
	STEP_DECRYPT,
};

struct bio_post_read_ctx {
	struct bio *bio;
	struct work_struct work;
	unsigned int cur_step;
	unsigned int enabled_steps;
};

static void __read_end_io(struct bio *bio)
{
	struct page *page;
	struct bio_vec *bv;
	int i;

	bio_for_each_segment_all(bv, bio, i) {
		page = bv->bv_page;

		/* PG_error was set if any post_read step failed */
		if (bio->bi_error || PageError(page)) {
			ClearPageUptodate(page);
			SetPageError(page);
		} else {
			SetPageUptodate(page);
		}
		unlock_page(page);
	}
	if (bio->bi_private)
		mempool_free(bio->bi_private, bio_post_read_ctx_pool);
	bio_put(bio);
}

static void bio_post_read_processing(struct bio_post_read_ctx *ctx);

static void decrypt_work(struct work_struct *work)
{
	struct bio_post_read_ctx *ctx =
		container_of(work, struct bio_post_read_ctx, work);

	fscrypt_decrypt_bio(ctx->bio);

	bio_post_read_processing(ctx);
}

static void bio_post_read_processing(struct bio_post_read_ctx *ctx)
{
	switch (++ctx->cur_step) {
	case STEP_DECRYPT:
		if (ctx->enabled_steps & (1 << STEP_DECRYPT)) {
			INIT_WORK(&ctx->work, decrypt_work);
			fscrypt_enqueue_decrypt_work(&ctx->work);
			return;
		}
		ctx->cur_step++;
		/* fall-through */
	default:
		__read_end_io(ctx->bio);
	}
}

static bool f2fs_bio_post_read_required(struct bio *bio)
{
	return bio->bi_private && !bio->bi_error;
}

static void f2fs_read_end_io(struct bio *bio)
{
#ifdef CONFIG_F2FS_FAULT_INJECTION
	if (time_to_inject(F2FS_P_SB(bio->bi_io_vec->bv_page), FAULT_IO)) {
		f2fs_show_injection_info(FAULT_IO);
		bio->bi_error = -EIO;
	}
#endif

	if (f2fs_bio_post_read_required(bio)) {
		struct bio_post_read_ctx *ctx = bio->bi_private;

		ctx->cur_step = STEP_INITIAL;
		bio_post_read_processing(ctx);
		return;
	}

	__read_end_io(bio);
}

static void f2fs_write_end_io(struct bio *bio)
{
	struct f2fs_sb_info *sbi = bio->bi_private;
	struct bio_vec *bvec;
	int i;

	bio_for_each_segment_all(bvec, bio, i) {
		struct page *page = bvec->bv_page;
		enum count_type type = WB_DATA_TYPE(page);

		if (IS_DUMMY_WRITTEN_PAGE(page)) {
			set_page_private(page, (unsigned long)NULL);
			ClearPagePrivate(page);
			unlock_page(page);
			mempool_free(page, sbi->write_io_dummy);

			if (unlikely(bio->bi_error))
				f2fs_stop_checkpoint(sbi, true);
			continue;
		}

		fscrypt_pullback_bio_page(&page, true);

		if (unlikely(bio->bi_error)) {
			mapping_set_error(page->mapping, -EIO);
			if (type == F2FS_WB_CP_DATA)
				f2fs_stop_checkpoint(sbi, true);
		}

		f2fs_bug_on(sbi, page->mapping == NODE_MAPPING(sbi) &&
					page->index != nid_of_node(page));

		dec_page_count(sbi, type);
		clear_cold_data(page);
		end_page_writeback(page);
	}
	if (!get_pages(sbi, F2FS_WB_CP_DATA) &&
				wq_has_sleeper(&sbi->cp_wait))
		wake_up(&sbi->cp_wait);

	bio_put(bio);
}

/*
 * Return true, if pre_bio's bdev is same as its target device.
 */
struct block_device *f2fs_target_device(struct f2fs_sb_info *sbi,
				block_t blk_addr, struct bio *bio)
{
	struct block_device *bdev = sbi->sb->s_bdev;
	int i;

	for (i = 0; i < sbi->s_ndevs; i++) {
		if (FDEV(i).start_blk <= blk_addr &&
					FDEV(i).end_blk >= blk_addr) {
			blk_addr -= FDEV(i).start_blk;
			bdev = FDEV(i).bdev;
			break;
		}
	}
	if (bio) {
		bio->bi_bdev = bdev;
		bio->bi_iter.bi_sector = SECTOR_FROM_BLOCK(blk_addr);
	}
	return bdev;
}

int f2fs_target_device_index(struct f2fs_sb_info *sbi, block_t blkaddr)
{
	int i;

	for (i = 0; i < sbi->s_ndevs; i++)
		if (FDEV(i).start_blk <= blkaddr && FDEV(i).end_blk >= blkaddr)
			return i;
	return 0;
}

static bool __same_bdev(struct f2fs_sb_info *sbi,
				block_t blk_addr, struct bio *bio)
{
	return f2fs_target_device(sbi, blk_addr, NULL) == bio->bi_bdev;
}

/*
 * Low-level block read/write IO operations.
 */
static struct bio *__bio_alloc(struct f2fs_sb_info *sbi, block_t blk_addr,
				struct writeback_control *wbc,
				int npages, bool is_read,
				enum page_type type, enum temp_type temp)
{
	struct bio *bio;

	bio = f2fs_bio_alloc(sbi, npages, true);

	f2fs_target_device(sbi, blk_addr, bio);
	if (is_read) {
		bio->bi_end_io = f2fs_read_end_io;
		bio->bi_private = NULL;
	} else {
		bio->bi_end_io = f2fs_write_end_io;
		bio->bi_private = sbi;
		bio->bi_write_hint = io_type_to_rw_hint(sbi, type, temp);
	}
	if (wbc)
		wbc_init_bio(wbc, bio);

	return bio;
}

static inline void __submit_bio(struct f2fs_sb_info *sbi,
				struct bio *bio, enum page_type type)
{
	if (!is_read_io(bio_op(bio))) {
		unsigned int start;

		if (type != DATA && type != NODE)
			goto submit_io;

		if (f2fs_sb_has_blkzoned(sbi->sb) && current->plug)
			blk_finish_plug(current->plug);

		start = bio->bi_iter.bi_size >> F2FS_BLKSIZE_BITS;
		start %= F2FS_IO_SIZE(sbi);

		if (start == 0)
			goto submit_io;

		/* fill dummy pages */
		for (; start < F2FS_IO_SIZE(sbi); start++) {
			struct page *page =
				mempool_alloc(sbi->write_io_dummy,
					GFP_NOIO | __GFP_ZERO | __GFP_NOFAIL);
			f2fs_bug_on(sbi, !page);

			SetPagePrivate(page);
			set_page_private(page, (unsigned long)DUMMY_WRITTEN_PAGE);
			lock_page(page);
			if (bio_add_page(bio, page, PAGE_SIZE, 0) < PAGE_SIZE)
				f2fs_bug_on(sbi, 1);
		}
		/*
		 * In the NODE case, we lose next block address chain. So, we
		 * need to do checkpoint in f2fs_sync_file.
		 */
		if (type == NODE)
			set_sbi_flag(sbi, SBI_NEED_CP);
	}
submit_io:
	if (is_read_io(bio_op(bio)))
		trace_f2fs_submit_read_bio(sbi->sb, type, bio);
	else
		trace_f2fs_submit_write_bio(sbi->sb, type, bio);
	submit_bio(bio);
}

static void __submit_merged_bio(struct f2fs_bio_info *io)
{
	struct f2fs_io_info *fio = &io->fio;

	if (!io->bio)
		return;

	bio_set_op_attrs(io->bio, fio->op, fio->op_flags);

	if (is_read_io(fio->op))
		trace_f2fs_prepare_read_bio(io->sbi->sb, fio->type, io->bio);
	else
		trace_f2fs_prepare_write_bio(io->sbi->sb, fio->type, io->bio);

	__submit_bio(io->sbi, io->bio, fio->type);
	io->bio = NULL;
}

static bool __has_merged_page(struct f2fs_bio_info *io,
				struct inode *inode, nid_t ino, pgoff_t idx)
{
	struct bio_vec *bvec;
	struct page *target;
	int i;

	if (!io->bio)
		return false;

	if (!inode && !ino)
		return true;

	bio_for_each_segment_all(bvec, io->bio, i) {

		if (bvec->bv_page->mapping)
			target = bvec->bv_page;
		else
			target = fscrypt_control_page(bvec->bv_page);

		if (idx != target->index)
			continue;

		if (inode && inode == target->mapping->host)
			return true;
		if (ino && ino == ino_of_node(target))
			return true;
	}

	return false;
}

static bool has_merged_page(struct f2fs_sb_info *sbi, struct inode *inode,
				nid_t ino, pgoff_t idx, enum page_type type)
{
	enum page_type btype = PAGE_TYPE_OF_BIO(type);
	enum temp_type temp;
	struct f2fs_bio_info *io;
	bool ret = false;

	for (temp = HOT; temp < NR_TEMP_TYPE; temp++) {
		io = sbi->write_io[btype] + temp;

		down_read(&io->io_rwsem);
		ret = __has_merged_page(io, inode, ino, idx);
		up_read(&io->io_rwsem);

		/* TODO: use HOT temp only for meta pages now. */
		if (ret || btype == META)
			break;
	}
	return ret;
}

static void __f2fs_submit_merged_write(struct f2fs_sb_info *sbi,
				enum page_type type, enum temp_type temp)
{
	enum page_type btype = PAGE_TYPE_OF_BIO(type);
	struct f2fs_bio_info *io = sbi->write_io[btype] + temp;

	down_write(&io->io_rwsem);

	/* change META to META_FLUSH in the checkpoint procedure */
	if (type >= META_FLUSH) {
		io->fio.type = META_FLUSH;
		io->fio.op = REQ_OP_WRITE;
		io->fio.op_flags = REQ_META | REQ_PRIO | REQ_SYNC;
		if (!test_opt(sbi, NOBARRIER))
			io->fio.op_flags |= REQ_PREFLUSH | REQ_FUA;
	}
	__submit_merged_bio(io);
	up_write(&io->io_rwsem);
}

static void __submit_merged_write_cond(struct f2fs_sb_info *sbi,
				struct inode *inode, nid_t ino, pgoff_t idx,
				enum page_type type, bool force)
{
	enum temp_type temp;

	if (!force && !has_merged_page(sbi, inode, ino, idx, type))
		return;

	for (temp = HOT; temp < NR_TEMP_TYPE; temp++) {

		__f2fs_submit_merged_write(sbi, type, temp);

		/* TODO: use HOT temp only for meta pages now. */
		if (type >= META)
			break;
	}
}

void f2fs_submit_merged_write(struct f2fs_sb_info *sbi, enum page_type type)
{
	__submit_merged_write_cond(sbi, NULL, 0, 0, type, true);
}

void f2fs_submit_merged_write_cond(struct f2fs_sb_info *sbi,
				struct inode *inode, nid_t ino, pgoff_t idx,
				enum page_type type)
{
	__submit_merged_write_cond(sbi, inode, ino, idx, type, false);
}

void f2fs_flush_merged_writes(struct f2fs_sb_info *sbi)
{
	f2fs_submit_merged_write(sbi, DATA);
	f2fs_submit_merged_write(sbi, NODE);
	f2fs_submit_merged_write(sbi, META);
}

/*
 * Fill the locked page with data located in the block address.
 * A caller needs to unlock the page on failure.
 */
int f2fs_submit_page_bio(struct f2fs_io_info *fio)
{
	struct bio *bio;
	struct page *page = fio->encrypted_page ?
			fio->encrypted_page : fio->page;

	if (!f2fs_is_valid_blkaddr(fio->sbi, fio->new_blkaddr,
			__is_meta_io(fio) ? META_GENERIC : DATA_GENERIC))
		return -EFAULT;

	trace_f2fs_submit_page_bio(page, fio);
	f2fs_trace_ios(fio, 0);

	/* Allocate a new bio */
	bio = __bio_alloc(fio->sbi, fio->new_blkaddr, fio->io_wbc,
				1, is_read_io(fio->op), fio->type, fio->temp);

	if (bio_add_page(bio, page, PAGE_SIZE, 0) < PAGE_SIZE) {
		bio_put(bio);
		return -EFAULT;
	}
	bio_set_op_attrs(bio, fio->op, fio->op_flags);

	__submit_bio(fio->sbi, bio, fio->type);

	if (!is_read_io(fio->op))
		inc_page_count(fio->sbi, WB_DATA_TYPE(fio->page));
	return 0;
}

int f2fs_submit_page_write(struct f2fs_io_info *fio)
{
	struct f2fs_sb_info *sbi = fio->sbi;
	enum page_type btype = PAGE_TYPE_OF_BIO(fio->type);
	struct f2fs_bio_info *io = sbi->write_io[btype] + fio->temp;
	struct page *bio_page;
	int err = 0;

	f2fs_bug_on(sbi, is_read_io(fio->op));

	down_write(&io->io_rwsem);
next:
	if (fio->in_list) {
		spin_lock(&io->io_lock);
		if (list_empty(&io->io_list)) {
			spin_unlock(&io->io_lock);
			goto out_fail;
		}
		fio = list_first_entry(&io->io_list,
						struct f2fs_io_info, list);
		list_del(&fio->list);
		spin_unlock(&io->io_lock);
	}

	if (__is_valid_data_blkaddr(fio->old_blkaddr))
		verify_block_addr(fio, fio->old_blkaddr);
	verify_block_addr(fio, fio->new_blkaddr);

	bio_page = fio->encrypted_page ? fio->encrypted_page : fio->page;

	/* set submitted = true as a return value */
	fio->submitted = true;

	inc_page_count(sbi, WB_DATA_TYPE(bio_page));

	if (io->bio && (io->last_block_in_bio != fio->new_blkaddr - 1 ||
	    (io->fio.op != fio->op || io->fio.op_flags != fio->op_flags) ||
			!__same_bdev(sbi, fio->new_blkaddr, io->bio)))
		__submit_merged_bio(io);
alloc_new:
	if (io->bio == NULL) {
		if ((fio->type == DATA || fio->type == NODE) &&
				fio->new_blkaddr & F2FS_IO_SIZE_MASK(sbi)) {
			err = -EAGAIN;
			dec_page_count(sbi, WB_DATA_TYPE(bio_page));
			goto out_fail;
		}
		io->bio = __bio_alloc(sbi, fio->new_blkaddr, fio->io_wbc,
						BIO_MAX_PAGES, false,
						fio->type, fio->temp);
		io->fio = *fio;
	}

	if (bio_add_page(io->bio, bio_page, PAGE_SIZE, 0) < PAGE_SIZE) {
		__submit_merged_bio(io);
		goto alloc_new;
	}

	if (fio->io_wbc)
		wbc_account_io(fio->io_wbc, bio_page, PAGE_SIZE);

	io->last_block_in_bio = fio->new_blkaddr;
	f2fs_trace_ios(fio, 0);

	trace_f2fs_submit_page_write(fio->page, fio);

	if (fio->in_list)
		goto next;
out_fail:
	up_write(&io->io_rwsem);
	return err;
}

static struct bio *f2fs_grab_read_bio(struct inode *inode, block_t blkaddr,
							 unsigned nr_pages)
{
	struct f2fs_sb_info *sbi = F2FS_I_SB(inode);
	struct bio *bio;
	struct bio_post_read_ctx *ctx;
	unsigned int post_read_steps = 0;

	bio = f2fs_bio_alloc(sbi, min_t(int, nr_pages, BIO_MAX_PAGES), false);
	if (!bio)
		return ERR_PTR(-ENOMEM);
	f2fs_target_device(sbi, blkaddr, bio);
	bio->bi_end_io = f2fs_read_end_io;
	bio_set_op_attrs(bio, REQ_OP_READ, 0);

	if (f2fs_encrypted_file(inode))
		post_read_steps |= 1 << STEP_DECRYPT;
	if (post_read_steps) {
		ctx = mempool_alloc(bio_post_read_ctx_pool, GFP_NOFS);
		if (!ctx) {
			bio_put(bio);
			return ERR_PTR(-ENOMEM);
		}
		ctx->bio = bio;
		ctx->enabled_steps = post_read_steps;
		bio->bi_private = ctx;

		/* wait the page to be moved by cleaning */
		f2fs_wait_on_block_writeback(sbi, blkaddr);
	}

	return bio;
}

/* This can handle encryption stuffs */
static int f2fs_submit_page_read(struct inode *inode, struct page *page,
							block_t blkaddr)
{
	struct bio *bio = f2fs_grab_read_bio(inode, blkaddr, 1);

	if (IS_ERR(bio))
		return PTR_ERR(bio);

	if (bio_add_page(bio, page, PAGE_SIZE, 0) < PAGE_SIZE) {
		bio_put(bio);
		return -EFAULT;
	}
	__submit_bio(F2FS_I_SB(inode), bio, DATA);
	return 0;
}

static void __set_data_blkaddr(struct dnode_of_data *dn)
{
	struct f2fs_node *rn = F2FS_NODE(dn->node_page);
	__le32 *addr_array;
	int base = 0;

	if (IS_INODE(dn->node_page) && f2fs_has_extra_attr(dn->inode))
		base = get_extra_isize(dn->inode);

	/* Get physical address of data block */
	addr_array = blkaddr_in_node(rn);
	addr_array[base + dn->ofs_in_node] = cpu_to_le32(dn->data_blkaddr);
}

/*
 * Lock ordering for the change of data block address:
 * ->data_page
 *  ->node_page
 *    update block addresses in the node page
 */
void set_data_blkaddr(struct dnode_of_data *dn)
{
	f2fs_wait_on_page_writeback(dn->node_page, NODE, true);
	__set_data_blkaddr(dn);
	if (set_page_dirty(dn->node_page))
		dn->node_changed = true;
}

void f2fs_update_data_blkaddr(struct dnode_of_data *dn, block_t blkaddr)
{
	dn->data_blkaddr = blkaddr;
	set_data_blkaddr(dn);
	f2fs_update_extent_cache(dn);
}

/* dn->ofs_in_node will be returned with up-to-date last block pointer */
int reserve_new_blocks(struct dnode_of_data *dn, blkcnt_t count)
{
	struct f2fs_sb_info *sbi = F2FS_I_SB(dn->inode);
	int err;

	if (!count)
		return 0;

	if (unlikely(is_inode_flag_set(dn->inode, FI_NO_ALLOC)))
		return -EPERM;
	if (unlikely((err = inc_valid_block_count(sbi, dn->inode, &count))))
		return err;

	trace_f2fs_reserve_new_blocks(dn->inode, dn->nid,
						dn->ofs_in_node, count);

	f2fs_wait_on_page_writeback(dn->node_page, NODE, true);

	for (; count > 0; dn->ofs_in_node++) {
		block_t blkaddr = datablock_addr(dn->inode,
					dn->node_page, dn->ofs_in_node);
		if (blkaddr == NULL_ADDR) {
			dn->data_blkaddr = NEW_ADDR;
			__set_data_blkaddr(dn);
			count--;
		}
	}

	if (set_page_dirty(dn->node_page))
		dn->node_changed = true;
	return 0;
}

/* Should keep dn->ofs_in_node unchanged */
int reserve_new_block(struct dnode_of_data *dn)
{
	unsigned int ofs_in_node = dn->ofs_in_node;
	int ret;

	ret = reserve_new_blocks(dn, 1);
	dn->ofs_in_node = ofs_in_node;
	return ret;
}

int f2fs_reserve_block(struct dnode_of_data *dn, pgoff_t index)
{
	bool need_put = dn->inode_page ? false : true;
	int err;

	err = get_dnode_of_data(dn, index, ALLOC_NODE);
	if (err)
		return err;

	if (dn->data_blkaddr == NULL_ADDR)
		err = reserve_new_block(dn);
	if (err || need_put)
		f2fs_put_dnode(dn);
	return err;
}

int f2fs_get_block(struct dnode_of_data *dn, pgoff_t index)
{
	struct extent_info ei  = {0,0,0};
	struct inode *inode = dn->inode;

	if (f2fs_lookup_extent_cache(inode, index, &ei)) {
		dn->data_blkaddr = ei.blk + index - ei.fofs;
		return 0;
	}

	return f2fs_reserve_block(dn, index);
}

struct page *get_read_data_page(struct inode *inode, pgoff_t index,
						int op_flags, bool for_write)
{
	struct address_space *mapping = inode->i_mapping;
	struct dnode_of_data dn;
	struct page *page;
	struct extent_info ei = {0,0,0};
	int err;

	page = f2fs_grab_cache_page(mapping, index, for_write);
	if (!page)
		return ERR_PTR(-ENOMEM);

	if (f2fs_lookup_extent_cache(inode, index, &ei)) {
		dn.data_blkaddr = ei.blk + index - ei.fofs;
		goto got_it;
	}

	set_new_dnode(&dn, inode, NULL, NULL, 0);
	err = get_dnode_of_data(&dn, index, LOOKUP_NODE);
	if (err)
		goto put_err;
	f2fs_put_dnode(&dn);

	if (unlikely(dn.data_blkaddr == NULL_ADDR)) {
		err = -ENOENT;
		goto put_err;
	}
got_it:
	if (PageUptodate(page)) {
		unlock_page(page);
		return page;
	}

	/*
	 * A new dentry page is allocated but not able to be written, since its
	 * new inode page couldn't be allocated due to -ENOSPC.
	 * In such the case, its blkaddr can be remained as NEW_ADDR.
	 * see, f2fs_add_link -> get_new_data_page -> init_inode_metadata.
	 */
	if (dn.data_blkaddr == NEW_ADDR) {
		zero_user_segment(page, 0, PAGE_SIZE);
		if (!PageUptodate(page))
			SetPageUptodate(page);
		unlock_page(page);
		return page;
	}

	err = f2fs_submit_page_read(inode, page, dn.data_blkaddr);
	if (err)
		goto put_err;
	return page;

put_err:
	f2fs_put_page(page, 1);
	return ERR_PTR(err);
}

struct page *find_data_page(struct inode *inode, pgoff_t index)
{
	struct address_space *mapping = inode->i_mapping;
	struct page *page;

	page = find_get_page(mapping, index);
	if (page && PageUptodate(page))
		return page;
	f2fs_put_page(page, 0);

	page = get_read_data_page(inode, index, 0, false);
	if (IS_ERR(page))
		return page;

	if (PageUptodate(page))
		return page;

	wait_on_page_locked(page);
	if (unlikely(!PageUptodate(page))) {
		f2fs_put_page(page, 0);
		return ERR_PTR(-EIO);
	}
	return page;
}

/*
 * If it tries to access a hole, return an error.
 * Because, the callers, functions in dir.c and GC, should be able to know
 * whether this page exists or not.
 */
struct page *get_lock_data_page(struct inode *inode, pgoff_t index,
							bool for_write)
{
	struct address_space *mapping = inode->i_mapping;
	struct page *page;
repeat:
	page = get_read_data_page(inode, index, 0, for_write);
	if (IS_ERR(page))
		return page;

	/* wait for read completion */
	lock_page(page);
	if (unlikely(page->mapping != mapping)) {
		f2fs_put_page(page, 1);
		goto repeat;
	}
	if (unlikely(!PageUptodate(page))) {
		f2fs_put_page(page, 1);
		return ERR_PTR(-EIO);
	}
	return page;
}

/*
 * Caller ensures that this data page is never allocated.
 * A new zero-filled data page is allocated in the page cache.
 *
 * Also, caller should grab and release a rwsem by calling f2fs_lock_op() and
 * f2fs_unlock_op().
 * Note that, ipage is set only by make_empty_dir, and if any error occur,
 * ipage should be released by this function.
 */
struct page *get_new_data_page(struct inode *inode,
		struct page *ipage, pgoff_t index, bool new_i_size)
{
	struct address_space *mapping = inode->i_mapping;
	struct page *page;
	struct dnode_of_data dn;
	int err;

	page = f2fs_grab_cache_page(mapping, index, true);
	if (!page) {
		/*
		 * before exiting, we should make sure ipage will be released
		 * if any error occur.
		 */
		f2fs_put_page(ipage, 1);
		return ERR_PTR(-ENOMEM);
	}

	set_new_dnode(&dn, inode, ipage, NULL, 0);
	err = f2fs_reserve_block(&dn, index);
	if (err) {
		f2fs_put_page(page, 1);
		return ERR_PTR(err);
	}
	if (!ipage)
		f2fs_put_dnode(&dn);

	if (PageUptodate(page))
		goto got_it;

	if (dn.data_blkaddr == NEW_ADDR) {
		zero_user_segment(page, 0, PAGE_SIZE);
		if (!PageUptodate(page))
			SetPageUptodate(page);
	} else {
		f2fs_put_page(page, 1);

		/* if ipage exists, blkaddr should be NEW_ADDR */
		f2fs_bug_on(F2FS_I_SB(inode), ipage);
		page = get_lock_data_page(inode, index, true);
		if (IS_ERR(page))
			return page;
	}
got_it:
	if (new_i_size && i_size_read(inode) <
				((loff_t)(index + 1) << PAGE_SHIFT))
		f2fs_i_size_write(inode, ((loff_t)(index + 1) << PAGE_SHIFT));
	return page;
}

static int __allocate_data_block(struct dnode_of_data *dn, int seg_type)
{
	struct f2fs_sb_info *sbi = F2FS_I_SB(dn->inode);
	struct f2fs_summary sum;
	struct node_info ni;
	pgoff_t fofs;
	blkcnt_t count = 1;
	int err;

	if (unlikely(is_inode_flag_set(dn->inode, FI_NO_ALLOC)))
		return -EPERM;

	dn->data_blkaddr = datablock_addr(dn->inode,
				dn->node_page, dn->ofs_in_node);
	if (dn->data_blkaddr == NEW_ADDR)
		goto alloc;

	if (unlikely((err = inc_valid_block_count(sbi, dn->inode, &count))))
		return err;

alloc:
	get_node_info(sbi, dn->nid, &ni);
	set_summary(&sum, dn->nid, dn->ofs_in_node, ni.version);

	allocate_data_block(sbi, NULL, dn->data_blkaddr, &dn->data_blkaddr,
					&sum, seg_type, NULL, false);
	set_data_blkaddr(dn);

	/* update i_size */
	fofs = start_bidx_of_node(ofs_of_node(dn->node_page), dn->inode) +
							dn->ofs_in_node;
	if (i_size_read(dn->inode) < ((loff_t)(fofs + 1) << PAGE_SHIFT))
		f2fs_i_size_write(dn->inode,
				((loff_t)(fofs + 1) << PAGE_SHIFT));
	return 0;
}

int f2fs_preallocate_blocks(struct kiocb *iocb, struct iov_iter *from)
{
	struct inode *inode = file_inode(iocb->ki_filp);
	struct f2fs_map_blocks map;
	int flag;
	int err = 0;
	bool direct_io = iocb->ki_flags & IOCB_DIRECT;

	/* convert inline data for Direct I/O*/
	if (direct_io) {
		err = f2fs_convert_inline_inode(inode);
		if (err)
			return err;
	}

	if (is_inode_flag_set(inode, FI_NO_PREALLOC))
		return 0;

	map.m_lblk = F2FS_BLK_ALIGN(iocb->ki_pos);
	map.m_len = F2FS_BYTES_TO_BLK(iocb->ki_pos + iov_iter_count(from));
	if (map.m_len > map.m_lblk)
		map.m_len -= map.m_lblk;
	else
		map.m_len = 0;

	map.m_next_pgofs = NULL;
	map.m_next_extent = NULL;
	map.m_seg_type = NO_CHECK_TYPE;

	if (direct_io) {
		map.m_seg_type = rw_hint_to_seg_type(iocb->ki_hint);
		flag = f2fs_force_buffered_io(inode, WRITE) ?
					F2FS_GET_BLOCK_PRE_AIO :
					F2FS_GET_BLOCK_PRE_DIO;
		goto map_blocks;
	}
	if (iocb->ki_pos + iov_iter_count(from) > MAX_INLINE_DATA(inode)) {
		err = f2fs_convert_inline_inode(inode);
		if (err)
			return err;
	}
	if (f2fs_has_inline_data(inode))
		return err;

	flag = F2FS_GET_BLOCK_PRE_AIO;

map_blocks:
	err = f2fs_map_blocks(inode, &map, 1, flag);
	if (map.m_len > 0 && err == -ENOSPC) {
		if (!direct_io)
			set_inode_flag(inode, FI_NO_PREALLOC);
		err = 0;
	}
	return err;
}

static inline void __do_map_lock(struct f2fs_sb_info *sbi, int flag, bool lock)
{
	if (flag == F2FS_GET_BLOCK_PRE_AIO) {
		if (lock)
			down_read(&sbi->node_change);
		else
			up_read(&sbi->node_change);
	} else {
		if (lock)
			f2fs_lock_op(sbi);
		else
			f2fs_unlock_op(sbi);
	}
}

/*
 * f2fs_map_blocks() now supported readahead/bmap/rw direct_IO with
 * f2fs_map_blocks structure.
 * If original data blocks are allocated, then give them to blockdev.
 * Otherwise,
 *     a. preallocate requested block addresses
 *     b. do not use extent cache for better performance
 *     c. give the block addresses to blockdev
 */
int f2fs_map_blocks(struct inode *inode, struct f2fs_map_blocks *map,
						int create, int flag)
{
	unsigned int maxblocks = map->m_len;
	struct dnode_of_data dn;
	struct f2fs_sb_info *sbi = F2FS_I_SB(inode);
	int mode = create ? ALLOC_NODE : LOOKUP_NODE;
	pgoff_t pgofs, end_offset, end;
	int err = 0, ofs = 1;
	unsigned int ofs_in_node, last_ofs_in_node;
	blkcnt_t prealloc;
	struct extent_info ei = {0,0,0};
	block_t blkaddr;
	unsigned int start_pgofs;

	if (!maxblocks)
		return 0;

	map->m_len = 0;
	map->m_flags = 0;

	/* it only supports block size == page size */
	pgofs =	(pgoff_t)map->m_lblk;
	end = pgofs + maxblocks;

	if (!create && f2fs_lookup_extent_cache(inode, pgofs, &ei)) {
		map->m_pblk = ei.blk + pgofs - ei.fofs;
		map->m_len = min((pgoff_t)maxblocks, ei.fofs + ei.len - pgofs);
		map->m_flags = F2FS_MAP_MAPPED;
		if (map->m_next_extent)
			*map->m_next_extent = pgofs + map->m_len;
		goto out;
	}

next_dnode:
	if (create)
		__do_map_lock(sbi, flag, true);

	/* When reading holes, we need its node page */
	set_new_dnode(&dn, inode, NULL, NULL, 0);
	err = get_dnode_of_data(&dn, pgofs, mode);
	if (err) {
		if (flag == F2FS_GET_BLOCK_BMAP)
			map->m_pblk = 0;
		if (err == -ENOENT) {
			err = 0;
			if (map->m_next_pgofs)
				*map->m_next_pgofs =
					get_next_page_offset(&dn, pgofs);
			if (map->m_next_extent)
				*map->m_next_extent =
					get_next_page_offset(&dn, pgofs);
		}
		goto unlock_out;
	}

	start_pgofs = pgofs;
	prealloc = 0;
	last_ofs_in_node = ofs_in_node = dn.ofs_in_node;
	end_offset = ADDRS_PER_PAGE(dn.node_page, inode);

next_block:
	blkaddr = datablock_addr(dn.inode, dn.node_page, dn.ofs_in_node);

	if (__is_valid_data_blkaddr(blkaddr) &&
		!f2fs_is_valid_blkaddr(sbi, blkaddr, DATA_GENERIC)) {
		err = -EFAULT;
		goto sync_out;
	}

	if (!is_valid_data_blkaddr(sbi, blkaddr)) {
		if (create) {
			if (unlikely(f2fs_cp_error(sbi))) {
				err = -EIO;
				goto sync_out;
			}
			if (flag == F2FS_GET_BLOCK_PRE_AIO) {
				if (blkaddr == NULL_ADDR) {
					prealloc++;
					last_ofs_in_node = dn.ofs_in_node;
				}
			} else {
				err = __allocate_data_block(&dn,
							map->m_seg_type);
				if (!err)
					set_inode_flag(inode, FI_APPEND_WRITE);
			}
			if (err)
				goto sync_out;
			map->m_flags |= F2FS_MAP_NEW;
			blkaddr = dn.data_blkaddr;
		} else {
			if (flag == F2FS_GET_BLOCK_BMAP) {
				map->m_pblk = 0;
				goto sync_out;
			}
			if (flag == F2FS_GET_BLOCK_PRECACHE)
				goto sync_out;
			if (flag == F2FS_GET_BLOCK_FIEMAP &&
						blkaddr == NULL_ADDR) {
				if (map->m_next_pgofs)
					*map->m_next_pgofs = pgofs + 1;
				goto sync_out;
			}
			if (flag != F2FS_GET_BLOCK_FIEMAP) {
				/* for defragment case */
				if (map->m_next_pgofs)
					*map->m_next_pgofs = pgofs + 1;
				goto sync_out;
			}
		}
	}

	if (flag == F2FS_GET_BLOCK_PRE_AIO)
		goto skip;

	if (map->m_len == 0) {
		/* preallocated unwritten block should be mapped for fiemap. */
		if (blkaddr == NEW_ADDR)
			map->m_flags |= F2FS_MAP_UNWRITTEN;
		map->m_flags |= F2FS_MAP_MAPPED;

		map->m_pblk = blkaddr;
		map->m_len = 1;
	} else if ((map->m_pblk != NEW_ADDR &&
			blkaddr == (map->m_pblk + ofs)) ||
			(map->m_pblk == NEW_ADDR && blkaddr == NEW_ADDR) ||
			flag == F2FS_GET_BLOCK_PRE_DIO) {
		ofs++;
		map->m_len++;
	} else {
		goto sync_out;
	}

skip:
	dn.ofs_in_node++;
	pgofs++;

	/* preallocate blocks in batch for one dnode page */
	if (flag == F2FS_GET_BLOCK_PRE_AIO &&
			(pgofs == end || dn.ofs_in_node == end_offset)) {

		dn.ofs_in_node = ofs_in_node;
		err = reserve_new_blocks(&dn, prealloc);
		if (err)
			goto sync_out;

		map->m_len += dn.ofs_in_node - ofs_in_node;
		if (prealloc && dn.ofs_in_node != last_ofs_in_node + 1) {
			err = -ENOSPC;
			goto sync_out;
		}
		dn.ofs_in_node = end_offset;
	}

	if (pgofs >= end)
		goto sync_out;
	else if (dn.ofs_in_node < end_offset)
		goto next_block;

	if (flag == F2FS_GET_BLOCK_PRECACHE) {
		if (map->m_flags & F2FS_MAP_MAPPED) {
			unsigned int ofs = start_pgofs - map->m_lblk;

			f2fs_update_extent_cache_range(&dn,
				start_pgofs, map->m_pblk + ofs,
				map->m_len - ofs);
		}
	}

	f2fs_put_dnode(&dn);

	if (create) {
		__do_map_lock(sbi, flag, false);
		f2fs_balance_fs(sbi, dn.node_changed);
	}
	goto next_dnode;

sync_out:
	if (flag == F2FS_GET_BLOCK_PRECACHE) {
		if (map->m_flags & F2FS_MAP_MAPPED) {
			unsigned int ofs = start_pgofs - map->m_lblk;

			f2fs_update_extent_cache_range(&dn,
				start_pgofs, map->m_pblk + ofs,
				map->m_len - ofs);
		}
		if (map->m_next_extent)
			*map->m_next_extent = pgofs + 1;
	}
	f2fs_put_dnode(&dn);
unlock_out:
	if (create) {
		__do_map_lock(sbi, flag, false);
		f2fs_balance_fs(sbi, dn.node_changed);
	}
out:
	trace_f2fs_map_blocks(inode, map, err);
	return err;
}

bool f2fs_overwrite_io(struct inode *inode, loff_t pos, size_t len)
{
	struct f2fs_map_blocks map;
	block_t last_lblk;
	int err;

	if (pos + len > i_size_read(inode))
		return false;

	map.m_lblk = F2FS_BYTES_TO_BLK(pos);
	map.m_next_pgofs = NULL;
	map.m_next_extent = NULL;
	map.m_seg_type = NO_CHECK_TYPE;
	last_lblk = F2FS_BLK_ALIGN(pos + len);

	while (map.m_lblk < last_lblk) {
		map.m_len = last_lblk - map.m_lblk;
		err = f2fs_map_blocks(inode, &map, 0, F2FS_GET_BLOCK_DEFAULT);
		if (err || map.m_len == 0)
			return false;
		map.m_lblk += map.m_len;
	}
	return true;
}

static int __get_data_block(struct inode *inode, sector_t iblock,
			struct buffer_head *bh, int create, int flag,
			pgoff_t *next_pgofs, int seg_type)
{
	struct f2fs_map_blocks map;
	int err;

	map.m_lblk = iblock;
	map.m_len = bh->b_size >> inode->i_blkbits;
	map.m_next_pgofs = next_pgofs;
	map.m_next_extent = NULL;
	map.m_seg_type = seg_type;

	err = f2fs_map_blocks(inode, &map, create, flag);
	if (!err) {
		map_bh(bh, inode->i_sb, map.m_pblk);
		bh->b_state = (bh->b_state & ~F2FS_MAP_FLAGS) | map.m_flags;
		bh->b_size = (u64)map.m_len << inode->i_blkbits;
	}
	return err;
}

static int get_data_block(struct inode *inode, sector_t iblock,
			struct buffer_head *bh_result, int create, int flag,
			pgoff_t *next_pgofs)
{
	return __get_data_block(inode, iblock, bh_result, create,
							flag, next_pgofs,
							NO_CHECK_TYPE);
}

static int get_data_block_dio(struct inode *inode, sector_t iblock,
			struct buffer_head *bh_result, int create)
{
	return __get_data_block(inode, iblock, bh_result, create,
						F2FS_GET_BLOCK_DEFAULT, NULL,
						rw_hint_to_seg_type(
							inode->i_write_hint));
}

static int get_data_block_bmap(struct inode *inode, sector_t iblock,
			struct buffer_head *bh_result, int create)
{
	/* Block number less than F2FS MAX BLOCKS */
	if (unlikely(iblock >= F2FS_I_SB(inode)->max_file_blocks))
		return -EFBIG;

	return __get_data_block(inode, iblock, bh_result, create,
						F2FS_GET_BLOCK_BMAP, NULL,
						NO_CHECK_TYPE);
}

static inline sector_t logical_to_blk(struct inode *inode, loff_t offset)
{
	return (offset >> inode->i_blkbits);
}

static inline loff_t blk_to_logical(struct inode *inode, sector_t blk)
{
	return (blk << inode->i_blkbits);
}

static int f2fs_xattr_fiemap(struct inode *inode,
				struct fiemap_extent_info *fieinfo)
{
	struct f2fs_sb_info *sbi = F2FS_I_SB(inode);
	struct page *page;
	struct node_info ni;
	__u64 phys = 0, len;
	__u32 flags;
	nid_t xnid = F2FS_I(inode)->i_xattr_nid;
	int err = 0;

	if (f2fs_has_inline_xattr(inode)) {
		int offset;

		page = f2fs_grab_cache_page(NODE_MAPPING(sbi),
						inode->i_ino, false);
		if (!page)
			return -ENOMEM;

		get_node_info(sbi, inode->i_ino, &ni);

		phys = (__u64)blk_to_logical(inode, ni.blk_addr);
		offset = offsetof(struct f2fs_inode, i_addr) +
					sizeof(__le32) * (DEF_ADDRS_PER_INODE -
					get_inline_xattr_addrs(inode));

		phys += offset;
		len = inline_xattr_size(inode);

		f2fs_put_page(page, 1);

		flags = FIEMAP_EXTENT_DATA_INLINE | FIEMAP_EXTENT_NOT_ALIGNED;

		if (!xnid)
			flags |= FIEMAP_EXTENT_LAST;

		err = fiemap_fill_next_extent(fieinfo, 0, phys, len, flags);
		if (err || err == 1)
			return err;
	}

	if (xnid) {
		page = f2fs_grab_cache_page(NODE_MAPPING(sbi), xnid, false);
		if (!page)
			return -ENOMEM;

		get_node_info(sbi, xnid, &ni);

		phys = (__u64)blk_to_logical(inode, ni.blk_addr);
		len = inode->i_sb->s_blocksize;

		f2fs_put_page(page, 1);

		flags = FIEMAP_EXTENT_LAST;
	}

	if (phys)
		err = fiemap_fill_next_extent(fieinfo, 0, phys, len, flags);

	return (err < 0 ? err : 0);
}

int f2fs_fiemap(struct inode *inode, struct fiemap_extent_info *fieinfo,
		u64 start, u64 len)
{
	struct buffer_head map_bh;
	sector_t start_blk, last_blk;
	pgoff_t next_pgofs;
	u64 logical = 0, phys = 0, size = 0;
	u32 flags = 0;
	int ret = 0;

	if (fieinfo->fi_flags & FIEMAP_FLAG_CACHE) {
		ret = f2fs_precache_extents(inode);
		if (ret)
			return ret;
	}

	ret = fiemap_check_flags(fieinfo, FIEMAP_FLAG_SYNC | FIEMAP_FLAG_XATTR);
	if (ret)
		return ret;

	inode_lock(inode);

	if (fieinfo->fi_flags & FIEMAP_FLAG_XATTR) {
		ret = f2fs_xattr_fiemap(inode, fieinfo);
		goto out;
	}

	if (f2fs_has_inline_data(inode)) {
		ret = f2fs_inline_data_fiemap(inode, fieinfo, start, len);
		if (ret != -EAGAIN)
			goto out;
	}

	if (logical_to_blk(inode, len) == 0)
		len = blk_to_logical(inode, 1);

	start_blk = logical_to_blk(inode, start);
	last_blk = logical_to_blk(inode, start + len - 1);

next:
	memset(&map_bh, 0, sizeof(struct buffer_head));
	map_bh.b_size = len;

	ret = get_data_block(inode, start_blk, &map_bh, 0,
					F2FS_GET_BLOCK_FIEMAP, &next_pgofs);
	if (ret)
		goto out;

	/* HOLE */
	if (!buffer_mapped(&map_bh)) {
		start_blk = next_pgofs;

		if (blk_to_logical(inode, start_blk) < blk_to_logical(inode,
					F2FS_I_SB(inode)->max_file_blocks))
			goto prep_next;

		flags |= FIEMAP_EXTENT_LAST;
	}

	if (size) {
		if (f2fs_encrypted_inode(inode))
			flags |= FIEMAP_EXTENT_DATA_ENCRYPTED;

		ret = fiemap_fill_next_extent(fieinfo, logical,
				phys, size, flags);
	}

	if (start_blk > last_blk || ret)
		goto out;

	logical = blk_to_logical(inode, start_blk);
	phys = blk_to_logical(inode, map_bh.b_blocknr);
	size = map_bh.b_size;
	flags = 0;
	if (buffer_unwritten(&map_bh))
		flags = FIEMAP_EXTENT_UNWRITTEN;

	start_blk += logical_to_blk(inode, size);

prep_next:
	cond_resched();
	if (fatal_signal_pending(current))
		ret = -EINTR;
	else
		goto next;
out:
	if (ret == 1)
		ret = 0;

	inode_unlock(inode);
	return ret;
}

/*
 * This function was originally taken from fs/mpage.c, and customized for f2fs.
 * Major change was from block_size == page_size in f2fs by default.
 */
static int f2fs_mpage_readpages(struct address_space *mapping,
			struct list_head *pages, struct page *page,
			unsigned nr_pages)
{
	struct bio *bio = NULL;
	sector_t last_block_in_bio = 0;
	struct inode *inode = mapping->host;
	const unsigned blkbits = inode->i_blkbits;
	const unsigned blocksize = 1 << blkbits;
	sector_t block_in_file;
	sector_t last_block;
	sector_t last_block_in_file;
	sector_t block_nr;
	struct f2fs_map_blocks map;

	map.m_pblk = 0;
	map.m_lblk = 0;
	map.m_len = 0;
	map.m_flags = 0;
	map.m_next_pgofs = NULL;
	map.m_next_extent = NULL;
	map.m_seg_type = NO_CHECK_TYPE;

	for (; nr_pages; nr_pages--) {
		if (pages) {
			page = list_last_entry(pages, struct page, lru);

			prefetchw(&page->flags);
			list_del(&page->lru);
			if (add_to_page_cache_lru(page, mapping,
						  page->index,
						  readahead_gfp_mask(mapping)))
				goto next_page;
		}

		block_in_file = (sector_t)page->index;
		last_block = block_in_file + nr_pages;
		last_block_in_file = (i_size_read(inode) + blocksize - 1) >>
								blkbits;
		if (last_block > last_block_in_file)
			last_block = last_block_in_file;

		/*
		 * Map blocks using the previous result first.
		 */
		if ((map.m_flags & F2FS_MAP_MAPPED) &&
				block_in_file > map.m_lblk &&
				block_in_file < (map.m_lblk + map.m_len))
			goto got_it;

		/*
		 * Then do more f2fs_map_blocks() calls until we are
		 * done with this page.
		 */
		map.m_flags = 0;

		if (block_in_file < last_block) {
			map.m_lblk = block_in_file;
			map.m_len = last_block - block_in_file;

			if (f2fs_map_blocks(inode, &map, 0,
						F2FS_GET_BLOCK_DEFAULT))
				goto set_error_page;
		}
got_it:
		if ((map.m_flags & F2FS_MAP_MAPPED)) {
			block_nr = map.m_pblk + block_in_file - map.m_lblk;
			SetPageMappedToDisk(page);

			if (!PageUptodate(page) && !cleancache_get_page(page)) {
				SetPageUptodate(page);
				goto confused;
			}

			if (!f2fs_is_valid_blkaddr(F2FS_I_SB(inode), block_nr,
								DATA_GENERIC))
				goto set_error_page;
		} else {
			zero_user_segment(page, 0, PAGE_SIZE);
			if (!PageUptodate(page))
				SetPageUptodate(page);
			unlock_page(page);
			goto next_page;
		}

		/*
		 * This page will go to BIO.  Do we need to send this
		 * BIO off first?
		 */
		if (bio && (last_block_in_bio != block_nr - 1 ||
			!__same_bdev(F2FS_I_SB(inode), block_nr, bio))) {
submit_and_realloc:
			__submit_bio(F2FS_I_SB(inode), bio, DATA);
			bio = NULL;
		}
		if (bio == NULL) {
			bio = f2fs_grab_read_bio(inode, block_nr, nr_pages);
			if (IS_ERR(bio)) {
				bio = NULL;
				goto set_error_page;
			}
		}

		if (bio_add_page(bio, page, blocksize, 0) < blocksize)
			goto submit_and_realloc;

		last_block_in_bio = block_nr;
		goto next_page;
set_error_page:
		SetPageError(page);
		zero_user_segment(page, 0, PAGE_SIZE);
		unlock_page(page);
		goto next_page;
confused:
		if (bio) {
			__submit_bio(F2FS_I_SB(inode), bio, DATA);
			bio = NULL;
		}
		unlock_page(page);
next_page:
		if (pages)
			put_page(page);
	}
	BUG_ON(pages && !list_empty(pages));
	if (bio)
		__submit_bio(F2FS_I_SB(inode), bio, DATA);
	return 0;
}

static int f2fs_read_data_page(struct file *file, struct page *page)
{
	struct inode *inode = page->mapping->host;
	int ret = -EAGAIN;

	trace_f2fs_readpage(page, DATA);

	/* If the file has inline data, try to read it directly */
	if (f2fs_has_inline_data(inode))
		ret = f2fs_read_inline_data(inode, page);
	if (ret == -EAGAIN)
		ret = f2fs_mpage_readpages(page->mapping, NULL, page, 1);
	return ret;
}

static int f2fs_read_data_pages(struct file *file,
			struct address_space *mapping,
			struct list_head *pages, unsigned nr_pages)
{
	struct inode *inode = mapping->host;
	struct page *page = list_last_entry(pages, struct page, lru);

	trace_f2fs_readpages(inode, page, nr_pages);

	/* If the file has inline data, skip readpages */
	if (f2fs_has_inline_data(inode))
		return 0;

	return f2fs_mpage_readpages(mapping, pages, NULL, nr_pages);
}

static int encrypt_one_page(struct f2fs_io_info *fio)
{
	struct inode *inode = fio->page->mapping->host;
	gfp_t gfp_flags = GFP_NOFS;

	if (!f2fs_encrypted_file(inode))
		return 0;

	/* wait for GCed page writeback via META_MAPPING */
	f2fs_wait_on_block_writeback(fio->sbi, fio->old_blkaddr);

retry_encrypt:
	fio->encrypted_page = fscrypt_encrypt_page(inode, fio->page,
			PAGE_SIZE, 0, fio->page->index, gfp_flags);
	if (!IS_ERR(fio->encrypted_page))
		return 0;

	/* flush pending IOs and wait for a while in the ENOMEM case */
	if (PTR_ERR(fio->encrypted_page) == -ENOMEM) {
		f2fs_flush_merged_writes(fio->sbi);
		congestion_wait(BLK_RW_ASYNC, HZ/50);
		gfp_flags |= __GFP_NOFAIL;
		goto retry_encrypt;
	}
	return PTR_ERR(fio->encrypted_page);
}

static inline bool check_inplace_update_policy(struct inode *inode,
				struct f2fs_io_info *fio)
{
	struct f2fs_sb_info *sbi = F2FS_I_SB(inode);
	unsigned int policy = SM_I(sbi)->ipu_policy;

	if (policy & (0x1 << F2FS_IPU_FORCE))
		return true;
	if (policy & (0x1 << F2FS_IPU_SSR) && need_SSR(sbi))
		return true;
	if (policy & (0x1 << F2FS_IPU_UTIL) &&
			utilization(sbi) > SM_I(sbi)->min_ipu_util)
		return true;
	if (policy & (0x1 << F2FS_IPU_SSR_UTIL) && need_SSR(sbi) &&
			utilization(sbi) > SM_I(sbi)->min_ipu_util)
		return true;

	/*
	 * IPU for rewrite async pages
	 */
	if (policy & (0x1 << F2FS_IPU_ASYNC) &&
			fio && fio->op == REQ_OP_WRITE &&
			!(fio->op_flags & REQ_SYNC) &&
			!f2fs_encrypted_inode(inode))
		return true;

	/* this is only set during fdatasync */
	if (policy & (0x1 << F2FS_IPU_FSYNC) &&
			is_inode_flag_set(inode, FI_NEED_IPU))
		return true;

	return false;
}

bool should_update_inplace(struct inode *inode, struct f2fs_io_info *fio)
{
	if (f2fs_is_pinned_file(inode))
		return true;

	/* if this is cold file, we should overwrite to avoid fragmentation */
	if (file_is_cold(inode))
		return true;

	return check_inplace_update_policy(inode, fio);
}

bool should_update_outplace(struct inode *inode, struct f2fs_io_info *fio)
{
	struct f2fs_sb_info *sbi = F2FS_I_SB(inode);

	if (test_opt(sbi, LFS))
		return true;
	if (S_ISDIR(inode->i_mode))
		return true;
	if (f2fs_is_atomic_file(inode))
		return true;
	if (fio) {
		if (is_cold_data(fio->page))
			return true;
		if (IS_ATOMIC_WRITTEN_PAGE(fio->page))
			return true;
	}
	return false;
}

static inline bool need_inplace_update(struct f2fs_io_info *fio)
{
	struct inode *inode = fio->page->mapping->host;

	if (should_update_outplace(inode, fio))
		return false;

	return should_update_inplace(inode, fio);
}

static inline bool valid_ipu_blkaddr(struct f2fs_io_info *fio)
{
	if (fio->old_blkaddr == NEW_ADDR)
		return false;
	if (fio->old_blkaddr == NULL_ADDR)
		return false;
	return true;
}

int do_write_data_page(struct f2fs_io_info *fio)
{
	struct page *page = fio->page;
	struct inode *inode = page->mapping->host;
	struct dnode_of_data dn;
	struct extent_info ei = {0,0,0};
	bool ipu_force = false;
	int err = 0;

	set_new_dnode(&dn, inode, NULL, NULL, 0);
	if (need_inplace_update(fio) &&
			f2fs_lookup_extent_cache(inode, page->index, &ei)) {
		fio->old_blkaddr = ei.blk + page->index - ei.fofs;

		if (valid_ipu_blkaddr(fio)) {
			ipu_force = true;
			fio->need_lock = LOCK_DONE;
			goto got_it;
		}
	}

	/* Deadlock due to between page->lock and f2fs_lock_op */
	if (fio->need_lock == LOCK_REQ && !f2fs_trylock_op(fio->sbi))
		return -EAGAIN;

	err = get_dnode_of_data(&dn, page->index, LOOKUP_NODE);
	if (err)
		goto out;

	fio->old_blkaddr = dn.data_blkaddr;

	/* This page is already truncated */
	if (fio->old_blkaddr == NULL_ADDR) {
		ClearPageUptodate(page);
		clear_cold_data(page);
		goto out_writepage;
	}
got_it:
	/*
	 * If current allocation needs SSR,
	 * it had better in-place writes for updated data.
	 */
	if (ipu_force || (valid_ipu_blkaddr(fio) && need_inplace_update(fio))) {
		err = encrypt_one_page(fio);
		if (err)
			goto out_writepage;

		set_page_writeback(page);
		ClearPageError(page);
		f2fs_put_dnode(&dn);
		if (fio->need_lock == LOCK_REQ)
			f2fs_unlock_op(fio->sbi);
		err = rewrite_data_page(fio);
		trace_f2fs_do_write_data_page(fio->page, IPU);
		set_inode_flag(inode, FI_UPDATE_WRITE);
		return err;
	}

	if (fio->need_lock == LOCK_RETRY) {
		if (!f2fs_trylock_op(fio->sbi)) {
			err = -EAGAIN;
			goto out_writepage;
		}
		fio->need_lock = LOCK_REQ;
	}

	err = encrypt_one_page(fio);
	if (err)
		goto out_writepage;

	if (__is_valid_data_blkaddr(fio->old_blkaddr) &&
		!f2fs_is_valid_blkaddr(fio->sbi, fio->old_blkaddr,
							DATA_GENERIC)) {
		err = -EFAULT;
		goto out_writepage;
	}
	set_page_writeback(page);
	ClearPageError(page);

	/* LFS mode write path */
	write_data_page(&dn, fio);
	trace_f2fs_do_write_data_page(page, OPU);
	set_inode_flag(inode, FI_APPEND_WRITE);
	if (page->index == 0)
		set_inode_flag(inode, FI_FIRST_BLOCK_WRITTEN);
out_writepage:
	f2fs_put_dnode(&dn);
out:
	if (fio->need_lock == LOCK_REQ)
		f2fs_unlock_op(fio->sbi);
	return err;
}

static int __write_data_page(struct page *page, bool *submitted,
				struct writeback_control *wbc,
				enum iostat_type io_type)
{
	struct inode *inode = page->mapping->host;
	struct f2fs_sb_info *sbi = F2FS_I_SB(inode);
	loff_t i_size = i_size_read(inode);
	const pgoff_t end_index = ((unsigned long long) i_size)
							>> PAGE_SHIFT;
	loff_t psize = (loff_t)(page->index + 1) << PAGE_SHIFT;
	unsigned offset = 0;
	bool need_balance_fs = false;
	int err = 0;
	struct f2fs_io_info fio = {
		.sbi = sbi,
		.ino = inode->i_ino,
		.type = DATA,
		.op = REQ_OP_WRITE,
		.op_flags = wbc_to_write_flags(wbc),
<<<<<<< HEAD
=======
		.old_blkaddr = NULL_ADDR,
>>>>>>> 6895119b
		.page = page,
		.encrypted_page = NULL,
		.submitted = false,
		.need_lock = LOCK_RETRY,
		.io_type = io_type,
		.io_wbc = wbc,
	};

	trace_f2fs_writepage(page, DATA);

	/* we should bypass data pages to proceed the kworkder jobs */
	if (unlikely(f2fs_cp_error(sbi))) {
		mapping_set_error(page->mapping, -EIO);
		goto out;
	}

	if (unlikely(is_sbi_flag_set(sbi, SBI_POR_DOING)))
		goto redirty_out;

	if (page->index < end_index)
		goto write;

	/*
	 * If the offset is out-of-range of file size,
	 * this page does not have to be written to disk.
	 */
	offset = i_size & (PAGE_SIZE - 1);
	if ((page->index >= end_index + 1) || !offset)
		goto out;

	zero_user_segment(page, offset, PAGE_SIZE);
write:
	if (f2fs_is_drop_cache(inode))
		goto out;
	/* we should not write 0'th page having journal header */
	if (f2fs_is_volatile_file(inode) && (!page->index ||
			(!wbc->for_reclaim &&
			available_free_memory(sbi, BASE_CHECK))))
		goto redirty_out;

	/* Dentry blocks are controlled by checkpoint */
	if (S_ISDIR(inode->i_mode)) {
		fio.need_lock = LOCK_DONE;
		err = do_write_data_page(&fio);
		goto done;
	}

	if (!wbc->for_reclaim)
		need_balance_fs = true;
	else if (has_not_enough_free_secs(sbi, 0, 0))
		goto redirty_out;
	else
		set_inode_flag(inode, FI_HOT_DATA);

	err = -EAGAIN;
	if (f2fs_has_inline_data(inode)) {
		err = f2fs_write_inline_data(inode, page);
		if (!err)
			goto out;
	}

	if (err == -EAGAIN) {
		err = do_write_data_page(&fio);
		if (err == -EAGAIN) {
			fio.need_lock = LOCK_REQ;
			err = do_write_data_page(&fio);
		}
	}

	if (err) {
		file_set_keep_isize(inode);
	} else {
		down_write(&F2FS_I(inode)->i_sem);
		if (F2FS_I(inode)->last_disk_size < psize)
			F2FS_I(inode)->last_disk_size = psize;
		up_write(&F2FS_I(inode)->i_sem);
	}

done:
	if (err && err != -ENOENT)
		goto redirty_out;

out:
	inode_dec_dirty_pages(inode);
	if (err) {
		ClearPageUptodate(page);
		clear_cold_data(page);
	}

	if (wbc->for_reclaim) {
		f2fs_submit_merged_write_cond(sbi, inode, 0, page->index, DATA);
		clear_inode_flag(inode, FI_HOT_DATA);
		remove_dirty_inode(inode);
		submitted = NULL;
	}

	unlock_page(page);
	if (!S_ISDIR(inode->i_mode))
		f2fs_balance_fs(sbi, need_balance_fs);

	if (unlikely(f2fs_cp_error(sbi))) {
		f2fs_submit_merged_write(sbi, DATA);
		submitted = NULL;
	}

	if (submitted)
		*submitted = fio.submitted;

	return 0;

redirty_out:
	redirty_page_for_writepage(wbc, page);
	/*
	 * pageout() in MM traslates EAGAIN, so calls handle_write_error()
	 * -> mapping_set_error() -> set_bit(AS_EIO, ...).
	 * file_write_and_wait_range() will see EIO error, which is critical
	 * to return value of fsync() followed by atomic_write failure to user.
	 */
	if (!err || wbc->for_reclaim)
		return AOP_WRITEPAGE_ACTIVATE;
	unlock_page(page);
	return err;
}

static int f2fs_write_data_page(struct page *page,
					struct writeback_control *wbc)
{
	return __write_data_page(page, NULL, wbc, FS_DATA_IO);
}

/*
 * This function was copied from write_cche_pages from mm/page-writeback.c.
 * The major change is making write step of cold data page separately from
 * warm/hot data page.
 */
static int f2fs_write_cache_pages(struct address_space *mapping,
					struct writeback_control *wbc,
					enum iostat_type io_type)
{
	int ret = 0;
	int done = 0;
	struct pagevec pvec;
	int nr_pages;
	pgoff_t uninitialized_var(writeback_index);
	pgoff_t index;
	pgoff_t end;		/* Inclusive */
	pgoff_t done_index;
	pgoff_t last_idx = ULONG_MAX;
	int cycled;
	int range_whole = 0;
	int tag;

	pagevec_init(&pvec, 0);

	if (get_dirty_pages(mapping->host) <=
				SM_I(F2FS_M_SB(mapping))->min_hot_blocks)
		set_inode_flag(mapping->host, FI_HOT_DATA);
	else
		clear_inode_flag(mapping->host, FI_HOT_DATA);

	if (wbc->range_cyclic) {
		writeback_index = mapping->writeback_index; /* prev offset */
		index = writeback_index;
		if (index == 0)
			cycled = 1;
		else
			cycled = 0;
		end = -1;
	} else {
		index = wbc->range_start >> PAGE_SHIFT;
		end = wbc->range_end >> PAGE_SHIFT;
		if (wbc->range_start == 0 && wbc->range_end == LLONG_MAX)
			range_whole = 1;
		cycled = 1; /* ignore range_cyclic tests */
	}
	if (wbc->sync_mode == WB_SYNC_ALL || wbc->tagged_writepages)
		tag = PAGECACHE_TAG_TOWRITE;
	else
		tag = PAGECACHE_TAG_DIRTY;
retry:
	if (wbc->sync_mode == WB_SYNC_ALL || wbc->tagged_writepages)
		tag_pages_for_writeback(mapping, index, end);
	done_index = index;
	while (!done && (index <= end)) {
		int i;

		nr_pages = pagevec_lookup_tag(&pvec, mapping, &index, tag,
			      min(end - index, (pgoff_t)PAGEVEC_SIZE - 1) + 1);
		if (nr_pages == 0)
			break;

		for (i = 0; i < nr_pages; i++) {
			struct page *page = pvec.pages[i];
			bool submitted = false;

			if (page->index > end) {
				done = 1;
				break;
			}

			done_index = page->index;
retry_write:
			lock_page(page);

			if (unlikely(page->mapping != mapping)) {
continue_unlock:
				unlock_page(page);
				continue;
			}

			if (!PageDirty(page)) {
				/* someone wrote it for us */
				goto continue_unlock;
			}

			if (PageWriteback(page)) {
				if (wbc->sync_mode != WB_SYNC_NONE)
					f2fs_wait_on_page_writeback(page,
								DATA, true);
				else
					goto continue_unlock;
			}

			BUG_ON(PageWriteback(page));
			if (!clear_page_dirty_for_io(page))
				goto continue_unlock;

			ret = __write_data_page(page, &submitted, wbc, io_type);
			if (unlikely(ret)) {
				/*
				 * keep nr_to_write, since vfs uses this to
				 * get # of written pages.
				 */
				if (ret == AOP_WRITEPAGE_ACTIVATE) {
					unlock_page(page);
					ret = 0;
					continue;
				} else if (ret == -EAGAIN) {
					ret = 0;
					if (wbc->sync_mode == WB_SYNC_ALL) {
						cond_resched();
						congestion_wait(BLK_RW_ASYNC,
									HZ/50);
						goto retry_write;
					}
					continue;
				}
				done_index = page->index + 1;
				done = 1;
				break;
			} else if (submitted) {
				last_idx = page->index;
			}

			/* give a priority to WB_SYNC threads */
			if ((atomic_read(&F2FS_M_SB(mapping)->wb_sync_req) ||
					--wbc->nr_to_write <= 0) &&
					wbc->sync_mode == WB_SYNC_NONE) {
				done = 1;
				break;
			}
		}
		pagevec_release(&pvec);
		cond_resched();
	}

	if (!cycled && !done) {
		cycled = 1;
		index = 0;
		end = writeback_index - 1;
		goto retry;
	}
	if (wbc->range_cyclic || (range_whole && wbc->nr_to_write > 0))
		mapping->writeback_index = done_index;

	if (last_idx != ULONG_MAX)
		f2fs_submit_merged_write_cond(F2FS_M_SB(mapping), mapping->host,
						0, last_idx, DATA);

	return ret;
}

int __f2fs_write_data_pages(struct address_space *mapping,
						struct writeback_control *wbc,
						enum iostat_type io_type)
{
	struct inode *inode = mapping->host;
	struct f2fs_sb_info *sbi = F2FS_I_SB(inode);
	struct blk_plug plug;
	int ret;

	/* deal with chardevs and other special file */
	if (!mapping->a_ops->writepage)
		return 0;

	/* skip writing if there is no dirty page in this inode */
	if (!get_dirty_pages(inode) && wbc->sync_mode == WB_SYNC_NONE)
		return 0;

	/* during POR, we don't need to trigger writepage at all. */
	if (unlikely(is_sbi_flag_set(sbi, SBI_POR_DOING)))
		goto skip_write;

	if (S_ISDIR(inode->i_mode) && wbc->sync_mode == WB_SYNC_NONE &&
			get_dirty_pages(inode) < nr_pages_to_skip(sbi, DATA) &&
			available_free_memory(sbi, DIRTY_DENTS))
		goto skip_write;

	/* skip writing during file defragment */
	if (is_inode_flag_set(inode, FI_DO_DEFRAG))
		goto skip_write;

	trace_f2fs_writepages(mapping->host, wbc, DATA);

	/* to avoid spliting IOs due to mixed WB_SYNC_ALL and WB_SYNC_NONE */
	if (wbc->sync_mode == WB_SYNC_ALL)
		atomic_inc(&sbi->wb_sync_req);
	else if (atomic_read(&sbi->wb_sync_req))
		goto skip_write;

	blk_start_plug(&plug);
	ret = f2fs_write_cache_pages(mapping, wbc, io_type);
	blk_finish_plug(&plug);

	if (wbc->sync_mode == WB_SYNC_ALL)
		atomic_dec(&sbi->wb_sync_req);
	/*
	 * if some pages were truncated, we cannot guarantee its mapping->host
	 * to detect pending bios.
	 */

	remove_dirty_inode(inode);
	return ret;

skip_write:
	wbc->pages_skipped += get_dirty_pages(inode);
	trace_f2fs_writepages(mapping->host, wbc, DATA);
	return 0;
}

static int f2fs_write_data_pages(struct address_space *mapping,
			    struct writeback_control *wbc)
{
	struct inode *inode = mapping->host;

	return __f2fs_write_data_pages(mapping, wbc,
			F2FS_I(inode)->cp_task == current ?
			FS_CP_DATA_IO : FS_DATA_IO);
}

static void f2fs_write_failed(struct address_space *mapping, loff_t to)
{
	struct inode *inode = mapping->host;
	loff_t i_size = i_size_read(inode);

	if (to > i_size) {
		down_write(&F2FS_I(inode)->i_mmap_sem);
		truncate_pagecache(inode, i_size);
		truncate_blocks(inode, i_size, true);
		up_write(&F2FS_I(inode)->i_mmap_sem);
	}
}

static int prepare_write_begin(struct f2fs_sb_info *sbi,
			struct page *page, loff_t pos, unsigned len,
			block_t *blk_addr, bool *node_changed)
{
	struct inode *inode = page->mapping->host;
	pgoff_t index = page->index;
	struct dnode_of_data dn;
	struct page *ipage;
	bool locked = false;
	struct extent_info ei = {0,0,0};
	int err = 0;

	/*
	 * we already allocated all the blocks, so we don't need to get
	 * the block addresses when there is no need to fill the page.
	 */
	if (!f2fs_has_inline_data(inode) && len == PAGE_SIZE &&
			!is_inode_flag_set(inode, FI_NO_PREALLOC))
		return 0;

	if (f2fs_has_inline_data(inode) ||
			(pos & PAGE_MASK) >= i_size_read(inode)) {
		__do_map_lock(sbi, F2FS_GET_BLOCK_PRE_AIO, true);
		locked = true;
	}
restart:
	/* check inline_data */
	ipage = get_node_page(sbi, inode->i_ino);
	if (IS_ERR(ipage)) {
		err = PTR_ERR(ipage);
		goto unlock_out;
	}

	set_new_dnode(&dn, inode, ipage, ipage, 0);

	if (f2fs_has_inline_data(inode)) {
		if (pos + len <= MAX_INLINE_DATA(inode)) {
			read_inline_data(page, ipage);
			set_inode_flag(inode, FI_DATA_EXIST);
			if (inode->i_nlink)
				set_inline_node(ipage);
		} else {
			err = f2fs_convert_inline_page(&dn, page);
			if (err)
				goto out;
			if (dn.data_blkaddr == NULL_ADDR)
				err = f2fs_get_block(&dn, index);
		}
	} else if (locked) {
		err = f2fs_get_block(&dn, index);
	} else {
		if (f2fs_lookup_extent_cache(inode, index, &ei)) {
			dn.data_blkaddr = ei.blk + index - ei.fofs;
		} else {
			/* hole case */
			err = get_dnode_of_data(&dn, index, LOOKUP_NODE);
			if (err || dn.data_blkaddr == NULL_ADDR) {
				f2fs_put_dnode(&dn);
				__do_map_lock(sbi, F2FS_GET_BLOCK_PRE_AIO,
								true);
				locked = true;
				goto restart;
			}
		}
	}

	/* convert_inline_page can make node_changed */
	*blk_addr = dn.data_blkaddr;
	*node_changed = dn.node_changed;
out:
	f2fs_put_dnode(&dn);
unlock_out:
	if (locked)
		__do_map_lock(sbi, F2FS_GET_BLOCK_PRE_AIO, false);
	return err;
}

static int f2fs_write_begin(struct file *file, struct address_space *mapping,
		loff_t pos, unsigned len, unsigned flags,
		struct page **pagep, void **fsdata)
{
	struct inode *inode = mapping->host;
	struct f2fs_sb_info *sbi = F2FS_I_SB(inode);
	struct page *page = NULL;
	pgoff_t index = ((unsigned long long) pos) >> PAGE_SHIFT;
	bool need_balance = false, drop_atomic = false;
	block_t blkaddr = NULL_ADDR;
	int err = 0;

	if (trace_android_fs_datawrite_start_enabled()) {
		char *path, pathbuf[MAX_TRACE_PATHBUF_LEN];

		path = android_fstrace_get_pathname(pathbuf,
						    MAX_TRACE_PATHBUF_LEN,
						    inode);
		trace_android_fs_datawrite_start(inode, pos, len,
						 current->pid, path,
						 current->comm);
	}
	trace_f2fs_write_begin(inode, pos, len, flags);

	if (f2fs_is_atomic_file(inode) &&
			!available_free_memory(sbi, INMEM_PAGES)) {
		err = -ENOMEM;
		drop_atomic = true;
		goto fail;
	}

	/*
	 * We should check this at this moment to avoid deadlock on inode page
	 * and #0 page. The locking rule for inline_data conversion should be:
	 * lock_page(page #0) -> lock_page(inode_page)
	 */
	if (index != 0) {
		err = f2fs_convert_inline_inode(inode);
		if (err)
			goto fail;
	}
repeat:
	/*
	 * Do not use grab_cache_page_write_begin() to avoid deadlock due to
	 * wait_for_stable_page. Will wait that below with our IO control.
	 */
	page = f2fs_pagecache_get_page(mapping, index,
				FGP_LOCK | FGP_WRITE | FGP_CREAT, GFP_NOFS);
	if (!page) {
		err = -ENOMEM;
		goto fail;
	}

	*pagep = page;

	err = prepare_write_begin(sbi, page, pos, len,
					&blkaddr, &need_balance);
	if (err)
		goto fail;

	if (need_balance && has_not_enough_free_secs(sbi, 0, 0)) {
		unlock_page(page);
		f2fs_balance_fs(sbi, true);
		lock_page(page);
		if (page->mapping != mapping) {
			/* The page got truncated from under us */
			f2fs_put_page(page, 1);
			goto repeat;
		}
	}

	f2fs_wait_on_page_writeback(page, DATA, false);

	/* wait for GCed page writeback via META_MAPPING */
	if (f2fs_post_read_required(inode))
		f2fs_wait_on_block_writeback(sbi, blkaddr);

	if (len == PAGE_SIZE || PageUptodate(page))
		return 0;

	if (!(pos & (PAGE_SIZE - 1)) && (pos + len) >= i_size_read(inode)) {
		zero_user_segment(page, len, PAGE_SIZE);
		return 0;
	}

	if (blkaddr == NEW_ADDR) {
		zero_user_segment(page, 0, PAGE_SIZE);
		SetPageUptodate(page);
	} else {
		err = f2fs_submit_page_read(inode, page, blkaddr);
		if (err)
			goto fail;

		lock_page(page);
		if (unlikely(page->mapping != mapping)) {
			f2fs_put_page(page, 1);
			goto repeat;
		}
		if (unlikely(!PageUptodate(page))) {
			err = -EIO;
			goto fail;
		}
	}
	return 0;

fail:
	f2fs_put_page(page, 1);
	f2fs_write_failed(mapping, pos + len);
	if (drop_atomic)
		drop_inmem_pages_all(sbi);
	return err;
}

static int f2fs_write_end(struct file *file,
			struct address_space *mapping,
			loff_t pos, unsigned len, unsigned copied,
			struct page *page, void *fsdata)
{
	struct inode *inode = page->mapping->host;

	trace_android_fs_datawrite_end(inode, pos, len);
	trace_f2fs_write_end(inode, pos, len, copied);

	/*
	 * This should be come from len == PAGE_SIZE, and we expect copied
	 * should be PAGE_SIZE. Otherwise, we treat it with zero copied and
	 * let generic_perform_write() try to copy data again through copied=0.
	 */
	if (!PageUptodate(page)) {
		if (unlikely(copied != len))
			copied = 0;
		else
			SetPageUptodate(page);
	}
	if (!copied)
		goto unlock_out;

	set_page_dirty(page);

	if (pos + copied > i_size_read(inode))
		f2fs_i_size_write(inode, pos + copied);
unlock_out:
	f2fs_put_page(page, 1);
	f2fs_update_time(F2FS_I_SB(inode), REQ_TIME);
	return copied;
}

static int check_direct_IO(struct inode *inode, struct iov_iter *iter,
			   loff_t offset)
{
	unsigned blocksize_mask = inode->i_sb->s_blocksize - 1;

	if (offset & blocksize_mask)
		return -EINVAL;

	if (iov_iter_alignment(iter) & blocksize_mask)
		return -EINVAL;

	return 0;
}

static ssize_t f2fs_direct_IO(struct kiocb *iocb, struct iov_iter *iter)
{
	struct address_space *mapping = iocb->ki_filp->f_mapping;
	struct inode *inode = mapping->host;
	struct f2fs_sb_info *sbi = F2FS_I_SB(inode);
	size_t count = iov_iter_count(iter);
	loff_t offset = iocb->ki_pos;
	int rw = iov_iter_rw(iter);
	int err;
	enum rw_hint hint = iocb->ki_hint;
	int whint_mode = F2FS_OPTION(sbi).whint_mode;

	err = check_direct_IO(inode, iter, offset);
	if (err)
		return err;

	if (f2fs_force_buffered_io(inode, rw))
		return 0;

	trace_f2fs_direct_IO_enter(inode, offset, count, rw);

	if (trace_android_fs_dataread_start_enabled() &&
	    (rw == READ)) {
		char *path, pathbuf[MAX_TRACE_PATHBUF_LEN];

		path = android_fstrace_get_pathname(pathbuf,
						    MAX_TRACE_PATHBUF_LEN,
						    inode);
		trace_android_fs_dataread_start(inode, offset,
						count, current->pid, path,
						current->comm);
	}
	if (trace_android_fs_datawrite_start_enabled() &&
	    (rw == WRITE)) {
		char *path, pathbuf[MAX_TRACE_PATHBUF_LEN];

		path = android_fstrace_get_pathname(pathbuf,
						    MAX_TRACE_PATHBUF_LEN,
						    inode);
		trace_android_fs_datawrite_start(inode, offset, count,
						 current->pid, path,
						 current->comm);
	}
	if (rw == WRITE && whint_mode == WHINT_MODE_OFF)
		iocb->ki_hint = WRITE_LIFE_NOT_SET;

	if (!down_read_trylock(&F2FS_I(inode)->dio_rwsem[rw])) {
		if (iocb->ki_flags & IOCB_NOWAIT) {
			iocb->ki_hint = hint;
			err = -EAGAIN;
			goto out;
		}
		down_read(&F2FS_I(inode)->dio_rwsem[rw]);
	}

	err = blockdev_direct_IO(iocb, inode, iter, get_data_block_dio);
	up_read(&F2FS_I(inode)->dio_rwsem[rw]);

	if (rw == WRITE) {
		if (whint_mode == WHINT_MODE_OFF)
			iocb->ki_hint = hint;
		if (err > 0) {
			f2fs_update_iostat(F2FS_I_SB(inode), APP_DIRECT_IO,
									err);
			set_inode_flag(inode, FI_UPDATE_WRITE);
		} else if (err < 0) {
			f2fs_write_failed(mapping, offset + count);
		}
	}
out:
	if (trace_android_fs_dataread_start_enabled() &&
	    (rw == READ))
		trace_android_fs_dataread_end(inode, offset, count);
	if (trace_android_fs_datawrite_start_enabled() &&
	    (rw == WRITE))
		trace_android_fs_datawrite_end(inode, offset, count);

	trace_f2fs_direct_IO_exit(inode, offset, count, rw, err);

	return err;
}

void f2fs_invalidate_page(struct page *page, unsigned int offset,
							unsigned int length)
{
	struct inode *inode = page->mapping->host;
	struct f2fs_sb_info *sbi = F2FS_I_SB(inode);

	if (inode->i_ino >= F2FS_ROOT_INO(sbi) &&
		(offset % PAGE_SIZE || length != PAGE_SIZE))
		return;

	if (PageDirty(page)) {
		if (inode->i_ino == F2FS_META_INO(sbi)) {
			dec_page_count(sbi, F2FS_DIRTY_META);
		} else if (inode->i_ino == F2FS_NODE_INO(sbi)) {
			dec_page_count(sbi, F2FS_DIRTY_NODES);
		} else {
			inode_dec_dirty_pages(inode);
			remove_dirty_inode(inode);
		}
	}

	clear_cold_data(page);

	/* This is atomic written page, keep Private */
	if (IS_ATOMIC_WRITTEN_PAGE(page))
		return drop_inmem_page(inode, page);

	set_page_private(page, 0);
	ClearPagePrivate(page);
}

int f2fs_release_page(struct page *page, gfp_t wait)
{
	/* If this is dirty page, keep PagePrivate */
	if (PageDirty(page))
		return 0;

	/* This is atomic written page, keep Private */
	if (IS_ATOMIC_WRITTEN_PAGE(page))
		return 0;

	clear_cold_data(page);
	set_page_private(page, 0);
	ClearPagePrivate(page);
	return 1;
}

static int f2fs_set_data_page_dirty(struct page *page)
{
	struct address_space *mapping = page->mapping;
	struct inode *inode = mapping->host;

	trace_f2fs_set_page_dirty(page, DATA);

	if (!PageUptodate(page))
		SetPageUptodate(page);

	if (f2fs_is_atomic_file(inode) && !f2fs_is_commit_atomic_write(inode)) {
		if (!IS_ATOMIC_WRITTEN_PAGE(page)) {
			register_inmem_page(inode, page);
			return 1;
		}
		/*
		 * Previously, this page has been registered, we just
		 * return here.
		 */
		return 0;
	}

	if (!PageDirty(page)) {
		__set_page_dirty_nobuffers(page);
		update_dirty_page(inode, page);
		return 1;
	}
	return 0;
}

static sector_t f2fs_bmap(struct address_space *mapping, sector_t block)
{
	struct inode *inode = mapping->host;

	if (f2fs_has_inline_data(inode))
		return 0;

	/* make sure allocating whole blocks */
	if (mapping_tagged(mapping, PAGECACHE_TAG_DIRTY))
		filemap_write_and_wait(mapping);

	return generic_block_bmap(mapping, block, get_data_block_bmap);
}

#ifdef CONFIG_MIGRATION
#include <linux/migrate.h>

int f2fs_migrate_page(struct address_space *mapping,
		struct page *newpage, struct page *page, enum migrate_mode mode)
{
	int rc, extra_count;
	struct f2fs_inode_info *fi = F2FS_I(mapping->host);
	bool atomic_written = IS_ATOMIC_WRITTEN_PAGE(page);

	BUG_ON(PageWriteback(page));

	/* migrating an atomic written page is safe with the inmem_lock hold */
	if (atomic_written) {
		if (mode != MIGRATE_SYNC)
			return -EBUSY;
		if (!mutex_trylock(&fi->inmem_lock))
			return -EAGAIN;
	}

	/*
	 * A reference is expected if PagePrivate set when move mapping,
	 * however F2FS breaks this for maintaining dirty page counts when
	 * truncating pages. So here adjusting the 'extra_count' make it work.
	 */
	extra_count = (atomic_written ? 1 : 0) - page_has_private(page);
	rc = migrate_page_move_mapping(mapping, newpage,
				page, NULL, mode, extra_count);
	if (rc != MIGRATEPAGE_SUCCESS) {
		if (atomic_written)
			mutex_unlock(&fi->inmem_lock);
		return rc;
	}

	if (atomic_written) {
		struct inmem_pages *cur;
		list_for_each_entry(cur, &fi->inmem_pages, list)
			if (cur->page == page) {
				cur->page = newpage;
				break;
			}
		mutex_unlock(&fi->inmem_lock);
		put_page(page);
		get_page(newpage);
	}

	if (PagePrivate(page))
		SetPagePrivate(newpage);
	set_page_private(newpage, page_private(page));

	migrate_page_copy(newpage, page);

	return MIGRATEPAGE_SUCCESS;
}
#endif

const struct address_space_operations f2fs_dblock_aops = {
	.readpage	= f2fs_read_data_page,
	.readpages	= f2fs_read_data_pages,
	.writepage	= f2fs_write_data_page,
	.writepages	= f2fs_write_data_pages,
	.write_begin	= f2fs_write_begin,
	.write_end	= f2fs_write_end,
	.set_page_dirty	= f2fs_set_data_page_dirty,
	.invalidatepage	= f2fs_invalidate_page,
	.releasepage	= f2fs_release_page,
	.direct_IO	= f2fs_direct_IO,
	.bmap		= f2fs_bmap,
#ifdef CONFIG_MIGRATION
	.migratepage    = f2fs_migrate_page,
#endif
};

int __init f2fs_init_post_read_processing(void)
{
	bio_post_read_ctx_cache = KMEM_CACHE(bio_post_read_ctx, 0);
	if (!bio_post_read_ctx_cache)
		goto fail;
	bio_post_read_ctx_pool =
		mempool_create_slab_pool(NUM_PREALLOC_POST_READ_CTXS,
					 bio_post_read_ctx_cache);
	if (!bio_post_read_ctx_pool)
		goto fail_free_cache;
	return 0;

fail_free_cache:
	kmem_cache_destroy(bio_post_read_ctx_cache);
fail:
	return -ENOMEM;
}

void __exit f2fs_destroy_post_read_processing(void)
{
	mempool_destroy(bio_post_read_ctx_pool);
	kmem_cache_destroy(bio_post_read_ctx_cache);
}<|MERGE_RESOLUTION|>--- conflicted
+++ resolved
@@ -1812,10 +1812,7 @@
 		.type = DATA,
 		.op = REQ_OP_WRITE,
 		.op_flags = wbc_to_write_flags(wbc),
-<<<<<<< HEAD
-=======
 		.old_blkaddr = NULL_ADDR,
->>>>>>> 6895119b
 		.page = page,
 		.encrypted_page = NULL,
 		.submitted = false,
