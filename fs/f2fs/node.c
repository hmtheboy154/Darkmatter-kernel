--- conflicted
+++ resolved
@@ -1745,25 +1745,9 @@
 static int f2fs_write_node_pages(struct address_space *mapping,
 			    struct writeback_control *wbc)
 {
-<<<<<<< HEAD
-	struct f2fs_sb_info *sbi = F2FS_P_SB(page);
-	nid_t nid;
-	struct node_info ni;
-	struct f2fs_io_info fio = {
-		.sbi = sbi,
-		.type = NODE,
-		.op = REQ_OP_WRITE,
-		.op_flags = wbc_to_write_flags(wbc),
-		.page = page,
-		.encrypted_page = NULL,
-	};
-
-	trace_f2fs_writepage(page, NODE);
-=======
 	struct f2fs_sb_info *sbi = F2FS_M_SB(mapping);
 	struct blk_plug plug;
 	long diff;
->>>>>>> 6895119b
 
 	if (unlikely(is_sbi_flag_set(sbi, SBI_POR_DOING)))
 		goto skip_write;
