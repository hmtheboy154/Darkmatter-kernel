--- conflicted
+++ resolved
@@ -102,17 +102,7 @@
 	}
 
 	if (unlikely(!PageUptodate(page))) {
-<<<<<<< HEAD
-		if (page->index == sbi->metapage_eio_ofs &&
-			sbi->metapage_eio_cnt++ == MAX_RETRY_META_PAGE_EIO) {
-			set_ckpt_flags(sbi, CP_ERROR_FLAG);
-		} else {
-			sbi->metapage_eio_ofs = page->index;
-			sbi->metapage_eio_cnt = 0;
-		}
-=======
 		f2fs_handle_page_eio(sbi, page->index, META);
->>>>>>> 50e12445
 		f2fs_put_page(page, 1);
 		return ERR_PTR(-EIO);
 	}
