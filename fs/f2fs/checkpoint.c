// SPDX-License-Identifier: GPL-2.0
/*
 * fs/f2fs/checkpoint.c
 *
 * Copyright (c) 2012 Samsung Electronics Co., Ltd.
 *             http://www.samsung.com/
 */
#include <linux/fs.h>
#include <linux/bio.h>
#include <linux/mpage.h>
#include <linux/writeback.h>
#include <linux/blkdev.h>
#include <linux/f2fs_fs.h>
#include <linux/pagevec.h>
#include <linux/swap.h>

#include "f2fs.h"
#include "node.h"
#include "segment.h"
#include "trace.h"
#include <trace/events/f2fs.h>

static struct kmem_cache *ino_entry_slab;
struct kmem_cache *f2fs_inode_entry_slab;

void f2fs_stop_checkpoint(struct f2fs_sb_info *sbi, bool end_io)
{
	f2fs_build_fault_attr(sbi, 0, 0);
	set_ckpt_flags(sbi, CP_ERROR_FLAG);
	if (!end_io)
		f2fs_flush_merged_writes(sbi);
}

/*
 * We guarantee no failure on the returned page.
 */
struct page *f2fs_grab_meta_page(struct f2fs_sb_info *sbi, pgoff_t index)
{
	struct address_space *mapping = META_MAPPING(sbi);
	struct page *page = NULL;
repeat:
	page = f2fs_grab_cache_page(mapping, index, false);
	if (!page) {
		cond_resched();
		goto repeat;
	}
	f2fs_wait_on_page_writeback(page, META, true, true);
	if (!PageUptodate(page))
		SetPageUptodate(page);
	return page;
}

static struct page *__get_meta_page(struct f2fs_sb_info *sbi, pgoff_t index,
							bool is_meta)
{
	struct address_space *mapping = META_MAPPING(sbi);
	struct page *page;
	struct f2fs_io_info fio = {
		.sbi = sbi,
		.type = META,
		.op = REQ_OP_READ,
		.op_flags = REQ_META | REQ_PRIO,
		.old_blkaddr = index,
		.new_blkaddr = index,
		.encrypted_page = NULL,
		.is_por = !is_meta,
	};
	int err;

	if (unlikely(!is_meta))
		fio.op_flags &= ~REQ_META;
repeat:
	page = f2fs_grab_cache_page(mapping, index, false);
	if (!page) {
		cond_resched();
		goto repeat;
	}
	if (PageUptodate(page))
		goto out;

	fio.page = page;

	err = f2fs_submit_page_bio(&fio);
	if (err) {
		f2fs_put_page(page, 1);
		return ERR_PTR(err);
	}

	f2fs_update_iostat(sbi, FS_META_READ_IO, F2FS_BLKSIZE);

	lock_page(page);
	if (unlikely(page->mapping != mapping)) {
		f2fs_put_page(page, 1);
		goto repeat;
	}

	if (unlikely(!PageUptodate(page))) {
		f2fs_put_page(page, 1);
		return ERR_PTR(-EIO);
	}
out:
	return page;
}

struct page *f2fs_get_meta_page(struct f2fs_sb_info *sbi, pgoff_t index)
{
	return __get_meta_page(sbi, index, true);
}

struct page *f2fs_get_meta_page_nofail(struct f2fs_sb_info *sbi, pgoff_t index)
{
	struct page *page;
	int count = 0;

retry:
	page = __get_meta_page(sbi, index, true);
	if (IS_ERR(page)) {
		if (PTR_ERR(page) == -EIO &&
				++count <= DEFAULT_RETRY_IO_COUNT)
			goto retry;
		f2fs_stop_checkpoint(sbi, false);
	}
	return page;
}

/* for POR only */
struct page *f2fs_get_tmp_page(struct f2fs_sb_info *sbi, pgoff_t index)
{
	return __get_meta_page(sbi, index, false);
}

static bool __is_bitmap_valid(struct f2fs_sb_info *sbi, block_t blkaddr,
							int type)
{
	struct seg_entry *se;
	unsigned int segno, offset;
	bool exist;

	if (type != DATA_GENERIC_ENHANCE && type != DATA_GENERIC_ENHANCE_READ)
		return true;

	segno = GET_SEGNO(sbi, blkaddr);
	offset = GET_BLKOFF_FROM_SEG0(sbi, blkaddr);
	se = get_seg_entry(sbi, segno);

	exist = f2fs_test_bit(offset, se->cur_valid_map);
	if (!exist && type == DATA_GENERIC_ENHANCE) {
		f2fs_err(sbi, "Inconsistent error blkaddr:%u, sit bitmap:%d",
			 blkaddr, exist);
		set_sbi_flag(sbi, SBI_NEED_FSCK);
		WARN_ON(1);
	}
	return exist;
}

bool f2fs_is_valid_blkaddr(struct f2fs_sb_info *sbi,
					block_t blkaddr, int type)
{
	switch (type) {
	case META_NAT:
		break;
	case META_SIT:
		if (unlikely(blkaddr >= SIT_BLK_CNT(sbi)))
			return false;
		break;
	case META_SSA:
		if (unlikely(blkaddr >= MAIN_BLKADDR(sbi) ||
			blkaddr < SM_I(sbi)->ssa_blkaddr))
			return false;
		break;
	case META_CP:
		if (unlikely(blkaddr >= SIT_I(sbi)->sit_base_addr ||
			blkaddr < __start_cp_addr(sbi)))
			return false;
		break;
	case META_POR:
		if (unlikely(blkaddr >= MAX_BLKADDR(sbi) ||
			blkaddr < MAIN_BLKADDR(sbi)))
			return false;
		break;
	case DATA_GENERIC:
	case DATA_GENERIC_ENHANCE:
	case DATA_GENERIC_ENHANCE_READ:
		if (unlikely(blkaddr >= MAX_BLKADDR(sbi) ||
				blkaddr < MAIN_BLKADDR(sbi))) {
			f2fs_warn(sbi, "access invalid blkaddr:%u",
				  blkaddr);
			set_sbi_flag(sbi, SBI_NEED_FSCK);
			WARN_ON(1);
			return false;
		} else {
			return __is_bitmap_valid(sbi, blkaddr, type);
		}
		break;
	case META_GENERIC:
		if (unlikely(blkaddr < SEG0_BLKADDR(sbi) ||
			blkaddr >= MAIN_BLKADDR(sbi)))
			return false;
		break;
	default:
		BUG();
	}

	return true;
}

/*
 * Readahead CP/NAT/SIT/SSA/POR pages
 */
int f2fs_ra_meta_pages(struct f2fs_sb_info *sbi, block_t start, int nrpages,
							int type, bool sync)
{
	struct page *page;
	block_t blkno = start;
	struct f2fs_io_info fio = {
		.sbi = sbi,
		.type = META,
		.op = REQ_OP_READ,
		.op_flags = sync ? (REQ_META | REQ_PRIO) : REQ_RAHEAD,
		.encrypted_page = NULL,
		.in_list = false,
		.is_por = (type == META_POR),
	};
	struct blk_plug plug;
	int err;

	if (unlikely(type == META_POR))
		fio.op_flags &= ~REQ_META;

	blk_start_plug(&plug);
	for (; nrpages-- > 0; blkno++) {

		if (!f2fs_is_valid_blkaddr(sbi, blkno, type))
			goto out;

		switch (type) {
		case META_NAT:
			if (unlikely(blkno >=
					NAT_BLOCK_OFFSET(NM_I(sbi)->max_nid)))
				blkno = 0;
			/* get nat block addr */
			fio.new_blkaddr = current_nat_addr(sbi,
					blkno * NAT_ENTRY_PER_BLOCK);
			break;
		case META_SIT:
			/* get sit block addr */
			fio.new_blkaddr = current_sit_addr(sbi,
					blkno * SIT_ENTRY_PER_BLOCK);
			break;
		case META_SSA:
		case META_CP:
		case META_POR:
			fio.new_blkaddr = blkno;
			break;
		default:
			BUG();
		}

		page = f2fs_grab_cache_page(META_MAPPING(sbi),
						fio.new_blkaddr, false);
		if (!page)
			continue;
		if (PageUptodate(page)) {
			f2fs_put_page(page, 1);
			continue;
		}

		fio.page = page;
		err = f2fs_submit_page_bio(&fio);
		f2fs_put_page(page, err ? 1 : 0);

		if (!err)
			f2fs_update_iostat(sbi, FS_META_READ_IO, F2FS_BLKSIZE);
	}
out:
	blk_finish_plug(&plug);
	return blkno - start;
}

void f2fs_ra_meta_pages_cond(struct f2fs_sb_info *sbi, pgoff_t index)
{
	struct page *page;
	bool readahead = false;

	page = find_get_page(META_MAPPING(sbi), index);
	if (!page || !PageUptodate(page))
		readahead = true;
	f2fs_put_page(page, 0);

	if (readahead)
		f2fs_ra_meta_pages(sbi, index, BIO_MAX_PAGES, META_POR, true);
}

static int __f2fs_write_meta_page(struct page *page,
				struct writeback_control *wbc,
				enum iostat_type io_type)
{
	struct f2fs_sb_info *sbi = F2FS_P_SB(page);

	trace_f2fs_writepage(page, META);

	if (unlikely(f2fs_cp_error(sbi)))
		goto redirty_out;
	if (unlikely(is_sbi_flag_set(sbi, SBI_POR_DOING)))
		goto redirty_out;
	if (wbc->for_reclaim && page->index < GET_SUM_BLOCK(sbi, 0))
		goto redirty_out;

	f2fs_do_write_meta_page(sbi, page, io_type);
	dec_page_count(sbi, F2FS_DIRTY_META);

	if (wbc->for_reclaim)
		f2fs_submit_merged_write_cond(sbi, NULL, page, 0, META);

	unlock_page(page);

	if (unlikely(f2fs_cp_error(sbi)))
		f2fs_submit_merged_write(sbi, META);

	return 0;

redirty_out:
	redirty_page_for_writepage(wbc, page);
	return AOP_WRITEPAGE_ACTIVATE;
}

static int f2fs_write_meta_page(struct page *page,
				struct writeback_control *wbc)
{
	return __f2fs_write_meta_page(page, wbc, FS_META_IO);
}

static int f2fs_write_meta_pages(struct address_space *mapping,
				struct writeback_control *wbc)
{
	struct f2fs_sb_info *sbi = F2FS_M_SB(mapping);
	long diff, written;

	if (unlikely(is_sbi_flag_set(sbi, SBI_POR_DOING)))
		goto skip_write;

	/* collect a number of dirty meta pages and write together */
	if (wbc->sync_mode != WB_SYNC_ALL &&
			get_pages(sbi, F2FS_DIRTY_META) <
					nr_pages_to_skip(sbi, META))
		goto skip_write;

	/* if locked failed, cp will flush dirty pages instead */
	if (!mutex_trylock(&sbi->cp_mutex))
		goto skip_write;

	trace_f2fs_writepages(mapping->host, wbc, META);
	diff = nr_pages_to_write(sbi, META, wbc);
	written = f2fs_sync_meta_pages(sbi, META, wbc->nr_to_write, FS_META_IO);
	mutex_unlock(&sbi->cp_mutex);
	wbc->nr_to_write = max((long)0, wbc->nr_to_write - written - diff);
	return 0;

skip_write:
	wbc->pages_skipped += get_pages(sbi, F2FS_DIRTY_META);
	trace_f2fs_writepages(mapping->host, wbc, META);
	return 0;
}

long f2fs_sync_meta_pages(struct f2fs_sb_info *sbi, enum page_type type,
				long nr_to_write, enum iostat_type io_type)
{
	struct address_space *mapping = META_MAPPING(sbi);
	pgoff_t index = 0, prev = ULONG_MAX;
	struct pagevec pvec;
	long nwritten = 0;
	int nr_pages;
	struct writeback_control wbc = {
		.for_reclaim = 0,
	};
	struct blk_plug plug;

	pagevec_init(&pvec);

	blk_start_plug(&plug);

	while ((nr_pages = pagevec_lookup_tag(&pvec, mapping, &index,
				PAGECACHE_TAG_DIRTY))) {
		int i;

		for (i = 0; i < nr_pages; i++) {
			struct page *page = pvec.pages[i];

			if (prev == ULONG_MAX)
				prev = page->index - 1;
			if (nr_to_write != LONG_MAX && page->index != prev + 1) {
				pagevec_release(&pvec);
				goto stop;
			}

			lock_page(page);

			if (unlikely(page->mapping != mapping)) {
continue_unlock:
				unlock_page(page);
				continue;
			}
			if (!PageDirty(page)) {
				/* someone wrote it for us */
				goto continue_unlock;
			}

			f2fs_wait_on_page_writeback(page, META, true, true);

			if (!clear_page_dirty_for_io(page))
				goto continue_unlock;

			if (__f2fs_write_meta_page(page, &wbc, io_type)) {
				unlock_page(page);
				break;
			}
			nwritten++;
			prev = page->index;
			if (unlikely(nwritten >= nr_to_write))
				break;
		}
		pagevec_release(&pvec);
		cond_resched();
	}
stop:
	if (nwritten)
		f2fs_submit_merged_write(sbi, type);

	blk_finish_plug(&plug);

	return nwritten;
}

static int f2fs_set_meta_page_dirty(struct page *page)
{
	trace_f2fs_set_page_dirty(page, META);

	if (!PageUptodate(page))
		SetPageUptodate(page);
	if (!PageDirty(page)) {
		__set_page_dirty_nobuffers(page);
		inc_page_count(F2FS_P_SB(page), F2FS_DIRTY_META);
		f2fs_set_page_private(page, 0);
		f2fs_trace_pid(page);
		return 1;
	}
	return 0;
}

const struct address_space_operations f2fs_meta_aops = {
	.writepage	= f2fs_write_meta_page,
	.writepages	= f2fs_write_meta_pages,
	.set_page_dirty	= f2fs_set_meta_page_dirty,
	.invalidatepage = f2fs_invalidate_page,
	.releasepage	= f2fs_release_page,
#ifdef CONFIG_MIGRATION
	.migratepage    = f2fs_migrate_page,
#endif
};

static void __add_ino_entry(struct f2fs_sb_info *sbi, nid_t ino,
						unsigned int devidx, int type)
{
	struct inode_management *im = &sbi->im[type];
	struct ino_entry *e, *tmp;

	tmp = f2fs_kmem_cache_alloc(ino_entry_slab, GFP_NOFS);

	radix_tree_preload(GFP_NOFS | __GFP_NOFAIL);

	spin_lock(&im->ino_lock);
	e = radix_tree_lookup(&im->ino_root, ino);
	if (!e) {
		e = tmp;
		if (unlikely(radix_tree_insert(&im->ino_root, ino, e)))
			f2fs_bug_on(sbi, 1);

		memset(e, 0, sizeof(struct ino_entry));
		e->ino = ino;

		list_add_tail(&e->list, &im->ino_list);
		if (type != ORPHAN_INO)
			im->ino_num++;
	}

	if (type == FLUSH_INO)
		f2fs_set_bit(devidx, (char *)&e->dirty_device);

	spin_unlock(&im->ino_lock);
	radix_tree_preload_end();

	if (e != tmp)
		kmem_cache_free(ino_entry_slab, tmp);
}

static void __remove_ino_entry(struct f2fs_sb_info *sbi, nid_t ino, int type)
{
	struct inode_management *im = &sbi->im[type];
	struct ino_entry *e;

	spin_lock(&im->ino_lock);
	e = radix_tree_lookup(&im->ino_root, ino);
	if (e) {
		list_del(&e->list);
		radix_tree_delete(&im->ino_root, ino);
		im->ino_num--;
		spin_unlock(&im->ino_lock);
		kmem_cache_free(ino_entry_slab, e);
		return;
	}
	spin_unlock(&im->ino_lock);
}

void f2fs_add_ino_entry(struct f2fs_sb_info *sbi, nid_t ino, int type)
{
	/* add new dirty ino entry into list */
	__add_ino_entry(sbi, ino, 0, type);
}

void f2fs_remove_ino_entry(struct f2fs_sb_info *sbi, nid_t ino, int type)
{
	/* remove dirty ino entry from list */
	__remove_ino_entry(sbi, ino, type);
}

/* mode should be APPEND_INO or UPDATE_INO */
bool f2fs_exist_written_data(struct f2fs_sb_info *sbi, nid_t ino, int mode)
{
	struct inode_management *im = &sbi->im[mode];
	struct ino_entry *e;

	spin_lock(&im->ino_lock);
	e = radix_tree_lookup(&im->ino_root, ino);
	spin_unlock(&im->ino_lock);
	return e ? true : false;
}

void f2fs_release_ino_entry(struct f2fs_sb_info *sbi, bool all)
{
	struct ino_entry *e, *tmp;
	int i;

	for (i = all ? ORPHAN_INO : APPEND_INO; i < MAX_INO_ENTRY; i++) {
		struct inode_management *im = &sbi->im[i];

		spin_lock(&im->ino_lock);
		list_for_each_entry_safe(e, tmp, &im->ino_list, list) {
			list_del(&e->list);
			radix_tree_delete(&im->ino_root, e->ino);
			kmem_cache_free(ino_entry_slab, e);
			im->ino_num--;
		}
		spin_unlock(&im->ino_lock);
	}
}

void f2fs_set_dirty_device(struct f2fs_sb_info *sbi, nid_t ino,
					unsigned int devidx, int type)
{
	__add_ino_entry(sbi, ino, devidx, type);
}

bool f2fs_is_dirty_device(struct f2fs_sb_info *sbi, nid_t ino,
					unsigned int devidx, int type)
{
	struct inode_management *im = &sbi->im[type];
	struct ino_entry *e;
	bool is_dirty = false;

	spin_lock(&im->ino_lock);
	e = radix_tree_lookup(&im->ino_root, ino);
	if (e && f2fs_test_bit(devidx, (char *)&e->dirty_device))
		is_dirty = true;
	spin_unlock(&im->ino_lock);
	return is_dirty;
}

int f2fs_acquire_orphan_inode(struct f2fs_sb_info *sbi)
{
	struct inode_management *im = &sbi->im[ORPHAN_INO];
	int err = 0;

	spin_lock(&im->ino_lock);

	if (time_to_inject(sbi, FAULT_ORPHAN)) {
		spin_unlock(&im->ino_lock);
		f2fs_show_injection_info(sbi, FAULT_ORPHAN);
		return -ENOSPC;
	}

	if (unlikely(im->ino_num >= sbi->max_orphans))
		err = -ENOSPC;
	else
		im->ino_num++;
	spin_unlock(&im->ino_lock);

	return err;
}

void f2fs_release_orphan_inode(struct f2fs_sb_info *sbi)
{
	struct inode_management *im = &sbi->im[ORPHAN_INO];

	spin_lock(&im->ino_lock);
	f2fs_bug_on(sbi, im->ino_num == 0);
	im->ino_num--;
	spin_unlock(&im->ino_lock);
}

void f2fs_add_orphan_inode(struct inode *inode)
{
	/* add new orphan ino entry into list */
	__add_ino_entry(F2FS_I_SB(inode), inode->i_ino, 0, ORPHAN_INO);
	f2fs_update_inode_page(inode);
}

void f2fs_remove_orphan_inode(struct f2fs_sb_info *sbi, nid_t ino)
{
	/* remove orphan entry from orphan list */
	__remove_ino_entry(sbi, ino, ORPHAN_INO);
}

static int recover_orphan_inode(struct f2fs_sb_info *sbi, nid_t ino)
{
	struct inode *inode;
	struct node_info ni;
	int err;

	inode = f2fs_iget_retry(sbi->sb, ino);
	if (IS_ERR(inode)) {
		/*
		 * there should be a bug that we can't find the entry
		 * to orphan inode.
		 */
		f2fs_bug_on(sbi, PTR_ERR(inode) == -ENOENT);
		return PTR_ERR(inode);
	}

	err = dquot_initialize(inode);
	if (err) {
		iput(inode);
		goto err_out;
	}

	clear_nlink(inode);

	/* truncate all the data during iput */
	iput(inode);

	err = f2fs_get_node_info(sbi, ino, &ni);
	if (err)
		goto err_out;

	/* ENOMEM was fully retried in f2fs_evict_inode. */
	if (ni.blk_addr != NULL_ADDR) {
		err = -EIO;
		goto err_out;
	}
	return 0;

err_out:
	set_sbi_flag(sbi, SBI_NEED_FSCK);
	f2fs_warn(sbi, "%s: orphan failed (ino=%x), run fsck to fix.",
		  __func__, ino);
	return err;
}

int f2fs_recover_orphan_inodes(struct f2fs_sb_info *sbi)
{
	block_t start_blk, orphan_blocks, i, j;
	unsigned int s_flags = sbi->sb->s_flags;
	int err = 0;
#ifdef CONFIG_QUOTA
	int quota_enabled;
#endif

	if (!is_set_ckpt_flags(sbi, CP_ORPHAN_PRESENT_FLAG))
		return 0;

	if (bdev_read_only(sbi->sb->s_bdev)) {
		f2fs_info(sbi, "write access unavailable, skipping orphan cleanup");
		return 0;
	}

	if (s_flags & SB_RDONLY) {
		f2fs_info(sbi, "orphan cleanup on readonly fs");
		sbi->sb->s_flags &= ~SB_RDONLY;
	}

#ifdef CONFIG_QUOTA
	/* Needed for iput() to work correctly and not trash data */
	sbi->sb->s_flags |= SB_ACTIVE;

	/*
	 * Turn on quotas which were not enabled for read-only mounts if
	 * filesystem has quota feature, so that they are updated correctly.
	 */
	quota_enabled = f2fs_enable_quota_files(sbi, s_flags & SB_RDONLY);
#endif

	start_blk = __start_cp_addr(sbi) + 1 + __cp_payload(sbi);
	orphan_blocks = __start_sum_addr(sbi) - 1 - __cp_payload(sbi);

	f2fs_ra_meta_pages(sbi, start_blk, orphan_blocks, META_CP, true);

	for (i = 0; i < orphan_blocks; i++) {
		struct page *page;
		struct f2fs_orphan_block *orphan_blk;

		page = f2fs_get_meta_page(sbi, start_blk + i);
		if (IS_ERR(page)) {
			err = PTR_ERR(page);
			goto out;
		}

		orphan_blk = (struct f2fs_orphan_block *)page_address(page);
		for (j = 0; j < le32_to_cpu(orphan_blk->entry_count); j++) {
			nid_t ino = le32_to_cpu(orphan_blk->ino[j]);
			err = recover_orphan_inode(sbi, ino);
			if (err) {
				f2fs_put_page(page, 1);
				goto out;
			}
		}
		f2fs_put_page(page, 1);
	}
	/* clear Orphan Flag */
	clear_ckpt_flags(sbi, CP_ORPHAN_PRESENT_FLAG);
out:
	set_sbi_flag(sbi, SBI_IS_RECOVERED);

#ifdef CONFIG_QUOTA
	/* Turn quotas off */
	if (quota_enabled)
		f2fs_quota_off_umount(sbi->sb);
#endif
	sbi->sb->s_flags = s_flags; /* Restore SB_RDONLY status */

	return err;
}

static void write_orphan_inodes(struct f2fs_sb_info *sbi, block_t start_blk)
{
	struct list_head *head;
	struct f2fs_orphan_block *orphan_blk = NULL;
	unsigned int nentries = 0;
	unsigned short index = 1;
	unsigned short orphan_blocks;
	struct page *page = NULL;
	struct ino_entry *orphan = NULL;
	struct inode_management *im = &sbi->im[ORPHAN_INO];

	orphan_blocks = GET_ORPHAN_BLOCKS(im->ino_num);

	/*
	 * we don't need to do spin_lock(&im->ino_lock) here, since all the
	 * orphan inode operations are covered under f2fs_lock_op().
	 * And, spin_lock should be avoided due to page operations below.
	 */
	head = &im->ino_list;

	/* loop for each orphan inode entry and write them in Jornal block */
	list_for_each_entry(orphan, head, list) {
		if (!page) {
			page = f2fs_grab_meta_page(sbi, start_blk++);
			orphan_blk =
				(struct f2fs_orphan_block *)page_address(page);
			memset(orphan_blk, 0, sizeof(*orphan_blk));
		}

		orphan_blk->ino[nentries++] = cpu_to_le32(orphan->ino);

		if (nentries == F2FS_ORPHANS_PER_BLOCK) {
			/*
			 * an orphan block is full of 1020 entries,
			 * then we need to flush current orphan blocks
			 * and bring another one in memory
			 */
			orphan_blk->blk_addr = cpu_to_le16(index);
			orphan_blk->blk_count = cpu_to_le16(orphan_blocks);
			orphan_blk->entry_count = cpu_to_le32(nentries);
			set_page_dirty(page);
			f2fs_put_page(page, 1);
			index++;
			nentries = 0;
			page = NULL;
		}
	}

	if (page) {
		orphan_blk->blk_addr = cpu_to_le16(index);
		orphan_blk->blk_count = cpu_to_le16(orphan_blocks);
		orphan_blk->entry_count = cpu_to_le32(nentries);
		set_page_dirty(page);
		f2fs_put_page(page, 1);
	}
}

static __u32 f2fs_checkpoint_chksum(struct f2fs_sb_info *sbi,
						struct f2fs_checkpoint *ckpt)
{
	unsigned int chksum_ofs = le32_to_cpu(ckpt->checksum_offset);
	__u32 chksum;

	chksum = f2fs_crc32(sbi, ckpt, chksum_ofs);
	if (chksum_ofs < CP_CHKSUM_OFFSET) {
		chksum_ofs += sizeof(chksum);
		chksum = f2fs_chksum(sbi, chksum, (__u8 *)ckpt + chksum_ofs,
						F2FS_BLKSIZE - chksum_ofs);
	}
	return chksum;
}

static int get_checkpoint_version(struct f2fs_sb_info *sbi, block_t cp_addr,
		struct f2fs_checkpoint **cp_block, struct page **cp_page,
		unsigned long long *version)
{
	size_t crc_offset = 0;
	__u32 crc;

	*cp_page = f2fs_get_meta_page(sbi, cp_addr);
	if (IS_ERR(*cp_page))
		return PTR_ERR(*cp_page);

	*cp_block = (struct f2fs_checkpoint *)page_address(*cp_page);

	crc_offset = le32_to_cpu((*cp_block)->checksum_offset);
	if (crc_offset < CP_MIN_CHKSUM_OFFSET ||
			crc_offset > CP_CHKSUM_OFFSET) {
		f2fs_put_page(*cp_page, 1);
		f2fs_warn(sbi, "invalid crc_offset: %zu", crc_offset);
		return -EINVAL;
	}

	crc = f2fs_checkpoint_chksum(sbi, *cp_block);
	if (crc != cur_cp_crc(*cp_block)) {
		f2fs_put_page(*cp_page, 1);
		f2fs_warn(sbi, "invalid crc value");
		return -EINVAL;
	}

	*version = cur_cp_version(*cp_block);
	return 0;
}

static struct page *validate_checkpoint(struct f2fs_sb_info *sbi,
				block_t cp_addr, unsigned long long *version)
{
	struct page *cp_page_1 = NULL, *cp_page_2 = NULL;
	struct f2fs_checkpoint *cp_block = NULL;
	unsigned long long cur_version = 0, pre_version = 0;
	int err;

	err = get_checkpoint_version(sbi, cp_addr, &cp_block,
					&cp_page_1, version);
	if (err)
		return NULL;

	if (le32_to_cpu(cp_block->cp_pack_total_block_count) >
					sbi->blocks_per_seg) {
		f2fs_warn(sbi, "invalid cp_pack_total_block_count:%u",
			  le32_to_cpu(cp_block->cp_pack_total_block_count));
		goto invalid_cp;
	}
	pre_version = *version;

	cp_addr += le32_to_cpu(cp_block->cp_pack_total_block_count) - 1;
	err = get_checkpoint_version(sbi, cp_addr, &cp_block,
					&cp_page_2, version);
	if (err)
		goto invalid_cp;
	cur_version = *version;

	if (cur_version == pre_version) {
		*version = cur_version;
		f2fs_put_page(cp_page_2, 1);
		return cp_page_1;
	}
	f2fs_put_page(cp_page_2, 1);
invalid_cp:
	f2fs_put_page(cp_page_1, 1);
	return NULL;
}

int f2fs_get_valid_checkpoint(struct f2fs_sb_info *sbi)
{
	struct f2fs_checkpoint *cp_block;
	struct f2fs_super_block *fsb = sbi->raw_super;
	struct page *cp1, *cp2, *cur_page;
	unsigned long blk_size = sbi->blocksize;
	unsigned long long cp1_version = 0, cp2_version = 0;
	unsigned long long cp_start_blk_no;
	unsigned int cp_blks = 1 + __cp_payload(sbi);
	block_t cp_blk_no;
	int i;
	int err;

	sbi->ckpt = f2fs_kvzalloc(sbi, array_size(blk_size, cp_blks),
				  GFP_KERNEL);
	if (!sbi->ckpt)
		return -ENOMEM;
	/*
	 * Finding out valid cp block involves read both
	 * sets( cp pack 1 and cp pack 2)
	 */
	cp_start_blk_no = le32_to_cpu(fsb->cp_blkaddr);
	cp1 = validate_checkpoint(sbi, cp_start_blk_no, &cp1_version);

	/* The second checkpoint pack should start at the next segment */
	cp_start_blk_no += ((unsigned long long)1) <<
				le32_to_cpu(fsb->log_blocks_per_seg);
	cp2 = validate_checkpoint(sbi, cp_start_blk_no, &cp2_version);

	if (cp1 && cp2) {
		if (ver_after(cp2_version, cp1_version))
			cur_page = cp2;
		else
			cur_page = cp1;
	} else if (cp1) {
		cur_page = cp1;
	} else if (cp2) {
		cur_page = cp2;
	} else {
		err = -EFSCORRUPTED;
		goto fail_no_cp;
	}

	cp_block = (struct f2fs_checkpoint *)page_address(cur_page);
	memcpy(sbi->ckpt, cp_block, blk_size);

	if (cur_page == cp1)
		sbi->cur_cp_pack = 1;
	else
		sbi->cur_cp_pack = 2;

	/* Sanity checking of checkpoint */
	if (f2fs_sanity_check_ckpt(sbi)) {
		err = -EFSCORRUPTED;
		goto free_fail_no_cp;
	}

	if (cp_blks <= 1)
		goto done;

	cp_blk_no = le32_to_cpu(fsb->cp_blkaddr);
	if (cur_page == cp2)
		cp_blk_no += 1 << le32_to_cpu(fsb->log_blocks_per_seg);

	for (i = 1; i < cp_blks; i++) {
		void *sit_bitmap_ptr;
		unsigned char *ckpt = (unsigned char *)sbi->ckpt;

		cur_page = f2fs_get_meta_page(sbi, cp_blk_no + i);
		if (IS_ERR(cur_page)) {
			err = PTR_ERR(cur_page);
			goto free_fail_no_cp;
		}
		sit_bitmap_ptr = page_address(cur_page);
		memcpy(ckpt + i * blk_size, sit_bitmap_ptr, blk_size);
		f2fs_put_page(cur_page, 1);
	}
done:
	f2fs_put_page(cp1, 1);
	f2fs_put_page(cp2, 1);
	return 0;

free_fail_no_cp:
	f2fs_put_page(cp1, 1);
	f2fs_put_page(cp2, 1);
fail_no_cp:
	kvfree(sbi->ckpt);
	return err;
}

static void __add_dirty_inode(struct inode *inode, enum inode_type type)
{
	struct f2fs_sb_info *sbi = F2FS_I_SB(inode);
	int flag = (type == DIR_INODE) ? FI_DIRTY_DIR : FI_DIRTY_FILE;

	if (is_inode_flag_set(inode, flag))
		return;

	set_inode_flag(inode, flag);
	if (!f2fs_is_volatile_file(inode))
		list_add_tail(&F2FS_I(inode)->dirty_list,
						&sbi->inode_list[type]);
	stat_inc_dirty_inode(sbi, type);
}

static void __remove_dirty_inode(struct inode *inode, enum inode_type type)
{
	int flag = (type == DIR_INODE) ? FI_DIRTY_DIR : FI_DIRTY_FILE;

	if (get_dirty_pages(inode) || !is_inode_flag_set(inode, flag))
		return;

	list_del_init(&F2FS_I(inode)->dirty_list);
	clear_inode_flag(inode, flag);
	stat_dec_dirty_inode(F2FS_I_SB(inode), type);
}

void f2fs_update_dirty_page(struct inode *inode, struct page *page)
{
	struct f2fs_sb_info *sbi = F2FS_I_SB(inode);
	enum inode_type type = S_ISDIR(inode->i_mode) ? DIR_INODE : FILE_INODE;

	if (!S_ISDIR(inode->i_mode) && !S_ISREG(inode->i_mode) &&
			!S_ISLNK(inode->i_mode))
		return;

	spin_lock(&sbi->inode_lock[type]);
	if (type != FILE_INODE || test_opt(sbi, DATA_FLUSH))
		__add_dirty_inode(inode, type);
	inode_inc_dirty_pages(inode);
	spin_unlock(&sbi->inode_lock[type]);

	f2fs_set_page_private(page, 0);
	f2fs_trace_pid(page);
}

void f2fs_remove_dirty_inode(struct inode *inode)
{
	struct f2fs_sb_info *sbi = F2FS_I_SB(inode);
	enum inode_type type = S_ISDIR(inode->i_mode) ? DIR_INODE : FILE_INODE;

	if (!S_ISDIR(inode->i_mode) && !S_ISREG(inode->i_mode) &&
			!S_ISLNK(inode->i_mode))
		return;

	if (type == FILE_INODE && !test_opt(sbi, DATA_FLUSH))
		return;

	spin_lock(&sbi->inode_lock[type]);
	__remove_dirty_inode(inode, type);
	spin_unlock(&sbi->inode_lock[type]);
}

int f2fs_sync_dirty_inodes(struct f2fs_sb_info *sbi, enum inode_type type)
{
	struct list_head *head;
	struct inode *inode;
	struct f2fs_inode_info *fi;
	bool is_dir = (type == DIR_INODE);
	unsigned long ino = 0;

	trace_f2fs_sync_dirty_inodes_enter(sbi->sb, is_dir,
				get_pages(sbi, is_dir ?
				F2FS_DIRTY_DENTS : F2FS_DIRTY_DATA));
retry:
	if (unlikely(f2fs_cp_error(sbi)))
		return -EIO;

	spin_lock(&sbi->inode_lock[type]);

	head = &sbi->inode_list[type];
	if (list_empty(head)) {
		spin_unlock(&sbi->inode_lock[type]);
		trace_f2fs_sync_dirty_inodes_exit(sbi->sb, is_dir,
				get_pages(sbi, is_dir ?
				F2FS_DIRTY_DENTS : F2FS_DIRTY_DATA));
		return 0;
	}
	fi = list_first_entry(head, struct f2fs_inode_info, dirty_list);
	inode = igrab(&fi->vfs_inode);
	spin_unlock(&sbi->inode_lock[type]);
	if (inode) {
		unsigned long cur_ino = inode->i_ino;

		F2FS_I(inode)->cp_task = current;

		filemap_fdatawrite(inode->i_mapping);

		F2FS_I(inode)->cp_task = NULL;

		iput(inode);
		/* We need to give cpu to another writers. */
		if (ino == cur_ino)
			cond_resched();
		else
			ino = cur_ino;
	} else {
		/*
		 * We should submit bio, since it exists several
		 * wribacking dentry pages in the freeing inode.
		 */
		f2fs_submit_merged_write(sbi, DATA);
		cond_resched();
	}
	goto retry;
}

int f2fs_sync_inode_meta(struct f2fs_sb_info *sbi)
{
	struct list_head *head = &sbi->inode_list[DIRTY_META];
	struct inode *inode;
	struct f2fs_inode_info *fi;
	s64 total = get_pages(sbi, F2FS_DIRTY_IMETA);

	while (total--) {
		if (unlikely(f2fs_cp_error(sbi)))
			return -EIO;

		spin_lock(&sbi->inode_lock[DIRTY_META]);
		if (list_empty(head)) {
			spin_unlock(&sbi->inode_lock[DIRTY_META]);
			return 0;
		}
		fi = list_first_entry(head, struct f2fs_inode_info,
							gdirty_list);
		inode = igrab(&fi->vfs_inode);
		spin_unlock(&sbi->inode_lock[DIRTY_META]);
		if (inode) {
			sync_inode_metadata(inode, 0);

			/* it's on eviction */
			if (is_inode_flag_set(inode, FI_DIRTY_INODE))
				f2fs_update_inode_page(inode);
			iput(inode);
		}
	}
	return 0;
}

static void __prepare_cp_block(struct f2fs_sb_info *sbi)
{
	struct f2fs_checkpoint *ckpt = F2FS_CKPT(sbi);
	struct f2fs_nm_info *nm_i = NM_I(sbi);
	nid_t last_nid = nm_i->next_scan_nid;

	next_free_nid(sbi, &last_nid);
	ckpt->valid_block_count = cpu_to_le64(valid_user_blocks(sbi));
	ckpt->valid_node_count = cpu_to_le32(valid_node_count(sbi));
	ckpt->valid_inode_count = cpu_to_le32(valid_inode_count(sbi));
	ckpt->next_free_nid = cpu_to_le32(last_nid);
}

static bool __need_flush_quota(struct f2fs_sb_info *sbi)
{
	bool ret = false;

	if (!is_journalled_quota(sbi))
		return false;

	down_write(&sbi->quota_sem);
	if (is_sbi_flag_set(sbi, SBI_QUOTA_SKIP_FLUSH)) {
		ret = false;
	} else if (is_sbi_flag_set(sbi, SBI_QUOTA_NEED_REPAIR)) {
		ret = false;
	} else if (is_sbi_flag_set(sbi, SBI_QUOTA_NEED_FLUSH)) {
		clear_sbi_flag(sbi, SBI_QUOTA_NEED_FLUSH);
		ret = true;
	} else if (get_pages(sbi, F2FS_DIRTY_QDATA)) {
		ret = true;
	}
	up_write(&sbi->quota_sem);
	return ret;
}

/*
 * Freeze all the FS-operations for checkpoint.
 */
static int block_operations(struct f2fs_sb_info *sbi)
{
	struct writeback_control wbc = {
		.sync_mode = WB_SYNC_ALL,
		.nr_to_write = LONG_MAX,
		.for_reclaim = 0,
	};
<<<<<<< HEAD
	struct blk_plug plug;
=======
>>>>>>> 7520793d
	int err = 0, cnt = 0;

	/*
	 * Let's flush inline_data in dirty node pages.
	 */
	f2fs_flush_inline_data(sbi);

retry_flush_quotas:
	f2fs_lock_all(sbi);
	if (__need_flush_quota(sbi)) {
		int locked;

		if (++cnt > DEFAULT_RETRY_QUOTA_FLUSH_COUNT) {
			set_sbi_flag(sbi, SBI_QUOTA_SKIP_FLUSH);
			set_sbi_flag(sbi, SBI_QUOTA_NEED_FLUSH);
			goto retry_flush_dents;
		}
		f2fs_unlock_all(sbi);

		/* only failed during mount/umount/freeze/quotactl */
		locked = down_read_trylock(&sbi->sb->s_umount);
		f2fs_quota_sync(sbi->sb, -1);
		if (locked)
			up_read(&sbi->sb->s_umount);
		cond_resched();
		goto retry_flush_quotas;
	}

retry_flush_dents:
	/* write all the dirty dentry pages */
	if (get_pages(sbi, F2FS_DIRTY_DENTS)) {
		f2fs_unlock_all(sbi);
		err = f2fs_sync_dirty_inodes(sbi, DIR_INODE);
		if (err)
			return err;
		cond_resched();
		goto retry_flush_quotas;
	}

	/*
	 * POR: we should ensure that there are no dirty node pages
	 * until finishing nat/sit flush. inode->i_blocks can be updated.
	 */
	down_write(&sbi->node_change);

	if (get_pages(sbi, F2FS_DIRTY_IMETA)) {
		up_write(&sbi->node_change);
		f2fs_unlock_all(sbi);
		err = f2fs_sync_inode_meta(sbi);
		if (err)
			return err;
		cond_resched();
		goto retry_flush_quotas;
	}

retry_flush_nodes:
	down_write(&sbi->node_write);

	if (get_pages(sbi, F2FS_DIRTY_NODES)) {
		up_write(&sbi->node_write);
		atomic_inc(&sbi->wb_sync_req[NODE]);
		err = f2fs_sync_node_pages(sbi, &wbc, false, FS_CP_NODE_IO);
		atomic_dec(&sbi->wb_sync_req[NODE]);
		if (err) {
			up_write(&sbi->node_change);
			f2fs_unlock_all(sbi);
			return err;
		}
		cond_resched();
		goto retry_flush_nodes;
	}

	/*
	 * sbi->node_change is used only for AIO write_begin path which produces
	 * dirty node blocks and some checkpoint values by block allocation.
	 */
	__prepare_cp_block(sbi);
	up_write(&sbi->node_change);
	return err;
}

static void unblock_operations(struct f2fs_sb_info *sbi)
{
	up_write(&sbi->node_write);
	f2fs_unlock_all(sbi);
}

void f2fs_wait_on_all_pages(struct f2fs_sb_info *sbi, int type)
{
	DEFINE_WAIT(wait);

	for (;;) {
		prepare_to_wait(&sbi->cp_wait, &wait, TASK_UNINTERRUPTIBLE);

		if (!get_pages(sbi, type))
			break;

		if (unlikely(f2fs_cp_error(sbi)))
			break;

		if (type == F2FS_DIRTY_META)
			f2fs_sync_meta_pages(sbi, META, LONG_MAX,
							FS_CP_META_IO);
		io_schedule_timeout(DEFAULT_IO_TIMEOUT);
	}
	finish_wait(&sbi->cp_wait, &wait);
}

static void update_ckpt_flags(struct f2fs_sb_info *sbi, struct cp_control *cpc)
{
	unsigned long orphan_num = sbi->im[ORPHAN_INO].ino_num;
	struct f2fs_checkpoint *ckpt = F2FS_CKPT(sbi);
	unsigned long flags;

	spin_lock_irqsave(&sbi->cp_lock, flags);

	if ((cpc->reason & CP_UMOUNT) &&
			le32_to_cpu(ckpt->cp_pack_total_block_count) >
			sbi->blocks_per_seg - NM_I(sbi)->nat_bits_blocks)
		disable_nat_bits(sbi, false);

	if (cpc->reason & CP_TRIMMED)
		__set_ckpt_flags(ckpt, CP_TRIMMED_FLAG);
	else
		__clear_ckpt_flags(ckpt, CP_TRIMMED_FLAG);

	if (cpc->reason & CP_UMOUNT)
		__set_ckpt_flags(ckpt, CP_UMOUNT_FLAG);
	else
		__clear_ckpt_flags(ckpt, CP_UMOUNT_FLAG);

	if (cpc->reason & CP_FASTBOOT)
		__set_ckpt_flags(ckpt, CP_FASTBOOT_FLAG);
	else
		__clear_ckpt_flags(ckpt, CP_FASTBOOT_FLAG);

	if (orphan_num)
		__set_ckpt_flags(ckpt, CP_ORPHAN_PRESENT_FLAG);
	else
		__clear_ckpt_flags(ckpt, CP_ORPHAN_PRESENT_FLAG);

	if (is_sbi_flag_set(sbi, SBI_NEED_FSCK))
		__set_ckpt_flags(ckpt, CP_FSCK_FLAG);

	if (is_sbi_flag_set(sbi, SBI_IS_RESIZEFS))
		__set_ckpt_flags(ckpt, CP_RESIZEFS_FLAG);
	else
		__clear_ckpt_flags(ckpt, CP_RESIZEFS_FLAG);

	if (is_sbi_flag_set(sbi, SBI_CP_DISABLED))
		__set_ckpt_flags(ckpt, CP_DISABLED_FLAG);
	else
		__clear_ckpt_flags(ckpt, CP_DISABLED_FLAG);

	if (is_sbi_flag_set(sbi, SBI_CP_DISABLED_QUICK))
		__set_ckpt_flags(ckpt, CP_DISABLED_QUICK_FLAG);
	else
		__clear_ckpt_flags(ckpt, CP_DISABLED_QUICK_FLAG);

	if (is_sbi_flag_set(sbi, SBI_QUOTA_SKIP_FLUSH))
		__set_ckpt_flags(ckpt, CP_QUOTA_NEED_FSCK_FLAG);
	else
		__clear_ckpt_flags(ckpt, CP_QUOTA_NEED_FSCK_FLAG);

	if (is_sbi_flag_set(sbi, SBI_QUOTA_NEED_REPAIR))
		__set_ckpt_flags(ckpt, CP_QUOTA_NEED_FSCK_FLAG);

	/* set this flag to activate crc|cp_ver for recovery */
	__set_ckpt_flags(ckpt, CP_CRC_RECOVERY_FLAG);
	__clear_ckpt_flags(ckpt, CP_NOCRC_RECOVERY_FLAG);

	spin_unlock_irqrestore(&sbi->cp_lock, flags);
}

static void commit_checkpoint(struct f2fs_sb_info *sbi,
	void *src, block_t blk_addr)
{
	struct writeback_control wbc = {
		.for_reclaim = 0,
	};

	/*
	 * pagevec_lookup_tag and lock_page again will take
	 * some extra time. Therefore, f2fs_update_meta_pages and
	 * f2fs_sync_meta_pages are combined in this function.
	 */
	struct page *page = f2fs_grab_meta_page(sbi, blk_addr);
	int err;

	f2fs_wait_on_page_writeback(page, META, true, true);

	memcpy(page_address(page), src, PAGE_SIZE);

	set_page_dirty(page);
	if (unlikely(!clear_page_dirty_for_io(page)))
		f2fs_bug_on(sbi, 1);

	/* writeout cp pack 2 page */
	err = __f2fs_write_meta_page(page, &wbc, FS_CP_META_IO);
	if (unlikely(err && f2fs_cp_error(sbi))) {
		f2fs_put_page(page, 1);
		return;
	}

	f2fs_bug_on(sbi, err);
	f2fs_put_page(page, 0);

	/* submit checkpoint (with barrier if NOBARRIER is not set) */
	f2fs_submit_merged_write(sbi, META_FLUSH);
}

static int do_checkpoint(struct f2fs_sb_info *sbi, struct cp_control *cpc)
{
	struct f2fs_checkpoint *ckpt = F2FS_CKPT(sbi);
	struct f2fs_nm_info *nm_i = NM_I(sbi);
	unsigned long orphan_num = sbi->im[ORPHAN_INO].ino_num, flags;
	block_t start_blk;
	unsigned int data_sum_blocks, orphan_blocks;
	__u32 crc32 = 0;
	int i;
	int cp_payload_blks = __cp_payload(sbi);
	struct super_block *sb = sbi->sb;
	struct curseg_info *seg_i = CURSEG_I(sbi, CURSEG_HOT_NODE);
	u64 kbytes_written;
	int err;

	/* Flush all the NAT/SIT pages */
	f2fs_sync_meta_pages(sbi, META, LONG_MAX, FS_CP_META_IO);

	/* start to update checkpoint, cp ver is already updated previously */
	ckpt->elapsed_time = cpu_to_le64(get_mtime(sbi, true));
	ckpt->free_segment_count = cpu_to_le32(free_segments(sbi));
	for (i = 0; i < NR_CURSEG_NODE_TYPE; i++) {
		ckpt->cur_node_segno[i] =
			cpu_to_le32(curseg_segno(sbi, i + CURSEG_HOT_NODE));
		ckpt->cur_node_blkoff[i] =
			cpu_to_le16(curseg_blkoff(sbi, i + CURSEG_HOT_NODE));
		ckpt->alloc_type[i + CURSEG_HOT_NODE] =
				curseg_alloc_type(sbi, i + CURSEG_HOT_NODE);
	}
	for (i = 0; i < NR_CURSEG_DATA_TYPE; i++) {
		ckpt->cur_data_segno[i] =
			cpu_to_le32(curseg_segno(sbi, i + CURSEG_HOT_DATA));
		ckpt->cur_data_blkoff[i] =
			cpu_to_le16(curseg_blkoff(sbi, i + CURSEG_HOT_DATA));
		ckpt->alloc_type[i + CURSEG_HOT_DATA] =
				curseg_alloc_type(sbi, i + CURSEG_HOT_DATA);
	}

	/* 2 cp  + n data seg summary + orphan inode blocks */
	data_sum_blocks = f2fs_npages_for_summary_flush(sbi, false);
	spin_lock_irqsave(&sbi->cp_lock, flags);
	if (data_sum_blocks < NR_CURSEG_DATA_TYPE)
		__set_ckpt_flags(ckpt, CP_COMPACT_SUM_FLAG);
	else
		__clear_ckpt_flags(ckpt, CP_COMPACT_SUM_FLAG);
	spin_unlock_irqrestore(&sbi->cp_lock, flags);

	orphan_blocks = GET_ORPHAN_BLOCKS(orphan_num);
	ckpt->cp_pack_start_sum = cpu_to_le32(1 + cp_payload_blks +
			orphan_blocks);

	if (__remain_node_summaries(cpc->reason))
		ckpt->cp_pack_total_block_count = cpu_to_le32(F2FS_CP_PACKS+
				cp_payload_blks + data_sum_blocks +
				orphan_blocks + NR_CURSEG_NODE_TYPE);
	else
		ckpt->cp_pack_total_block_count = cpu_to_le32(F2FS_CP_PACKS +
				cp_payload_blks + data_sum_blocks +
				orphan_blocks);

	/* update ckpt flag for checkpoint */
	update_ckpt_flags(sbi, cpc);

	/* update SIT/NAT bitmap */
	get_sit_bitmap(sbi, __bitmap_ptr(sbi, SIT_BITMAP));
	get_nat_bitmap(sbi, __bitmap_ptr(sbi, NAT_BITMAP));

	crc32 = f2fs_checkpoint_chksum(sbi, ckpt);
	*((__le32 *)((unsigned char *)ckpt +
				le32_to_cpu(ckpt->checksum_offset)))
				= cpu_to_le32(crc32);

	start_blk = __start_cp_next_addr(sbi);

	/* write nat bits */
	if (enabled_nat_bits(sbi, cpc)) {
		__u64 cp_ver = cur_cp_version(ckpt);
		block_t blk;

		cp_ver |= ((__u64)crc32 << 32);
		*(__le64 *)nm_i->nat_bits = cpu_to_le64(cp_ver);

		blk = start_blk + sbi->blocks_per_seg - nm_i->nat_bits_blocks;
		for (i = 0; i < nm_i->nat_bits_blocks; i++)
			f2fs_update_meta_page(sbi, nm_i->nat_bits +
					(i << F2FS_BLKSIZE_BITS), blk + i);
	}

	/* write out checkpoint buffer at block 0 */
	f2fs_update_meta_page(sbi, ckpt, start_blk++);

	for (i = 1; i < 1 + cp_payload_blks; i++)
		f2fs_update_meta_page(sbi, (char *)ckpt + i * F2FS_BLKSIZE,
							start_blk++);

	if (orphan_num) {
		write_orphan_inodes(sbi, start_blk);
		start_blk += orphan_blocks;
	}

	f2fs_write_data_summaries(sbi, start_blk);
	start_blk += data_sum_blocks;

	/* Record write statistics in the hot node summary */
	kbytes_written = sbi->kbytes_written;
	if (sb->s_bdev->bd_part)
		kbytes_written += BD_PART_WRITTEN(sbi);

	seg_i->journal->info.kbytes_written = cpu_to_le64(kbytes_written);

	if (__remain_node_summaries(cpc->reason)) {
		f2fs_write_node_summaries(sbi, start_blk);
		start_blk += NR_CURSEG_NODE_TYPE;
	}

	/* update user_block_counts */
	sbi->last_valid_block_count = sbi->total_valid_block_count;
	percpu_counter_set(&sbi->alloc_valid_block_count, 0);

	/* Here, we have one bio having CP pack except cp pack 2 page */
	f2fs_sync_meta_pages(sbi, META, LONG_MAX, FS_CP_META_IO);
	/* Wait for all dirty meta pages to be submitted for IO */
	f2fs_wait_on_all_pages(sbi, F2FS_DIRTY_META);

	/* wait for previous submitted meta pages writeback */
	f2fs_wait_on_all_pages(sbi, F2FS_WB_CP_DATA);

	/* flush all device cache */
	err = f2fs_flush_device_cache(sbi);
	if (err)
		return err;

	/* barrier and flush checkpoint cp pack 2 page if it can */
	commit_checkpoint(sbi, ckpt, start_blk);
	f2fs_wait_on_all_pages(sbi, F2FS_WB_CP_DATA);

	/*
	 * invalidate intermediate page cache borrowed from meta inode which are
	 * used for migration of encrypted or verity inode's blocks.
	 */
	if (f2fs_sb_has_encrypt(sbi) || f2fs_sb_has_verity(sbi))
		invalidate_mapping_pages(META_MAPPING(sbi),
				MAIN_BLKADDR(sbi), MAX_BLKADDR(sbi) - 1);

	f2fs_release_ino_entry(sbi, false);

	f2fs_reset_fsync_node_info(sbi);

	clear_sbi_flag(sbi, SBI_IS_DIRTY);
	clear_sbi_flag(sbi, SBI_NEED_CP);
	clear_sbi_flag(sbi, SBI_QUOTA_SKIP_FLUSH);

	spin_lock(&sbi->stat_lock);
	sbi->unusable_block_count = 0;
	spin_unlock(&sbi->stat_lock);

	__set_cp_next_pack(sbi);

	/*
	 * redirty superblock if metadata like node page or inode cache is
	 * updated during writing checkpoint.
	 */
	if (get_pages(sbi, F2FS_DIRTY_NODES) ||
			get_pages(sbi, F2FS_DIRTY_IMETA))
		set_sbi_flag(sbi, SBI_IS_DIRTY);

	f2fs_bug_on(sbi, get_pages(sbi, F2FS_DIRTY_DENTS));

	return unlikely(f2fs_cp_error(sbi)) ? -EIO : 0;
}

int f2fs_write_checkpoint(struct f2fs_sb_info *sbi, struct cp_control *cpc)
{
	struct f2fs_checkpoint *ckpt = F2FS_CKPT(sbi);
	unsigned long long ckpt_ver;
	int err = 0;

	if (f2fs_readonly(sbi->sb) || f2fs_hw_is_readonly(sbi))
		return -EROFS;

	if (unlikely(is_sbi_flag_set(sbi, SBI_CP_DISABLED))) {
		if (cpc->reason != CP_PAUSE)
			return 0;
		f2fs_warn(sbi, "Start checkpoint disabled!");
	}
<<<<<<< HEAD
	mutex_lock(&sbi->cp_mutex);
=======
	if (cpc->reason != CP_RESIZE)
		mutex_lock(&sbi->cp_mutex);
>>>>>>> 7520793d

	if (!is_sbi_flag_set(sbi, SBI_IS_DIRTY) &&
		((cpc->reason & CP_FASTBOOT) || (cpc->reason & CP_SYNC) ||
		((cpc->reason & CP_DISCARD) && !sbi->discard_blks)))
		goto out;
	if (unlikely(f2fs_cp_error(sbi))) {
		err = -EIO;
		goto out;
	}

	trace_f2fs_write_checkpoint(sbi->sb, cpc->reason, "start block_ops");

	err = block_operations(sbi);
	if (err)
		goto out;

	trace_f2fs_write_checkpoint(sbi->sb, cpc->reason, "finish block_ops");

	f2fs_flush_merged_writes(sbi);

	/* this is the case of multiple fstrims without any changes */
	if (cpc->reason & CP_DISCARD) {
		if (!f2fs_exist_trim_candidates(sbi, cpc)) {
			unblock_operations(sbi);
			goto out;
		}

		if (NM_I(sbi)->dirty_nat_cnt == 0 &&
				SIT_I(sbi)->dirty_sentries == 0 &&
				prefree_segments(sbi) == 0) {
			f2fs_flush_sit_entries(sbi, cpc);
			f2fs_clear_prefree_segments(sbi, cpc);
			unblock_operations(sbi);
			goto out;
		}
	}

	/*
	 * update checkpoint pack index
	 * Increase the version number so that
	 * SIT entries and seg summaries are written at correct place
	 */
	ckpt_ver = cur_cp_version(ckpt);
	ckpt->checkpoint_ver = cpu_to_le64(++ckpt_ver);

	/* write cached NAT/SIT entries to NAT/SIT area */
	err = f2fs_flush_nat_entries(sbi, cpc);
	if (err)
		goto stop;

	f2fs_flush_sit_entries(sbi, cpc);

	err = do_checkpoint(sbi, cpc);
	if (err)
		f2fs_release_discard_addrs(sbi);
	else
		f2fs_clear_prefree_segments(sbi, cpc);
stop:
	unblock_operations(sbi);
	stat_inc_cp_count(sbi->stat_info);

	if (cpc->reason & CP_RECOVERY)
		f2fs_notice(sbi, "checkpoint: version = %llx", ckpt_ver);

	/* update CP_TIME to trigger checkpoint periodically */
	f2fs_update_time(sbi, CP_TIME);
	trace_f2fs_write_checkpoint(sbi->sb, cpc->reason, "finish checkpoint");
out:
	if (cpc->reason != CP_RESIZE)
		mutex_unlock(&sbi->cp_mutex);
	return err;
}

void f2fs_init_ino_entry_info(struct f2fs_sb_info *sbi)
{
	int i;

	for (i = 0; i < MAX_INO_ENTRY; i++) {
		struct inode_management *im = &sbi->im[i];

		INIT_RADIX_TREE(&im->ino_root, GFP_ATOMIC);
		spin_lock_init(&im->ino_lock);
		INIT_LIST_HEAD(&im->ino_list);
		im->ino_num = 0;
	}

	sbi->max_orphans = (sbi->blocks_per_seg - F2FS_CP_PACKS -
			NR_CURSEG_TYPE - __cp_payload(sbi)) *
				F2FS_ORPHANS_PER_BLOCK;
}

int __init f2fs_create_checkpoint_caches(void)
{
	ino_entry_slab = f2fs_kmem_cache_create("f2fs_ino_entry",
			sizeof(struct ino_entry));
	if (!ino_entry_slab)
		return -ENOMEM;
	f2fs_inode_entry_slab = f2fs_kmem_cache_create("f2fs_inode_entry",
			sizeof(struct inode_entry));
	if (!f2fs_inode_entry_slab) {
		kmem_cache_destroy(ino_entry_slab);
		return -ENOMEM;
	}
	return 0;
}

void f2fs_destroy_checkpoint_caches(void)
{
	kmem_cache_destroy(ino_entry_slab);
	kmem_cache_destroy(f2fs_inode_entry_slab);
}<|MERGE_RESOLUTION|>--- conflicted
+++ resolved
@@ -1166,10 +1166,6 @@
 		.nr_to_write = LONG_MAX,
 		.for_reclaim = 0,
 	};
-<<<<<<< HEAD
-	struct blk_plug plug;
-=======
->>>>>>> 7520793d
 	int err = 0, cnt = 0;
 
 	/*
@@ -1566,12 +1562,8 @@
 			return 0;
 		f2fs_warn(sbi, "Start checkpoint disabled!");
 	}
-<<<<<<< HEAD
-	mutex_lock(&sbi->cp_mutex);
-=======
 	if (cpc->reason != CP_RESIZE)
 		mutex_lock(&sbi->cp_mutex);
->>>>>>> 7520793d
 
 	if (!is_sbi_flag_set(sbi, SBI_IS_DIRTY) &&
 		((cpc->reason & CP_FASTBOOT) || (cpc->reason & CP_SYNC) ||
