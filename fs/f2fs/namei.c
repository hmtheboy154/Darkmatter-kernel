// SPDX-License-Identifier: GPL-2.0
/*
 * fs/f2fs/namei.c
 *
 * Copyright (c) 2012 Samsung Electronics Co., Ltd.
 *             http://www.samsung.com/
 */
#include <linux/fs.h>
#include <linux/f2fs_fs.h>
#include <linux/pagemap.h>
#include <linux/sched.h>
#include <linux/ctype.h>
#include <linux/random.h>
#include <linux/dcache.h>
#include <linux/namei.h>
#include <linux/quotaops.h>

#include "f2fs.h"
#include "node.h"
#include "segment.h"
#include "xattr.h"
#include "acl.h"
#include <trace/events/f2fs.h>

static struct inode *f2fs_new_inode(struct inode *dir, umode_t mode)
{
	struct f2fs_sb_info *sbi = F2FS_I_SB(dir);
	nid_t ino;
	struct inode *inode;
	bool nid_free = false;
	int xattr_size = 0;
	int err;

	inode = new_inode(dir->i_sb);
	if (!inode)
		return ERR_PTR(-ENOMEM);

	f2fs_lock_op(sbi);
	if (!f2fs_alloc_nid(sbi, &ino)) {
		f2fs_unlock_op(sbi);
		err = -ENOSPC;
		goto fail;
	}
	f2fs_unlock_op(sbi);

	nid_free = true;

	inode_init_owner(inode, dir, mode);

	inode->i_ino = ino;
	inode->i_blocks = 0;
	inode->i_mtime = inode->i_atime = inode->i_ctime = current_time(inode);
	F2FS_I(inode)->i_crtime = inode->i_mtime;
	inode->i_generation = prandom_u32();

	if (S_ISDIR(inode->i_mode))
		F2FS_I(inode)->i_current_depth = 1;

	err = insert_inode_locked(inode);
	if (err) {
		err = -EINVAL;
		goto fail;
	}

	if (f2fs_sb_has_project_quota(sbi) &&
		(F2FS_I(dir)->i_flags & F2FS_PROJINHERIT_FL))
		F2FS_I(inode)->i_projid = F2FS_I(dir)->i_projid;
	else
		F2FS_I(inode)->i_projid = make_kprojid(&init_user_ns,
							F2FS_DEF_PROJID);

	err = dquot_initialize(inode);
	if (err)
		goto fail_drop;

	set_inode_flag(inode, FI_NEW_INODE);

	if (f2fs_may_encrypt(dir, inode))
		f2fs_set_encrypted_inode(inode);

	if (f2fs_sb_has_extra_attr(sbi)) {
		set_inode_flag(inode, FI_EXTRA_ATTR);
		F2FS_I(inode)->i_extra_isize = F2FS_TOTAL_EXTRA_ATTR_SIZE;
	}

	if (test_opt(sbi, INLINE_XATTR))
		set_inode_flag(inode, FI_INLINE_XATTR);

	if (test_opt(sbi, INLINE_DATA) && f2fs_may_inline_data(inode))
		set_inode_flag(inode, FI_INLINE_DATA);
	if (f2fs_may_inline_dentry(inode))
		set_inode_flag(inode, FI_INLINE_DENTRY);

	if (f2fs_sb_has_flexible_inline_xattr(sbi)) {
		f2fs_bug_on(sbi, !f2fs_has_extra_attr(inode));
		if (f2fs_has_inline_xattr(inode))
			xattr_size = F2FS_OPTION(sbi).inline_xattr_size;
		/* Otherwise, will be 0 */
	} else if (f2fs_has_inline_xattr(inode) ||
				f2fs_has_inline_dentry(inode)) {
		xattr_size = DEFAULT_INLINE_XATTR_ADDRS;
	}
	F2FS_I(inode)->i_inline_xattr_size = xattr_size;

	f2fs_init_extent_tree(inode, NULL);

	stat_inc_inline_xattr(inode);
	stat_inc_inline_inode(inode);
	stat_inc_inline_dir(inode);

	F2FS_I(inode)->i_flags =
		f2fs_mask_flags(mode, F2FS_I(dir)->i_flags & F2FS_FL_INHERITED);

	if (S_ISDIR(inode->i_mode))
		F2FS_I(inode)->i_flags |= F2FS_INDEX_FL;

	if (F2FS_I(inode)->i_flags & F2FS_PROJINHERIT_FL)
		set_inode_flag(inode, FI_PROJ_INHERIT);

	if (f2fs_sb_has_compression(sbi)) {
		/* Inherit the compression flag in directory */
		if ((F2FS_I(dir)->i_flags & F2FS_COMPR_FL) &&
					f2fs_may_compress(inode))
			set_compress_context(inode);
	}

	f2fs_set_inode_flags(inode);

	trace_f2fs_new_inode(inode, 0);
	return inode;

fail:
	trace_f2fs_new_inode(inode, err);
	make_bad_inode(inode);
	if (nid_free)
		set_inode_flag(inode, FI_FREE_NID);
	iput(inode);
	return ERR_PTR(err);
fail_drop:
	trace_f2fs_new_inode(inode, err);
	dquot_drop(inode);
	inode->i_flags |= S_NOQUOTA;
	if (nid_free)
		set_inode_flag(inode, FI_FREE_NID);
	clear_nlink(inode);
	unlock_new_inode(inode);
	iput(inode);
	return ERR_PTR(err);
}

static inline int is_extension_exist(const unsigned char *s, const char *sub)
{
	size_t slen = strlen(s);
	size_t sublen = strlen(sub);
	int i;

	if (sublen == 1 && *sub == '*')
		return 1;

	/*
	 * filename format of multimedia file should be defined as:
	 * "filename + '.' + extension + (optional: '.' + temp extension)".
	 */
	if (slen < sublen + 2)
		return 0;

	for (i = 1; i < slen - sublen; i++) {
		if (s[i] != '.')
			continue;
		if (!strncasecmp(s + i + 1, sub, sublen))
			return 1;
	}

	return 0;
}

/*
 * Set file's temperature for hot/cold data separation
 */
static inline void set_file_temperature(struct f2fs_sb_info *sbi, struct inode *inode,
		const unsigned char *name)
{
	__u8 (*extlist)[F2FS_EXTENSION_LEN] = sbi->raw_super->extension_list;
	int i, cold_count, hot_count;

	down_read(&sbi->sb_lock);

	cold_count = le32_to_cpu(sbi->raw_super->extension_count);
	hot_count = sbi->raw_super->hot_ext_count;

	for (i = 0; i < cold_count + hot_count; i++) {
		if (is_extension_exist(name, extlist[i]))
			break;
	}

	up_read(&sbi->sb_lock);

	if (i == cold_count + hot_count)
		return;

	if (i < cold_count)
		file_set_cold(inode);
	else
		file_set_hot(inode);
}

int f2fs_update_extension_list(struct f2fs_sb_info *sbi, const char *name,
							bool hot, bool set)
{
	__u8 (*extlist)[F2FS_EXTENSION_LEN] = sbi->raw_super->extension_list;
	int cold_count = le32_to_cpu(sbi->raw_super->extension_count);
	int hot_count = sbi->raw_super->hot_ext_count;
	int total_count = cold_count + hot_count;
	int start, count;
	int i;

	if (set) {
		if (total_count == F2FS_MAX_EXTENSION)
			return -EINVAL;
	} else {
		if (!hot && !cold_count)
			return -EINVAL;
		if (hot && !hot_count)
			return -EINVAL;
	}

	if (hot) {
		start = cold_count;
		count = total_count;
	} else {
		start = 0;
		count = cold_count;
	}

	for (i = start; i < count; i++) {
		if (strcmp(name, extlist[i]))
			continue;

		if (set)
			return -EINVAL;

		memcpy(extlist[i], extlist[i + 1],
				F2FS_EXTENSION_LEN * (total_count - i - 1));
		memset(extlist[total_count - 1], 0, F2FS_EXTENSION_LEN);
		if (hot)
			sbi->raw_super->hot_ext_count = hot_count - 1;
		else
			sbi->raw_super->extension_count =
						cpu_to_le32(cold_count - 1);
		return 0;
	}

	if (!set)
		return -EINVAL;

	if (hot) {
		memcpy(extlist[count], name, strlen(name));
		sbi->raw_super->hot_ext_count = hot_count + 1;
	} else {
		char buf[F2FS_MAX_EXTENSION][F2FS_EXTENSION_LEN];

		memcpy(buf, &extlist[cold_count],
				F2FS_EXTENSION_LEN * hot_count);
		memset(extlist[cold_count], 0, F2FS_EXTENSION_LEN);
		memcpy(extlist[cold_count], name, strlen(name));
		memcpy(&extlist[cold_count + 1], buf,
				F2FS_EXTENSION_LEN * hot_count);
		sbi->raw_super->extension_count = cpu_to_le32(cold_count + 1);
	}
	return 0;
}

static void set_compress_inode(struct f2fs_sb_info *sbi, struct inode *inode,
						const unsigned char *name)
{
	__u8 (*extlist)[F2FS_EXTENSION_LEN] = sbi->raw_super->extension_list;
	unsigned char (*ext)[F2FS_EXTENSION_LEN];
	unsigned int ext_cnt = F2FS_OPTION(sbi).compress_ext_cnt;
	int i, cold_count, hot_count;

	if (!f2fs_sb_has_compression(sbi) ||
			is_inode_flag_set(inode, FI_COMPRESSED_FILE) ||
			F2FS_I(inode)->i_flags & F2FS_NOCOMP_FL ||
			!f2fs_may_compress(inode))
		return;

	down_read(&sbi->sb_lock);

	cold_count = le32_to_cpu(sbi->raw_super->extension_count);
	hot_count = sbi->raw_super->hot_ext_count;

	for (i = cold_count; i < cold_count + hot_count; i++) {
		if (is_extension_exist(name, extlist[i])) {
			up_read(&sbi->sb_lock);
			return;
		}
	}

	up_read(&sbi->sb_lock);

	ext = F2FS_OPTION(sbi).extensions;

	for (i = 0; i < ext_cnt; i++) {
		if (!is_extension_exist(name, ext[i]))
			continue;

		set_compress_context(inode);
		return;
	}
}

static int f2fs_create(struct inode *dir, struct dentry *dentry, umode_t mode,
						bool excl)
{
	struct f2fs_sb_info *sbi = F2FS_I_SB(dir);
	struct inode *inode;
	nid_t ino = 0;
	int err;

	if (unlikely(f2fs_cp_error(sbi)))
		return -EIO;
	if (!f2fs_is_checkpoint_ready(sbi))
		return -ENOSPC;

	err = dquot_initialize(dir);
	if (err)
		return err;

	inode = f2fs_new_inode(dir, mode);
	if (IS_ERR(inode))
		return PTR_ERR(inode);

	if (!test_opt(sbi, DISABLE_EXT_IDENTIFY))
		set_file_temperature(sbi, inode, dentry->d_name.name);

	set_compress_inode(sbi, inode, dentry->d_name.name);

	inode->i_op = &f2fs_file_inode_operations;
	inode->i_fop = &f2fs_file_operations;
	inode->i_mapping->a_ops = &f2fs_dblock_aops;
	ino = inode->i_ino;

	f2fs_lock_op(sbi);
	err = f2fs_add_link(dentry, inode);
	if (err)
		goto out;
	f2fs_unlock_op(sbi);

	f2fs_alloc_nid_done(sbi, ino);

	d_instantiate_new(dentry, inode);

	if (IS_DIRSYNC(dir))
		f2fs_sync_fs(sbi->sb, 1);

	f2fs_balance_fs(sbi, true);
	return 0;
out:
	f2fs_handle_failed_inode(inode);
	return err;
}

static int f2fs_link(struct dentry *old_dentry, struct inode *dir,
		struct dentry *dentry)
{
	struct inode *inode = d_inode(old_dentry);
	struct f2fs_sb_info *sbi = F2FS_I_SB(dir);
	int err;

	if (unlikely(f2fs_cp_error(sbi)))
		return -EIO;
	if (!f2fs_is_checkpoint_ready(sbi))
		return -ENOSPC;

	err = fscrypt_prepare_link(old_dentry, dir, dentry);
	if (err)
		return err;

	if (is_inode_flag_set(dir, FI_PROJ_INHERIT) &&
			(!projid_eq(F2FS_I(dir)->i_projid,
			F2FS_I(old_dentry->d_inode)->i_projid)))
		return -EXDEV;

	err = dquot_initialize(dir);
	if (err)
		return err;

	f2fs_balance_fs(sbi, true);

	inode->i_ctime = current_time(inode);
	ihold(inode);

	set_inode_flag(inode, FI_INC_LINK);
	f2fs_lock_op(sbi);
	err = f2fs_add_link(dentry, inode);
	if (err)
		goto out;
	f2fs_unlock_op(sbi);

	d_instantiate(dentry, inode);

	if (IS_DIRSYNC(dir))
		f2fs_sync_fs(sbi->sb, 1);
	return 0;
out:
	clear_inode_flag(inode, FI_INC_LINK);
	iput(inode);
	f2fs_unlock_op(sbi);
	return err;
}

struct dentry *f2fs_get_parent(struct dentry *child)
{
	struct qstr dotdot = QSTR_INIT("..", 2);
	struct page *page;
	unsigned long ino = f2fs_inode_by_name(d_inode(child), &dotdot, &page);
	if (!ino) {
		if (IS_ERR(page))
			return ERR_CAST(page);
		return ERR_PTR(-ENOENT);
	}
	return d_obtain_alias(f2fs_iget(child->d_sb, ino));
}

static int __recover_dot_dentries(struct inode *dir, nid_t pino)
{
	struct f2fs_sb_info *sbi = F2FS_I_SB(dir);
	struct qstr dot = QSTR_INIT(".", 1);
	struct qstr dotdot = QSTR_INIT("..", 2);
	struct f2fs_dir_entry *de;
	struct page *page;
	int err = 0;

	if (f2fs_readonly(sbi->sb)) {
		f2fs_info(sbi, "skip recovering inline_dots inode (ino:%lu, pino:%u) in readonly mountpoint",
			  dir->i_ino, pino);
		return 0;
	}

	err = dquot_initialize(dir);
	if (err)
		return err;

	f2fs_balance_fs(sbi, true);

	f2fs_lock_op(sbi);

	de = f2fs_find_entry(dir, &dot, &page);
	if (de) {
		f2fs_put_page(page, 0);
	} else if (IS_ERR(page)) {
		err = PTR_ERR(page);
		goto out;
	} else {
		err = f2fs_do_add_link(dir, &dot, NULL, dir->i_ino, S_IFDIR);
		if (err)
			goto out;
	}

	de = f2fs_find_entry(dir, &dotdot, &page);
	if (de)
		f2fs_put_page(page, 0);
	else if (IS_ERR(page))
		err = PTR_ERR(page);
	else
		err = f2fs_do_add_link(dir, &dotdot, NULL, pino, S_IFDIR);
out:
	if (!err)
		clear_inode_flag(dir, FI_INLINE_DOTS);

	f2fs_unlock_op(sbi);
	return err;
}

static struct dentry *f2fs_lookup(struct inode *dir, struct dentry *dentry,
		unsigned int flags)
{
	struct inode *inode = NULL;
	struct f2fs_dir_entry *de;
	struct page *page;
	struct dentry *new;
	nid_t ino = -1;
	int err = 0;
	unsigned int root_ino = F2FS_ROOT_INO(F2FS_I_SB(dir));
<<<<<<< HEAD
	struct fscrypt_name fname;
=======
	struct f2fs_filename fname;
>>>>>>> 9be46132

	trace_f2fs_lookup_start(dir, dentry, flags);

	if (dentry->d_name.len > F2FS_NAME_LEN) {
		err = -ENAMETOOLONG;
		goto out;
	}

<<<<<<< HEAD
	err = fscrypt_prepare_lookup(dir, dentry, &fname);
=======
	err = f2fs_prepare_lookup(dir, dentry, &fname);
>>>>>>> 9be46132
	generic_set_encrypted_ci_d_ops(dir, dentry);
	if (err == -ENOENT)
		goto out_splice;
	if (err)
		goto out;
	de = __f2fs_find_entry(dir, &fname, &page);
<<<<<<< HEAD
	fscrypt_free_filename(&fname);
=======
	f2fs_free_filename(&fname);
>>>>>>> 9be46132

	if (!de) {
		if (IS_ERR(page)) {
			err = PTR_ERR(page);
			goto out;
		}
		goto out_splice;
	}

	ino = le32_to_cpu(de->ino);
	f2fs_put_page(page, 0);

	inode = f2fs_iget(dir->i_sb, ino);
	if (IS_ERR(inode)) {
		err = PTR_ERR(inode);
		goto out;
	}

	if ((dir->i_ino == root_ino) && f2fs_has_inline_dots(dir)) {
		err = __recover_dot_dentries(dir, root_ino);
		if (err)
			goto out_iput;
	}

	if (f2fs_has_inline_dots(inode)) {
		err = __recover_dot_dentries(inode, dir->i_ino);
		if (err)
			goto out_iput;
	}
	if (IS_ENCRYPTED(dir) &&
	    (S_ISDIR(inode->i_mode) || S_ISLNK(inode->i_mode)) &&
	    !fscrypt_has_permitted_context(dir, inode)) {
		f2fs_warn(F2FS_I_SB(inode), "Inconsistent encryption contexts: %lu/%lu",
			  dir->i_ino, inode->i_ino);
		err = -EPERM;
		goto out_iput;
	}
out_splice:
#ifdef CONFIG_UNICODE
	if (!inode && IS_CASEFOLDED(dir)) {
		/* Eventually we want to call d_add_ci(dentry, NULL)
		 * for negative dentries in the encoding case as
		 * well.  For now, prevent the negative dentry
		 * from being cached.
		 */
		trace_f2fs_lookup_end(dir, dentry, ino, err);
		return NULL;
	}
#endif
	new = d_splice_alias(inode, dentry);
	err = PTR_ERR_OR_ZERO(new);
	trace_f2fs_lookup_end(dir, dentry, ino, err);
	return new;
out_iput:
	iput(inode);
out:
	trace_f2fs_lookup_end(dir, dentry, ino, err);
	return ERR_PTR(err);
}

static int f2fs_unlink(struct inode *dir, struct dentry *dentry)
{
	struct f2fs_sb_info *sbi = F2FS_I_SB(dir);
	struct inode *inode = d_inode(dentry);
	struct f2fs_dir_entry *de;
	struct page *page;
	int err = -ENOENT;

	trace_f2fs_unlink_enter(dir, dentry);

	if (unlikely(f2fs_cp_error(sbi)))
		return -EIO;

	err = dquot_initialize(dir);
	if (err)
		return err;
	err = dquot_initialize(inode);
	if (err)
		return err;

	de = f2fs_find_entry(dir, &dentry->d_name, &page);
	if (!de) {
		if (IS_ERR(page))
			err = PTR_ERR(page);
		goto fail;
	}

	f2fs_balance_fs(sbi, true);

	f2fs_lock_op(sbi);
	err = f2fs_acquire_orphan_inode(sbi);
	if (err) {
		f2fs_unlock_op(sbi);
		f2fs_put_page(page, 0);
		goto fail;
	}
	f2fs_delete_entry(de, page, dir, inode);
#ifdef CONFIG_UNICODE
	/* VFS negative dentries are incompatible with Encoding and
	 * Case-insensitiveness. Eventually we'll want avoid
	 * invalidating the dentries here, alongside with returning the
	 * negative dentries at f2fs_lookup(), when it is  better
	 * supported by the VFS for the CI case.
	 */
	if (IS_CASEFOLDED(dir))
		d_invalidate(dentry);
#endif
	f2fs_unlock_op(sbi);

	if (IS_DIRSYNC(dir))
		f2fs_sync_fs(sbi->sb, 1);
fail:
	trace_f2fs_unlink_exit(inode, err);
	return err;
}

static const char *f2fs_get_link(struct dentry *dentry,
				 struct inode *inode,
				 struct delayed_call *done)
{
	const char *link = page_get_link(dentry, inode, done);
	if (!IS_ERR(link) && !*link) {
		/* this is broken symlink case */
		do_delayed_call(done);
		clear_delayed_call(done);
		link = ERR_PTR(-ENOENT);
	}
	return link;
}

static int f2fs_symlink(struct inode *dir, struct dentry *dentry,
					const char *symname)
{
	struct f2fs_sb_info *sbi = F2FS_I_SB(dir);
	struct inode *inode;
	size_t len = strlen(symname);
	struct fscrypt_str disk_link;
	int err;

	if (unlikely(f2fs_cp_error(sbi)))
		return -EIO;
	if (!f2fs_is_checkpoint_ready(sbi))
		return -ENOSPC;

	err = fscrypt_prepare_symlink(dir, symname, len, dir->i_sb->s_blocksize,
				      &disk_link);
	if (err)
		return err;

	err = dquot_initialize(dir);
	if (err)
		return err;

	inode = f2fs_new_inode(dir, S_IFLNK | S_IRWXUGO);
	if (IS_ERR(inode))
		return PTR_ERR(inode);

	if (IS_ENCRYPTED(inode))
		inode->i_op = &f2fs_encrypted_symlink_inode_operations;
	else
		inode->i_op = &f2fs_symlink_inode_operations;
	inode_nohighmem(inode);
	inode->i_mapping->a_ops = &f2fs_dblock_aops;

	f2fs_lock_op(sbi);
	err = f2fs_add_link(dentry, inode);
	if (err)
		goto out_f2fs_handle_failed_inode;
	f2fs_unlock_op(sbi);
	f2fs_alloc_nid_done(sbi, inode->i_ino);

	err = fscrypt_encrypt_symlink(inode, symname, len, &disk_link);
	if (err)
		goto err_out;

	err = page_symlink(inode, disk_link.name, disk_link.len);

err_out:
	d_instantiate_new(dentry, inode);

	/*
	 * Let's flush symlink data in order to avoid broken symlink as much as
	 * possible. Nevertheless, fsyncing is the best way, but there is no
	 * way to get a file descriptor in order to flush that.
	 *
	 * Note that, it needs to do dir->fsync to make this recoverable.
	 * If the symlink path is stored into inline_data, there is no
	 * performance regression.
	 */
	if (!err) {
		filemap_write_and_wait_range(inode->i_mapping, 0,
							disk_link.len - 1);

		if (IS_DIRSYNC(dir))
			f2fs_sync_fs(sbi->sb, 1);
	} else {
		f2fs_unlink(dir, dentry);
	}

	f2fs_balance_fs(sbi, true);
	goto out_free_encrypted_link;

out_f2fs_handle_failed_inode:
	f2fs_handle_failed_inode(inode);
out_free_encrypted_link:
	if (disk_link.name != (unsigned char *)symname)
		kvfree(disk_link.name);
	return err;
}

static int f2fs_mkdir(struct inode *dir, struct dentry *dentry, umode_t mode)
{
	struct f2fs_sb_info *sbi = F2FS_I_SB(dir);
	struct inode *inode;
	int err;

	if (unlikely(f2fs_cp_error(sbi)))
		return -EIO;

	err = dquot_initialize(dir);
	if (err)
		return err;

	inode = f2fs_new_inode(dir, S_IFDIR | mode);
	if (IS_ERR(inode))
		return PTR_ERR(inode);

	inode->i_op = &f2fs_dir_inode_operations;
	inode->i_fop = &f2fs_dir_operations;
	inode->i_mapping->a_ops = &f2fs_dblock_aops;
	inode_nohighmem(inode);

	set_inode_flag(inode, FI_INC_LINK);
	f2fs_lock_op(sbi);
	err = f2fs_add_link(dentry, inode);
	if (err)
		goto out_fail;
	f2fs_unlock_op(sbi);

	f2fs_alloc_nid_done(sbi, inode->i_ino);

	d_instantiate_new(dentry, inode);

	if (IS_DIRSYNC(dir))
		f2fs_sync_fs(sbi->sb, 1);

	f2fs_balance_fs(sbi, true);
	return 0;

out_fail:
	clear_inode_flag(inode, FI_INC_LINK);
	f2fs_handle_failed_inode(inode);
	return err;
}

static int f2fs_rmdir(struct inode *dir, struct dentry *dentry)
{
	struct inode *inode = d_inode(dentry);
	if (f2fs_empty_dir(inode))
		return f2fs_unlink(dir, dentry);
	return -ENOTEMPTY;
}

static int f2fs_mknod(struct inode *dir, struct dentry *dentry,
				umode_t mode, dev_t rdev)
{
	struct f2fs_sb_info *sbi = F2FS_I_SB(dir);
	struct inode *inode;
	int err = 0;

	if (unlikely(f2fs_cp_error(sbi)))
		return -EIO;
	if (!f2fs_is_checkpoint_ready(sbi))
		return -ENOSPC;

	err = dquot_initialize(dir);
	if (err)
		return err;

	inode = f2fs_new_inode(dir, mode);
	if (IS_ERR(inode))
		return PTR_ERR(inode);

	init_special_inode(inode, inode->i_mode, rdev);
	inode->i_op = &f2fs_special_inode_operations;

	f2fs_lock_op(sbi);
	err = f2fs_add_link(dentry, inode);
	if (err)
		goto out;
	f2fs_unlock_op(sbi);

	f2fs_alloc_nid_done(sbi, inode->i_ino);

	d_instantiate_new(dentry, inode);

	if (IS_DIRSYNC(dir))
		f2fs_sync_fs(sbi->sb, 1);

	f2fs_balance_fs(sbi, true);
	return 0;
out:
	f2fs_handle_failed_inode(inode);
	return err;
}

static int __f2fs_tmpfile(struct inode *dir, struct dentry *dentry,
					umode_t mode, struct inode **whiteout)
{
	struct f2fs_sb_info *sbi = F2FS_I_SB(dir);
	struct inode *inode;
	int err;

	err = dquot_initialize(dir);
	if (err)
		return err;

	inode = f2fs_new_inode(dir, mode);
	if (IS_ERR(inode))
		return PTR_ERR(inode);

	if (whiteout) {
		init_special_inode(inode, inode->i_mode, WHITEOUT_DEV);
		inode->i_op = &f2fs_special_inode_operations;
	} else {
		inode->i_op = &f2fs_file_inode_operations;
		inode->i_fop = &f2fs_file_operations;
		inode->i_mapping->a_ops = &f2fs_dblock_aops;
	}

	f2fs_lock_op(sbi);
	err = f2fs_acquire_orphan_inode(sbi);
	if (err)
		goto out;

	err = f2fs_do_tmpfile(inode, dir);
	if (err)
		goto release_out;

	/*
	 * add this non-linked tmpfile to orphan list, in this way we could
	 * remove all unused data of tmpfile after abnormal power-off.
	 */
	f2fs_add_orphan_inode(inode);
	f2fs_alloc_nid_done(sbi, inode->i_ino);

	if (whiteout) {
		f2fs_i_links_write(inode, false);
		inode->i_state |= I_LINKABLE;
		*whiteout = inode;
	} else {
		d_tmpfile(dentry, inode);
	}
	/* link_count was changed by d_tmpfile as well. */
	f2fs_unlock_op(sbi);
	unlock_new_inode(inode);

	f2fs_balance_fs(sbi, true);
	return 0;

release_out:
	f2fs_release_orphan_inode(sbi);
out:
	f2fs_handle_failed_inode(inode);
	return err;
}

static int f2fs_tmpfile(struct inode *dir, struct dentry *dentry, umode_t mode)
{
	struct f2fs_sb_info *sbi = F2FS_I_SB(dir);

	if (unlikely(f2fs_cp_error(sbi)))
		return -EIO;
	if (!f2fs_is_checkpoint_ready(sbi))
		return -ENOSPC;

	return __f2fs_tmpfile(dir, dentry, mode, NULL);
}

static int f2fs_create_whiteout(struct inode *dir, struct inode **whiteout)
{
	if (unlikely(f2fs_cp_error(F2FS_I_SB(dir))))
		return -EIO;

	return __f2fs_tmpfile(dir, NULL, S_IFCHR | WHITEOUT_MODE, whiteout);
}

static int f2fs_rename(struct inode *old_dir, struct dentry *old_dentry,
			struct inode *new_dir, struct dentry *new_dentry,
			unsigned int flags)
{
	struct f2fs_sb_info *sbi = F2FS_I_SB(old_dir);
	struct inode *old_inode = d_inode(old_dentry);
	struct inode *new_inode = d_inode(new_dentry);
	struct inode *whiteout = NULL;
	struct page *old_dir_page = NULL;
	struct page *old_page, *new_page = NULL;
	struct f2fs_dir_entry *old_dir_entry = NULL;
	struct f2fs_dir_entry *old_entry;
	struct f2fs_dir_entry *new_entry;
	int err;

	if (unlikely(f2fs_cp_error(sbi)))
		return -EIO;
	if (!f2fs_is_checkpoint_ready(sbi))
		return -ENOSPC;

	if (is_inode_flag_set(new_dir, FI_PROJ_INHERIT) &&
			(!projid_eq(F2FS_I(new_dir)->i_projid,
			F2FS_I(old_dentry->d_inode)->i_projid)))
		return -EXDEV;

	/*
	 * If new_inode is null, the below renaming flow will
	 * add a link in old_dir which can conver inline_dir.
	 * After then, if we failed to get the entry due to other
	 * reasons like ENOMEM, we had to remove the new entry.
	 * Instead of adding such the error handling routine, let's
	 * simply convert first here.
	 */
	if (old_dir == new_dir && !new_inode) {
		err = f2fs_try_convert_inline_dir(old_dir, new_dentry);
		if (err)
			return err;
	}

	if (flags & RENAME_WHITEOUT) {
		err = f2fs_create_whiteout(old_dir, &whiteout);
		if (err)
			return err;
	}

	err = dquot_initialize(old_dir);
	if (err)
		goto out;

	err = dquot_initialize(new_dir);
	if (err)
		goto out;

	if (new_inode) {
		err = dquot_initialize(new_inode);
		if (err)
			goto out;
	}

	err = -ENOENT;
	old_entry = f2fs_find_entry(old_dir, &old_dentry->d_name, &old_page);
	if (!old_entry) {
		if (IS_ERR(old_page))
			err = PTR_ERR(old_page);
		goto out;
	}

	if (S_ISDIR(old_inode->i_mode)) {
		old_dir_entry = f2fs_parent_dir(old_inode, &old_dir_page);
		if (!old_dir_entry) {
			if (IS_ERR(old_dir_page))
				err = PTR_ERR(old_dir_page);
			goto out_old;
		}
	}

	if (new_inode) {

		err = -ENOTEMPTY;
		if (old_dir_entry && !f2fs_empty_dir(new_inode))
			goto out_dir;

		err = -ENOENT;
		new_entry = f2fs_find_entry(new_dir, &new_dentry->d_name,
						&new_page);
		if (!new_entry) {
			if (IS_ERR(new_page))
				err = PTR_ERR(new_page);
			goto out_dir;
		}

		f2fs_balance_fs(sbi, true);

		f2fs_lock_op(sbi);

		err = f2fs_acquire_orphan_inode(sbi);
		if (err)
			goto put_out_dir;

		f2fs_set_link(new_dir, new_entry, new_page, old_inode);
		new_page = NULL;

		new_inode->i_ctime = current_time(new_inode);
		down_write(&F2FS_I(new_inode)->i_sem);
		if (old_dir_entry)
			f2fs_i_links_write(new_inode, false);
		f2fs_i_links_write(new_inode, false);
		up_write(&F2FS_I(new_inode)->i_sem);

		if (!new_inode->i_nlink)
			f2fs_add_orphan_inode(new_inode);
		else
			f2fs_release_orphan_inode(sbi);
	} else {
		f2fs_balance_fs(sbi, true);

		f2fs_lock_op(sbi);

		err = f2fs_add_link(new_dentry, old_inode);
		if (err) {
			f2fs_unlock_op(sbi);
			goto out_dir;
		}

		if (old_dir_entry)
			f2fs_i_links_write(new_dir, true);
	}

	down_write(&F2FS_I(old_inode)->i_sem);
	if (!old_dir_entry || whiteout)
		file_lost_pino(old_inode);
	else
		/* adjust dir's i_pino to pass fsck check */
		f2fs_i_pino_write(old_inode, new_dir->i_ino);
	up_write(&F2FS_I(old_inode)->i_sem);

	old_inode->i_ctime = current_time(old_inode);
	f2fs_mark_inode_dirty_sync(old_inode, false);

	f2fs_delete_entry(old_entry, old_page, old_dir, NULL);
	old_page = NULL;

	if (whiteout) {
		set_inode_flag(whiteout, FI_INC_LINK);
		err = f2fs_add_link(old_dentry, whiteout);
		if (err)
			goto put_out_dir;
		whiteout->i_state &= ~I_LINKABLE;
		iput(whiteout);
	}

	if (old_dir_entry) {
		if (old_dir != new_dir && !whiteout)
			f2fs_set_link(old_inode, old_dir_entry,
						old_dir_page, new_dir);
		else
			f2fs_put_page(old_dir_page, 0);
		f2fs_i_links_write(old_dir, false);
	}
	if (F2FS_OPTION(sbi).fsync_mode == FSYNC_MODE_STRICT) {
		f2fs_add_ino_entry(sbi, new_dir->i_ino, TRANS_DIR_INO);
		if (S_ISDIR(old_inode->i_mode))
			f2fs_add_ino_entry(sbi, old_inode->i_ino,
							TRANS_DIR_INO);
	}

	f2fs_unlock_op(sbi);

	if (IS_DIRSYNC(old_dir) || IS_DIRSYNC(new_dir))
		f2fs_sync_fs(sbi->sb, 1);

	f2fs_update_time(sbi, REQ_TIME);
	return 0;

put_out_dir:
	f2fs_unlock_op(sbi);
	f2fs_put_page(new_page, 0);
out_dir:
	if (old_dir_entry)
		f2fs_put_page(old_dir_page, 0);
out_old:
	f2fs_put_page(old_page, 0);
out:
	if (whiteout)
		iput(whiteout);
	return err;
}

static int f2fs_cross_rename(struct inode *old_dir, struct dentry *old_dentry,
			     struct inode *new_dir, struct dentry *new_dentry)
{
	struct f2fs_sb_info *sbi = F2FS_I_SB(old_dir);
	struct inode *old_inode = d_inode(old_dentry);
	struct inode *new_inode = d_inode(new_dentry);
	struct page *old_dir_page, *new_dir_page;
	struct page *old_page, *new_page;
	struct f2fs_dir_entry *old_dir_entry = NULL, *new_dir_entry = NULL;
	struct f2fs_dir_entry *old_entry, *new_entry;
	int old_nlink = 0, new_nlink = 0;
	int err;

	if (unlikely(f2fs_cp_error(sbi)))
		return -EIO;
	if (!f2fs_is_checkpoint_ready(sbi))
		return -ENOSPC;

	if ((is_inode_flag_set(new_dir, FI_PROJ_INHERIT) &&
			!projid_eq(F2FS_I(new_dir)->i_projid,
			F2FS_I(old_dentry->d_inode)->i_projid)) ||
	    (is_inode_flag_set(new_dir, FI_PROJ_INHERIT) &&
			!projid_eq(F2FS_I(old_dir)->i_projid,
			F2FS_I(new_dentry->d_inode)->i_projid)))
		return -EXDEV;

	err = dquot_initialize(old_dir);
	if (err)
		goto out;

	err = dquot_initialize(new_dir);
	if (err)
		goto out;

	err = -ENOENT;
	old_entry = f2fs_find_entry(old_dir, &old_dentry->d_name, &old_page);
	if (!old_entry) {
		if (IS_ERR(old_page))
			err = PTR_ERR(old_page);
		goto out;
	}

	new_entry = f2fs_find_entry(new_dir, &new_dentry->d_name, &new_page);
	if (!new_entry) {
		if (IS_ERR(new_page))
			err = PTR_ERR(new_page);
		goto out_old;
	}

	/* prepare for updating ".." directory entry info later */
	if (old_dir != new_dir) {
		if (S_ISDIR(old_inode->i_mode)) {
			old_dir_entry = f2fs_parent_dir(old_inode,
							&old_dir_page);
			if (!old_dir_entry) {
				if (IS_ERR(old_dir_page))
					err = PTR_ERR(old_dir_page);
				goto out_new;
			}
		}

		if (S_ISDIR(new_inode->i_mode)) {
			new_dir_entry = f2fs_parent_dir(new_inode,
							&new_dir_page);
			if (!new_dir_entry) {
				if (IS_ERR(new_dir_page))
					err = PTR_ERR(new_dir_page);
				goto out_old_dir;
			}
		}
	}

	/*
	 * If cross rename between file and directory those are not
	 * in the same directory, we will inc nlink of file's parent
	 * later, so we should check upper boundary of its nlink.
	 */
	if ((!old_dir_entry || !new_dir_entry) &&
				old_dir_entry != new_dir_entry) {
		old_nlink = old_dir_entry ? -1 : 1;
		new_nlink = -old_nlink;
		err = -EMLINK;
		if ((old_nlink > 0 && old_dir->i_nlink >= F2FS_LINK_MAX) ||
			(new_nlink > 0 && new_dir->i_nlink >= F2FS_LINK_MAX))
			goto out_new_dir;
	}

	f2fs_balance_fs(sbi, true);

	f2fs_lock_op(sbi);

	/* update ".." directory entry info of old dentry */
	if (old_dir_entry)
		f2fs_set_link(old_inode, old_dir_entry, old_dir_page, new_dir);

	/* update ".." directory entry info of new dentry */
	if (new_dir_entry)
		f2fs_set_link(new_inode, new_dir_entry, new_dir_page, old_dir);

	/* update directory entry info of old dir inode */
	f2fs_set_link(old_dir, old_entry, old_page, new_inode);

	down_write(&F2FS_I(old_inode)->i_sem);
	if (!old_dir_entry)
		file_lost_pino(old_inode);
	else
		/* adjust dir's i_pino to pass fsck check */
		f2fs_i_pino_write(old_inode, new_dir->i_ino);
	up_write(&F2FS_I(old_inode)->i_sem);

	old_dir->i_ctime = current_time(old_dir);
	if (old_nlink) {
		down_write(&F2FS_I(old_dir)->i_sem);
		f2fs_i_links_write(old_dir, old_nlink > 0);
		up_write(&F2FS_I(old_dir)->i_sem);
	}
	f2fs_mark_inode_dirty_sync(old_dir, false);

	/* update directory entry info of new dir inode */
	f2fs_set_link(new_dir, new_entry, new_page, old_inode);

	down_write(&F2FS_I(new_inode)->i_sem);
	if (!new_dir_entry)
		file_lost_pino(new_inode);
	else
		/* adjust dir's i_pino to pass fsck check */
		f2fs_i_pino_write(new_inode, old_dir->i_ino);
	up_write(&F2FS_I(new_inode)->i_sem);

	new_dir->i_ctime = current_time(new_dir);
	if (new_nlink) {
		down_write(&F2FS_I(new_dir)->i_sem);
		f2fs_i_links_write(new_dir, new_nlink > 0);
		up_write(&F2FS_I(new_dir)->i_sem);
	}
	f2fs_mark_inode_dirty_sync(new_dir, false);

	if (F2FS_OPTION(sbi).fsync_mode == FSYNC_MODE_STRICT) {
		f2fs_add_ino_entry(sbi, old_dir->i_ino, TRANS_DIR_INO);
		f2fs_add_ino_entry(sbi, new_dir->i_ino, TRANS_DIR_INO);
	}

	f2fs_unlock_op(sbi);

	if (IS_DIRSYNC(old_dir) || IS_DIRSYNC(new_dir))
		f2fs_sync_fs(sbi->sb, 1);

	f2fs_update_time(sbi, REQ_TIME);
	return 0;
out_new_dir:
	if (new_dir_entry) {
		f2fs_put_page(new_dir_page, 0);
	}
out_old_dir:
	if (old_dir_entry) {
		f2fs_put_page(old_dir_page, 0);
	}
out_new:
	f2fs_put_page(new_page, 0);
out_old:
	f2fs_put_page(old_page, 0);
out:
	return err;
}

static int f2fs_rename2(struct inode *old_dir, struct dentry *old_dentry,
			struct inode *new_dir, struct dentry *new_dentry,
			unsigned int flags)
{
	int err;

	if (flags & ~(RENAME_NOREPLACE | RENAME_EXCHANGE | RENAME_WHITEOUT))
		return -EINVAL;

	err = fscrypt_prepare_rename(old_dir, old_dentry, new_dir, new_dentry,
				     flags);
	if (err)
		return err;

	if (flags & RENAME_EXCHANGE) {
		return f2fs_cross_rename(old_dir, old_dentry,
					 new_dir, new_dentry);
	}
	/*
	 * VFS has already handled the new dentry existence case,
	 * here, we just deal with "RENAME_NOREPLACE" as regular rename.
	 */
	return f2fs_rename(old_dir, old_dentry, new_dir, new_dentry, flags);
}

static const char *f2fs_encrypted_get_link(struct dentry *dentry,
					   struct inode *inode,
					   struct delayed_call *done)
{
	struct page *page;
	const char *target;

	if (!dentry)
		return ERR_PTR(-ECHILD);

	page = read_mapping_page(inode->i_mapping, 0, NULL);
	if (IS_ERR(page))
		return ERR_CAST(page);

	target = fscrypt_get_symlink(inode, page_address(page),
				     inode->i_sb->s_blocksize, done);
	put_page(page);
	return target;
}

const struct inode_operations f2fs_encrypted_symlink_inode_operations = {
	.get_link       = f2fs_encrypted_get_link,
	.getattr	= f2fs_getattr,
	.setattr	= f2fs_setattr,
#ifdef CONFIG_F2FS_FS_XATTR
	.listxattr	= f2fs_listxattr,
#endif
};

const struct inode_operations f2fs_dir_inode_operations = {
	.create		= f2fs_create,
	.lookup		= f2fs_lookup,
	.link		= f2fs_link,
	.unlink		= f2fs_unlink,
	.symlink	= f2fs_symlink,
	.mkdir		= f2fs_mkdir,
	.rmdir		= f2fs_rmdir,
	.mknod		= f2fs_mknod,
	.rename		= f2fs_rename2,
	.tmpfile	= f2fs_tmpfile,
	.getattr	= f2fs_getattr,
	.setattr	= f2fs_setattr,
	.get_acl	= f2fs_get_acl,
	.set_acl	= f2fs_set_acl,
#ifdef CONFIG_F2FS_FS_XATTR
	.listxattr	= f2fs_listxattr,
#endif
	.fiemap		= f2fs_fiemap,
};

const struct inode_operations f2fs_symlink_inode_operations = {
	.get_link       = f2fs_get_link,
	.getattr	= f2fs_getattr,
	.setattr	= f2fs_setattr,
#ifdef CONFIG_F2FS_FS_XATTR
	.listxattr	= f2fs_listxattr,
#endif
};

const struct inode_operations f2fs_special_inode_operations = {
	.getattr	= f2fs_getattr,
	.setattr        = f2fs_setattr,
	.get_acl	= f2fs_get_acl,
	.set_acl	= f2fs_set_acl,
#ifdef CONFIG_F2FS_FS_XATTR
	.listxattr	= f2fs_listxattr,
#endif
};<|MERGE_RESOLUTION|>--- conflicted
+++ resolved
@@ -482,11 +482,7 @@
 	nid_t ino = -1;
 	int err = 0;
 	unsigned int root_ino = F2FS_ROOT_INO(F2FS_I_SB(dir));
-<<<<<<< HEAD
-	struct fscrypt_name fname;
-=======
 	struct f2fs_filename fname;
->>>>>>> 9be46132
 
 	trace_f2fs_lookup_start(dir, dentry, flags);
 
@@ -495,22 +491,14 @@
 		goto out;
 	}
 
-<<<<<<< HEAD
-	err = fscrypt_prepare_lookup(dir, dentry, &fname);
-=======
 	err = f2fs_prepare_lookup(dir, dentry, &fname);
->>>>>>> 9be46132
 	generic_set_encrypted_ci_d_ops(dir, dentry);
 	if (err == -ENOENT)
 		goto out_splice;
 	if (err)
 		goto out;
 	de = __f2fs_find_entry(dir, &fname, &page);
-<<<<<<< HEAD
-	fscrypt_free_filename(&fname);
-=======
 	f2fs_free_filename(&fname);
->>>>>>> 9be46132
 
 	if (!de) {
 		if (IS_ERR(page)) {
