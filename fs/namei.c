--- conflicted
+++ resolved
@@ -3005,7 +3005,6 @@
 		fsnotify_create(dir, dentry);
 	return error;
 }
-<<<<<<< HEAD
 EXPORT_SYMBOL(vfs_create2);
 
 int vfs_create(struct inode *dir, struct dentry *dentry, umode_t mode,
@@ -3014,9 +3013,6 @@
 	return vfs_create2(NULL, dir, dentry, mode, want_excl);
 }
 EXPORT_SYMBOL(vfs_create);
-=======
-EXPORT_SYMBOL_NS(vfs_create, ANDROID_GKI_VFS_EXPORT_ONLY);
->>>>>>> 56fc6992
 
 int vfs_mkobj2(struct vfsmount *mnt, struct dentry *dentry, umode_t mode,
 		int (*f)(struct dentry *, umode_t, void *),
@@ -3940,7 +3936,6 @@
 		fsnotify_mkdir(dir, dentry);
 	return error;
 }
-<<<<<<< HEAD
 EXPORT_SYMBOL(vfs_mkdir2);
 
 int vfs_mkdir(struct inode *dir, struct dentry *dentry, umode_t mode)
@@ -3948,9 +3943,6 @@
 	return vfs_mkdir2(NULL, dir, dentry, mode);
 }
 EXPORT_SYMBOL(vfs_mkdir);
-=======
-EXPORT_SYMBOL_NS(vfs_mkdir, ANDROID_GKI_VFS_EXPORT_ONLY);
->>>>>>> 56fc6992
 
 long do_mkdirat(int dfd, const char __user *pathname, umode_t mode)
 {
@@ -4025,7 +4017,6 @@
 		d_delete(dentry);
 	return error;
 }
-<<<<<<< HEAD
 EXPORT_SYMBOL(vfs_rmdir2);
 
 int vfs_rmdir(struct inode *dir, struct dentry *dentry)
@@ -4033,9 +4024,6 @@
 	return vfs_rmdir2(NULL, dir, dentry);
 }
 EXPORT_SYMBOL(vfs_rmdir);
-=======
-EXPORT_SYMBOL_NS(vfs_rmdir, ANDROID_GKI_VFS_EXPORT_ONLY);
->>>>>>> 56fc6992
 
 long do_rmdir(int dfd, const char __user *pathname)
 {
@@ -4158,7 +4146,6 @@
 
 	return error;
 }
-<<<<<<< HEAD
 EXPORT_SYMBOL(vfs_unlink2);
 
 int vfs_unlink(struct inode *dir, struct dentry *dentry, struct inode **delegated_inode)
@@ -4166,9 +4153,6 @@
 	return vfs_unlink2(NULL, dir, dentry, delegated_inode);
 }
 EXPORT_SYMBOL(vfs_unlink);
-=======
-EXPORT_SYMBOL_NS(vfs_unlink, ANDROID_GKI_VFS_EXPORT_ONLY);
->>>>>>> 56fc6992
 
 /*
  * Make sure that the actual truncation of the file will occur outside its
@@ -4410,7 +4394,6 @@
 		fsnotify_link(dir, inode, new_dentry);
 	return error;
 }
-<<<<<<< HEAD
 EXPORT_SYMBOL(vfs_link2);
 
 int vfs_link(struct dentry *old_dentry, struct inode *dir, struct dentry *new_dentry, struct inode **delegated_inode)
@@ -4418,9 +4401,6 @@
 	return vfs_link2(NULL, old_dentry, dir, new_dentry, delegated_inode);
 }
 EXPORT_SYMBOL(vfs_link);
-=======
-EXPORT_SYMBOL_NS(vfs_link, ANDROID_GKI_VFS_EXPORT_ONLY);
->>>>>>> 56fc6992
 
 /*
  * Hardlinks are often used in delicate situations.  We avoid
@@ -4681,7 +4661,6 @@
 
 	return error;
 }
-<<<<<<< HEAD
 EXPORT_SYMBOL(vfs_rename2);
 
 int vfs_rename(struct inode *old_dir, struct dentry *old_dentry,
@@ -4691,9 +4670,6 @@
 	return vfs_rename2(NULL, old_dir, old_dentry, new_dir, new_dentry, delegated_inode, flags);
 }
 EXPORT_SYMBOL(vfs_rename);
-=======
-EXPORT_SYMBOL_NS(vfs_rename, ANDROID_GKI_VFS_EXPORT_ONLY);
->>>>>>> 56fc6992
 
 static int do_renameat2(int olddfd, const char __user *oldname, int newdfd,
 			const char __user *newname, unsigned int flags)
