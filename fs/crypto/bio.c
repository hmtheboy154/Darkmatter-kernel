// SPDX-License-Identifier: GPL-2.0
/*
 * This contains encryption functions for per-file encryption.
 *
 * Copyright (C) 2015, Google, Inc.
 * Copyright (C) 2015, Motorola Mobility
 *
 * Written by Michael Halcrow, 2014.
 *
 * Filename encryption additions
 *	Uday Savagaonkar, 2014
 * Encryption policy handling additions
 *	Ildar Muslukhov, 2014
 * Add fscrypt_pullback_bio_page()
 *	Jaegeuk Kim, 2015.
 *
 * This has not yet undergone a rigorous security audit.
 *
 * The usage of AES-XTS should conform to recommendations in NIST
 * Special Publication 800-38E and IEEE P1619/D16.
 */

#include <linux/pagemap.h>
#include <linux/module.h>
#include <linux/bio.h>
#include <linux/namei.h>
#include "fscrypt_private.h"

void fscrypt_decrypt_bio(struct bio *bio)
{
	struct bio_vec *bv;
	int i;

	bio_for_each_segment_all(bv, bio, i) {
		struct page *page = bv->bv_page;
		int ret = fscrypt_decrypt_pagecache_blocks(page, bv->bv_len,
							   bv->bv_offset);
		if (ret)
			SetPageError(page);
<<<<<<< HEAD
		else if (done)
			SetPageUptodate(page);
		if (done)
			unlock_page(page);
=======
>>>>>>> 146c22ec
	}
}
EXPORT_SYMBOL(fscrypt_decrypt_bio);

<<<<<<< HEAD
static void completion_pages(struct work_struct *work)
{
	struct fscrypt_ctx *ctx = container_of(work, struct fscrypt_ctx, work);
	struct bio *bio = ctx->bio;

	__fscrypt_decrypt_bio(bio, true);
	fscrypt_release_ctx(ctx);
	bio_put(bio);
}

void fscrypt_enqueue_decrypt_bio(struct fscrypt_ctx *ctx, struct bio *bio)
{
	INIT_WORK(&ctx->work, completion_pages);
	ctx->bio = bio;
	fscrypt_enqueue_decrypt_work(&ctx->work);
}
EXPORT_SYMBOL(fscrypt_enqueue_decrypt_bio);

=======
>>>>>>> 146c22ec
int fscrypt_zeroout_range(const struct inode *inode, pgoff_t lblk,
				sector_t pblk, unsigned int len)
{
	const unsigned int blockbits = inode->i_blkbits;
	const unsigned int blocksize = 1 << blockbits;
<<<<<<< HEAD
=======
	const bool inlinecrypt = fscrypt_inode_uses_inline_crypto(inode);
>>>>>>> 146c22ec
	struct page *ciphertext_page;
	struct bio *bio;
	int ret, err = 0;

<<<<<<< HEAD
	ciphertext_page = fscrypt_alloc_bounce_page(GFP_NOWAIT);
	if (!ciphertext_page)
		return -ENOMEM;

	while (len--) {
		err = fscrypt_crypt_block(inode, FS_ENCRYPT, lblk,
					  ZERO_PAGE(0), ciphertext_page,
					  blocksize, 0, GFP_NOFS);
		if (err)
			goto errout;
=======
	if (inlinecrypt) {
		ciphertext_page = ZERO_PAGE(0);
	} else {
		ciphertext_page = fscrypt_alloc_bounce_page(GFP_NOWAIT);
		if (!ciphertext_page)
			return -ENOMEM;
	}

	while (len--) {
		if (!inlinecrypt) {
			err = fscrypt_crypt_block(inode, FS_ENCRYPT, lblk,
						  ZERO_PAGE(0), ciphertext_page,
						  blocksize, 0, GFP_NOFS);
			if (err)
				goto errout;
		}
>>>>>>> 146c22ec

		bio = bio_alloc(GFP_NOWAIT, 1);
		if (!bio) {
			err = -ENOMEM;
			goto errout;
		}
		err = fscrypt_set_bio_crypt_ctx(bio, inode, lblk, GFP_NOIO);
		if (err) {
			bio_put(bio);
			goto errout;
		}
		bio_set_dev(bio, inode->i_sb->s_bdev);
		bio->bi_iter.bi_sector = pblk << (blockbits - 9);
		bio_set_op_attrs(bio, REQ_OP_WRITE, 0);
		ret = bio_add_page(bio, ciphertext_page, blocksize, 0);
		if (WARN_ON(ret != blocksize)) {
			/* should never happen! */
			bio_put(bio);
			err = -EIO;
			goto errout;
		}
		err = submit_bio_wait(bio);
		if (err == 0 && bio->bi_status)
			err = -EIO;
		bio_put(bio);
		if (err)
			goto errout;
		lblk++;
		pblk++;
	}
	err = 0;
errout:
<<<<<<< HEAD
	fscrypt_free_bounce_page(ciphertext_page);
=======
	if (!inlinecrypt)
		fscrypt_free_bounce_page(ciphertext_page);
>>>>>>> 146c22ec
	return err;
}
EXPORT_SYMBOL(fscrypt_zeroout_range);<|MERGE_RESOLUTION|>--- conflicted
+++ resolved
@@ -37,63 +37,20 @@
 							   bv->bv_offset);
 		if (ret)
 			SetPageError(page);
-<<<<<<< HEAD
-		else if (done)
-			SetPageUptodate(page);
-		if (done)
-			unlock_page(page);
-=======
->>>>>>> 146c22ec
 	}
 }
 EXPORT_SYMBOL(fscrypt_decrypt_bio);
 
-<<<<<<< HEAD
-static void completion_pages(struct work_struct *work)
-{
-	struct fscrypt_ctx *ctx = container_of(work, struct fscrypt_ctx, work);
-	struct bio *bio = ctx->bio;
-
-	__fscrypt_decrypt_bio(bio, true);
-	fscrypt_release_ctx(ctx);
-	bio_put(bio);
-}
-
-void fscrypt_enqueue_decrypt_bio(struct fscrypt_ctx *ctx, struct bio *bio)
-{
-	INIT_WORK(&ctx->work, completion_pages);
-	ctx->bio = bio;
-	fscrypt_enqueue_decrypt_work(&ctx->work);
-}
-EXPORT_SYMBOL(fscrypt_enqueue_decrypt_bio);
-
-=======
->>>>>>> 146c22ec
 int fscrypt_zeroout_range(const struct inode *inode, pgoff_t lblk,
 				sector_t pblk, unsigned int len)
 {
 	const unsigned int blockbits = inode->i_blkbits;
 	const unsigned int blocksize = 1 << blockbits;
-<<<<<<< HEAD
-=======
 	const bool inlinecrypt = fscrypt_inode_uses_inline_crypto(inode);
->>>>>>> 146c22ec
 	struct page *ciphertext_page;
 	struct bio *bio;
 	int ret, err = 0;
 
-<<<<<<< HEAD
-	ciphertext_page = fscrypt_alloc_bounce_page(GFP_NOWAIT);
-	if (!ciphertext_page)
-		return -ENOMEM;
-
-	while (len--) {
-		err = fscrypt_crypt_block(inode, FS_ENCRYPT, lblk,
-					  ZERO_PAGE(0), ciphertext_page,
-					  blocksize, 0, GFP_NOFS);
-		if (err)
-			goto errout;
-=======
 	if (inlinecrypt) {
 		ciphertext_page = ZERO_PAGE(0);
 	} else {
@@ -110,7 +67,6 @@
 			if (err)
 				goto errout;
 		}
->>>>>>> 146c22ec
 
 		bio = bio_alloc(GFP_NOWAIT, 1);
 		if (!bio) {
@@ -143,12 +99,8 @@
 	}
 	err = 0;
 errout:
-<<<<<<< HEAD
-	fscrypt_free_bounce_page(ciphertext_page);
-=======
 	if (!inlinecrypt)
 		fscrypt_free_bounce_page(ciphertext_page);
->>>>>>> 146c22ec
 	return err;
 }
 EXPORT_SYMBOL(fscrypt_zeroout_range);