--- conflicted
+++ resolved
@@ -14,14 +14,10 @@
 	  feature is similar to ecryptfs, but it is more memory
 	  efficient since it avoids caching the encrypted and
 	  decrypted pages in the page cache.  Currently Ext4,
-<<<<<<< HEAD
-	  F2FS and UBIFS make use of this feature.
-=======
 	  F2FS and UBIFS make use of this feature.
 
 config FS_ENCRYPTION_INLINE_CRYPT
 	bool "Enable fscrypt to use inline crypto"
 	depends on FS_ENCRYPTION && BLK_INLINE_ENCRYPTION
 	help
-	  Enable fscrypt to use inline encryption hardware if available.
->>>>>>> 146c22ec
+	  Enable fscrypt to use inline encryption hardware if available.