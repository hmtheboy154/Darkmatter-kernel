// SPDX-License-Identifier: GPL-2.0
/*
 * This contains functions for filename crypto management
 *
 * Copyright (C) 2015, Google, Inc.
 * Copyright (C) 2015, Motorola Mobility
 *
 * Written by Uday Savagaonkar, 2014.
 * Modified by Jaegeuk Kim, 2015.
 *
 * This has not yet undergone a rigorous security audit.
 */

#include <linux/namei.h>
#include <linux/scatterlist.h>
#include <crypto/hash.h>
#include <crypto/sha.h>
#include <crypto/skcipher.h>
#include "fscrypt_private.h"

<<<<<<< HEAD
/**
=======
/*
>>>>>>> 7520793d
 * struct fscrypt_nokey_name - identifier for directory entry when key is absent
 *
 * When userspace lists an encrypted directory without access to the key, the
 * filesystem must present a unique "no-key name" for each filename that allows
 * it to find the directory entry again if requested.  Naively, that would just
 * mean using the ciphertext filenames.  However, since the ciphertext filenames
 * can contain illegal characters ('\0' and '/'), they must be encoded in some
 * way.  We use base64.  But that can cause names to exceed NAME_MAX (255
 * bytes), so we also need to use a strong hash to abbreviate long names.
 *
 * The filesystem may also need another kind of hash, the "dirhash", to quickly
 * find the directory entry.  Since filesystems normally compute the dirhash
 * over the on-disk filename (i.e. the ciphertext), it's not computable from
 * no-key names that abbreviate the ciphertext using the strong hash to fit in
 * NAME_MAX.  It's also not computable if it's a keyed hash taken over the
 * plaintext (but it may still be available in the on-disk directory entry);
 * casefolded directories use this type of dirhash.  At least in these cases,
 * each no-key name must include the name's dirhash too.
 *
 * To meet all these requirements, we base64-encode the following
 * variable-length structure.  It contains the dirhash, or 0's if the filesystem
 * didn't provide one; up to 149 bytes of the ciphertext name; and for
 * ciphertexts longer than 149 bytes, also the SHA-256 of the remaining bytes.
 *
 * This ensures that each no-key name contains everything needed to find the
 * directory entry again, contains only legal characters, doesn't exceed
 * NAME_MAX, is unambiguous unless there's a SHA-256 collision, and that we only
 * take the performance hit of SHA-256 on very long filenames (which are rare).
 */
struct fscrypt_nokey_name {
	u32 dirhash[2];
	u8 bytes[149];
	u8 sha256[SHA256_DIGEST_SIZE];
}; /* 189 bytes => 252 bytes base64-encoded, which is <= NAME_MAX (255) */

/*
 * Decoded size of max-size nokey name, i.e. a name that was abbreviated using
 * the strong hash and thus includes the 'sha256' field.  This isn't simply
 * sizeof(struct fscrypt_nokey_name), as the padding at the end isn't included.
 */
#define FSCRYPT_NOKEY_NAME_MAX	offsetofend(struct fscrypt_nokey_name, sha256)

static struct crypto_shash *sha256_hash_tfm;

static int fscrypt_do_sha256(const u8 *data, unsigned int data_len, u8 *result)
{
	struct crypto_shash *tfm = READ_ONCE(sha256_hash_tfm);

	if (unlikely(!tfm)) {
		struct crypto_shash *prev_tfm;

		tfm = crypto_alloc_shash("sha256", 0, 0);
		if (IS_ERR(tfm)) {
			fscrypt_err(NULL,
				    "Error allocating SHA-256 transform: %ld",
				    PTR_ERR(tfm));
			return PTR_ERR(tfm);
		}
		prev_tfm = cmpxchg(&sha256_hash_tfm, NULL, tfm);
		if (prev_tfm) {
			crypto_free_shash(tfm);
			tfm = prev_tfm;
		}
	}
	{
		SHASH_DESC_ON_STACK(desc, tfm);

		desc->tfm = tfm;
		desc->flags = 0;

		return crypto_shash_digest(desc, data, data_len, result);
	}
}

static inline bool fscrypt_is_dot_dotdot(const struct qstr *str)
{
	if (str->len == 1 && str->name[0] == '.')
		return true;

	if (str->len == 2 && str->name[0] == '.' && str->name[1] == '.')
		return true;

	return false;
}

/**
 * fscrypt_fname_encrypt() - encrypt a filename
<<<<<<< HEAD
 *
 * The output buffer must be at least as large as the input buffer.
 * Any extra space is filled with NUL padding before encryption.
=======
 * @inode: inode of the parent directory (for regular filenames)
 *	   or of the symlink (for symlink targets)
 * @iname: the filename to encrypt
 * @out: (output) the encrypted filename
 * @olen: size of the encrypted filename.  It must be at least @iname->len.
 *	  Any extra space is filled with NUL padding before encryption.
>>>>>>> 7520793d
 *
 * Return: 0 on success, -errno on failure
 */
int fscrypt_fname_encrypt(const struct inode *inode, const struct qstr *iname,
			  u8 *out, unsigned int olen)
{
	struct skcipher_request *req = NULL;
	DECLARE_CRYPTO_WAIT(wait);
	const struct fscrypt_info *ci = inode->i_crypt_info;
	struct crypto_skcipher *tfm = ci->ci_key.tfm;
	union fscrypt_iv iv;
	struct scatterlist sg;
	int res;

	/*
	 * Copy the filename to the output buffer for encrypting in-place and
	 * pad it with the needed number of NUL bytes.
	 */
	if (WARN_ON(olen < iname->len))
		return -ENOBUFS;
	memcpy(out, iname->name, iname->len);
	memset(out + iname->len, 0, olen - iname->len);

	/* Initialize the IV */
	fscrypt_generate_iv(&iv, 0, ci);

	/* Set up the encryption request */
	req = skcipher_request_alloc(tfm, GFP_NOFS);
	if (!req)
		return -ENOMEM;
	skcipher_request_set_callback(req,
			CRYPTO_TFM_REQ_MAY_BACKLOG | CRYPTO_TFM_REQ_MAY_SLEEP,
			crypto_req_done, &wait);
	sg_init_one(&sg, out, olen);
	skcipher_request_set_crypt(req, &sg, &sg, olen, &iv);

	/* Do the encryption */
	res = crypto_wait_req(crypto_skcipher_encrypt(req), &wait);
	skcipher_request_free(req);
	if (res < 0) {
		fscrypt_err(inode, "Filename encryption failed: %d", res);
		return res;
	}

	return 0;
}

/**
 * fname_decrypt() - decrypt a filename
 * @inode: inode of the parent directory (for regular filenames)
 *	   or of the symlink (for symlink targets)
 * @iname: the encrypted filename to decrypt
 * @oname: (output) the decrypted filename.  The caller must have allocated
 *	   enough space for this, e.g. using fscrypt_fname_alloc_buffer().
 *
 * Return: 0 on success, -errno on failure
 */
static int fname_decrypt(const struct inode *inode,
			 const struct fscrypt_str *iname,
			 struct fscrypt_str *oname)
{
	struct skcipher_request *req = NULL;
	DECLARE_CRYPTO_WAIT(wait);
	struct scatterlist src_sg, dst_sg;
	const struct fscrypt_info *ci = inode->i_crypt_info;
	struct crypto_skcipher *tfm = ci->ci_key.tfm;
	union fscrypt_iv iv;
	int res;

	/* Allocate request */
	req = skcipher_request_alloc(tfm, GFP_NOFS);
	if (!req)
		return -ENOMEM;
	skcipher_request_set_callback(req,
		CRYPTO_TFM_REQ_MAY_BACKLOG | CRYPTO_TFM_REQ_MAY_SLEEP,
		crypto_req_done, &wait);

	/* Initialize IV */
	fscrypt_generate_iv(&iv, 0, ci);

	/* Create decryption request */
	sg_init_one(&src_sg, iname->name, iname->len);
	sg_init_one(&dst_sg, oname->name, oname->len);
	skcipher_request_set_crypt(req, &src_sg, &dst_sg, iname->len, &iv);
	res = crypto_wait_req(crypto_skcipher_decrypt(req), &wait);
	skcipher_request_free(req);
	if (res < 0) {
		fscrypt_err(inode, "Filename decryption failed: %d", res);
		return res;
	}

	oname->len = strnlen(oname->name, iname->len);
	return 0;
}

static const char lookup_table[65] =
	"ABCDEFGHIJKLMNOPQRSTUVWXYZabcdefghijklmnopqrstuvwxyz0123456789+,";

#define BASE64_CHARS(nbytes)	DIV_ROUND_UP((nbytes) * 4, 3)

/**
<<<<<<< HEAD
 * base64_encode() -
=======
 * base64_encode() - base64-encode some bytes
 * @src: the bytes to encode
 * @len: number of bytes to encode
 * @dst: (output) the base64-encoded string.  Not NUL-terminated.
>>>>>>> 7520793d
 *
 * Encodes the input string using characters from the set [A-Za-z0-9+,].
 * The encoded string is roughly 4/3 times the size of the input string.
 *
 * Return: length of the encoded string
 */
static int base64_encode(const u8 *src, int len, char *dst)
{
	int i, bits = 0, ac = 0;
	char *cp = dst;

	for (i = 0; i < len; i++) {
		ac += src[i] << bits;
		bits += 8;
		do {
			*cp++ = lookup_table[ac & 0x3f];
			ac >>= 6;
			bits -= 6;
		} while (bits >= 6);
	}
	if (bits)
		*cp++ = lookup_table[ac & 0x3f];
	return cp - dst;
}

static int base64_decode(const char *src, int len, u8 *dst)
{
	int i, bits = 0, ac = 0;
	const char *p;
	u8 *cp = dst;

	for (i = 0; i < len; i++) {
		p = strchr(lookup_table, src[i]);
		if (p == NULL || src[i] == 0)
			return -2;
		ac += (p - lookup_table) << bits;
		bits += 6;
		if (bits >= 8) {
			*cp++ = ac & 0xff;
			ac >>= 8;
			bits -= 8;
		}
	}
	if (ac)
		return -1;
	return cp - dst;
}

bool fscrypt_fname_encrypted_size(const struct inode *inode, u32 orig_len,
				  u32 max_len, u32 *encrypted_len_ret)
{
	const struct fscrypt_info *ci = inode->i_crypt_info;
	int padding = 4 << (fscrypt_policy_flags(&ci->ci_policy) &
			    FSCRYPT_POLICY_FLAGS_PAD_MASK);
	u32 encrypted_len;

	if (orig_len > max_len)
		return false;
	encrypted_len = max(orig_len, (u32)FS_CRYPTO_BLOCK_SIZE);
	encrypted_len = round_up(encrypted_len, padding);
	*encrypted_len_ret = min(encrypted_len, max_len);
	return true;
}

/**
 * fscrypt_fname_alloc_buffer() - allocate a buffer for presented filenames
 * @inode: inode of the parent directory (for regular filenames)
 *	   or of the symlink (for symlink targets)
 * @max_encrypted_len: maximum length of encrypted filenames the buffer will be
 *		       used to present
 * @crypto_str: (output) buffer to allocate
 *
 * Allocate a buffer that is large enough to hold any decrypted or encoded
 * filename (null-terminated), for the given maximum encrypted filename length.
 *
 * Return: 0 on success, -errno on failure
 */
int fscrypt_fname_alloc_buffer(const struct inode *inode,
			       u32 max_encrypted_len,
			       struct fscrypt_str *crypto_str)
{
	const u32 max_encoded_len = BASE64_CHARS(FSCRYPT_NOKEY_NAME_MAX);
	u32 max_presented_len;

	max_presented_len = max(max_encoded_len, max_encrypted_len);

	crypto_str->name = kmalloc(max_presented_len + 1, GFP_NOFS);
	if (!crypto_str->name)
		return -ENOMEM;
	crypto_str->len = max_presented_len;
	return 0;
}
EXPORT_SYMBOL(fscrypt_fname_alloc_buffer);

/**
 * fscrypt_fname_free_buffer() - free a buffer for presented filenames
 * @crypto_str: the buffer to free
 *
 * Free a buffer that was allocated by fscrypt_fname_alloc_buffer().
 */
void fscrypt_fname_free_buffer(struct fscrypt_str *crypto_str)
{
	if (!crypto_str)
		return;
	kfree(crypto_str->name);
	crypto_str->name = NULL;
}
EXPORT_SYMBOL(fscrypt_fname_free_buffer);

/**
 * fscrypt_fname_disk_to_usr() - convert an encrypted filename to
 *				 user-presentable form
 * @inode: inode of the parent directory (for regular filenames)
 *	   or of the symlink (for symlink targets)
 * @hash: first part of the name's dirhash, if applicable.  This only needs to
 *	  be provided if the filename is located in an indexed directory whose
 *	  encryption key may be unavailable.  Not needed for symlink targets.
 * @minor_hash: second part of the name's dirhash, if applicable
 * @iname: encrypted filename to convert.  May also be "." or "..", which
 *	   aren't actually encrypted.
 * @oname: output buffer for the user-presentable filename.  The caller must
 *	   have allocated enough space for this, e.g. using
 *	   fscrypt_fname_alloc_buffer().
 *
 * If the key is available, we'll decrypt the disk name.  Otherwise, we'll
 * encode it for presentation in fscrypt_nokey_name format.
 * See struct fscrypt_nokey_name for details.
 *
 * Return: 0 on success, -errno on failure
 */
int fscrypt_fname_disk_to_usr(const struct inode *inode,
			      u32 hash, u32 minor_hash,
			      const struct fscrypt_str *iname,
			      struct fscrypt_str *oname)
{
	const struct qstr qname = FSTR_TO_QSTR(iname);
	struct fscrypt_nokey_name nokey_name;
	u32 size; /* size of the unencoded no-key name */
	int err;

	if (fscrypt_is_dot_dotdot(&qname)) {
		oname->name[0] = '.';
		oname->name[iname->len - 1] = '.';
		oname->len = iname->len;
		return 0;
	}

	if (iname->len < FS_CRYPTO_BLOCK_SIZE)
		return -EUCLEAN;

	if (fscrypt_has_encryption_key(inode))
		return fname_decrypt(inode, iname, oname);

	/*
	 * Sanity check that struct fscrypt_nokey_name doesn't have padding
	 * between fields and that its encoded size never exceeds NAME_MAX.
	 */
	BUILD_BUG_ON(offsetofend(struct fscrypt_nokey_name, dirhash) !=
		     offsetof(struct fscrypt_nokey_name, bytes));
	BUILD_BUG_ON(offsetofend(struct fscrypt_nokey_name, bytes) !=
		     offsetof(struct fscrypt_nokey_name, sha256));
	BUILD_BUG_ON(BASE64_CHARS(FSCRYPT_NOKEY_NAME_MAX) > NAME_MAX);

	if (hash) {
		nokey_name.dirhash[0] = hash;
		nokey_name.dirhash[1] = minor_hash;
	} else {
		nokey_name.dirhash[0] = 0;
		nokey_name.dirhash[1] = 0;
	}
	if (iname->len <= sizeof(nokey_name.bytes)) {
		memcpy(nokey_name.bytes, iname->name, iname->len);
		size = offsetof(struct fscrypt_nokey_name, bytes[iname->len]);
	} else {
		memcpy(nokey_name.bytes, iname->name, sizeof(nokey_name.bytes));
		/* Compute strong hash of remaining part of name. */
		err = fscrypt_do_sha256(&iname->name[sizeof(nokey_name.bytes)],
					iname->len - sizeof(nokey_name.bytes),
					nokey_name.sha256);
		if (err)
			return err;
		size = FSCRYPT_NOKEY_NAME_MAX;
	}
	oname->len = base64_encode((const u8 *)&nokey_name, size, oname->name);
	return 0;
}
EXPORT_SYMBOL(fscrypt_fname_disk_to_usr);

/**
 * fscrypt_setup_filename() - prepare to search a possibly encrypted directory
 * @dir: the directory that will be searched
 * @iname: the user-provided filename being searched for
 * @lookup: 1 if we're allowed to proceed without the key because it's
 *	->lookup() or we're finding the dir_entry for deletion; 0 if we cannot
 *	proceed without the key because we're going to create the dir_entry.
 * @fname: the filename information to be filled in
 *
 * Given a user-provided filename @iname, this function sets @fname->disk_name
 * to the name that would be stored in the on-disk directory entry, if possible.
 * If the directory is unencrypted this is simply @iname.  Else, if we have the
 * directory's encryption key, then @iname is the plaintext, so we encrypt it to
 * get the disk_name.
 *
 * Else, for keyless @lookup operations, @iname is the presented ciphertext, so
 * we decode it to get the fscrypt_nokey_name.  Non-@lookup operations will be
 * impossible in this case, so we fail them with ENOKEY.
 *
 * If successful, fscrypt_free_filename() must be called later to clean up.
 *
 * Return: 0 on success, -errno on failure
 */
int fscrypt_setup_filename(struct inode *dir, const struct qstr *iname,
			      int lookup, struct fscrypt_name *fname)
{
	struct fscrypt_nokey_name *nokey_name;
	int ret;

	memset(fname, 0, sizeof(struct fscrypt_name));
	fname->usr_fname = iname;

	if (!IS_ENCRYPTED(dir) || fscrypt_is_dot_dotdot(iname)) {
		fname->disk_name.name = (unsigned char *)iname->name;
		fname->disk_name.len = iname->len;
		return 0;
	}
	ret = fscrypt_get_encryption_info(dir);
	if (ret)
		return ret;

	if (fscrypt_has_encryption_key(dir)) {
		if (!fscrypt_fname_encrypted_size(dir, iname->len,
						  dir->i_sb->s_cop->max_namelen,
						  &fname->crypto_buf.len))
			return -ENAMETOOLONG;
		fname->crypto_buf.name = kmalloc(fname->crypto_buf.len,
						 GFP_NOFS);
		if (!fname->crypto_buf.name)
			return -ENOMEM;

		ret = fscrypt_fname_encrypt(dir, iname, fname->crypto_buf.name,
					    fname->crypto_buf.len);
		if (ret)
			goto errout;
		fname->disk_name.name = fname->crypto_buf.name;
		fname->disk_name.len = fname->crypto_buf.len;
		return 0;
	}
	if (!lookup)
		return -ENOKEY;
	fname->is_ciphertext_name = true;

	/*
	 * We don't have the key and we are doing a lookup; decode the
	 * user-supplied name
	 */

	if (iname->len > BASE64_CHARS(FSCRYPT_NOKEY_NAME_MAX))
		return -ENOENT;

	fname->crypto_buf.name = kmalloc(FSCRYPT_NOKEY_NAME_MAX, GFP_KERNEL);
	if (fname->crypto_buf.name == NULL)
		return -ENOMEM;

	ret = base64_decode(iname->name, iname->len, fname->crypto_buf.name);
	if (ret < (int)offsetof(struct fscrypt_nokey_name, bytes[1]) ||
	    (ret > offsetof(struct fscrypt_nokey_name, sha256) &&
	     ret != FSCRYPT_NOKEY_NAME_MAX)) {
		ret = -ENOENT;
		goto errout;
	}
	fname->crypto_buf.len = ret;

	nokey_name = (void *)fname->crypto_buf.name;
	fname->hash = nokey_name->dirhash[0];
	fname->minor_hash = nokey_name->dirhash[1];
	if (ret != FSCRYPT_NOKEY_NAME_MAX) {
		/* The full ciphertext filename is available. */
		fname->disk_name.name = nokey_name->bytes;
		fname->disk_name.len =
			ret - offsetof(struct fscrypt_nokey_name, bytes);
	}
	return 0;

errout:
	kfree(fname->crypto_buf.name);
	return ret;
}
EXPORT_SYMBOL(fscrypt_setup_filename);

/**
 * fscrypt_match_name() - test whether the given name matches a directory entry
 * @fname: the name being searched for
 * @de_name: the name from the directory entry
 * @de_name_len: the length of @de_name in bytes
 *
 * Normally @fname->disk_name will be set, and in that case we simply compare
 * that to the name stored in the directory entry.  The only exception is that
 * if we don't have the key for an encrypted directory and the name we're
 * looking for is very long, then we won't have the full disk_name and instead
 * we'll need to match against a fscrypt_nokey_name that includes a strong hash.
 *
 * Return: %true if the name matches, otherwise %false.
 */
bool fscrypt_match_name(const struct fscrypt_name *fname,
			const u8 *de_name, u32 de_name_len)
{
	const struct fscrypt_nokey_name *nokey_name =
		(const void *)fname->crypto_buf.name;
	u8 sha256[SHA256_DIGEST_SIZE];

	if (likely(fname->disk_name.name)) {
		if (de_name_len != fname->disk_name.len)
			return false;
		return !memcmp(de_name, fname->disk_name.name, de_name_len);
	}
	if (de_name_len <= sizeof(nokey_name->bytes))
		return false;
	if (memcmp(de_name, nokey_name->bytes, sizeof(nokey_name->bytes)))
		return false;
	if (fscrypt_do_sha256(&de_name[sizeof(nokey_name->bytes)],
			      de_name_len - sizeof(nokey_name->bytes), sha256))
		return false;
	return !memcmp(sha256, nokey_name->sha256, sizeof(sha256));
}
EXPORT_SYMBOL_GPL(fscrypt_match_name);

/**
 * fscrypt_fname_siphash() - calculate the SipHash of a filename
 * @dir: the parent directory
 * @name: the filename to calculate the SipHash of
 *
 * Given a plaintext filename @name and a directory @dir which uses SipHash as
 * its dirhash method and has had its fscrypt key set up, this function
 * calculates the SipHash of that name using the directory's secret dirhash key.
 *
 * Return: the SipHash of @name using the hash key of @dir
 */
u64 fscrypt_fname_siphash(const struct inode *dir, const struct qstr *name)
{
	const struct fscrypt_info *ci = dir->i_crypt_info;

	WARN_ON(!ci->ci_dirhash_key_initialized);

	return siphash(name->name, name->len, &ci->ci_dirhash_key);
}
EXPORT_SYMBOL_GPL(fscrypt_fname_siphash);

/*
 * Validate dentries in encrypted directories to make sure we aren't potentially
 * caching stale dentries after a key has been added.
 */
int fscrypt_d_revalidate(struct dentry *dentry, unsigned int flags)
{
	struct dentry *dir;
	int err;
	int valid;

	/*
	 * Plaintext names are always valid, since fscrypt doesn't support
	 * reverting to ciphertext names without evicting the directory's inode
	 * -- which implies eviction of the dentries in the directory.
	 */
	if (!(dentry->d_flags & DCACHE_ENCRYPTED_NAME))
		return 1;

	/*
	 * Ciphertext name; valid if the directory's key is still unavailable.
	 *
	 * Although fscrypt forbids rename() on ciphertext names, we still must
	 * use dget_parent() here rather than use ->d_parent directly.  That's
	 * because a corrupted fs image may contain directory hard links, which
	 * the VFS handles by moving the directory's dentry tree in the dcache
	 * each time ->lookup() finds the directory and it already has a dentry
	 * elsewhere.  Thus ->d_parent can be changing, and we must safely grab
	 * a reference to some ->d_parent to prevent it from being freed.
	 */

	if (flags & LOOKUP_RCU)
		return -ECHILD;

	dir = dget_parent(dentry);
	err = fscrypt_get_encryption_info(d_inode(dir));
	valid = !fscrypt_has_encryption_key(d_inode(dir));
	dput(dir);

	if (err < 0)
		return err;

	return valid;
}
EXPORT_SYMBOL_GPL(fscrypt_d_revalidate);<|MERGE_RESOLUTION|>--- conflicted
+++ resolved
@@ -18,11 +18,7 @@
 #include <crypto/skcipher.h>
 #include "fscrypt_private.h"
 
-<<<<<<< HEAD
-/**
-=======
 /*
->>>>>>> 7520793d
  * struct fscrypt_nokey_name - identifier for directory entry when key is absent
  *
  * When userspace lists an encrypted directory without access to the key, the
@@ -110,18 +106,12 @@
 
 /**
  * fscrypt_fname_encrypt() - encrypt a filename
-<<<<<<< HEAD
- *
- * The output buffer must be at least as large as the input buffer.
- * Any extra space is filled with NUL padding before encryption.
-=======
  * @inode: inode of the parent directory (for regular filenames)
  *	   or of the symlink (for symlink targets)
  * @iname: the filename to encrypt
  * @out: (output) the encrypted filename
  * @olen: size of the encrypted filename.  It must be at least @iname->len.
  *	  Any extra space is filled with NUL padding before encryption.
->>>>>>> 7520793d
  *
  * Return: 0 on success, -errno on failure
  */
@@ -223,14 +213,10 @@
 #define BASE64_CHARS(nbytes)	DIV_ROUND_UP((nbytes) * 4, 3)
 
 /**
-<<<<<<< HEAD
- * base64_encode() -
-=======
  * base64_encode() - base64-encode some bytes
  * @src: the bytes to encode
  * @len: number of bytes to encode
  * @dst: (output) the base64-encoded string.  Not NUL-terminated.
->>>>>>> 7520793d
  *
  * Encodes the input string using characters from the set [A-Za-z0-9+,].
  * The encoded string is roughly 4/3 times the size of the input string.
