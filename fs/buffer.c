--- conflicted
+++ resolved
@@ -1450,11 +1450,6 @@
 				break;
 			}
 		}
-<<<<<<< HEAD
-
-		bh = bh->b_this_page;
-=======
->>>>>>> 5f85626b
 	}
 
 	put_cpu_var(bh_lrus);
@@ -1472,11 +1467,6 @@
 			if (b->bhs[i] == bh)
 				return true;
 		}
-<<<<<<< HEAD
-
-		bh = bh->b_this_page;
-=======
->>>>>>> 5f85626b
 	}
 
 	return false;
@@ -3280,11 +3270,8 @@
 		do {
 			if (buffer_busy(bh))
 				goto out;
-<<<<<<< HEAD
-=======
 
 			bh = bh->b_this_page;
->>>>>>> 5f85626b
 		} while (bh != head);
 	}
 
