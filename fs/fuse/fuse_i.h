/*
  FUSE: Filesystem in Userspace
  Copyright (C) 2001-2008  Miklos Szeredi <miklos@szeredi.hu>

  This program can be distributed under the terms of the GNU GPL.
  See the file COPYING.
*/

#ifndef _FS_FUSE_I_H
#define _FS_FUSE_I_H

#ifndef pr_fmt
# define pr_fmt(fmt) "fuse: " fmt
#endif

#include <linux/fuse.h>
#include <linux/fs.h>
#include <linux/mount.h>
#include <linux/wait.h>
#include <linux/list.h>
#include <linux/spinlock.h>
#include <linux/mm.h>
#include <linux/backing-dev.h>
#include <linux/mutex.h>
#include <linux/rwsem.h>
#include <linux/rbtree.h>
#include <linux/poll.h>
#include <linux/workqueue.h>
#include <linux/kref.h>
#include <linux/xattr.h>
#include <linux/pid_namespace.h>
#include <linux/refcount.h>
#include <linux/user_namespace.h>

/** Default max number of pages that can be used in a single read request */
#define FUSE_DEFAULT_MAX_PAGES_PER_REQ 32

/** Maximum of max_pages received in init_out */
#define FUSE_MAX_MAX_PAGES 256

/** Bias for fi->writectr, meaning new writepages must not be sent */
#define FUSE_NOWRITE INT_MIN

/** It could be as large as PATH_MAX, but would that have any uses? */
#define FUSE_NAME_MAX 1024

/** Number of dentries for each connection in the control filesystem */
#define FUSE_CTL_NUM_DENTRIES 5

/** List of active connections */
extern struct list_head fuse_conn_list;

/** Global mutex protecting fuse_conn_list and the control filesystem */
extern struct mutex fuse_mutex;

/** Module parameters */
extern unsigned max_user_bgreq;
extern unsigned max_user_congthresh;

/* One forget request */
struct fuse_forget_link {
	struct fuse_forget_one forget_one;
	struct fuse_forget_link *next;
};

/** FUSE inode */
struct fuse_inode {
	/** Inode data */
	struct inode inode;

	/** Unique ID, which identifies the inode between userspace
	 * and kernel */
	u64 nodeid;

	/** Number of lookups on this inode */
	u64 nlookup;

	/** The request used for sending the FORGET message */
	struct fuse_forget_link *forget;

	/** Time in jiffies until the file attributes are valid */
	u64 i_time;

	/* Which attributes are invalid */
	u32 inval_mask;

	/** The sticky bit in inode->i_mode may have been removed, so
	    preserve the original mode */
	umode_t orig_i_mode;

	/** 64 bit inode number */
	u64 orig_ino;

	/** Version of last attribute change */
	u64 attr_version;

	union {
		/* Write related fields (regular file only) */
		struct {
			/* Files usable in writepage.  Protected by fi->lock */
			struct list_head write_files;

			/* Writepages pending on truncate or fsync */
			struct list_head queued_writes;

			/* Number of sent writes, a negative bias
			 * (FUSE_NOWRITE) means more writes are blocked */
			int writectr;

			/* Waitq for writepage completion */
			wait_queue_head_t page_waitq;

			/* List of writepage requestst (pending or sent) */
			struct rb_root writepages;
		};

		/* readdir cache (directory only) */
		struct {
			/* true if fully cached */
			bool cached;

			/* size of cache */
			loff_t size;

			/* position at end of cache (position of next entry) */
			loff_t pos;

			/* version of the cache */
			u64 version;

			/* modification time of directory when cache was
			 * started */
			struct timespec64 mtime;

			/* iversion of directory when cache was started */
			u64 iversion;

			/* protects above fields */
			spinlock_t lock;
		} rdc;
	};

	/** Miscellaneous bits describing inode state */
	unsigned long state;

	/** Lock for serializing lookup and readdir for back compatibility*/
	struct mutex mutex;

	/** Lock to protect write related fields */
	spinlock_t lock;

	/**
	 * Can't take inode lock in fault path (leads to circular dependency).
	 * Introduce another semaphore which can be taken in fault path and
	 * then other filesystem paths can take this to block faults.
	 */
	struct rw_semaphore i_mmap_sem;

#ifdef CONFIG_FUSE_DAX
	/*
	 * Dax specific inode data
	 */
	struct fuse_inode_dax *dax;
#endif
};

/** FUSE inode state bits */
enum {
	/** Advise readdirplus  */
	FUSE_I_ADVISE_RDPLUS,
	/** Initialized with readdirplus */
	FUSE_I_INIT_RDPLUS,
	/** An operation changing file size is in progress  */
	FUSE_I_SIZE_UNSTABLE,
	/* Bad inode */
	FUSE_I_BAD,
};

struct fuse_conn;
struct fuse_mount;
struct fuse_release_args;

/**
 * Reference to lower filesystem file for read/write operations handled in
 * passthrough mode.
 * This struct also tracks the credentials to be used for handling read/write
 * operations.
 */
struct fuse_passthrough {
	struct file *filp;
	struct cred *cred;
};

/** FUSE specific file data */
struct fuse_file {
	/** Fuse connection for this file */
	struct fuse_mount *fm;

	/* Argument space reserved for release */
	struct fuse_release_args *release_args;

	/** Kernel file handle guaranteed to be unique */
	u64 kh;

	/** File handle used by userspace */
	u64 fh;

	/** Node id of this file */
	u64 nodeid;

	/** Refcount */
	refcount_t count;

	/** FOPEN_* flags returned by open */
	u32 open_flags;

	/** Entry on inode's write_files list */
	struct list_head write_entry;

	/* Readdir related */
	struct {
		/*
		 * Protects below fields against (crazy) parallel readdir on
		 * same open file.  Uncontended in the normal case.
		 */
		struct mutex lock;

		/* Dir stream position */
		loff_t pos;

		/* Offset in cache */
		loff_t cache_off;

		/* Version of cache we are reading */
		u64 version;

	} readdir;

	/** Container for data related to the passthrough functionality */
	struct fuse_passthrough passthrough;

	/** RB node to be linked on fuse_conn->polled_files */
	struct rb_node polled_node;

	/** Wait queue head for poll */
	wait_queue_head_t poll_wait;

	/** Has flock been performed on this file? */
	bool flock:1;
};

/** One input argument of a request */
struct fuse_in_arg {
	unsigned size;
	const void *value;
};

/** One output argument of a request */
struct fuse_arg {
	unsigned size;
	void *value;
};

/** FUSE page descriptor */
struct fuse_page_desc {
	unsigned int length;
	unsigned int offset;
};

struct fuse_args {
	uint64_t nodeid;
	uint32_t opcode;
	unsigned short in_numargs;
	unsigned short out_numargs;
	bool force:1;
	bool noreply:1;
	bool nocreds:1;
	bool in_pages:1;
	bool out_pages:1;
	bool out_argvar:1;
	bool page_zeroing:1;
	bool page_replace:1;
	bool may_block:1;
	struct fuse_in_arg in_args[3];
	struct fuse_arg out_args[2];
	void (*end)(struct fuse_mount *fm, struct fuse_args *args, int error);

	/* Path used for completing d_canonical_path */
	struct path *canonical_path;
};

struct fuse_args_pages {
	struct fuse_args args;
	struct page **pages;
	struct fuse_page_desc *descs;
	unsigned int num_pages;
};

#define FUSE_ARGS(args) struct fuse_args args = {}

/** The request IO state (for asynchronous processing) */
struct fuse_io_priv {
	struct kref refcnt;
	int async;
	spinlock_t lock;
	unsigned reqs;
	ssize_t bytes;
	size_t size;
	__u64 offset;
	bool write;
	bool should_dirty;
	int err;
	struct kiocb *iocb;
	struct completion *done;
	bool blocking;
};

#define FUSE_IO_PRIV_SYNC(i) \
{					\
	.refcnt = KREF_INIT(1),		\
	.async = 0,			\
	.iocb = i,			\
}

/**
 * Request flags
 *
 * FR_ISREPLY:		set if the request has reply
 * FR_FORCE:		force sending of the request even if interrupted
 * FR_BACKGROUND:	request is sent in the background
 * FR_WAITING:		request is counted as "waiting"
 * FR_ABORTED:		the request was aborted
 * FR_INTERRUPTED:	the request has been interrupted
 * FR_LOCKED:		data is being copied to/from the request
 * FR_PENDING:		request is not yet in userspace
 * FR_SENT:		request is in userspace, waiting for an answer
 * FR_FINISHED:		request is finished
 * FR_PRIVATE:		request is on private list
 * FR_ASYNC:		request is asynchronous
 */
enum fuse_req_flag {
	FR_ISREPLY,
	FR_FORCE,
	FR_BACKGROUND,
	FR_WAITING,
	FR_ABORTED,
	FR_INTERRUPTED,
	FR_LOCKED,
	FR_PENDING,
	FR_SENT,
	FR_FINISHED,
	FR_PRIVATE,
	FR_ASYNC,
};

/**
 * A request to the client
 *
 * .waitq.lock protects the following fields:
 *   - FR_ABORTED
 *   - FR_LOCKED (may also be modified under fc->lock, tested under both)
 */
struct fuse_req {
	/** This can be on either pending processing or io lists in
	    fuse_conn */
	struct list_head list;

	/** Entry on the interrupts list  */
	struct list_head intr_entry;

	/* Input/output arguments */
	struct fuse_args *args;

	/** refcount */
	refcount_t count;

	/* Request flags, updated with test/set/clear_bit() */
	unsigned long flags;

	/* The request input header */
	struct {
		struct fuse_in_header h;
	} in;

	/* The request output header */
	struct {
		struct fuse_out_header h;
	} out;

	/** Used to wake up the task waiting for completion of request*/
	wait_queue_head_t waitq;

	/** virtio-fs's physically contiguous buffer for in and out args */
	void *argbuf;

	/** fuse_mount this request belongs to */
	struct fuse_mount *fm;
};

struct fuse_iqueue;

/**
 * Input queue callbacks
 *
 * Input queue signalling is device-specific.  For example, the /dev/fuse file
 * uses fiq->waitq and fasync to wake processes that are waiting on queue
 * readiness.  These callbacks allow other device types to respond to input
 * queue activity.
 */
struct fuse_iqueue_ops {
	/**
	 * Signal that a forget has been queued
	 */
	void (*wake_forget_and_unlock)(struct fuse_iqueue *fiq)
		__releases(fiq->lock);

	/**
	 * Signal that an INTERRUPT request has been queued
	 */
	void (*wake_interrupt_and_unlock)(struct fuse_iqueue *fiq)
		__releases(fiq->lock);

	/**
	 * Signal that a request has been queued
	 */
	void (*wake_pending_and_unlock)(struct fuse_iqueue *fiq)
		__releases(fiq->lock);

	/**
	 * Clean up when fuse_iqueue is destroyed
	 */
	void (*release)(struct fuse_iqueue *fiq);
};

/** /dev/fuse input queue operations */
extern const struct fuse_iqueue_ops fuse_dev_fiq_ops;

struct fuse_iqueue {
	/** Connection established */
	unsigned connected;

	/** Lock protecting accesses to members of this structure */
	spinlock_t lock;

	/** Readers of the connection are waiting on this */
	wait_queue_head_t waitq;

	/** The next unique request id */
	u64 reqctr;

	/** The list of pending requests */
	struct list_head pending;

	/** Pending interrupts */
	struct list_head interrupts;

	/** Queue of pending forgets */
	struct fuse_forget_link forget_list_head;
	struct fuse_forget_link *forget_list_tail;

	/** Batching of FORGET requests (positive indicates FORGET batch) */
	int forget_batch;

	/** O_ASYNC requests */
	struct fasync_struct *fasync;

	/** Device-specific callbacks */
	const struct fuse_iqueue_ops *ops;

	/** Device-specific state */
	void *priv;
};

#define FUSE_PQ_HASH_BITS 8
#define FUSE_PQ_HASH_SIZE (1 << FUSE_PQ_HASH_BITS)

struct fuse_pqueue {
	/** Connection established */
	unsigned connected;

	/** Lock protecting accessess to  members of this structure */
	spinlock_t lock;

	/** Hash table of requests being processed */
	struct list_head *processing;

	/** The list of requests under I/O */
	struct list_head io;
};

/**
 * Fuse device instance
 */
struct fuse_dev {
	/** Fuse connection for this device */
	struct fuse_conn *fc;

	/** Processing queue */
	struct fuse_pqueue pq;

	/** list entry on fc->devices */
	struct list_head entry;
};

struct fuse_fs_context {
	int fd;
	unsigned int rootmode;
	kuid_t user_id;
	kgid_t group_id;
	bool is_bdev:1;
	bool fd_present:1;
	bool rootmode_present:1;
	bool user_id_present:1;
	bool group_id_present:1;
	bool default_permissions:1;
	bool allow_other:1;
	bool destroy:1;
	bool no_control:1;
	bool no_force_umount:1;
	bool legacy_opts_show:1;
	bool dax:1;
	unsigned int max_read;
	unsigned int blksize;
	const char *subtype;

	/* DAX device, may be NULL */
	struct dax_device *dax_dev;

	/* fuse_dev pointer to fill in, should contain NULL on entry */
	void **fudptr;
};

/**
 * A Fuse connection.
 *
 * This structure is created, when the root filesystem is mounted, and
 * is destroyed, when the client device is closed and the last
 * fuse_mount is destroyed.
 */
struct fuse_conn {
	/** Lock protecting accessess to  members of this structure */
	spinlock_t lock;

	/** Refcount */
	refcount_t count;

	/** Number of fuse_dev's */
	atomic_t dev_count;

	struct rcu_head rcu;

	/** The user id for this mount */
	kuid_t user_id;

	/** The group id for this mount */
	kgid_t group_id;

	/** The pid namespace for this mount */
	struct pid_namespace *pid_ns;

	/** The user namespace for this mount */
	struct user_namespace *user_ns;

	/** Maximum read size */
	unsigned max_read;

	/** Maximum write size */
	unsigned max_write;

	/** Maxmum number of pages that can be used in a single request */
	unsigned int max_pages;

	/** Input queue */
	struct fuse_iqueue iq;

	/** The next unique kernel file handle */
	atomic64_t khctr;

	/** rbtree of fuse_files waiting for poll events indexed by ph */
	struct rb_root polled_files;

	/** Maximum number of outstanding background requests */
	unsigned max_background;

	/** Number of background requests at which congestion starts */
	unsigned congestion_threshold;

	/** Number of requests currently in the background */
	unsigned num_background;

	/** Number of background requests currently queued for userspace */
	unsigned active_background;

	/** The list of background requests set aside for later queuing */
	struct list_head bg_queue;

	/** Protects: max_background, congestion_threshold, num_background,
	 * active_background, bg_queue, blocked */
	spinlock_t bg_lock;

	/** Flag indicating that INIT reply has been received. Allocating
	 * any fuse request will be suspended until the flag is set */
	int initialized;

	/** Flag indicating if connection is blocked.  This will be
	    the case before the INIT reply is received, and if there
	    are too many outstading backgrounds requests */
	int blocked;

	/** waitq for blocked connection */
	wait_queue_head_t blocked_waitq;

	/** Connection established, cleared on umount, connection
	    abort and device release */
	unsigned connected;

	/** Connection aborted via sysfs */
	bool aborted;

	/** Connection failed (version mismatch).  Cannot race with
	    setting other bitfields since it is only set once in INIT
	    reply, before any other request, and never cleared */
	unsigned conn_error:1;

	/** Connection successful.  Only set in INIT */
	unsigned conn_init:1;

	/** Do readpages asynchronously?  Only set in INIT */
	unsigned async_read:1;

	/** Return an unique read error after abort.  Only set in INIT */
	unsigned abort_err:1;

	/** Do not send separate SETATTR request before open(O_TRUNC)  */
	unsigned atomic_o_trunc:1;

	/** Filesystem supports NFS exporting.  Only set in INIT */
	unsigned export_support:1;

	/** write-back cache policy (default is write-through) */
	unsigned writeback_cache:1;

	/** allow parallel lookups and readdir (default is serialized) */
	unsigned parallel_dirops:1;

	/** handle fs handles killing suid/sgid/cap on write/chown/trunc */
	unsigned handle_killpriv:1;

	/** cache READLINK responses in page cache */
	unsigned cache_symlinks:1;

	/* show legacy mount options */
	unsigned int legacy_opts_show:1;

	/*
	 * The following bitfields are only for optimization purposes
	 * and hence races in setting them will not cause malfunction
	 */

	/** Is open/release not implemented by fs? */
	unsigned no_open:1;

	/** Is opendir/releasedir not implemented by fs? */
	unsigned no_opendir:1;

	/** Is fsync not implemented by fs? */
	unsigned no_fsync:1;

	/** Is fsyncdir not implemented by fs? */
	unsigned no_fsyncdir:1;

	/** Is flush not implemented by fs? */
	unsigned no_flush:1;

	/** Is setxattr not implemented by fs? */
	unsigned no_setxattr:1;

	/** Is getxattr not implemented by fs? */
	unsigned no_getxattr:1;

	/** Is listxattr not implemented by fs? */
	unsigned no_listxattr:1;

	/** Is removexattr not implemented by fs? */
	unsigned no_removexattr:1;

	/** Are posix file locking primitives not implemented by fs? */
	unsigned no_lock:1;

	/** Is access not implemented by fs? */
	unsigned no_access:1;

	/** Is create not implemented by fs? */
	unsigned no_create:1;

	/** Is interrupt not implemented by fs? */
	unsigned no_interrupt:1;

	/** Is bmap not implemented by fs? */
	unsigned no_bmap:1;

	/** Is poll not implemented by fs? */
	unsigned no_poll:1;

	/** Do multi-page cached writes */
	unsigned big_writes:1;

	/** Don't apply umask to creation modes */
	unsigned dont_mask:1;

	/** Are BSD file locking primitives not implemented by fs? */
	unsigned no_flock:1;

	/** Is fallocate not implemented by fs? */
	unsigned no_fallocate:1;

	/** Is rename with flags implemented by fs? */
	unsigned no_rename2:1;

	/** Use enhanced/automatic page cache invalidation. */
	unsigned auto_inval_data:1;

	/** Filesystem is fully reponsible for page cache invalidation. */
	unsigned explicit_inval_data:1;

	/** Does the filesystem support readdirplus? */
	unsigned do_readdirplus:1;

	/** Does the filesystem want adaptive readdirplus? */
	unsigned readdirplus_auto:1;

	/** Does the filesystem support asynchronous direct-IO submission? */
	unsigned async_dio:1;

	/** Is lseek not implemented by fs? */
	unsigned no_lseek:1;

	/** Does the filesystem support posix acls? */
	unsigned posix_acl:1;

	/** Check permissions based on the file mode or not? */
	unsigned default_permissions:1;

	/** Allow other than the mounter user to access the filesystem ? */
	unsigned allow_other:1;

	/** Does the filesystem support copy_file_range? */
	unsigned no_copy_file_range:1;

	/* Send DESTROY request */
	unsigned int destroy:1;

	/* Delete dentries that have gone stale */
	unsigned int delete_stale:1;

	/** Do not create entry in fusectl fs */
	unsigned int no_control:1;

	/** Do not allow MNT_FORCE umount */
	unsigned int no_force_umount:1;

	/* Auto-mount submounts announced by the server */
	unsigned int auto_submounts:1;

	/** Passthrough mode for read/write IO */
	unsigned int passthrough:1;

	/** The number of requests waiting for completion */
	atomic_t num_waiting;

	/** Negotiated minor version */
	unsigned minor;

	/** Entry on the fuse_mount_list */
	struct list_head entry;

	/** Device ID from the root super block */
	dev_t dev;

	/** Dentries in the control filesystem */
	struct dentry *ctl_dentry[FUSE_CTL_NUM_DENTRIES];

	/** number of dentries used in the above array */
	int ctl_ndents;

	/** Key for lock owner ID scrambling */
	u32 scramble_key[4];

	/** Version counter for attribute changes */
	atomic64_t attr_version;

	/** Called on final put */
	void (*release)(struct fuse_conn *);

	/**
	 * Read/write semaphore to hold when accessing the sb of any
	 * fuse_mount belonging to this connection
	 */
	struct rw_semaphore killsb;

	/** List of device instances belonging to this connection */
	struct list_head devices;

#ifdef CONFIG_FUSE_DAX
	/* Dax specific conn data, non-NULL if DAX is enabled */
	struct fuse_conn_dax *dax;
#endif

	/** List of filesystems using this connection */
	struct list_head mounts;

	/** IDR for passthrough requests */
	struct idr passthrough_req;

	/** Protects passthrough_req */
	spinlock_t passthrough_req_lock;
};

/*
 * Represents a mounted filesystem, potentially a submount.
 *
 * This object allows sharing a fuse_conn between separate mounts to
 * allow submounts with dedicated superblocks and thus separate device
 * IDs.
 */
struct fuse_mount {
	/* Underlying (potentially shared) connection to the FUSE server */
	struct fuse_conn *fc;

	/* Refcount */
	refcount_t count;

	/*
	 * Super block for this connection (fc->killsb must be held when
	 * accessing this).
	 */
	struct super_block *sb;

	/* Entry on fc->mounts */
	struct list_head fc_entry;
};

static inline struct fuse_mount *get_fuse_mount_super(struct super_block *sb)
{
	return sb->s_fs_info;
}

static inline struct fuse_conn *get_fuse_conn_super(struct super_block *sb)
{
	struct fuse_mount *fm = get_fuse_mount_super(sb);

	return fm ? fm->fc : NULL;
}

static inline struct fuse_mount *get_fuse_mount(struct inode *inode)
{
	return get_fuse_mount_super(inode->i_sb);
}

static inline struct fuse_conn *get_fuse_conn(struct inode *inode)
{
	struct fuse_mount *fm = get_fuse_mount(inode);

	return fm ? fm->fc : NULL;
}

static inline struct fuse_inode *get_fuse_inode(struct inode *inode)
{
	return container_of(inode, struct fuse_inode, inode);
}

static inline u64 get_node_id(struct inode *inode)
{
	return get_fuse_inode(inode)->nodeid;
}

static inline int invalid_nodeid(u64 nodeid)
{
	return !nodeid || nodeid == FUSE_ROOT_ID;
}

static inline u64 fuse_get_attr_version(struct fuse_conn *fc)
{
	return atomic64_read(&fc->attr_version);
}

static inline void fuse_make_bad(struct inode *inode)
{
	remove_inode_hash(inode);
	set_bit(FUSE_I_BAD, &get_fuse_inode(inode)->state);
}

static inline bool fuse_is_bad(struct inode *inode)
{
	return unlikely(test_bit(FUSE_I_BAD, &get_fuse_inode(inode)->state));
}

/** Device operations */
extern const struct file_operations fuse_dev_operations;

extern const struct dentry_operations fuse_dentry_operations;
extern const struct dentry_operations fuse_root_dentry_operations;

/**
 * Get a filled in inode
 */
struct inode *fuse_iget(struct super_block *sb, u64 nodeid,
			int generation, struct fuse_attr *attr,
			u64 attr_valid, u64 attr_version);

int fuse_lookup_name(struct super_block *sb, u64 nodeid, const struct qstr *name,
		     struct fuse_entry_out *outarg, struct inode **inode);

/**
 * Send FORGET command
 */
void fuse_queue_forget(struct fuse_conn *fc, struct fuse_forget_link *forget,
		       u64 nodeid, u64 nlookup);

struct fuse_forget_link *fuse_alloc_forget(void);

struct fuse_forget_link *fuse_dequeue_forget(struct fuse_iqueue *fiq,
					     unsigned int max,
					     unsigned int *countp);

/*
 * Initialize READ or READDIR request
 */
struct fuse_io_args {
	union {
		struct {
			struct fuse_read_in in;
			u64 attr_ver;
		} read;
		struct {
			struct fuse_write_in in;
			struct fuse_write_out out;
			bool page_locked;
		} write;
	};
	struct fuse_args_pages ap;
	struct fuse_io_priv *io;
	struct fuse_file *ff;
};

void fuse_read_args_fill(struct fuse_io_args *ia, struct file *file, loff_t pos,
			 size_t count, int opcode);


/**
 * Send OPEN or OPENDIR request
 */
int fuse_open_common(struct inode *inode, struct file *file, bool isdir);

struct fuse_file *fuse_file_alloc(struct fuse_mount *fm);
void fuse_file_free(struct fuse_file *ff);
void fuse_finish_open(struct inode *inode, struct file *file);

void fuse_sync_release(struct fuse_inode *fi, struct fuse_file *ff, int flags);

/**
 * Send RELEASE or RELEASEDIR request
 */
void fuse_release_common(struct file *file, bool isdir);

/**
 * Send FSYNC or FSYNCDIR request
 */
int fuse_fsync_common(struct file *file, loff_t start, loff_t end,
		      int datasync, int opcode);

/**
 * Notify poll wakeup
 */
int fuse_notify_poll_wakeup(struct fuse_conn *fc,
			    struct fuse_notify_poll_wakeup_out *outarg);

/**
 * Initialize file operations on a regular file
 */
void fuse_init_file_inode(struct inode *inode);

/**
 * Initialize inode operations on regular files and special files
 */
void fuse_init_common(struct inode *inode);

/**
 * Initialize inode and file operations on a directory
 */
void fuse_init_dir(struct inode *inode);

/**
 * Initialize inode operations on a symlink
 */
void fuse_init_symlink(struct inode *inode);

/**
 * Change attributes of an inode
 */
void fuse_change_attributes(struct inode *inode, struct fuse_attr *attr,
			    u64 attr_valid, u64 attr_version);

void fuse_change_attributes_common(struct inode *inode, struct fuse_attr *attr,
				   u64 attr_valid);

/**
 * Initialize the client device
 */
int fuse_dev_init(void);

/**
 * Cleanup the client device
 */
void fuse_dev_cleanup(void);

int fuse_ctl_init(void);
void __exit fuse_ctl_cleanup(void);

/**
 * Simple request sending that does request allocation and freeing
 */
ssize_t fuse_simple_request(struct fuse_mount *fm, struct fuse_args *args);
int fuse_simple_background(struct fuse_mount *fm, struct fuse_args *args,
			   gfp_t gfp_flags);

/**
 * End a finished request
 */
void fuse_request_end(struct fuse_req *req);

/* Abort all requests */
void fuse_abort_conn(struct fuse_conn *fc);
void fuse_wait_aborted(struct fuse_conn *fc);

/**
 * Invalidate inode attributes
 */
void fuse_invalidate_attr(struct inode *inode);

void fuse_invalidate_entry_cache(struct dentry *entry);

void fuse_invalidate_atime(struct inode *inode);

u64 entry_attr_timeout(struct fuse_entry_out *o);
void fuse_change_entry_timeout(struct dentry *entry, struct fuse_entry_out *o);

/**
 * Acquire reference to fuse_conn
 */
struct fuse_conn *fuse_conn_get(struct fuse_conn *fc);

/**
 * Initialize fuse_conn
 */
void fuse_conn_init(struct fuse_conn *fc, struct fuse_mount *fm,
		    struct user_namespace *user_ns,
		    const struct fuse_iqueue_ops *fiq_ops, void *fiq_priv);

/**
 * Release reference to fuse_conn
 */
void fuse_conn_put(struct fuse_conn *fc);

/**
 * Acquire reference to fuse_mount
 */
struct fuse_mount *fuse_mount_get(struct fuse_mount *fm);

/**
 * Release reference to fuse_mount
 */
void fuse_mount_put(struct fuse_mount *fm);

struct fuse_dev *fuse_dev_alloc_install(struct fuse_conn *fc);
struct fuse_dev *fuse_dev_alloc(void);
void fuse_dev_install(struct fuse_dev *fud, struct fuse_conn *fc);
void fuse_dev_free(struct fuse_dev *fud);
void fuse_send_init(struct fuse_mount *fm);

/**
 * Fill in superblock and initialize fuse connection
 * @sb: partially-initialized superblock to fill in
 * @ctx: mount context
 */
int fuse_fill_super_common(struct super_block *sb, struct fuse_fs_context *ctx);

/*
 * Fill in superblock for submounts
 * @sb: partially-initialized superblock to fill in
 * @parent_fi: The fuse_inode of the parent filesystem where this submount is
 * 	       mounted
 */
int fuse_fill_super_submount(struct super_block *sb,
			     struct fuse_inode *parent_fi);

/*
 * Remove the mount from the connection
 *
 * Returns whether this was the last mount
 */
bool fuse_mount_remove(struct fuse_mount *fm);

/*
 * Shut down the connection (possibly sending DESTROY request).
 */
void fuse_conn_destroy(struct fuse_mount *fm);

/**
 * Add connection to control filesystem
 */
int fuse_ctl_add_conn(struct fuse_conn *fc);

/**
 * Remove connection from control filesystem
 */
void fuse_ctl_remove_conn(struct fuse_conn *fc);

/**
 * Is file type valid?
 */
int fuse_valid_type(int m);

bool fuse_invalid_attr(struct fuse_attr *attr);

/**
 * Is current process allowed to perform filesystem operation?
 */
int fuse_allow_current_process(struct fuse_conn *fc);

u64 fuse_lock_owner_id(struct fuse_conn *fc, fl_owner_t id);

void fuse_update_ctime(struct inode *inode);

int fuse_update_attributes(struct inode *inode, struct file *file);

void fuse_flush_writepages(struct inode *inode);

void fuse_set_nowrite(struct inode *inode);
void fuse_release_nowrite(struct inode *inode);

/**
 * Scan all fuse_mounts belonging to fc to find the first where
 * ilookup5() returns a result.  Return that result and the
 * respective fuse_mount in *fm (unless fm is NULL).
 *
 * The caller must hold fc->killsb.
 */
struct inode *fuse_ilookup(struct fuse_conn *fc, u64 nodeid,
			   struct fuse_mount **fm);

/**
 * File-system tells the kernel to invalidate cache for the given node id.
 */
int fuse_reverse_inval_inode(struct fuse_conn *fc, u64 nodeid,
			     loff_t offset, loff_t len);

/**
 * File-system tells the kernel to invalidate parent attributes and
 * the dentry matching parent/name.
 *
 * If the child_nodeid is non-zero and:
 *    - matches the inode number for the dentry matching parent/name,
 *    - is not a mount point
 *    - is a file or oan empty directory
 * then the dentry is unhashed (d_delete()).
 */
int fuse_reverse_inval_entry(struct fuse_conn *fc, u64 parent_nodeid,
			     u64 child_nodeid, struct qstr *name);

int fuse_do_open(struct fuse_mount *fm, u64 nodeid, struct file *file,
		 bool isdir);

/**
 * fuse_direct_io() flags
 */

/** If set, it is WRITE; otherwise - READ */
#define FUSE_DIO_WRITE (1 << 0)

/** CUSE pass fuse_direct_io() a file which f_mapping->host is not from FUSE */
#define FUSE_DIO_CUSE  (1 << 1)

ssize_t fuse_direct_io(struct fuse_io_priv *io, struct iov_iter *iter,
		       loff_t *ppos, int flags);
long fuse_do_ioctl(struct file *file, unsigned int cmd, unsigned long arg,
		   unsigned int flags);
long fuse_ioctl_common(struct file *file, unsigned int cmd,
		       unsigned long arg, unsigned int flags);
__poll_t fuse_file_poll(struct file *file, poll_table *wait);
int fuse_dev_release(struct inode *inode, struct file *file);

bool fuse_write_update_size(struct inode *inode, loff_t pos);

int fuse_flush_times(struct inode *inode, struct fuse_file *ff);
int fuse_write_inode(struct inode *inode, struct writeback_control *wbc);

int fuse_do_setattr(struct dentry *dentry, struct iattr *attr,
		    struct file *file);

void fuse_set_initialized(struct fuse_conn *fc);

void fuse_unlock_inode(struct inode *inode, bool locked);
bool fuse_lock_inode(struct inode *inode);

int fuse_setxattr(struct inode *inode, const char *name, const void *value,
		  size_t size, int flags);
ssize_t fuse_getxattr(struct inode *inode, const char *name, void *value,
		      size_t size);
ssize_t fuse_listxattr(struct dentry *entry, char *list, size_t size);
int fuse_removexattr(struct inode *inode, const char *name);
extern const struct xattr_handler *fuse_xattr_handlers[];
extern const struct xattr_handler *fuse_acl_xattr_handlers[];
extern const struct xattr_handler *fuse_no_acl_xattr_handlers[];

struct posix_acl;
struct posix_acl *fuse_get_acl(struct inode *inode, int type);
int fuse_set_acl(struct inode *inode, struct posix_acl *acl, int type);


/* readdir.c */
int fuse_readdir(struct file *file, struct dir_context *ctx);

/**
 * Return the number of bytes in an arguments list
 */
unsigned int fuse_len_args(unsigned int numargs, struct fuse_arg *args);

/**
 * Get the next unique ID for a request
 */
u64 fuse_get_unique(struct fuse_iqueue *fiq);
void fuse_free_conn(struct fuse_conn *fc);

/* dax.c */

#define FUSE_IS_DAX(inode) (IS_ENABLED(CONFIG_FUSE_DAX) && IS_DAX(inode))

ssize_t fuse_dax_read_iter(struct kiocb *iocb, struct iov_iter *to);
ssize_t fuse_dax_write_iter(struct kiocb *iocb, struct iov_iter *from);
int fuse_dax_mmap(struct file *file, struct vm_area_struct *vma);
int fuse_dax_break_layouts(struct inode *inode, u64 dmap_start, u64 dmap_end);
int fuse_dax_conn_alloc(struct fuse_conn *fc, struct dax_device *dax_dev);
void fuse_dax_conn_free(struct fuse_conn *fc);
bool fuse_dax_inode_alloc(struct super_block *sb, struct fuse_inode *fi);
void fuse_dax_inode_init(struct inode *inode);
void fuse_dax_inode_cleanup(struct inode *inode);
bool fuse_dax_check_alignment(struct fuse_conn *fc, unsigned int map_alignment);
void fuse_dax_cancel_work(struct fuse_conn *fc);

/* passthrough.c */
<<<<<<< HEAD
int fuse_passthrough_open(struct fuse_dev *fud,
			  struct fuse_passthrough_out *pto);
=======
int fuse_passthrough_open(struct fuse_dev *fud, u32 lower_fd);
>>>>>>> 76081a5f
int fuse_passthrough_setup(struct fuse_conn *fc, struct fuse_file *ff,
			   struct fuse_open_out *openarg);
void fuse_passthrough_release(struct fuse_passthrough *passthrough);
ssize_t fuse_passthrough_read_iter(struct kiocb *iocb, struct iov_iter *to);
ssize_t fuse_passthrough_write_iter(struct kiocb *iocb, struct iov_iter *from);
ssize_t fuse_passthrough_mmap(struct file *file, struct vm_area_struct *vma);

#endif /* _FS_FUSE_I_H */<|MERGE_RESOLUTION|>--- conflicted
+++ resolved
@@ -1249,12 +1249,7 @@
 void fuse_dax_cancel_work(struct fuse_conn *fc);
 
 /* passthrough.c */
-<<<<<<< HEAD
-int fuse_passthrough_open(struct fuse_dev *fud,
-			  struct fuse_passthrough_out *pto);
-=======
 int fuse_passthrough_open(struct fuse_dev *fud, u32 lower_fd);
->>>>>>> 76081a5f
 int fuse_passthrough_setup(struct fuse_conn *fc, struct fuse_file *ff,
 			   struct fuse_open_out *openarg);
 void fuse_passthrough_release(struct fuse_passthrough *passthrough);
