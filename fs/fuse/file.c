/*
  FUSE: Filesystem in Userspace
  Copyright (C) 2001-2008  Miklos Szeredi <miklos@szeredi.hu>

  This program can be distributed under the terms of the GNU GPL.
  See the file COPYING.
*/

#include "fuse_i.h"

#include <linux/pagemap.h>
#include <linux/slab.h>
#include <linux/kernel.h>
#include <linux/sched.h>
#include <linux/sched/signal.h>
#include <linux/module.h>
#include <linux/compat.h>
#include <linux/swap.h>
#include <linux/falloc.h>
#include <linux/uio.h>
#include <linux/fs.h>

static struct page **fuse_pages_alloc(unsigned int npages, gfp_t flags,
				      struct fuse_page_desc **desc)
{
	struct page **pages;

	pages = kzalloc(npages * (sizeof(struct page *) +
				  sizeof(struct fuse_page_desc)), flags);
	*desc = (void *) (pages + npages);

	return pages;
}

static int fuse_send_open(struct fuse_mount *fm, u64 nodeid, struct file *file,
			  int opcode, struct fuse_open_out *outargp)
{
	struct fuse_open_in inarg;
	FUSE_ARGS(args);

	memset(&inarg, 0, sizeof(inarg));
	inarg.flags = file->f_flags & ~(O_CREAT | O_EXCL | O_NOCTTY);
	if (!fm->fc->atomic_o_trunc)
		inarg.flags &= ~O_TRUNC;
	args.opcode = opcode;
	args.nodeid = nodeid;
	args.in_numargs = 1;
	args.in_args[0].size = sizeof(inarg);
	args.in_args[0].value = &inarg;
	args.out_numargs = 1;
	args.out_args[0].size = sizeof(*outargp);
	args.out_args[0].value = outargp;

	return fuse_simple_request(fm, &args);
}

struct fuse_release_args {
	struct fuse_args args;
	struct fuse_release_in inarg;
	struct inode *inode;
};

struct fuse_file *fuse_file_alloc(struct fuse_mount *fm)
{
	struct fuse_file *ff;

	ff = kzalloc(sizeof(struct fuse_file), GFP_KERNEL_ACCOUNT);
	if (unlikely(!ff))
		return NULL;

	ff->fm = fm;
	ff->release_args = kzalloc(sizeof(*ff->release_args),
				   GFP_KERNEL_ACCOUNT);
	if (!ff->release_args) {
		kfree(ff);
		return NULL;
	}

	INIT_LIST_HEAD(&ff->write_entry);
	mutex_init(&ff->readdir.lock);
	refcount_set(&ff->count, 1);
	RB_CLEAR_NODE(&ff->polled_node);
	init_waitqueue_head(&ff->poll_wait);

	ff->kh = atomic64_inc_return(&fm->fc->khctr);

	return ff;
}

void fuse_file_free(struct fuse_file *ff)
{
	kfree(ff->release_args);
	mutex_destroy(&ff->readdir.lock);
	kfree(ff);
}

static struct fuse_file *fuse_file_get(struct fuse_file *ff)
{
	refcount_inc(&ff->count);
	return ff;
}

static void fuse_release_end(struct fuse_mount *fm, struct fuse_args *args,
			     int error)
{
	struct fuse_release_args *ra = container_of(args, typeof(*ra), args);

	iput(ra->inode);
	kfree(ra);
}

static void fuse_file_put(struct fuse_file *ff, bool sync, bool isdir)
{
	if (refcount_dec_and_test(&ff->count)) {
		struct fuse_args *args = &ff->release_args->args;

		if (isdir ? ff->fm->fc->no_opendir : ff->fm->fc->no_open) {
			/* Do nothing when client does not implement 'open' */
			fuse_release_end(ff->fm, args, 0);
		} else if (sync) {
			fuse_simple_request(ff->fm, args);
			fuse_release_end(ff->fm, args, 0);
		} else {
			args->end = fuse_release_end;
			if (fuse_simple_background(ff->fm, args,
						   GFP_KERNEL | __GFP_NOFAIL))
				fuse_release_end(ff->fm, args, -ENOTCONN);
		}
		kfree(ff);
	}
}

int fuse_do_open(struct fuse_mount *fm, u64 nodeid, struct file *file,
		 bool isdir)
{
	struct fuse_conn *fc = fm->fc;
	struct fuse_file *ff;
	int opcode = isdir ? FUSE_OPENDIR : FUSE_OPEN;

	ff = fuse_file_alloc(fm);
	if (!ff)
		return -ENOMEM;

	ff->fh = 0;
	/* Default for no-open */
	ff->open_flags = FOPEN_KEEP_CACHE | (isdir ? FOPEN_CACHE_DIR : 0);
	if (isdir ? !fc->no_opendir : !fc->no_open) {
		struct fuse_open_out outarg;
		int err;

		err = fuse_send_open(fm, nodeid, file, opcode, &outarg);
		if (!err) {
			ff->fh = outarg.fh;
			ff->open_flags = outarg.open_flags;

		} else if (err != -ENOSYS) {
			fuse_file_free(ff);
			return err;
		} else {
			if (isdir)
				fc->no_opendir = 1;
			else
				fc->no_open = 1;
		}
	}

	if (isdir)
		ff->open_flags &= ~FOPEN_DIRECT_IO;

	ff->nodeid = nodeid;
	file->private_data = ff;

	return 0;
}
EXPORT_SYMBOL_GPL(fuse_do_open);

static void fuse_link_write_file(struct file *file)
{
	struct inode *inode = file_inode(file);
	struct fuse_inode *fi = get_fuse_inode(inode);
	struct fuse_file *ff = file->private_data;
	/*
	 * file may be written through mmap, so chain it onto the
	 * inodes's write_file list
	 */
	spin_lock(&fi->lock);
	if (list_empty(&ff->write_entry))
		list_add(&ff->write_entry, &fi->write_files);
	spin_unlock(&fi->lock);
}

void fuse_finish_open(struct inode *inode, struct file *file)
{
	struct fuse_file *ff = file->private_data;
	struct fuse_conn *fc = get_fuse_conn(inode);

	if (!(ff->open_flags & FOPEN_KEEP_CACHE))
		invalidate_inode_pages2(inode->i_mapping);
	if (ff->open_flags & FOPEN_STREAM)
		stream_open(inode, file);
	else if (ff->open_flags & FOPEN_NONSEEKABLE)
		nonseekable_open(inode, file);
	if (fc->atomic_o_trunc && (file->f_flags & O_TRUNC)) {
		struct fuse_inode *fi = get_fuse_inode(inode);

		spin_lock(&fi->lock);
		fi->attr_version = atomic64_inc_return(&fc->attr_version);
		i_size_write(inode, 0);
		spin_unlock(&fi->lock);
		fuse_invalidate_attr(inode);
		if (fc->writeback_cache)
			file_update_time(file);
	}
	if ((file->f_mode & FMODE_WRITE) && fc->writeback_cache)
		fuse_link_write_file(file);
}

int fuse_open_common(struct inode *inode, struct file *file, bool isdir)
{
	struct fuse_mount *fm = get_fuse_mount(inode);
	struct fuse_conn *fc = fm->fc;
	int err;
	bool is_wb_truncate = (file->f_flags & O_TRUNC) &&
			  fc->atomic_o_trunc &&
			  fc->writeback_cache;
	bool dax_truncate = (file->f_flags & O_TRUNC) &&
			  fc->atomic_o_trunc && FUSE_IS_DAX(inode);

	err = generic_file_open(inode, file);
	if (err)
		return err;

	if (is_wb_truncate || dax_truncate) {
		inode_lock(inode);
		fuse_set_nowrite(inode);
	}

	if (dax_truncate) {
		down_write(&get_fuse_inode(inode)->i_mmap_sem);
		err = fuse_dax_break_layouts(inode, 0, 0);
		if (err)
			goto out;
	}

	err = fuse_do_open(fm, get_node_id(inode), file, isdir);
	if (!err)
		fuse_finish_open(inode, file);

out:
	if (dax_truncate)
		up_write(&get_fuse_inode(inode)->i_mmap_sem);

	if (is_wb_truncate | dax_truncate) {
		fuse_release_nowrite(inode);
		inode_unlock(inode);
	}

	return err;
}

static void fuse_prepare_release(struct fuse_inode *fi, struct fuse_file *ff,
				 int flags, int opcode)
{
	struct fuse_conn *fc = ff->fm->fc;
	struct fuse_release_args *ra = ff->release_args;

	/* Inode is NULL on error path of fuse_create_open() */
	if (likely(fi)) {
		spin_lock(&fi->lock);
		list_del(&ff->write_entry);
		spin_unlock(&fi->lock);
	}
	spin_lock(&fc->lock);
	if (!RB_EMPTY_NODE(&ff->polled_node))
		rb_erase(&ff->polled_node, &fc->polled_files);
	spin_unlock(&fc->lock);

	wake_up_interruptible_all(&ff->poll_wait);

	ra->inarg.fh = ff->fh;
	ra->inarg.flags = flags;
	ra->args.in_numargs = 1;
	ra->args.in_args[0].size = sizeof(struct fuse_release_in);
	ra->args.in_args[0].value = &ra->inarg;
	ra->args.opcode = opcode;
	ra->args.nodeid = ff->nodeid;
	ra->args.force = true;
	ra->args.nocreds = true;
}

void fuse_release_common(struct file *file, bool isdir)
{
	struct fuse_inode *fi = get_fuse_inode(file_inode(file));
	struct fuse_file *ff = file->private_data;
	struct fuse_release_args *ra = ff->release_args;
	int opcode = isdir ? FUSE_RELEASEDIR : FUSE_RELEASE;

	fuse_prepare_release(fi, ff, file->f_flags, opcode);

	if (ff->flock) {
		ra->inarg.release_flags |= FUSE_RELEASE_FLOCK_UNLOCK;
		ra->inarg.lock_owner = fuse_lock_owner_id(ff->fm->fc,
							  (fl_owner_t) file);
	}
	/* Hold inode until release is finished */
	ra->inode = igrab(file_inode(file));

	/*
	 * Normally this will send the RELEASE request, however if
	 * some asynchronous READ or WRITE requests are outstanding,
	 * the sending will be delayed.
	 *
	 * Make the release synchronous if this is a fuseblk mount,
	 * synchronous RELEASE is allowed (and desirable) in this case
	 * because the server can be trusted not to screw up.
	 */
	fuse_file_put(ff, ff->fm->fc->destroy, isdir);
}

static int fuse_open(struct inode *inode, struct file *file)
{
	return fuse_open_common(inode, file, false);
}

static int fuse_release(struct inode *inode, struct file *file)
{
	struct fuse_conn *fc = get_fuse_conn(inode);

	/* see fuse_vma_close() for !writeback_cache case */
	if (fc->writeback_cache)
		write_inode_now(inode, 1);

	fuse_release_common(file, false);

	/* return value is ignored by VFS */
	return 0;
}

void fuse_sync_release(struct fuse_inode *fi, struct fuse_file *ff, int flags)
{
	WARN_ON(refcount_read(&ff->count) > 1);
	fuse_prepare_release(fi, ff, flags, FUSE_RELEASE);
	/*
	 * iput(NULL) is a no-op and since the refcount is 1 and everything's
	 * synchronous, we are fine with not doing igrab() here"
	 */
	fuse_file_put(ff, true, false);
}
EXPORT_SYMBOL_GPL(fuse_sync_release);

/*
 * Scramble the ID space with XTEA, so that the value of the files_struct
 * pointer is not exposed to userspace.
 */
u64 fuse_lock_owner_id(struct fuse_conn *fc, fl_owner_t id)
{
	u32 *k = fc->scramble_key;
	u64 v = (unsigned long) id;
	u32 v0 = v;
	u32 v1 = v >> 32;
	u32 sum = 0;
	int i;

	for (i = 0; i < 32; i++) {
		v0 += ((v1 << 4 ^ v1 >> 5) + v1) ^ (sum + k[sum & 3]);
		sum += 0x9E3779B9;
		v1 += ((v0 << 4 ^ v0 >> 5) + v0) ^ (sum + k[sum>>11 & 3]);
	}

	return (u64) v0 + ((u64) v1 << 32);
}

struct fuse_writepage_args {
	struct fuse_io_args ia;
	struct rb_node writepages_entry;
	struct list_head queue_entry;
	struct fuse_writepage_args *next;
	struct inode *inode;
};

static struct fuse_writepage_args *fuse_find_writeback(struct fuse_inode *fi,
					    pgoff_t idx_from, pgoff_t idx_to)
{
	struct rb_node *n;

	n = fi->writepages.rb_node;

	while (n) {
		struct fuse_writepage_args *wpa;
		pgoff_t curr_index;

		wpa = rb_entry(n, struct fuse_writepage_args, writepages_entry);
		WARN_ON(get_fuse_inode(wpa->inode) != fi);
		curr_index = wpa->ia.write.in.offset >> PAGE_SHIFT;
		if (idx_from >= curr_index + wpa->ia.ap.num_pages)
			n = n->rb_right;
		else if (idx_to < curr_index)
			n = n->rb_left;
		else
			return wpa;
	}
	return NULL;
}

/*
 * Check if any page in a range is under writeback
 *
 * This is currently done by walking the list of writepage requests
 * for the inode, which can be pretty inefficient.
 */
static bool fuse_range_is_writeback(struct inode *inode, pgoff_t idx_from,
				   pgoff_t idx_to)
{
	struct fuse_inode *fi = get_fuse_inode(inode);
	bool found;

	spin_lock(&fi->lock);
	found = fuse_find_writeback(fi, idx_from, idx_to);
	spin_unlock(&fi->lock);

	return found;
}

static inline bool fuse_page_is_writeback(struct inode *inode, pgoff_t index)
{
	return fuse_range_is_writeback(inode, index, index);
}

/*
 * Wait for page writeback to be completed.
 *
 * Since fuse doesn't rely on the VM writeback tracking, this has to
 * use some other means.
 */
static void fuse_wait_on_page_writeback(struct inode *inode, pgoff_t index)
{
	struct fuse_inode *fi = get_fuse_inode(inode);

	wait_event(fi->page_waitq, !fuse_page_is_writeback(inode, index));
}

/*
 * Wait for all pending writepages on the inode to finish.
 *
 * This is currently done by blocking further writes with FUSE_NOWRITE
 * and waiting for all sent writes to complete.
 *
 * This must be called under i_mutex, otherwise the FUSE_NOWRITE usage
 * could conflict with truncation.
 */
static void fuse_sync_writes(struct inode *inode)
{
	fuse_set_nowrite(inode);
	fuse_release_nowrite(inode);
}

static int fuse_flush(struct file *file, fl_owner_t id)
{
	struct inode *inode = file_inode(file);
	struct fuse_mount *fm = get_fuse_mount(inode);
	struct fuse_file *ff = file->private_data;
	struct fuse_flush_in inarg;
	FUSE_ARGS(args);
	int err;

	if (is_bad_inode(inode))
		return -EIO;

	err = write_inode_now(inode, 1);
	if (err)
		return err;

	inode_lock(inode);
	fuse_sync_writes(inode);
	inode_unlock(inode);

	err = filemap_check_errors(file->f_mapping);
	if (err)
		return err;

	err = 0;
	if (fm->fc->no_flush)
		goto inval_attr_out;

	memset(&inarg, 0, sizeof(inarg));
	inarg.fh = ff->fh;
	inarg.lock_owner = fuse_lock_owner_id(fm->fc, id);
	args.opcode = FUSE_FLUSH;
	args.nodeid = get_node_id(inode);
	args.in_numargs = 1;
	args.in_args[0].size = sizeof(inarg);
	args.in_args[0].value = &inarg;
	args.force = true;

	err = fuse_simple_request(fm, &args);
	if (err == -ENOSYS) {
		fm->fc->no_flush = 1;
		err = 0;
	}

inval_attr_out:
	/*
	 * In memory i_blocks is not maintained by fuse, if writeback cache is
	 * enabled, i_blocks from cached attr may not be accurate.
	 */
	if (!err && fm->fc->writeback_cache)
		fuse_invalidate_attr(inode);
	return err;
}

int fuse_fsync_common(struct file *file, loff_t start, loff_t end,
		      int datasync, int opcode)
{
	struct inode *inode = file->f_mapping->host;
	struct fuse_mount *fm = get_fuse_mount(inode);
	struct fuse_file *ff = file->private_data;
	FUSE_ARGS(args);
	struct fuse_fsync_in inarg;

	memset(&inarg, 0, sizeof(inarg));
	inarg.fh = ff->fh;
	inarg.fsync_flags = datasync ? FUSE_FSYNC_FDATASYNC : 0;
	args.opcode = opcode;
	args.nodeid = get_node_id(inode);
	args.in_numargs = 1;
	args.in_args[0].size = sizeof(inarg);
	args.in_args[0].value = &inarg;
	return fuse_simple_request(fm, &args);
}

static int fuse_fsync(struct file *file, loff_t start, loff_t end,
		      int datasync)
{
	struct inode *inode = file->f_mapping->host;
	struct fuse_conn *fc = get_fuse_conn(inode);
	int err;

	if (is_bad_inode(inode))
		return -EIO;

	inode_lock(inode);

	/*
	 * Start writeback against all dirty pages of the inode, then
	 * wait for all outstanding writes, before sending the FSYNC
	 * request.
	 */
	err = file_write_and_wait_range(file, start, end);
	if (err)
		goto out;

	fuse_sync_writes(inode);

	/*
	 * Due to implementation of fuse writeback
	 * file_write_and_wait_range() does not catch errors.
	 * We have to do this directly after fuse_sync_writes()
	 */
	err = file_check_and_advance_wb_err(file);
	if (err)
		goto out;

	err = sync_inode_metadata(inode, 1);
	if (err)
		goto out;

	if (fc->no_fsync)
		goto out;

	err = fuse_fsync_common(file, start, end, datasync, FUSE_FSYNC);
	if (err == -ENOSYS) {
		fc->no_fsync = 1;
		err = 0;
	}
out:
	inode_unlock(inode);

	return err;
}

void fuse_read_args_fill(struct fuse_io_args *ia, struct file *file, loff_t pos,
			 size_t count, int opcode)
{
	struct fuse_file *ff = file->private_data;
	struct fuse_args *args = &ia->ap.args;

	ia->read.in.fh = ff->fh;
	ia->read.in.offset = pos;
	ia->read.in.size = count;
	ia->read.in.flags = file->f_flags;
	args->opcode = opcode;
	args->nodeid = ff->nodeid;
	args->in_numargs = 1;
	args->in_args[0].size = sizeof(ia->read.in);
	args->in_args[0].value = &ia->read.in;
	args->out_argvar = true;
	args->out_numargs = 1;
	args->out_args[0].size = count;
}

static void fuse_release_user_pages(struct fuse_args_pages *ap,
				    bool should_dirty)
{
	unsigned int i;

	for (i = 0; i < ap->num_pages; i++) {
		if (should_dirty)
			set_page_dirty_lock(ap->pages[i]);
		put_page(ap->pages[i]);
	}
}

static void fuse_io_release(struct kref *kref)
{
	kfree(container_of(kref, struct fuse_io_priv, refcnt));
}

static ssize_t fuse_get_res_by_io(struct fuse_io_priv *io)
{
	if (io->err)
		return io->err;

	if (io->bytes >= 0 && io->write)
		return -EIO;

	return io->bytes < 0 ? io->size : io->bytes;
}

/**
 * In case of short read, the caller sets 'pos' to the position of
 * actual end of fuse request in IO request. Otherwise, if bytes_requested
 * == bytes_transferred or rw == WRITE, the caller sets 'pos' to -1.
 *
 * An example:
 * User requested DIO read of 64K. It was splitted into two 32K fuse requests,
 * both submitted asynchronously. The first of them was ACKed by userspace as
 * fully completed (req->out.args[0].size == 32K) resulting in pos == -1. The
 * second request was ACKed as short, e.g. only 1K was read, resulting in
 * pos == 33K.
 *
 * Thus, when all fuse requests are completed, the minimal non-negative 'pos'
 * will be equal to the length of the longest contiguous fragment of
 * transferred data starting from the beginning of IO request.
 */
static void fuse_aio_complete(struct fuse_io_priv *io, int err, ssize_t pos)
{
	int left;

	spin_lock(&io->lock);
	if (err)
		io->err = io->err ? : err;
	else if (pos >= 0 && (io->bytes < 0 || pos < io->bytes))
		io->bytes = pos;

	left = --io->reqs;
	if (!left && io->blocking)
		complete(io->done);
	spin_unlock(&io->lock);

	if (!left && !io->blocking) {
		ssize_t res = fuse_get_res_by_io(io);

		if (res >= 0) {
			struct inode *inode = file_inode(io->iocb->ki_filp);
			struct fuse_conn *fc = get_fuse_conn(inode);
			struct fuse_inode *fi = get_fuse_inode(inode);

			spin_lock(&fi->lock);
			fi->attr_version = atomic64_inc_return(&fc->attr_version);
			spin_unlock(&fi->lock);
		}

		io->iocb->ki_complete(io->iocb, res, 0);
	}

	kref_put(&io->refcnt, fuse_io_release);
}

static struct fuse_io_args *fuse_io_alloc(struct fuse_io_priv *io,
					  unsigned int npages)
{
	struct fuse_io_args *ia;

	ia = kzalloc(sizeof(*ia), GFP_KERNEL);
	if (ia) {
		ia->io = io;
		ia->ap.pages = fuse_pages_alloc(npages, GFP_KERNEL,
						&ia->ap.descs);
		if (!ia->ap.pages) {
			kfree(ia);
			ia = NULL;
		}
	}
	return ia;
}

static void fuse_io_free(struct fuse_io_args *ia)
{
	kfree(ia->ap.pages);
	kfree(ia);
}

static void fuse_aio_complete_req(struct fuse_mount *fm, struct fuse_args *args,
				  int err)
{
	struct fuse_io_args *ia = container_of(args, typeof(*ia), ap.args);
	struct fuse_io_priv *io = ia->io;
	ssize_t pos = -1;

	fuse_release_user_pages(&ia->ap, io->should_dirty);

	if (err) {
		/* Nothing */
	} else if (io->write) {
		if (ia->write.out.size > ia->write.in.size) {
			err = -EIO;
		} else if (ia->write.in.size != ia->write.out.size) {
			pos = ia->write.in.offset - io->offset +
				ia->write.out.size;
		}
	} else {
		u32 outsize = args->out_args[0].size;

		if (ia->read.in.size != outsize)
			pos = ia->read.in.offset - io->offset + outsize;
	}

	fuse_aio_complete(io, err, pos);
	fuse_io_free(ia);
}

static ssize_t fuse_async_req_send(struct fuse_mount *fm,
				   struct fuse_io_args *ia, size_t num_bytes)
{
	ssize_t err;
	struct fuse_io_priv *io = ia->io;

	spin_lock(&io->lock);
	kref_get(&io->refcnt);
	io->size += num_bytes;
	io->reqs++;
	spin_unlock(&io->lock);

	ia->ap.args.end = fuse_aio_complete_req;
	ia->ap.args.may_block = io->should_dirty;
	err = fuse_simple_background(fm, &ia->ap.args, GFP_KERNEL);
	if (err)
		fuse_aio_complete_req(fm, &ia->ap.args, err);

	return num_bytes;
}

static ssize_t fuse_send_read(struct fuse_io_args *ia, loff_t pos, size_t count,
			      fl_owner_t owner)
{
	struct file *file = ia->io->iocb->ki_filp;
	struct fuse_file *ff = file->private_data;
	struct fuse_mount *fm = ff->fm;

	fuse_read_args_fill(ia, file, pos, count, FUSE_READ);
	if (owner != NULL) {
		ia->read.in.read_flags |= FUSE_READ_LOCKOWNER;
		ia->read.in.lock_owner = fuse_lock_owner_id(fm->fc, owner);
	}

	if (ia->io->async)
		return fuse_async_req_send(fm, ia, count);

	return fuse_simple_request(fm, &ia->ap.args);
}

static void fuse_read_update_size(struct inode *inode, loff_t size,
				  u64 attr_ver)
{
	struct fuse_conn *fc = get_fuse_conn(inode);
	struct fuse_inode *fi = get_fuse_inode(inode);

	spin_lock(&fi->lock);
	if (attr_ver == fi->attr_version && size < inode->i_size &&
	    !test_bit(FUSE_I_SIZE_UNSTABLE, &fi->state)) {
		fi->attr_version = atomic64_inc_return(&fc->attr_version);
		i_size_write(inode, size);
	}
	spin_unlock(&fi->lock);
}

static void fuse_short_read(struct inode *inode, u64 attr_ver, size_t num_read,
			    struct fuse_args_pages *ap)
{
	struct fuse_conn *fc = get_fuse_conn(inode);

	if (fc->writeback_cache) {
		/*
		 * A hole in a file. Some data after the hole are in page cache,
		 * but have not reached the client fs yet. So, the hole is not
		 * present there.
		 */
		int i;
		int start_idx = num_read >> PAGE_SHIFT;
		size_t off = num_read & (PAGE_SIZE - 1);

		for (i = start_idx; i < ap->num_pages; i++) {
			zero_user_segment(ap->pages[i], off, PAGE_SIZE);
			off = 0;
		}
	} else {
		loff_t pos = page_offset(ap->pages[0]) + num_read;
		fuse_read_update_size(inode, pos, attr_ver);
	}
}

static int fuse_do_readpage(struct file *file, struct page *page)
{
	struct inode *inode = page->mapping->host;
	struct fuse_mount *fm = get_fuse_mount(inode);
	loff_t pos = page_offset(page);
	struct fuse_page_desc desc = { .length = PAGE_SIZE };
	struct fuse_io_args ia = {
		.ap.args.page_zeroing = true,
		.ap.args.out_pages = true,
		.ap.num_pages = 1,
		.ap.pages = &page,
		.ap.descs = &desc,
	};
	ssize_t res;
	u64 attr_ver;

	/*
	 * Page writeback can extend beyond the lifetime of the
	 * page-cache page, so make sure we read a properly synced
	 * page.
	 */
	fuse_wait_on_page_writeback(inode, page->index);

	attr_ver = fuse_get_attr_version(fm->fc);

	/* Don't overflow end offset */
	if (pos + (desc.length - 1) == LLONG_MAX)
		desc.length--;

	fuse_read_args_fill(&ia, file, pos, desc.length, FUSE_READ);
	res = fuse_simple_request(fm, &ia.ap.args);
	if (res < 0)
		return res;
	/*
	 * Short read means EOF.  If file size is larger, truncate it
	 */
	if (res < desc.length)
		fuse_short_read(inode, attr_ver, res, &ia.ap);

	SetPageUptodate(page);

	return 0;
}

static int fuse_readpage(struct file *file, struct page *page)
{
	struct inode *inode = page->mapping->host;
	int err;

	err = -EIO;
	if (is_bad_inode(inode))
		goto out;

	err = fuse_do_readpage(file, page);
	fuse_invalidate_atime(inode);
 out:
	unlock_page(page);
	return err;
}

static void fuse_readpages_end(struct fuse_mount *fm, struct fuse_args *args,
			       int err)
{
	int i;
	struct fuse_io_args *ia = container_of(args, typeof(*ia), ap.args);
	struct fuse_args_pages *ap = &ia->ap;
	size_t count = ia->read.in.size;
	size_t num_read = args->out_args[0].size;
	struct address_space *mapping = NULL;

	for (i = 0; mapping == NULL && i < ap->num_pages; i++)
		mapping = ap->pages[i]->mapping;

	if (mapping) {
		struct inode *inode = mapping->host;

		/*
		 * Short read means EOF. If file size is larger, truncate it
		 */
		if (!err && num_read < count)
			fuse_short_read(inode, ia->read.attr_ver, num_read, ap);

		fuse_invalidate_atime(inode);
	}

	for (i = 0; i < ap->num_pages; i++) {
		struct page *page = ap->pages[i];

		if (!err)
			SetPageUptodate(page);
		else
			SetPageError(page);
		unlock_page(page);
		put_page(page);
	}
	if (ia->ff)
		fuse_file_put(ia->ff, false, false);

	fuse_io_free(ia);
}

static void fuse_send_readpages(struct fuse_io_args *ia, struct file *file)
{
	struct fuse_file *ff = file->private_data;
	struct fuse_mount *fm = ff->fm;
	struct fuse_args_pages *ap = &ia->ap;
	loff_t pos = page_offset(ap->pages[0]);
	size_t count = ap->num_pages << PAGE_SHIFT;
	ssize_t res;
	int err;

	ap->args.out_pages = true;
	ap->args.page_zeroing = true;
	ap->args.page_replace = true;

	/* Don't overflow end offset */
	if (pos + (count - 1) == LLONG_MAX) {
		count--;
		ap->descs[ap->num_pages - 1].length--;
	}
	WARN_ON((loff_t) (pos + count) < 0);

	fuse_read_args_fill(ia, file, pos, count, FUSE_READ);
	ia->read.attr_ver = fuse_get_attr_version(fm->fc);
	if (fm->fc->async_read) {
		ia->ff = fuse_file_get(ff);
		ap->args.end = fuse_readpages_end;
		err = fuse_simple_background(fm, &ap->args, GFP_KERNEL);
		if (!err)
			return;
	} else {
		res = fuse_simple_request(fm, &ap->args);
		err = res < 0 ? res : 0;
	}
	fuse_readpages_end(fm, &ap->args, err);
}

static void fuse_readahead(struct readahead_control *rac)
{
	struct inode *inode = rac->mapping->host;
	struct fuse_conn *fc = get_fuse_conn(inode);
	unsigned int i, max_pages, nr_pages = 0;

	if (is_bad_inode(inode))
		return;

	max_pages = min_t(unsigned int, fc->max_pages,
			fc->max_read / PAGE_SIZE);

	for (;;) {
		struct fuse_io_args *ia;
		struct fuse_args_pages *ap;

		nr_pages = readahead_count(rac) - nr_pages;
		if (nr_pages > max_pages)
			nr_pages = max_pages;
		if (nr_pages == 0)
			break;
		ia = fuse_io_alloc(NULL, nr_pages);
		if (!ia)
			return;
		ap = &ia->ap;
		nr_pages = __readahead_batch(rac, ap->pages, nr_pages);
		for (i = 0; i < nr_pages; i++) {
			fuse_wait_on_page_writeback(inode,
						    readahead_index(rac) + i);
			ap->descs[i].length = PAGE_SIZE;
		}
		ap->num_pages = nr_pages;
		fuse_send_readpages(ia, rac->file);
	}
}

static ssize_t fuse_cache_read_iter(struct kiocb *iocb, struct iov_iter *to)
{
	struct inode *inode = iocb->ki_filp->f_mapping->host;
	struct fuse_conn *fc = get_fuse_conn(inode);

	/*
	 * In auto invalidate mode, always update attributes on read.
	 * Otherwise, only update if we attempt to read past EOF (to ensure
	 * i_size is up to date).
	 */
	if (fc->auto_inval_data ||
	    (iocb->ki_pos + iov_iter_count(to) > i_size_read(inode))) {
		int err;
		err = fuse_update_attributes(inode, iocb->ki_filp);
		if (err)
			return err;
	}

	return generic_file_read_iter(iocb, to);
}

static void fuse_write_args_fill(struct fuse_io_args *ia, struct fuse_file *ff,
				 loff_t pos, size_t count)
{
	struct fuse_args *args = &ia->ap.args;

	ia->write.in.fh = ff->fh;
	ia->write.in.offset = pos;
	ia->write.in.size = count;
	args->opcode = FUSE_WRITE;
	args->nodeid = ff->nodeid;
	args->in_numargs = 2;
	if (ff->fm->fc->minor < 9)
		args->in_args[0].size = FUSE_COMPAT_WRITE_IN_SIZE;
	else
		args->in_args[0].size = sizeof(ia->write.in);
	args->in_args[0].value = &ia->write.in;
	args->in_args[1].size = count;
	args->out_numargs = 1;
	args->out_args[0].size = sizeof(ia->write.out);
	args->out_args[0].value = &ia->write.out;
}

static unsigned int fuse_write_flags(struct kiocb *iocb)
{
	unsigned int flags = iocb->ki_filp->f_flags;

	if (iocb->ki_flags & IOCB_DSYNC)
		flags |= O_DSYNC;
	if (iocb->ki_flags & IOCB_SYNC)
		flags |= O_SYNC;

	return flags;
}

static ssize_t fuse_send_write(struct fuse_io_args *ia, loff_t pos,
			       size_t count, fl_owner_t owner)
{
	struct kiocb *iocb = ia->io->iocb;
	struct file *file = iocb->ki_filp;
	struct fuse_file *ff = file->private_data;
	struct fuse_mount *fm = ff->fm;
	struct fuse_write_in *inarg = &ia->write.in;
	ssize_t err;

	fuse_write_args_fill(ia, ff, pos, count);
	inarg->flags = fuse_write_flags(iocb);
	if (owner != NULL) {
		inarg->write_flags |= FUSE_WRITE_LOCKOWNER;
		inarg->lock_owner = fuse_lock_owner_id(fm->fc, owner);
	}

	if (ia->io->async)
		return fuse_async_req_send(fm, ia, count);

	err = fuse_simple_request(fm, &ia->ap.args);
	if (!err && ia->write.out.size > count)
		err = -EIO;

	return err ?: ia->write.out.size;
}

bool fuse_write_update_size(struct inode *inode, loff_t pos)
{
	struct fuse_conn *fc = get_fuse_conn(inode);
	struct fuse_inode *fi = get_fuse_inode(inode);
	bool ret = false;

	spin_lock(&fi->lock);
	fi->attr_version = atomic64_inc_return(&fc->attr_version);
	if (pos > inode->i_size) {
		i_size_write(inode, pos);
		ret = true;
	}
	spin_unlock(&fi->lock);

	return ret;
}

static ssize_t fuse_send_write_pages(struct fuse_io_args *ia,
				     struct kiocb *iocb, struct inode *inode,
				     loff_t pos, size_t count)
{
	struct fuse_args_pages *ap = &ia->ap;
	struct file *file = iocb->ki_filp;
	struct fuse_file *ff = file->private_data;
	struct fuse_mount *fm = ff->fm;
	unsigned int offset, i;
	int err;

	for (i = 0; i < ap->num_pages; i++)
		fuse_wait_on_page_writeback(inode, ap->pages[i]->index);

	fuse_write_args_fill(ia, ff, pos, count);
	ia->write.in.flags = fuse_write_flags(iocb);

	err = fuse_simple_request(fm, &ap->args);
	if (!err && ia->write.out.size > count)
		err = -EIO;

	offset = ap->descs[0].offset;
	count = ia->write.out.size;
	for (i = 0; i < ap->num_pages; i++) {
		struct page *page = ap->pages[i];

		if (!err && !offset && count >= PAGE_SIZE)
			SetPageUptodate(page);

		if (count > PAGE_SIZE - offset)
			count -= PAGE_SIZE - offset;
		else
			count = 0;
		offset = 0;

		unlock_page(page);
		put_page(page);
	}

	return err;
}

static ssize_t fuse_fill_write_pages(struct fuse_args_pages *ap,
				     struct address_space *mapping,
				     struct iov_iter *ii, loff_t pos,
				     unsigned int max_pages)
{
	struct fuse_conn *fc = get_fuse_conn(mapping->host);
	unsigned offset = pos & (PAGE_SIZE - 1);
	size_t count = 0;
	int err;

	ap->args.in_pages = true;
	ap->descs[0].offset = offset;

	do {
		size_t tmp;
		struct page *page;
		pgoff_t index = pos >> PAGE_SHIFT;
		size_t bytes = min_t(size_t, PAGE_SIZE - offset,
				     iov_iter_count(ii));

		bytes = min_t(size_t, bytes, fc->max_write - count);

 again:
		err = -EFAULT;
		if (iov_iter_fault_in_readable(ii, bytes))
			break;

		err = -ENOMEM;
		page = grab_cache_page_write_begin(mapping, index, 0);
		if (!page)
			break;

		if (mapping_writably_mapped(mapping))
			flush_dcache_page(page);

		tmp = iov_iter_copy_from_user_atomic(page, ii, offset, bytes);
		flush_dcache_page(page);

		iov_iter_advance(ii, tmp);
		if (!tmp) {
			unlock_page(page);
			put_page(page);
			bytes = min(bytes, iov_iter_single_seg_count(ii));
			goto again;
		}

		err = 0;
		ap->pages[ap->num_pages] = page;
		ap->descs[ap->num_pages].length = tmp;
		ap->num_pages++;

		count += tmp;
		pos += tmp;
		offset += tmp;
		if (offset == PAGE_SIZE)
			offset = 0;

		if (!fc->big_writes)
			break;
	} while (iov_iter_count(ii) && count < fc->max_write &&
		 ap->num_pages < max_pages && offset == 0);

	return count > 0 ? count : err;
}

static inline unsigned int fuse_wr_pages(loff_t pos, size_t len,
				     unsigned int max_pages)
{
	return min_t(unsigned int,
		     ((pos + len - 1) >> PAGE_SHIFT) -
		     (pos >> PAGE_SHIFT) + 1,
		     max_pages);
}

static ssize_t fuse_perform_write(struct kiocb *iocb,
				  struct address_space *mapping,
				  struct iov_iter *ii, loff_t pos)
{
	struct inode *inode = mapping->host;
	struct fuse_conn *fc = get_fuse_conn(inode);
	struct fuse_inode *fi = get_fuse_inode(inode);
	int err = 0;
	ssize_t res = 0;

	if (inode->i_size < pos + iov_iter_count(ii))
		set_bit(FUSE_I_SIZE_UNSTABLE, &fi->state);

	do {
		ssize_t count;
		struct fuse_io_args ia = {};
		struct fuse_args_pages *ap = &ia.ap;
		unsigned int nr_pages = fuse_wr_pages(pos, iov_iter_count(ii),
						      fc->max_pages);

		ap->pages = fuse_pages_alloc(nr_pages, GFP_KERNEL, &ap->descs);
		if (!ap->pages) {
			err = -ENOMEM;
			break;
		}

		count = fuse_fill_write_pages(ap, mapping, ii, pos, nr_pages);
		if (count <= 0) {
			err = count;
		} else {
			err = fuse_send_write_pages(&ia, iocb, inode,
						    pos, count);
			if (!err) {
				size_t num_written = ia.write.out.size;

				res += num_written;
				pos += num_written;

				/* break out of the loop on short write */
				if (num_written != count)
					err = -EIO;
			}
		}
		kfree(ap->pages);
	} while (!err && iov_iter_count(ii));

	if (res > 0)
		fuse_write_update_size(inode, pos);

	clear_bit(FUSE_I_SIZE_UNSTABLE, &fi->state);
	fuse_invalidate_attr(inode);

	return res > 0 ? res : err;
}

static ssize_t fuse_cache_write_iter(struct kiocb *iocb, struct iov_iter *from)
{
	struct file *file = iocb->ki_filp;
	struct address_space *mapping = file->f_mapping;
	ssize_t written = 0;
	ssize_t written_buffered = 0;
	struct inode *inode = mapping->host;
	ssize_t err;
	loff_t endbyte = 0;

	if (get_fuse_conn(inode)->writeback_cache) {
		/* Update size (EOF optimization) and mode (SUID clearing) */
		err = fuse_update_attributes(mapping->host, file);
		if (err)
			return err;

		return generic_file_write_iter(iocb, from);
	}

	inode_lock(inode);

	/* We can write back this queue in page reclaim */
	current->backing_dev_info = inode_to_bdi(inode);

	err = generic_write_checks(iocb, from);
	if (err <= 0)
		goto out;

	err = file_remove_privs(file);
	if (err)
		goto out;

	err = file_update_time(file);
	if (err)
		goto out;

	if (iocb->ki_flags & IOCB_DIRECT) {
		loff_t pos = iocb->ki_pos;
		written = generic_file_direct_write(iocb, from);
		if (written < 0 || !iov_iter_count(from))
			goto out;

		pos += written;

		written_buffered = fuse_perform_write(iocb, mapping, from, pos);
		if (written_buffered < 0) {
			err = written_buffered;
			goto out;
		}
		endbyte = pos + written_buffered - 1;

		err = filemap_write_and_wait_range(file->f_mapping, pos,
						   endbyte);
		if (err)
			goto out;

		invalidate_mapping_pages(file->f_mapping,
					 pos >> PAGE_SHIFT,
					 endbyte >> PAGE_SHIFT);

		written += written_buffered;
		iocb->ki_pos = pos + written_buffered;
	} else {
		written = fuse_perform_write(iocb, mapping, from, iocb->ki_pos);
		if (written >= 0)
			iocb->ki_pos += written;
	}
out:
	current->backing_dev_info = NULL;
	inode_unlock(inode);
	if (written > 0)
		written = generic_write_sync(iocb, written);

	return written ? written : err;
}

static inline void fuse_page_descs_length_init(struct fuse_page_desc *descs,
					       unsigned int index,
					       unsigned int nr_pages)
{
	int i;

	for (i = index; i < index + nr_pages; i++)
		descs[i].length = PAGE_SIZE - descs[i].offset;
}

static inline unsigned long fuse_get_user_addr(const struct iov_iter *ii)
{
	return (unsigned long)ii->iov->iov_base + ii->iov_offset;
}

static inline size_t fuse_get_frag_size(const struct iov_iter *ii,
					size_t max_size)
{
	return min(iov_iter_single_seg_count(ii), max_size);
}

static int fuse_get_user_pages(struct fuse_args_pages *ap, struct iov_iter *ii,
			       size_t *nbytesp, int write,
			       unsigned int max_pages)
{
	size_t nbytes = 0;  /* # bytes already packed in req */
	ssize_t ret = 0;

	/* Special case for kernel I/O: can copy directly into the buffer */
	if (iov_iter_is_kvec(ii)) {
		unsigned long user_addr = fuse_get_user_addr(ii);
		size_t frag_size = fuse_get_frag_size(ii, *nbytesp);

		if (write)
			ap->args.in_args[1].value = (void *) user_addr;
		else
			ap->args.out_args[0].value = (void *) user_addr;

		iov_iter_advance(ii, frag_size);
		*nbytesp = frag_size;
		return 0;
	}

	while (nbytes < *nbytesp && ap->num_pages < max_pages) {
		unsigned npages;
		size_t start;
		ret = iov_iter_get_pages(ii, &ap->pages[ap->num_pages],
					*nbytesp - nbytes,
					max_pages - ap->num_pages,
					&start);
		if (ret < 0)
			break;

		iov_iter_advance(ii, ret);
		nbytes += ret;

		ret += start;
		npages = (ret + PAGE_SIZE - 1) / PAGE_SIZE;

		ap->descs[ap->num_pages].offset = start;
		fuse_page_descs_length_init(ap->descs, ap->num_pages, npages);

		ap->num_pages += npages;
		ap->descs[ap->num_pages - 1].length -=
			(PAGE_SIZE - ret) & (PAGE_SIZE - 1);
	}

	if (write)
		ap->args.in_pages = true;
	else
		ap->args.out_pages = true;

	*nbytesp = nbytes;

	return ret < 0 ? ret : 0;
}

ssize_t fuse_direct_io(struct fuse_io_priv *io, struct iov_iter *iter,
		       loff_t *ppos, int flags)
{
	int write = flags & FUSE_DIO_WRITE;
	int cuse = flags & FUSE_DIO_CUSE;
	struct file *file = io->iocb->ki_filp;
	struct inode *inode = file->f_mapping->host;
	struct fuse_file *ff = file->private_data;
	struct fuse_conn *fc = ff->fm->fc;
	size_t nmax = write ? fc->max_write : fc->max_read;
	loff_t pos = *ppos;
	size_t count = iov_iter_count(iter);
	pgoff_t idx_from = pos >> PAGE_SHIFT;
	pgoff_t idx_to = (pos + count - 1) >> PAGE_SHIFT;
	ssize_t res = 0;
	int err = 0;
	struct fuse_io_args *ia;
	unsigned int max_pages;

	max_pages = iov_iter_npages(iter, fc->max_pages);
	ia = fuse_io_alloc(io, max_pages);
	if (!ia)
		return -ENOMEM;

	ia->io = io;
	if (!cuse && fuse_range_is_writeback(inode, idx_from, idx_to)) {
		if (!write)
			inode_lock(inode);
		fuse_sync_writes(inode);
		if (!write)
			inode_unlock(inode);
	}

	io->should_dirty = !write && iter_is_iovec(iter);
	while (count) {
		ssize_t nres;
		fl_owner_t owner = current->files;
		size_t nbytes = min(count, nmax);

		err = fuse_get_user_pages(&ia->ap, iter, &nbytes, write,
					  max_pages);
		if (err && !nbytes)
			break;

		if (write) {
			if (!capable(CAP_FSETID))
				ia->write.in.write_flags |= FUSE_WRITE_KILL_PRIV;

			nres = fuse_send_write(ia, pos, nbytes, owner);
		} else {
			nres = fuse_send_read(ia, pos, nbytes, owner);
		}

		if (!io->async || nres < 0) {
			fuse_release_user_pages(&ia->ap, io->should_dirty);
			fuse_io_free(ia);
		}
		ia = NULL;
		if (nres < 0) {
			iov_iter_revert(iter, nbytes);
			err = nres;
			break;
		}
		WARN_ON(nres > nbytes);

		count -= nres;
		res += nres;
		pos += nres;
		if (nres != nbytes) {
			iov_iter_revert(iter, nbytes - nres);
			break;
		}
		if (count) {
			max_pages = iov_iter_npages(iter, fc->max_pages);
			ia = fuse_io_alloc(io, max_pages);
			if (!ia)
				break;
		}
	}
	if (ia)
		fuse_io_free(ia);
	if (res > 0)
		*ppos = pos;

	return res > 0 ? res : err;
}
EXPORT_SYMBOL_GPL(fuse_direct_io);

static ssize_t __fuse_direct_read(struct fuse_io_priv *io,
				  struct iov_iter *iter,
				  loff_t *ppos)
{
	ssize_t res;
	struct inode *inode = file_inode(io->iocb->ki_filp);

	res = fuse_direct_io(io, iter, ppos, 0);

	fuse_invalidate_atime(inode);

	return res;
}

static ssize_t fuse_direct_IO(struct kiocb *iocb, struct iov_iter *iter);

static ssize_t fuse_direct_read_iter(struct kiocb *iocb, struct iov_iter *to)
{
	ssize_t res;

	if (!is_sync_kiocb(iocb) && iocb->ki_flags & IOCB_DIRECT) {
		res = fuse_direct_IO(iocb, to);
	} else {
		struct fuse_io_priv io = FUSE_IO_PRIV_SYNC(iocb);

		res = __fuse_direct_read(&io, to, &iocb->ki_pos);
	}

	return res;
}

static ssize_t fuse_direct_write_iter(struct kiocb *iocb, struct iov_iter *from)
{
	struct inode *inode = file_inode(iocb->ki_filp);
	struct fuse_io_priv io = FUSE_IO_PRIV_SYNC(iocb);
	ssize_t res;

	/* Don't allow parallel writes to the same file */
	inode_lock(inode);
	res = generic_write_checks(iocb, from);
	if (res > 0) {
		if (!is_sync_kiocb(iocb) && iocb->ki_flags & IOCB_DIRECT) {
			res = fuse_direct_IO(iocb, from);
		} else {
			res = fuse_direct_io(&io, from, &iocb->ki_pos,
					     FUSE_DIO_WRITE);
		}
	}
	fuse_invalidate_attr(inode);
	if (res > 0)
		fuse_write_update_size(inode, iocb->ki_pos);
	inode_unlock(inode);

	return res;
}

static ssize_t fuse_file_read_iter(struct kiocb *iocb, struct iov_iter *to)
{
	struct file *file = iocb->ki_filp;
	struct fuse_file *ff = file->private_data;
	struct inode *inode = file_inode(file);

	if (is_bad_inode(inode))
		return -EIO;

	if (FUSE_IS_DAX(inode))
		return fuse_dax_read_iter(iocb, to);

	if (!(ff->open_flags & FOPEN_DIRECT_IO))
		return fuse_cache_read_iter(iocb, to);
	else
		return fuse_direct_read_iter(iocb, to);
}

static ssize_t fuse_file_write_iter(struct kiocb *iocb, struct iov_iter *from)
{
	struct file *file = iocb->ki_filp;
	struct fuse_file *ff = file->private_data;
	struct inode *inode = file_inode(file);

	if (is_bad_inode(inode))
		return -EIO;

	if (FUSE_IS_DAX(inode))
		return fuse_dax_write_iter(iocb, from);

	if (!(ff->open_flags & FOPEN_DIRECT_IO))
		return fuse_cache_write_iter(iocb, from);
	else
		return fuse_direct_write_iter(iocb, from);
}

static void fuse_writepage_free(struct fuse_writepage_args *wpa)
{
	struct fuse_args_pages *ap = &wpa->ia.ap;
	int i;

	for (i = 0; i < ap->num_pages; i++)
		__free_page(ap->pages[i]);

	if (wpa->ia.ff)
		fuse_file_put(wpa->ia.ff, false, false);

	kfree(ap->pages);
	kfree(wpa);
}

static void fuse_writepage_finish(struct fuse_mount *fm,
				  struct fuse_writepage_args *wpa)
{
	struct fuse_args_pages *ap = &wpa->ia.ap;
	struct inode *inode = wpa->inode;
	struct fuse_inode *fi = get_fuse_inode(inode);
	struct backing_dev_info *bdi = inode_to_bdi(inode);
	int i;

	for (i = 0; i < ap->num_pages; i++) {
		dec_wb_stat(&bdi->wb, WB_WRITEBACK);
		dec_node_page_state(ap->pages[i], NR_WRITEBACK_TEMP);
		wb_writeout_inc(&bdi->wb);
	}
	wake_up(&fi->page_waitq);
}

/* Called under fi->lock, may release and reacquire it */
static void fuse_send_writepage(struct fuse_mount *fm,
				struct fuse_writepage_args *wpa, loff_t size)
__releases(fi->lock)
__acquires(fi->lock)
{
	struct fuse_writepage_args *aux, *next;
	struct fuse_inode *fi = get_fuse_inode(wpa->inode);
	struct fuse_write_in *inarg = &wpa->ia.write.in;
	struct fuse_args *args = &wpa->ia.ap.args;
	__u64 data_size = wpa->ia.ap.num_pages * PAGE_SIZE;
	int err;

	fi->writectr++;
	if (inarg->offset + data_size <= size) {
		inarg->size = data_size;
	} else if (inarg->offset < size) {
		inarg->size = size - inarg->offset;
	} else {
		/* Got truncated off completely */
		goto out_free;
	}

	args->in_args[1].size = inarg->size;
	args->force = true;
	args->nocreds = true;

	err = fuse_simple_background(fm, args, GFP_ATOMIC);
	if (err == -ENOMEM) {
		spin_unlock(&fi->lock);
		err = fuse_simple_background(fm, args, GFP_NOFS | __GFP_NOFAIL);
		spin_lock(&fi->lock);
	}

	/* Fails on broken connection only */
	if (unlikely(err))
		goto out_free;

	return;

 out_free:
	fi->writectr--;
	rb_erase(&wpa->writepages_entry, &fi->writepages);
	fuse_writepage_finish(fm, wpa);
	spin_unlock(&fi->lock);

	/* After fuse_writepage_finish() aux request list is private */
	for (aux = wpa->next; aux; aux = next) {
		next = aux->next;
		aux->next = NULL;
		fuse_writepage_free(aux);
	}

	fuse_writepage_free(wpa);
	spin_lock(&fi->lock);
}

/*
 * If fi->writectr is positive (no truncate or fsync going on) send
 * all queued writepage requests.
 *
 * Called with fi->lock
 */
void fuse_flush_writepages(struct inode *inode)
__releases(fi->lock)
__acquires(fi->lock)
{
	struct fuse_mount *fm = get_fuse_mount(inode);
	struct fuse_inode *fi = get_fuse_inode(inode);
	loff_t crop = i_size_read(inode);
	struct fuse_writepage_args *wpa;

	while (fi->writectr >= 0 && !list_empty(&fi->queued_writes)) {
		wpa = list_entry(fi->queued_writes.next,
				 struct fuse_writepage_args, queue_entry);
		list_del_init(&wpa->queue_entry);
		fuse_send_writepage(fm, wpa, crop);
	}
}

static struct fuse_writepage_args *fuse_insert_writeback(struct rb_root *root,
						struct fuse_writepage_args *wpa)
{
	pgoff_t idx_from = wpa->ia.write.in.offset >> PAGE_SHIFT;
	pgoff_t idx_to = idx_from + wpa->ia.ap.num_pages - 1;
	struct rb_node **p = &root->rb_node;
	struct rb_node  *parent = NULL;

	WARN_ON(!wpa->ia.ap.num_pages);
	while (*p) {
		struct fuse_writepage_args *curr;
		pgoff_t curr_index;

		parent = *p;
		curr = rb_entry(parent, struct fuse_writepage_args,
				writepages_entry);
		WARN_ON(curr->inode != wpa->inode);
		curr_index = curr->ia.write.in.offset >> PAGE_SHIFT;

		if (idx_from >= curr_index + curr->ia.ap.num_pages)
			p = &(*p)->rb_right;
		else if (idx_to < curr_index)
			p = &(*p)->rb_left;
		else
			return curr;
	}

	rb_link_node(&wpa->writepages_entry, parent, p);
	rb_insert_color(&wpa->writepages_entry, root);
	return NULL;
}

static void tree_insert(struct rb_root *root, struct fuse_writepage_args *wpa)
{
	WARN_ON(fuse_insert_writeback(root, wpa));
}

static void fuse_writepage_end(struct fuse_mount *fm, struct fuse_args *args,
			       int error)
{
	struct fuse_writepage_args *wpa =
		container_of(args, typeof(*wpa), ia.ap.args);
	struct inode *inode = wpa->inode;
	struct fuse_inode *fi = get_fuse_inode(inode);

	mapping_set_error(inode->i_mapping, error);
	spin_lock(&fi->lock);
	rb_erase(&wpa->writepages_entry, &fi->writepages);
	while (wpa->next) {
		struct fuse_mount *fm = get_fuse_mount(inode);
		struct fuse_write_in *inarg = &wpa->ia.write.in;
		struct fuse_writepage_args *next = wpa->next;

		wpa->next = next->next;
		next->next = NULL;
		next->ia.ff = fuse_file_get(wpa->ia.ff);
		tree_insert(&fi->writepages, next);

		/*
		 * Skip fuse_flush_writepages() to make it easy to crop requests
		 * based on primary request size.
		 *
		 * 1st case (trivial): there are no concurrent activities using
		 * fuse_set/release_nowrite.  Then we're on safe side because
		 * fuse_flush_writepages() would call fuse_send_writepage()
		 * anyway.
		 *
		 * 2nd case: someone called fuse_set_nowrite and it is waiting
		 * now for completion of all in-flight requests.  This happens
		 * rarely and no more than once per page, so this should be
		 * okay.
		 *
		 * 3rd case: someone (e.g. fuse_do_setattr()) is in the middle
		 * of fuse_set_nowrite..fuse_release_nowrite section.  The fact
		 * that fuse_set_nowrite returned implies that all in-flight
		 * requests were completed along with all of their secondary
		 * requests.  Further primary requests are blocked by negative
		 * writectr.  Hence there cannot be any in-flight requests and
		 * no invocations of fuse_writepage_end() while we're in
		 * fuse_set_nowrite..fuse_release_nowrite section.
		 */
		fuse_send_writepage(fm, next, inarg->offset + inarg->size);
	}
	fi->writectr--;
	fuse_writepage_finish(fm, wpa);
	spin_unlock(&fi->lock);
	fuse_writepage_free(wpa);
}

static struct fuse_file *__fuse_write_file_get(struct fuse_conn *fc,
					       struct fuse_inode *fi)
{
	struct fuse_file *ff = NULL;

	spin_lock(&fi->lock);
	if (!list_empty(&fi->write_files)) {
		ff = list_entry(fi->write_files.next, struct fuse_file,
				write_entry);
		fuse_file_get(ff);
	}
	spin_unlock(&fi->lock);

	return ff;
}

static struct fuse_file *fuse_write_file_get(struct fuse_conn *fc,
					     struct fuse_inode *fi)
{
	struct fuse_file *ff = __fuse_write_file_get(fc, fi);
	WARN_ON(!ff);
	return ff;
}

int fuse_write_inode(struct inode *inode, struct writeback_control *wbc)
{
	struct fuse_conn *fc = get_fuse_conn(inode);
	struct fuse_inode *fi = get_fuse_inode(inode);
	struct fuse_file *ff;
	int err;

	ff = __fuse_write_file_get(fc, fi);
	err = fuse_flush_times(inode, ff);
	if (ff)
		fuse_file_put(ff, false, false);

	return err;
}

static struct fuse_writepage_args *fuse_writepage_args_alloc(void)
{
	struct fuse_writepage_args *wpa;
	struct fuse_args_pages *ap;

	wpa = kzalloc(sizeof(*wpa), GFP_NOFS);
	if (wpa) {
		ap = &wpa->ia.ap;
		ap->num_pages = 0;
		ap->pages = fuse_pages_alloc(1, GFP_NOFS, &ap->descs);
		if (!ap->pages) {
			kfree(wpa);
			wpa = NULL;
		}
	}
	return wpa;

}

static int fuse_writepage_locked(struct page *page)
{
	struct address_space *mapping = page->mapping;
	struct inode *inode = mapping->host;
	struct fuse_conn *fc = get_fuse_conn(inode);
	struct fuse_inode *fi = get_fuse_inode(inode);
	struct fuse_writepage_args *wpa;
	struct fuse_args_pages *ap;
	struct page *tmp_page;
	int error = -ENOMEM;

	set_page_writeback(page);

	wpa = fuse_writepage_args_alloc();
	if (!wpa)
		goto err;
	ap = &wpa->ia.ap;

	tmp_page = alloc_page(GFP_NOFS | __GFP_HIGHMEM);
	if (!tmp_page)
		goto err_free;

	error = -EIO;
	wpa->ia.ff = fuse_write_file_get(fc, fi);
	if (!wpa->ia.ff)
		goto err_nofile;

	fuse_write_args_fill(&wpa->ia, wpa->ia.ff, page_offset(page), 0);

	copy_highpage(tmp_page, page);
	wpa->ia.write.in.write_flags |= FUSE_WRITE_CACHE;
	wpa->next = NULL;
	ap->args.in_pages = true;
	ap->num_pages = 1;
	ap->pages[0] = tmp_page;
	ap->descs[0].offset = 0;
	ap->descs[0].length = PAGE_SIZE;
	ap->args.end = fuse_writepage_end;
	wpa->inode = inode;

	inc_wb_stat(&inode_to_bdi(inode)->wb, WB_WRITEBACK);
	inc_node_page_state(tmp_page, NR_WRITEBACK_TEMP);

	spin_lock(&fi->lock);
	tree_insert(&fi->writepages, wpa);
	list_add_tail(&wpa->queue_entry, &fi->queued_writes);
	fuse_flush_writepages(inode);
	spin_unlock(&fi->lock);

	end_page_writeback(page);

	return 0;

err_nofile:
	__free_page(tmp_page);
err_free:
	kfree(wpa);
err:
	mapping_set_error(page->mapping, error);
	end_page_writeback(page);
	return error;
}

static int fuse_writepage(struct page *page, struct writeback_control *wbc)
{
	int err;

	if (fuse_page_is_writeback(page->mapping->host, page->index)) {
		/*
		 * ->writepages() should be called for sync() and friends.  We
		 * should only get here on direct reclaim and then we are
		 * allowed to skip a page which is already in flight
		 */
		WARN_ON(wbc->sync_mode == WB_SYNC_ALL);

		redirty_page_for_writepage(wbc, page);
		unlock_page(page);
		return 0;
	}

	err = fuse_writepage_locked(page);
	unlock_page(page);

	return err;
}

struct fuse_fill_wb_data {
	struct fuse_writepage_args *wpa;
	struct fuse_file *ff;
	struct inode *inode;
	struct page **orig_pages;
	unsigned int max_pages;
};

static bool fuse_pages_realloc(struct fuse_fill_wb_data *data)
{
	struct fuse_args_pages *ap = &data->wpa->ia.ap;
	struct fuse_conn *fc = get_fuse_conn(data->inode);
	struct page **pages;
	struct fuse_page_desc *descs;
	unsigned int npages = min_t(unsigned int,
				    max_t(unsigned int, data->max_pages * 2,
					  FUSE_DEFAULT_MAX_PAGES_PER_REQ),
				    fc->max_pages);
	WARN_ON(npages <= data->max_pages);

	pages = fuse_pages_alloc(npages, GFP_NOFS, &descs);
	if (!pages)
		return false;

	memcpy(pages, ap->pages, sizeof(struct page *) * ap->num_pages);
	memcpy(descs, ap->descs, sizeof(struct fuse_page_desc) * ap->num_pages);
	kfree(ap->pages);
	ap->pages = pages;
	ap->descs = descs;
	data->max_pages = npages;

	return true;
}

static void fuse_writepages_send(struct fuse_fill_wb_data *data)
{
	struct fuse_writepage_args *wpa = data->wpa;
	struct inode *inode = data->inode;
	struct fuse_inode *fi = get_fuse_inode(inode);
	int num_pages = wpa->ia.ap.num_pages;
	int i;

	wpa->ia.ff = fuse_file_get(data->ff);
	spin_lock(&fi->lock);
	list_add_tail(&wpa->queue_entry, &fi->queued_writes);
	fuse_flush_writepages(inode);
	spin_unlock(&fi->lock);

	for (i = 0; i < num_pages; i++)
		end_page_writeback(data->orig_pages[i]);
}

/*
 * Check under fi->lock if the page is under writeback, and insert it onto the
 * rb_tree if not. Otherwise iterate auxiliary write requests, to see if there's
 * one already added for a page at this offset.  If there's none, then insert
 * this new request onto the auxiliary list, otherwise reuse the existing one by
 * swapping the new temp page with the old one.
 */
static bool fuse_writepage_add(struct fuse_writepage_args *new_wpa,
			       struct page *page)
{
	struct fuse_inode *fi = get_fuse_inode(new_wpa->inode);
	struct fuse_writepage_args *tmp;
	struct fuse_writepage_args *old_wpa;
	struct fuse_args_pages *new_ap = &new_wpa->ia.ap;

	WARN_ON(new_ap->num_pages != 0);
	new_ap->num_pages = 1;

	spin_lock(&fi->lock);
	old_wpa = fuse_insert_writeback(&fi->writepages, new_wpa);
	if (!old_wpa) {
		spin_unlock(&fi->lock);
		return true;
	}

	for (tmp = old_wpa->next; tmp; tmp = tmp->next) {
		pgoff_t curr_index;

		WARN_ON(tmp->inode != new_wpa->inode);
		curr_index = tmp->ia.write.in.offset >> PAGE_SHIFT;
		if (curr_index == page->index) {
			WARN_ON(tmp->ia.ap.num_pages != 1);
			swap(tmp->ia.ap.pages[0], new_ap->pages[0]);
			break;
		}
	}

	if (!tmp) {
		new_wpa->next = old_wpa->next;
		old_wpa->next = new_wpa;
	}

	spin_unlock(&fi->lock);

	if (tmp) {
		struct backing_dev_info *bdi = inode_to_bdi(new_wpa->inode);

		dec_wb_stat(&bdi->wb, WB_WRITEBACK);
		dec_node_page_state(new_ap->pages[0], NR_WRITEBACK_TEMP);
		wb_writeout_inc(&bdi->wb);
		fuse_writepage_free(new_wpa);
	}

	return false;
}

static bool fuse_writepage_need_send(struct fuse_conn *fc, struct page *page,
				     struct fuse_args_pages *ap,
				     struct fuse_fill_wb_data *data)
{
	WARN_ON(!ap->num_pages);

	/*
	 * Being under writeback is unlikely but possible.  For example direct
	 * read to an mmaped fuse file will set the page dirty twice; once when
	 * the pages are faulted with get_user_pages(), and then after the read
	 * completed.
	 */
	if (fuse_page_is_writeback(data->inode, page->index))
		return true;

	/* Reached max pages */
	if (ap->num_pages == fc->max_pages)
		return true;

	/* Reached max write bytes */
	if ((ap->num_pages + 1) * PAGE_SIZE > fc->max_write)
		return true;

	/* Discontinuity */
	if (data->orig_pages[ap->num_pages - 1]->index + 1 != page->index)
		return true;

	/* Need to grow the pages array?  If so, did the expansion fail? */
	if (ap->num_pages == data->max_pages && !fuse_pages_realloc(data))
		return true;

	return false;
}

static int fuse_writepages_fill(struct page *page,
		struct writeback_control *wbc, void *_data)
{
	struct fuse_fill_wb_data *data = _data;
	struct fuse_writepage_args *wpa = data->wpa;
	struct fuse_args_pages *ap = &wpa->ia.ap;
	struct inode *inode = data->inode;
	struct fuse_inode *fi = get_fuse_inode(inode);
	struct fuse_conn *fc = get_fuse_conn(inode);
	struct page *tmp_page;
	int err;

	if (!data->ff) {
		err = -EIO;
		data->ff = fuse_write_file_get(fc, fi);
		if (!data->ff)
			goto out_unlock;
	}

	if (wpa && fuse_writepage_need_send(fc, page, ap, data)) {
		fuse_writepages_send(data);
		data->wpa = NULL;
	}

	err = -ENOMEM;
	tmp_page = alloc_page(GFP_NOFS | __GFP_HIGHMEM);
	if (!tmp_page)
		goto out_unlock;

	/*
	 * The page must not be redirtied until the writeout is completed
	 * (i.e. userspace has sent a reply to the write request).  Otherwise
	 * there could be more than one temporary page instance for each real
	 * page.
	 *
	 * This is ensured by holding the page lock in page_mkwrite() while
	 * checking fuse_page_is_writeback().  We already hold the page lock
	 * since clear_page_dirty_for_io() and keep it held until we add the
	 * request to the fi->writepages list and increment ap->num_pages.
	 * After this fuse_page_is_writeback() will indicate that the page is
	 * under writeback, so we can release the page lock.
	 */
	if (data->wpa == NULL) {
		err = -ENOMEM;
		wpa = fuse_writepage_args_alloc();
		if (!wpa) {
			__free_page(tmp_page);
			goto out_unlock;
		}
		data->max_pages = 1;

		ap = &wpa->ia.ap;
		fuse_write_args_fill(&wpa->ia, data->ff, page_offset(page), 0);
		wpa->ia.write.in.write_flags |= FUSE_WRITE_CACHE;
		wpa->next = NULL;
		ap->args.in_pages = true;
		ap->args.end = fuse_writepage_end;
		ap->num_pages = 0;
		wpa->inode = inode;
	}
	set_page_writeback(page);

	copy_highpage(tmp_page, page);
	ap->pages[ap->num_pages] = tmp_page;
	ap->descs[ap->num_pages].offset = 0;
	ap->descs[ap->num_pages].length = PAGE_SIZE;
	data->orig_pages[ap->num_pages] = page;

	inc_wb_stat(&inode_to_bdi(inode)->wb, WB_WRITEBACK);
	inc_node_page_state(tmp_page, NR_WRITEBACK_TEMP);

	err = 0;
	if (data->wpa) {
		/*
		 * Protected by fi->lock against concurrent access by
		 * fuse_page_is_writeback().
		 */
		spin_lock(&fi->lock);
		ap->num_pages++;
		spin_unlock(&fi->lock);
	} else if (fuse_writepage_add(wpa, page)) {
		data->wpa = wpa;
	} else {
		end_page_writeback(page);
	}
out_unlock:
	unlock_page(page);

	return err;
}

static int fuse_writepages(struct address_space *mapping,
			   struct writeback_control *wbc)
{
	struct inode *inode = mapping->host;
	struct fuse_conn *fc = get_fuse_conn(inode);
	struct fuse_fill_wb_data data;
	int err;

	err = -EIO;
	if (is_bad_inode(inode))
		goto out;

	data.inode = inode;
	data.wpa = NULL;
	data.ff = NULL;

	err = -ENOMEM;
	data.orig_pages = kcalloc(fc->max_pages,
				  sizeof(struct page *),
				  GFP_NOFS);
	if (!data.orig_pages)
		goto out;

	err = write_cache_pages(mapping, wbc, fuse_writepages_fill, &data);
	if (data.wpa) {
		WARN_ON(!data.wpa->ia.ap.num_pages);
		fuse_writepages_send(&data);
	}
	if (data.ff)
		fuse_file_put(data.ff, false, false);

	kfree(data.orig_pages);
out:
	return err;
}

/*
 * It's worthy to make sure that space is reserved on disk for the write,
 * but how to implement it without killing performance need more thinking.
 */
static int fuse_write_begin(struct file *file, struct address_space *mapping,
		loff_t pos, unsigned len, unsigned flags,
		struct page **pagep, void **fsdata)
{
	pgoff_t index = pos >> PAGE_SHIFT;
	struct fuse_conn *fc = get_fuse_conn(file_inode(file));
	struct page *page;
	loff_t fsize;
	int err = -ENOMEM;

	WARN_ON(!fc->writeback_cache);

	page = grab_cache_page_write_begin(mapping, index, flags);
	if (!page)
		goto error;

	fuse_wait_on_page_writeback(mapping->host, page->index);

	if (PageUptodate(page) || len == PAGE_SIZE)
		goto success;
	/*
	 * Check if the start this page comes after the end of file, in which
	 * case the readpage can be optimized away.
	 */
	fsize = i_size_read(mapping->host);
	if (fsize <= (pos & PAGE_MASK)) {
		size_t off = pos & ~PAGE_MASK;
		if (off)
			zero_user_segment(page, 0, off);
		goto success;
	}
	err = fuse_do_readpage(file, page);
	if (err)
		goto cleanup;
success:
	*pagep = page;
	return 0;

cleanup:
	unlock_page(page);
	put_page(page);
error:
	return err;
}

static int fuse_write_end(struct file *file, struct address_space *mapping,
		loff_t pos, unsigned len, unsigned copied,
		struct page *page, void *fsdata)
{
	struct inode *inode = page->mapping->host;

	/* Haven't copied anything?  Skip zeroing, size extending, dirtying. */
	if (!copied)
		goto unlock;

	if (!PageUptodate(page)) {
		/* Zero any unwritten bytes at the end of the page */
		size_t endoff = (pos + copied) & ~PAGE_MASK;
		if (endoff)
			zero_user_segment(page, endoff, PAGE_SIZE);
		SetPageUptodate(page);
	}

	fuse_write_update_size(inode, pos + copied);
	set_page_dirty(page);

unlock:
	unlock_page(page);
	put_page(page);

	return copied;
}

static int fuse_launder_page(struct page *page)
{
	int err = 0;
	if (clear_page_dirty_for_io(page)) {
		struct inode *inode = page->mapping->host;
		err = fuse_writepage_locked(page);
		if (!err)
			fuse_wait_on_page_writeback(inode, page->index);
	}
	return err;
}

/*
 * Write back dirty pages now, because there may not be any suitable
 * open files later
 */
static void fuse_vma_close(struct vm_area_struct *vma)
{
	filemap_write_and_wait(vma->vm_file->f_mapping);
}

/*
 * Wait for writeback against this page to complete before allowing it
 * to be marked dirty again, and hence written back again, possibly
 * before the previous writepage completed.
 *
 * Block here, instead of in ->writepage(), so that the userspace fs
 * can only block processes actually operating on the filesystem.
 *
 * Otherwise unprivileged userspace fs would be able to block
 * unrelated:
 *
 * - page migration
 * - sync(2)
 * - try_to_free_pages() with order > PAGE_ALLOC_COSTLY_ORDER
 */
static vm_fault_t fuse_page_mkwrite(struct vm_fault *vmf)
{
	struct page *page = vmf->page;
	struct inode *inode = file_inode(vmf->vma->vm_file);

	file_update_time(vmf->vma->vm_file);
	lock_page(page);
	if (page->mapping != inode->i_mapping) {
		unlock_page(page);
		return VM_FAULT_NOPAGE;
	}

	fuse_wait_on_page_writeback(inode, page->index);
	return VM_FAULT_LOCKED;
}

static const struct vm_operations_struct fuse_file_vm_ops = {
	.close		= fuse_vma_close,
	.fault		= filemap_fault,
	.map_pages	= filemap_map_pages,
	.page_mkwrite	= fuse_page_mkwrite,
};

static int fuse_file_mmap(struct file *file, struct vm_area_struct *vma)
{
	struct fuse_file *ff = file->private_data;

	/* DAX mmap is superior to direct_io mmap */
	if (FUSE_IS_DAX(file_inode(file)))
		return fuse_dax_mmap(file, vma);

	if (ff->open_flags & FOPEN_DIRECT_IO) {
		/* Can't provide the coherency needed for MAP_SHARED */
		if (vma->vm_flags & VM_MAYSHARE)
			return -ENODEV;

		invalidate_inode_pages2(file->f_mapping);

		return generic_file_mmap(file, vma);
	}

	if ((vma->vm_flags & VM_SHARED) && (vma->vm_flags & VM_MAYWRITE))
		fuse_link_write_file(file);

	file_accessed(file);
	vma->vm_ops = &fuse_file_vm_ops;
	return 0;
}

static int convert_fuse_file_lock(struct fuse_conn *fc,
				  const struct fuse_file_lock *ffl,
				  struct file_lock *fl)
{
	switch (ffl->type) {
	case F_UNLCK:
		break;

	case F_RDLCK:
	case F_WRLCK:
		if (ffl->start > OFFSET_MAX || ffl->end > OFFSET_MAX ||
		    ffl->end < ffl->start)
			return -EIO;

		fl->fl_start = ffl->start;
		fl->fl_end = ffl->end;

		/*
		 * Convert pid into init's pid namespace.  The locks API will
		 * translate it into the caller's pid namespace.
		 */
		rcu_read_lock();
		fl->fl_pid = pid_nr_ns(find_pid_ns(ffl->pid, fc->pid_ns), &init_pid_ns);
		rcu_read_unlock();
		break;

	default:
		return -EIO;
	}
	fl->fl_type = ffl->type;
	return 0;
}

static void fuse_lk_fill(struct fuse_args *args, struct file *file,
			 const struct file_lock *fl, int opcode, pid_t pid,
			 int flock, struct fuse_lk_in *inarg)
{
	struct inode *inode = file_inode(file);
	struct fuse_conn *fc = get_fuse_conn(inode);
	struct fuse_file *ff = file->private_data;

	memset(inarg, 0, sizeof(*inarg));
	inarg->fh = ff->fh;
	inarg->owner = fuse_lock_owner_id(fc, fl->fl_owner);
	inarg->lk.start = fl->fl_start;
	inarg->lk.end = fl->fl_end;
	inarg->lk.type = fl->fl_type;
	inarg->lk.pid = pid;
	if (flock)
		inarg->lk_flags |= FUSE_LK_FLOCK;
	args->opcode = opcode;
	args->nodeid = get_node_id(inode);
	args->in_numargs = 1;
	args->in_args[0].size = sizeof(*inarg);
	args->in_args[0].value = inarg;
}

static int fuse_getlk(struct file *file, struct file_lock *fl)
{
	struct inode *inode = file_inode(file);
	struct fuse_mount *fm = get_fuse_mount(inode);
	FUSE_ARGS(args);
	struct fuse_lk_in inarg;
	struct fuse_lk_out outarg;
	int err;

	fuse_lk_fill(&args, file, fl, FUSE_GETLK, 0, 0, &inarg);
	args.out_numargs = 1;
	args.out_args[0].size = sizeof(outarg);
	args.out_args[0].value = &outarg;
	err = fuse_simple_request(fm, &args);
	if (!err)
		err = convert_fuse_file_lock(fm->fc, &outarg.lk, fl);

	return err;
}

static int fuse_setlk(struct file *file, struct file_lock *fl, int flock)
{
	struct inode *inode = file_inode(file);
	struct fuse_mount *fm = get_fuse_mount(inode);
	FUSE_ARGS(args);
	struct fuse_lk_in inarg;
	int opcode = (fl->fl_flags & FL_SLEEP) ? FUSE_SETLKW : FUSE_SETLK;
	struct pid *pid = fl->fl_type != F_UNLCK ? task_tgid(current) : NULL;
	pid_t pid_nr = pid_nr_ns(pid, fm->fc->pid_ns);
	int err;

	if (fl->fl_lmops && fl->fl_lmops->lm_grant) {
		/* NLM needs asynchronous locks, which we don't support yet */
		return -ENOLCK;
	}

	/* Unlock on close is handled by the flush method */
	if ((fl->fl_flags & FL_CLOSE_POSIX) == FL_CLOSE_POSIX)
		return 0;

	fuse_lk_fill(&args, file, fl, opcode, pid_nr, flock, &inarg);
	err = fuse_simple_request(fm, &args);

	/* locking is restartable */
	if (err == -EINTR)
		err = -ERESTARTSYS;

	return err;
}

static int fuse_file_lock(struct file *file, int cmd, struct file_lock *fl)
{
	struct inode *inode = file_inode(file);
	struct fuse_conn *fc = get_fuse_conn(inode);
	int err;

	if (cmd == F_CANCELLK) {
		err = 0;
	} else if (cmd == F_GETLK) {
		if (fc->no_lock) {
			posix_test_lock(file, fl);
			err = 0;
		} else
			err = fuse_getlk(file, fl);
	} else {
		if (fc->no_lock)
			err = posix_lock_file(file, fl, NULL);
		else
			err = fuse_setlk(file, fl, 0);
	}
	return err;
}

static int fuse_file_flock(struct file *file, int cmd, struct file_lock *fl)
{
	struct inode *inode = file_inode(file);
	struct fuse_conn *fc = get_fuse_conn(inode);
	int err;

	if (fc->no_flock) {
		err = locks_lock_file_wait(file, fl);
	} else {
		struct fuse_file *ff = file->private_data;

		/* emulate flock with POSIX locks */
		ff->flock = true;
		err = fuse_setlk(file, fl, 1);
	}

	return err;
}

static sector_t fuse_bmap(struct address_space *mapping, sector_t block)
{
	struct inode *inode = mapping->host;
	struct fuse_mount *fm = get_fuse_mount(inode);
	FUSE_ARGS(args);
	struct fuse_bmap_in inarg;
	struct fuse_bmap_out outarg;
	int err;

	if (!inode->i_sb->s_bdev || fm->fc->no_bmap)
		return 0;

	memset(&inarg, 0, sizeof(inarg));
	inarg.block = block;
	inarg.blocksize = inode->i_sb->s_blocksize;
	args.opcode = FUSE_BMAP;
	args.nodeid = get_node_id(inode);
	args.in_numargs = 1;
	args.in_args[0].size = sizeof(inarg);
	args.in_args[0].value = &inarg;
	args.out_numargs = 1;
	args.out_args[0].size = sizeof(outarg);
	args.out_args[0].value = &outarg;
	err = fuse_simple_request(fm, &args);
	if (err == -ENOSYS)
		fm->fc->no_bmap = 1;

	return err ? 0 : outarg.block;
}

static loff_t fuse_lseek(struct file *file, loff_t offset, int whence)
{
	struct inode *inode = file->f_mapping->host;
	struct fuse_mount *fm = get_fuse_mount(inode);
	struct fuse_file *ff = file->private_data;
	FUSE_ARGS(args);
	struct fuse_lseek_in inarg = {
		.fh = ff->fh,
		.offset = offset,
		.whence = whence
	};
	struct fuse_lseek_out outarg;
	int err;

	if (fm->fc->no_lseek)
		goto fallback;

	args.opcode = FUSE_LSEEK;
	args.nodeid = ff->nodeid;
	args.in_numargs = 1;
	args.in_args[0].size = sizeof(inarg);
	args.in_args[0].value = &inarg;
	args.out_numargs = 1;
	args.out_args[0].size = sizeof(outarg);
	args.out_args[0].value = &outarg;
	err = fuse_simple_request(fm, &args);
	if (err) {
		if (err == -ENOSYS) {
			fm->fc->no_lseek = 1;
			goto fallback;
		}
		return err;
	}

	return vfs_setpos(file, outarg.offset, inode->i_sb->s_maxbytes);

fallback:
	err = fuse_update_attributes(inode, file);
	if (!err)
		return generic_file_llseek(file, offset, whence);
	else
		return err;
}

static loff_t fuse_file_llseek(struct file *file, loff_t offset, int whence)
{
	loff_t retval;
	struct inode *inode = file_inode(file);

	switch (whence) {
	case SEEK_SET:
	case SEEK_CUR:
		 /* No i_mutex protection necessary for SEEK_CUR and SEEK_SET */
		retval = generic_file_llseek(file, offset, whence);
		break;
	case SEEK_END:
		inode_lock(inode);
		retval = fuse_update_attributes(inode, file);
		if (!retval)
			retval = generic_file_llseek(file, offset, whence);
		inode_unlock(inode);
		break;
	case SEEK_HOLE:
	case SEEK_DATA:
		inode_lock(inode);
		retval = fuse_lseek(file, offset, whence);
		inode_unlock(inode);
		break;
	default:
		retval = -EINVAL;
	}

	return retval;
}

/*
 * CUSE servers compiled on 32bit broke on 64bit kernels because the
 * ABI was defined to be 'struct iovec' which is different on 32bit
 * and 64bit.  Fortunately we can determine which structure the server
 * used from the size of the reply.
 */
static int fuse_copy_ioctl_iovec_old(struct iovec *dst, void *src,
				     size_t transferred, unsigned count,
				     bool is_compat)
{
#ifdef CONFIG_COMPAT
	if (count * sizeof(struct compat_iovec) == transferred) {
		struct compat_iovec *ciov = src;
		unsigned i;

		/*
		 * With this interface a 32bit server cannot support
		 * non-compat (i.e. ones coming from 64bit apps) ioctl
		 * requests
		 */
		if (!is_compat)
			return -EINVAL;

		for (i = 0; i < count; i++) {
			dst[i].iov_base = compat_ptr(ciov[i].iov_base);
			dst[i].iov_len = ciov[i].iov_len;
		}
		return 0;
	}
#endif

	if (count * sizeof(struct iovec) != transferred)
		return -EIO;

	memcpy(dst, src, transferred);
	return 0;
}

/* Make sure iov_length() won't overflow */
static int fuse_verify_ioctl_iov(struct fuse_conn *fc, struct iovec *iov,
				 size_t count)
{
	size_t n;
	u32 max = fc->max_pages << PAGE_SHIFT;

	for (n = 0; n < count; n++, iov++) {
		if (iov->iov_len > (size_t) max)
			return -ENOMEM;
		max -= iov->iov_len;
	}
	return 0;
}

static int fuse_copy_ioctl_iovec(struct fuse_conn *fc, struct iovec *dst,
				 void *src, size_t transferred, unsigned count,
				 bool is_compat)
{
	unsigned i;
	struct fuse_ioctl_iovec *fiov = src;

	if (fc->minor < 16) {
		return fuse_copy_ioctl_iovec_old(dst, src, transferred,
						 count, is_compat);
	}

	if (count * sizeof(struct fuse_ioctl_iovec) != transferred)
		return -EIO;

	for (i = 0; i < count; i++) {
		/* Did the server supply an inappropriate value? */
		if (fiov[i].base != (unsigned long) fiov[i].base ||
		    fiov[i].len != (unsigned long) fiov[i].len)
			return -EIO;

		dst[i].iov_base = (void __user *) (unsigned long) fiov[i].base;
		dst[i].iov_len = (size_t) fiov[i].len;

#ifdef CONFIG_COMPAT
		if (is_compat &&
		    (ptr_to_compat(dst[i].iov_base) != fiov[i].base ||
		     (compat_size_t) dst[i].iov_len != fiov[i].len))
			return -EIO;
#endif
	}

	return 0;
}


/*
 * For ioctls, there is no generic way to determine how much memory
 * needs to be read and/or written.  Furthermore, ioctls are allowed
 * to dereference the passed pointer, so the parameter requires deep
 * copying but FUSE has no idea whatsoever about what to copy in or
 * out.
 *
 * This is solved by allowing FUSE server to retry ioctl with
 * necessary in/out iovecs.  Let's assume the ioctl implementation
 * needs to read in the following structure.
 *
 * struct a {
 *	char	*buf;
 *	size_t	buflen;
 * }
 *
 * On the first callout to FUSE server, inarg->in_size and
 * inarg->out_size will be NULL; then, the server completes the ioctl
 * with FUSE_IOCTL_RETRY set in out->flags, out->in_iovs set to 1 and
 * the actual iov array to
 *
 * { { .iov_base = inarg.arg,	.iov_len = sizeof(struct a) } }
 *
 * which tells FUSE to copy in the requested area and retry the ioctl.
 * On the second round, the server has access to the structure and
 * from that it can tell what to look for next, so on the invocation,
 * it sets FUSE_IOCTL_RETRY, out->in_iovs to 2 and iov array to
 *
 * { { .iov_base = inarg.arg,	.iov_len = sizeof(struct a)	},
 *   { .iov_base = a.buf,	.iov_len = a.buflen		} }
 *
 * FUSE will copy both struct a and the pointed buffer from the
 * process doing the ioctl and retry ioctl with both struct a and the
 * buffer.
 *
 * This time, FUSE server has everything it needs and completes ioctl
 * without FUSE_IOCTL_RETRY which finishes the ioctl call.
 *
 * Copying data out works the same way.
 *
 * Note that if FUSE_IOCTL_UNRESTRICTED is clear, the kernel
 * automatically initializes in and out iovs by decoding @cmd with
 * _IOC_* macros and the server is not allowed to request RETRY.  This
 * limits ioctl data transfers to well-formed ioctls and is the forced
 * behavior for all FUSE servers.
 */
long fuse_do_ioctl(struct file *file, unsigned int cmd, unsigned long arg,
		   unsigned int flags)
{
	struct fuse_file *ff = file->private_data;
	struct fuse_mount *fm = ff->fm;
	struct fuse_ioctl_in inarg = {
		.fh = ff->fh,
		.cmd = cmd,
		.arg = arg,
		.flags = flags
	};
	struct fuse_ioctl_out outarg;
	struct iovec *iov_page = NULL;
	struct iovec *in_iov = NULL, *out_iov = NULL;
	unsigned int in_iovs = 0, out_iovs = 0, max_pages;
	size_t in_size, out_size, c;
	ssize_t transferred;
	int err, i;
	struct iov_iter ii;
	struct fuse_args_pages ap = {};

#if BITS_PER_LONG == 32
	inarg.flags |= FUSE_IOCTL_32BIT;
#else
	if (flags & FUSE_IOCTL_COMPAT) {
		inarg.flags |= FUSE_IOCTL_32BIT;
#ifdef CONFIG_X86_X32
		if (in_x32_syscall())
			inarg.flags |= FUSE_IOCTL_COMPAT_X32;
#endif
	}
#endif

	/* assume all the iovs returned by client always fits in a page */
	BUILD_BUG_ON(sizeof(struct fuse_ioctl_iovec) * FUSE_IOCTL_MAX_IOV > PAGE_SIZE);

	err = -ENOMEM;
	ap.pages = fuse_pages_alloc(fm->fc->max_pages, GFP_KERNEL, &ap.descs);
	iov_page = (struct iovec *) __get_free_page(GFP_KERNEL);
	if (!ap.pages || !iov_page)
		goto out;

	fuse_page_descs_length_init(ap.descs, 0, fm->fc->max_pages);

	/*
	 * If restricted, initialize IO parameters as encoded in @cmd.
	 * RETRY from server is not allowed.
	 */
	if (!(flags & FUSE_IOCTL_UNRESTRICTED)) {
		struct iovec *iov = iov_page;

		iov->iov_base = (void __user *)arg;

		switch (cmd) {
		case FS_IOC_GETFLAGS:
		case FS_IOC_SETFLAGS:
			iov->iov_len = sizeof(int);
			break;
		default:
			iov->iov_len = _IOC_SIZE(cmd);
			break;
		}

		if (_IOC_DIR(cmd) & _IOC_WRITE) {
			in_iov = iov;
			in_iovs = 1;
		}

		if (_IOC_DIR(cmd) & _IOC_READ) {
			out_iov = iov;
			out_iovs = 1;
		}
	}

 retry:
	inarg.in_size = in_size = iov_length(in_iov, in_iovs);
	inarg.out_size = out_size = iov_length(out_iov, out_iovs);

	/*
	 * Out data can be used either for actual out data or iovs,
	 * make sure there always is at least one page.
	 */
	out_size = max_t(size_t, out_size, PAGE_SIZE);
	max_pages = DIV_ROUND_UP(max(in_size, out_size), PAGE_SIZE);

	/* make sure there are enough buffer pages and init request with them */
	err = -ENOMEM;
	if (max_pages > fm->fc->max_pages)
		goto out;
	while (ap.num_pages < max_pages) {
		ap.pages[ap.num_pages] = alloc_page(GFP_KERNEL | __GFP_HIGHMEM);
		if (!ap.pages[ap.num_pages])
			goto out;
		ap.num_pages++;
	}


	/* okay, let's send it to the client */
	ap.args.opcode = FUSE_IOCTL;
	ap.args.nodeid = ff->nodeid;
	ap.args.in_numargs = 1;
	ap.args.in_args[0].size = sizeof(inarg);
	ap.args.in_args[0].value = &inarg;
	if (in_size) {
		ap.args.in_numargs++;
		ap.args.in_args[1].size = in_size;
		ap.args.in_pages = true;

		err = -EFAULT;
		iov_iter_init(&ii, WRITE, in_iov, in_iovs, in_size);
		for (i = 0; iov_iter_count(&ii) && !WARN_ON(i >= ap.num_pages); i++) {
			c = copy_page_from_iter(ap.pages[i], 0, PAGE_SIZE, &ii);
			if (c != PAGE_SIZE && iov_iter_count(&ii))
				goto out;
		}
	}

	ap.args.out_numargs = 2;
	ap.args.out_args[0].size = sizeof(outarg);
	ap.args.out_args[0].value = &outarg;
	ap.args.out_args[1].size = out_size;
	ap.args.out_pages = true;
	ap.args.out_argvar = true;

	transferred = fuse_simple_request(fm, &ap.args);
	err = transferred;
	if (transferred < 0)
		goto out;

	/* did it ask for retry? */
	if (outarg.flags & FUSE_IOCTL_RETRY) {
		void *vaddr;

		/* no retry if in restricted mode */
		err = -EIO;
		if (!(flags & FUSE_IOCTL_UNRESTRICTED))
			goto out;

		in_iovs = outarg.in_iovs;
		out_iovs = outarg.out_iovs;

		/*
		 * Make sure things are in boundary, separate checks
		 * are to protect against overflow.
		 */
		err = -ENOMEM;
		if (in_iovs > FUSE_IOCTL_MAX_IOV ||
		    out_iovs > FUSE_IOCTL_MAX_IOV ||
		    in_iovs + out_iovs > FUSE_IOCTL_MAX_IOV)
			goto out;

		vaddr = kmap_atomic(ap.pages[0]);
		err = fuse_copy_ioctl_iovec(fm->fc, iov_page, vaddr,
					    transferred, in_iovs + out_iovs,
					    (flags & FUSE_IOCTL_COMPAT) != 0);
		kunmap_atomic(vaddr);
		if (err)
			goto out;

		in_iov = iov_page;
		out_iov = in_iov + in_iovs;

		err = fuse_verify_ioctl_iov(fm->fc, in_iov, in_iovs);
		if (err)
			goto out;

		err = fuse_verify_ioctl_iov(fm->fc, out_iov, out_iovs);
		if (err)
			goto out;

		goto retry;
	}

	err = -EIO;
	if (transferred > inarg.out_size)
		goto out;

	err = -EFAULT;
	iov_iter_init(&ii, READ, out_iov, out_iovs, transferred);
	for (i = 0; iov_iter_count(&ii) && !WARN_ON(i >= ap.num_pages); i++) {
		c = copy_page_to_iter(ap.pages[i], 0, PAGE_SIZE, &ii);
		if (c != PAGE_SIZE && iov_iter_count(&ii))
			goto out;
	}
	err = 0;
 out:
	free_page((unsigned long) iov_page);
	while (ap.num_pages)
		__free_page(ap.pages[--ap.num_pages]);
	kfree(ap.pages);

	return err ? err : outarg.result;
}
EXPORT_SYMBOL_GPL(fuse_do_ioctl);

long fuse_ioctl_common(struct file *file, unsigned int cmd,
		       unsigned long arg, unsigned int flags)
{
	struct inode *inode = file_inode(file);
	struct fuse_conn *fc = get_fuse_conn(inode);

	if (!fuse_allow_current_process(fc))
		return -EACCES;

	if (is_bad_inode(inode))
		return -EIO;

	return fuse_do_ioctl(file, cmd, arg, flags);
}

static long fuse_file_ioctl(struct file *file, unsigned int cmd,
			    unsigned long arg)
{
	return fuse_ioctl_common(file, cmd, arg, 0);
}

static long fuse_file_compat_ioctl(struct file *file, unsigned int cmd,
				   unsigned long arg)
{
	return fuse_ioctl_common(file, cmd, arg, FUSE_IOCTL_COMPAT);
}

/*
 * All files which have been polled are linked to RB tree
 * fuse_conn->polled_files which is indexed by kh.  Walk the tree and
 * find the matching one.
 */
static struct rb_node **fuse_find_polled_node(struct fuse_conn *fc, u64 kh,
					      struct rb_node **parent_out)
{
	struct rb_node **link = &fc->polled_files.rb_node;
	struct rb_node *last = NULL;

	while (*link) {
		struct fuse_file *ff;

		last = *link;
		ff = rb_entry(last, struct fuse_file, polled_node);

		if (kh < ff->kh)
			link = &last->rb_left;
		else if (kh > ff->kh)
			link = &last->rb_right;
		else
			return link;
	}

	if (parent_out)
		*parent_out = last;
	return link;
}

/*
 * The file is about to be polled.  Make sure it's on the polled_files
 * RB tree.  Note that files once added to the polled_files tree are
 * not removed before the file is released.  This is because a file
 * polled once is likely to be polled again.
 */
static void fuse_register_polled_file(struct fuse_conn *fc,
				      struct fuse_file *ff)
{
	spin_lock(&fc->lock);
	if (RB_EMPTY_NODE(&ff->polled_node)) {
		struct rb_node **link, *parent;

		link = fuse_find_polled_node(fc, ff->kh, &parent);
		BUG_ON(*link);
		rb_link_node(&ff->polled_node, parent, link);
		rb_insert_color(&ff->polled_node, &fc->polled_files);
	}
	spin_unlock(&fc->lock);
}

__poll_t fuse_file_poll(struct file *file, poll_table *wait)
{
	struct fuse_file *ff = file->private_data;
	struct fuse_mount *fm = ff->fm;
	struct fuse_poll_in inarg = { .fh = ff->fh, .kh = ff->kh };
	struct fuse_poll_out outarg;
	FUSE_ARGS(args);
	int err;

	if (fm->fc->no_poll)
		return DEFAULT_POLLMASK;

	poll_wait(file, &ff->poll_wait, wait);
	inarg.events = mangle_poll(poll_requested_events(wait));

	/*
	 * Ask for notification iff there's someone waiting for it.
	 * The client may ignore the flag and always notify.
	 */
	if (waitqueue_active(&ff->poll_wait)) {
		inarg.flags |= FUSE_POLL_SCHEDULE_NOTIFY;
		fuse_register_polled_file(fm->fc, ff);
	}

	args.opcode = FUSE_POLL;
	args.nodeid = ff->nodeid;
	args.in_numargs = 1;
	args.in_args[0].size = sizeof(inarg);
	args.in_args[0].value = &inarg;
	args.out_numargs = 1;
	args.out_args[0].size = sizeof(outarg);
	args.out_args[0].value = &outarg;
	err = fuse_simple_request(fm, &args);

	if (!err)
		return demangle_poll(outarg.revents);
	if (err == -ENOSYS) {
		fm->fc->no_poll = 1;
		return DEFAULT_POLLMASK;
	}
	return EPOLLERR;
}
EXPORT_SYMBOL_GPL(fuse_file_poll);

/*
 * This is called from fuse_handle_notify() on FUSE_NOTIFY_POLL and
 * wakes up the poll waiters.
 */
int fuse_notify_poll_wakeup(struct fuse_conn *fc,
			    struct fuse_notify_poll_wakeup_out *outarg)
{
	u64 kh = outarg->kh;
	struct rb_node **link;

	spin_lock(&fc->lock);

	link = fuse_find_polled_node(fc, kh, NULL);
	if (*link) {
		struct fuse_file *ff;

		ff = rb_entry(*link, struct fuse_file, polled_node);
		wake_up_interruptible_sync(&ff->poll_wait);
	}

	spin_unlock(&fc->lock);
	return 0;
}

static void fuse_do_truncate(struct file *file)
{
	struct inode *inode = file->f_mapping->host;
	struct iattr attr;

	attr.ia_valid = ATTR_SIZE;
	attr.ia_size = i_size_read(inode);

	attr.ia_file = file;
	attr.ia_valid |= ATTR_FILE;

	fuse_do_setattr(file_dentry(file), &attr, file);
}

static inline loff_t fuse_round_up(struct fuse_conn *fc, loff_t off)
{
	return round_up(off, fc->max_pages << PAGE_SHIFT);
}

static ssize_t
fuse_direct_IO(struct kiocb *iocb, struct iov_iter *iter)
{
	DECLARE_COMPLETION_ONSTACK(wait);
	ssize_t ret = 0;
	struct file *file = iocb->ki_filp;
	struct fuse_file *ff = file->private_data;
<<<<<<< HEAD
=======
	bool async_dio = ff->fm->fc->async_dio;
>>>>>>> 42d3e2d0
	loff_t pos = 0;
	struct inode *inode;
	loff_t i_size;
	size_t count = iov_iter_count(iter), shortened = 0;
	loff_t offset = iocb->ki_pos;
	struct fuse_io_priv *io;

	pos = offset;
	inode = file->f_mapping->host;
	i_size = i_size_read(inode);

	if ((iov_iter_rw(iter) == READ) && (offset >= i_size))
		return 0;

<<<<<<< HEAD
=======
	/* optimization for short read */
	if (async_dio && iov_iter_rw(iter) != WRITE && offset + count > i_size) {
		if (offset >= i_size)
			return 0;
		iov_iter_truncate(iter, fuse_round_up(ff->fm->fc,
						      i_size - offset));
		count = iov_iter_count(iter);
	}

>>>>>>> 42d3e2d0
	io = kmalloc(sizeof(struct fuse_io_priv), GFP_KERNEL);
	if (!io)
		return -ENOMEM;
	spin_lock_init(&io->lock);
	kref_init(&io->refcnt);
	io->reqs = 1;
	io->bytes = -1;
	io->size = 0;
	io->offset = offset;
	io->write = (iov_iter_rw(iter) == WRITE);
	io->err = 0;
	/*
	 * By default, we want to optimize all I/Os with async request
	 * submission to the client filesystem if supported.
	 */
	io->async = ff->fc->async_dio;
	io->iocb = iocb;
	io->blocking = is_sync_kiocb(iocb);

	/* optimization for short read */
	if (io->async && !io->write && offset + count > i_size) {
		iov_iter_truncate(iter, fuse_round_up(ff->fc, i_size - offset));
		shortened = count - iov_iter_count(iter);
		count -= shortened;
	}

	/*
	 * We cannot asynchronously extend the size of a file.
	 * In such case the aio will behave exactly like sync io.
	 */
	if ((offset + count > i_size) && io->write)
		io->blocking = true;

	if (io->async && io->blocking) {
		/*
		 * Additional reference to keep io around after
		 * calling fuse_aio_complete()
		 */
		kref_get(&io->refcnt);
		io->done = &wait;
	}

	if (iov_iter_rw(iter) == WRITE) {
		ret = fuse_direct_io(io, iter, &pos, FUSE_DIO_WRITE);
		fuse_invalidate_attr(inode);
	} else {
		ret = __fuse_direct_read(io, iter, &pos);
	}
	iov_iter_reexpand(iter, iov_iter_count(iter) + shortened);

	if (io->async) {
		bool blocking = io->blocking;

		fuse_aio_complete(io, ret < 0 ? ret : 0, -1);

		/* we have a non-extending, async request, so return */
		if (!blocking)
			return -EIOCBQUEUED;

		wait_for_completion(&wait);
		ret = fuse_get_res_by_io(io);
	}

	kref_put(&io->refcnt, fuse_io_release);

	if (iov_iter_rw(iter) == WRITE) {
		if (ret > 0)
			fuse_write_update_size(inode, pos);
		else if (ret < 0 && offset + count > i_size)
			fuse_do_truncate(file);
	}

	return ret;
}

static int fuse_writeback_range(struct inode *inode, loff_t start, loff_t end)
{
	int err = filemap_write_and_wait_range(inode->i_mapping, start, end);

	if (!err)
		fuse_sync_writes(inode);

	return err;
}

static long fuse_file_fallocate(struct file *file, int mode, loff_t offset,
				loff_t length)
{
	struct fuse_file *ff = file->private_data;
	struct inode *inode = file_inode(file);
	struct fuse_inode *fi = get_fuse_inode(inode);
	struct fuse_mount *fm = ff->fm;
	FUSE_ARGS(args);
	struct fuse_fallocate_in inarg = {
		.fh = ff->fh,
		.offset = offset,
		.length = length,
		.mode = mode
	};
	int err;
	bool lock_inode = !(mode & FALLOC_FL_KEEP_SIZE) ||
			   (mode & FALLOC_FL_PUNCH_HOLE);

	bool block_faults = FUSE_IS_DAX(inode) && lock_inode;

	if (mode & ~(FALLOC_FL_KEEP_SIZE | FALLOC_FL_PUNCH_HOLE))
		return -EOPNOTSUPP;

	if (fm->fc->no_fallocate)
		return -EOPNOTSUPP;

	if (lock_inode) {
		inode_lock(inode);
		if (block_faults) {
			down_write(&fi->i_mmap_sem);
			err = fuse_dax_break_layouts(inode, 0, 0);
			if (err)
				goto out;
		}

		if (mode & FALLOC_FL_PUNCH_HOLE) {
			loff_t endbyte = offset + length - 1;

			err = fuse_writeback_range(inode, offset, endbyte);
			if (err)
				goto out;
		}
	}

	if (!(mode & FALLOC_FL_KEEP_SIZE) &&
	    offset + length > i_size_read(inode)) {
		err = inode_newsize_ok(inode, offset + length);
		if (err)
			goto out;
	}

	if (!(mode & FALLOC_FL_KEEP_SIZE))
		set_bit(FUSE_I_SIZE_UNSTABLE, &fi->state);

	args.opcode = FUSE_FALLOCATE;
	args.nodeid = ff->nodeid;
	args.in_numargs = 1;
	args.in_args[0].size = sizeof(inarg);
	args.in_args[0].value = &inarg;
	err = fuse_simple_request(fm, &args);
	if (err == -ENOSYS) {
		fm->fc->no_fallocate = 1;
		err = -EOPNOTSUPP;
	}
	if (err)
		goto out;

	/* we could have extended the file */
	if (!(mode & FALLOC_FL_KEEP_SIZE)) {
		bool changed = fuse_write_update_size(inode, offset + length);

		if (changed && fm->fc->writeback_cache)
			file_update_time(file);
	}

	if (mode & FALLOC_FL_PUNCH_HOLE)
		truncate_pagecache_range(inode, offset, offset + length - 1);

	fuse_invalidate_attr(inode);

out:
	if (!(mode & FALLOC_FL_KEEP_SIZE))
		clear_bit(FUSE_I_SIZE_UNSTABLE, &fi->state);

	if (block_faults)
		up_write(&fi->i_mmap_sem);

	if (lock_inode)
		inode_unlock(inode);

	return err;
}

static ssize_t __fuse_copy_file_range(struct file *file_in, loff_t pos_in,
				      struct file *file_out, loff_t pos_out,
				      size_t len, unsigned int flags)
{
	struct fuse_file *ff_in = file_in->private_data;
	struct fuse_file *ff_out = file_out->private_data;
	struct inode *inode_in = file_inode(file_in);
	struct inode *inode_out = file_inode(file_out);
	struct fuse_inode *fi_out = get_fuse_inode(inode_out);
	struct fuse_mount *fm = ff_in->fm;
	struct fuse_conn *fc = fm->fc;
	FUSE_ARGS(args);
	struct fuse_copy_file_range_in inarg = {
		.fh_in = ff_in->fh,
		.off_in = pos_in,
		.nodeid_out = ff_out->nodeid,
		.fh_out = ff_out->fh,
		.off_out = pos_out,
		.len = len,
		.flags = flags
	};
	struct fuse_write_out outarg;
	ssize_t err;
	/* mark unstable when write-back is not used, and file_out gets
	 * extended */
	bool is_unstable = (!fc->writeback_cache) &&
			   ((pos_out + len) > inode_out->i_size);

	if (fc->no_copy_file_range)
		return -EOPNOTSUPP;

	if (file_inode(file_in)->i_sb != file_inode(file_out)->i_sb)
		return -EXDEV;

	inode_lock(inode_in);
	err = fuse_writeback_range(inode_in, pos_in, pos_in + len - 1);
	inode_unlock(inode_in);
	if (err)
		return err;

	inode_lock(inode_out);

	err = file_modified(file_out);
	if (err)
		goto out;

	/*
	 * Write out dirty pages in the destination file before sending the COPY
	 * request to userspace.  After the request is completed, truncate off
	 * pages (including partial ones) from the cache that have been copied,
	 * since these contain stale data at that point.
	 *
	 * This should be mostly correct, but if the COPY writes to partial
	 * pages (at the start or end) and the parts not covered by the COPY are
	 * written through a memory map after calling fuse_writeback_range(),
	 * then these partial page modifications will be lost on truncation.
	 *
	 * It is unlikely that someone would rely on such mixed style
	 * modifications.  Yet this does give less guarantees than if the
	 * copying was performed with write(2).
	 *
	 * To fix this a i_mmap_sem style lock could be used to prevent new
	 * faults while the copy is ongoing.
	 */
	err = fuse_writeback_range(inode_out, pos_out, pos_out + len - 1);
	if (err)
		goto out;

	if (is_unstable)
		set_bit(FUSE_I_SIZE_UNSTABLE, &fi_out->state);

	args.opcode = FUSE_COPY_FILE_RANGE;
	args.nodeid = ff_in->nodeid;
	args.in_numargs = 1;
	args.in_args[0].size = sizeof(inarg);
	args.in_args[0].value = &inarg;
	args.out_numargs = 1;
	args.out_args[0].size = sizeof(outarg);
	args.out_args[0].value = &outarg;
	err = fuse_simple_request(fm, &args);
	if (err == -ENOSYS) {
		fc->no_copy_file_range = 1;
		err = -EOPNOTSUPP;
	}
	if (err)
		goto out;

	truncate_inode_pages_range(inode_out->i_mapping,
				   ALIGN_DOWN(pos_out, PAGE_SIZE),
				   ALIGN(pos_out + outarg.size, PAGE_SIZE) - 1);

	if (fc->writeback_cache) {
		fuse_write_update_size(inode_out, pos_out + outarg.size);
		file_update_time(file_out);
	}

	fuse_invalidate_attr(inode_out);

	err = outarg.size;
out:
	if (is_unstable)
		clear_bit(FUSE_I_SIZE_UNSTABLE, &fi_out->state);

	inode_unlock(inode_out);
	file_accessed(file_in);

	return err;
}

static ssize_t fuse_copy_file_range(struct file *src_file, loff_t src_off,
				    struct file *dst_file, loff_t dst_off,
				    size_t len, unsigned int flags)
{
	ssize_t ret;

	ret = __fuse_copy_file_range(src_file, src_off, dst_file, dst_off,
				     len, flags);

	if (ret == -EOPNOTSUPP || ret == -EXDEV)
		ret = generic_copy_file_range(src_file, src_off, dst_file,
					      dst_off, len, flags);
	return ret;
}

static const struct file_operations fuse_file_operations = {
	.llseek		= fuse_file_llseek,
	.read_iter	= fuse_file_read_iter,
	.write_iter	= fuse_file_write_iter,
	.mmap		= fuse_file_mmap,
	.open		= fuse_open,
	.flush		= fuse_flush,
	.release	= fuse_release,
	.fsync		= fuse_fsync,
	.lock		= fuse_file_lock,
	.get_unmapped_area = thp_get_unmapped_area,
	.flock		= fuse_file_flock,
	.splice_read	= generic_file_splice_read,
	.splice_write	= iter_file_splice_write,
	.unlocked_ioctl	= fuse_file_ioctl,
	.compat_ioctl	= fuse_file_compat_ioctl,
	.poll		= fuse_file_poll,
	.fallocate	= fuse_file_fallocate,
	.copy_file_range = fuse_copy_file_range,
};

static const struct address_space_operations fuse_file_aops  = {
	.readpage	= fuse_readpage,
	.readahead	= fuse_readahead,
	.writepage	= fuse_writepage,
	.writepages	= fuse_writepages,
	.launder_page	= fuse_launder_page,
	.set_page_dirty	= __set_page_dirty_nobuffers,
	.bmap		= fuse_bmap,
	.direct_IO	= fuse_direct_IO,
	.write_begin	= fuse_write_begin,
	.write_end	= fuse_write_end,
};

void fuse_init_file_inode(struct inode *inode)
{
	struct fuse_inode *fi = get_fuse_inode(inode);

	inode->i_fop = &fuse_file_operations;
	inode->i_data.a_ops = &fuse_file_aops;

	INIT_LIST_HEAD(&fi->write_files);
	INIT_LIST_HEAD(&fi->queued_writes);
	fi->writectr = 0;
	init_waitqueue_head(&fi->page_waitq);
	fi->writepages = RB_ROOT;

	if (IS_ENABLED(CONFIG_FUSE_DAX))
		fuse_dax_inode_init(inode);
}<|MERGE_RESOLUTION|>--- conflicted
+++ resolved
@@ -3117,10 +3117,6 @@
 	ssize_t ret = 0;
 	struct file *file = iocb->ki_filp;
 	struct fuse_file *ff = file->private_data;
-<<<<<<< HEAD
-=======
-	bool async_dio = ff->fm->fc->async_dio;
->>>>>>> 42d3e2d0
 	loff_t pos = 0;
 	struct inode *inode;
 	loff_t i_size;
@@ -3135,18 +3131,6 @@
 	if ((iov_iter_rw(iter) == READ) && (offset >= i_size))
 		return 0;
 
-<<<<<<< HEAD
-=======
-	/* optimization for short read */
-	if (async_dio && iov_iter_rw(iter) != WRITE && offset + count > i_size) {
-		if (offset >= i_size)
-			return 0;
-		iov_iter_truncate(iter, fuse_round_up(ff->fm->fc,
-						      i_size - offset));
-		count = iov_iter_count(iter);
-	}
-
->>>>>>> 42d3e2d0
 	io = kmalloc(sizeof(struct fuse_io_priv), GFP_KERNEL);
 	if (!io)
 		return -ENOMEM;
@@ -3162,13 +3146,13 @@
 	 * By default, we want to optimize all I/Os with async request
 	 * submission to the client filesystem if supported.
 	 */
-	io->async = ff->fc->async_dio;
+	io->async = ff->fm->fc->async_dio;
 	io->iocb = iocb;
 	io->blocking = is_sync_kiocb(iocb);
 
 	/* optimization for short read */
 	if (io->async && !io->write && offset + count > i_size) {
-		iov_iter_truncate(iter, fuse_round_up(ff->fc, i_size - offset));
+		iov_iter_truncate(iter, fuse_round_up(ff->fm->fc, i_size - offset));
 		shortened = count - iov_iter_count(iter);
 		count -= shortened;
 	}
