// SPDX-License-Identifier: GPL-2.0
#include <linux/ceph/ceph_debug.h>

#include <linux/module.h>
#include <linux/fs.h>
#include <linux/slab.h>
#include <linux/string.h>
#include <linux/uaccess.h>
#include <linux/kernel.h>
#include <linux/writeback.h>
#include <linux/vmalloc.h>
#include <linux/xattr.h>
#include <linux/posix_acl.h>
#include <linux/random.h>
#include <linux/sort.h>
#include <linux/iversion.h>

#include "super.h"
#include "mds_client.h"
#include "cache.h"
#include <linux/ceph/decode.h>

/*
 * Ceph inode operations
 *
 * Implement basic inode helpers (get, alloc) and inode ops (getattr,
 * setattr, etc.), xattr helpers, and helpers for assimilating
 * metadata returned by the MDS into our cache.
 *
 * Also define helpers for doing asynchronous writeback, invalidation,
 * and truncation for the benefit of those who can't afford to block
 * (typically because they are in the message handler path).
 */

static const struct inode_operations ceph_symlink_iops;

static void ceph_inode_work(struct work_struct *work);

/*
 * find or create an inode, given the ceph ino number
 */
static int ceph_set_ino_cb(struct inode *inode, void *data)
{
	struct ceph_inode_info *ci = ceph_inode(inode);
	struct ceph_mds_client *mdsc = ceph_sb_to_mdsc(inode->i_sb);

	ci->i_vino = *(struct ceph_vino *)data;
	inode->i_ino = ceph_vino_to_ino_t(ci->i_vino);
	inode_set_iversion_raw(inode, 0);
	percpu_counter_inc(&mdsc->metric.total_inodes);

	return 0;
}

struct inode *ceph_get_inode(struct super_block *sb, struct ceph_vino vino)
{
	struct inode *inode;

	if (ceph_vino_is_reserved(vino))
		return ERR_PTR(-EREMOTEIO);

	inode = iget5_locked(sb, (unsigned long)vino.ino, ceph_ino_compare,
			     ceph_set_ino_cb, &vino);
	if (!inode)
		return ERR_PTR(-ENOMEM);

	dout("get_inode on %llu=%llx.%llx got %p new %d\n", ceph_present_inode(inode),
	     ceph_vinop(inode), inode, !!(inode->i_state & I_NEW));
	return inode;
}

/*
 * get/constuct snapdir inode for a given directory
 */
struct inode *ceph_get_snapdir(struct inode *parent)
{
	struct ceph_vino vino = {
		.ino = ceph_ino(parent),
		.snap = CEPH_SNAPDIR,
	};
	struct inode *inode = ceph_get_inode(parent->i_sb, vino);
	struct ceph_inode_info *ci = ceph_inode(inode);

	if (IS_ERR(inode))
		return inode;

	if (!S_ISDIR(parent->i_mode)) {
		pr_warn_once("bad snapdir parent type (mode=0%o)\n",
			     parent->i_mode);
		goto err;
	}

	if (!(inode->i_state & I_NEW) && !S_ISDIR(inode->i_mode)) {
		pr_warn_once("bad snapdir inode type (mode=0%o)\n",
			     inode->i_mode);
		goto err;
	}

	inode->i_mode = parent->i_mode;
	inode->i_uid = parent->i_uid;
	inode->i_gid = parent->i_gid;
	inode->i_mtime = parent->i_mtime;
	inode->i_ctime = parent->i_ctime;
	inode->i_atime = parent->i_atime;
	ci->i_rbytes = 0;
	ci->i_btime = ceph_inode(parent)->i_btime;

	if (inode->i_state & I_NEW) {
		inode->i_op = &ceph_snapdir_iops;
		inode->i_fop = &ceph_snapdir_fops;
		ci->i_snap_caps = CEPH_CAP_PIN; /* so we can open */
		unlock_new_inode(inode);
	}

	return inode;
err:
	if ((inode->i_state & I_NEW))
		discard_new_inode(inode);
	else
		iput(inode);
	return ERR_PTR(-ENOTDIR);
}

const struct inode_operations ceph_file_iops = {
	.permission = ceph_permission,
	.setattr = ceph_setattr,
	.getattr = ceph_getattr,
	.listxattr = ceph_listxattr,
	.get_acl = ceph_get_acl,
	.set_acl = ceph_set_acl,
};


/*
 * We use a 'frag tree' to keep track of the MDS's directory fragments
 * for a given inode (usually there is just a single fragment).  We
 * need to know when a child frag is delegated to a new MDS, or when
 * it is flagged as replicated, so we can direct our requests
 * accordingly.
 */

/*
 * find/create a frag in the tree
 */
static struct ceph_inode_frag *__get_or_create_frag(struct ceph_inode_info *ci,
						    u32 f)
{
	struct rb_node **p;
	struct rb_node *parent = NULL;
	struct ceph_inode_frag *frag;
	int c;

	p = &ci->i_fragtree.rb_node;
	while (*p) {
		parent = *p;
		frag = rb_entry(parent, struct ceph_inode_frag, node);
		c = ceph_frag_compare(f, frag->frag);
		if (c < 0)
			p = &(*p)->rb_left;
		else if (c > 0)
			p = &(*p)->rb_right;
		else
			return frag;
	}

	frag = kmalloc(sizeof(*frag), GFP_NOFS);
	if (!frag)
		return ERR_PTR(-ENOMEM);

	frag->frag = f;
	frag->split_by = 0;
	frag->mds = -1;
	frag->ndist = 0;

	rb_link_node(&frag->node, parent, p);
	rb_insert_color(&frag->node, &ci->i_fragtree);

	dout("get_or_create_frag added %llx.%llx frag %x\n",
	     ceph_vinop(&ci->netfs.inode), f);
	return frag;
}

/*
 * find a specific frag @f
 */
struct ceph_inode_frag *__ceph_find_frag(struct ceph_inode_info *ci, u32 f)
{
	struct rb_node *n = ci->i_fragtree.rb_node;

	while (n) {
		struct ceph_inode_frag *frag =
			rb_entry(n, struct ceph_inode_frag, node);
		int c = ceph_frag_compare(f, frag->frag);
		if (c < 0)
			n = n->rb_left;
		else if (c > 0)
			n = n->rb_right;
		else
			return frag;
	}
	return NULL;
}

/*
 * Choose frag containing the given value @v.  If @pfrag is
 * specified, copy the frag delegation info to the caller if
 * it is present.
 */
static u32 __ceph_choose_frag(struct ceph_inode_info *ci, u32 v,
			      struct ceph_inode_frag *pfrag, int *found)
{
	u32 t = ceph_frag_make(0, 0);
	struct ceph_inode_frag *frag;
	unsigned nway, i;
	u32 n;

	if (found)
		*found = 0;

	while (1) {
		WARN_ON(!ceph_frag_contains_value(t, v));
		frag = __ceph_find_frag(ci, t);
		if (!frag)
			break; /* t is a leaf */
		if (frag->split_by == 0) {
			if (pfrag)
				memcpy(pfrag, frag, sizeof(*pfrag));
			if (found)
				*found = 1;
			break;
		}

		/* choose child */
		nway = 1 << frag->split_by;
		dout("choose_frag(%x) %x splits by %d (%d ways)\n", v, t,
		     frag->split_by, nway);
		for (i = 0; i < nway; i++) {
			n = ceph_frag_make_child(t, frag->split_by, i);
			if (ceph_frag_contains_value(n, v)) {
				t = n;
				break;
			}
		}
		BUG_ON(i == nway);
	}
	dout("choose_frag(%x) = %x\n", v, t);

	return t;
}

u32 ceph_choose_frag(struct ceph_inode_info *ci, u32 v,
		     struct ceph_inode_frag *pfrag, int *found)
{
	u32 ret;
	mutex_lock(&ci->i_fragtree_mutex);
	ret = __ceph_choose_frag(ci, v, pfrag, found);
	mutex_unlock(&ci->i_fragtree_mutex);
	return ret;
}

/*
 * Process dirfrag (delegation) info from the mds.  Include leaf
 * fragment in tree ONLY if ndist > 0.  Otherwise, only
 * branches/splits are included in i_fragtree)
 */
static int ceph_fill_dirfrag(struct inode *inode,
			     struct ceph_mds_reply_dirfrag *dirinfo)
{
	struct ceph_inode_info *ci = ceph_inode(inode);
	struct ceph_inode_frag *frag;
	u32 id = le32_to_cpu(dirinfo->frag);
	int mds = le32_to_cpu(dirinfo->auth);
	int ndist = le32_to_cpu(dirinfo->ndist);
	int diri_auth = -1;
	int i;
	int err = 0;

	spin_lock(&ci->i_ceph_lock);
	if (ci->i_auth_cap)
		diri_auth = ci->i_auth_cap->mds;
	spin_unlock(&ci->i_ceph_lock);

	if (mds == -1) /* CDIR_AUTH_PARENT */
		mds = diri_auth;

	mutex_lock(&ci->i_fragtree_mutex);
	if (ndist == 0 && mds == diri_auth) {
		/* no delegation info needed. */
		frag = __ceph_find_frag(ci, id);
		if (!frag)
			goto out;
		if (frag->split_by == 0) {
			/* tree leaf, remove */
			dout("fill_dirfrag removed %llx.%llx frag %x"
			     " (no ref)\n", ceph_vinop(inode), id);
			rb_erase(&frag->node, &ci->i_fragtree);
			kfree(frag);
		} else {
			/* tree branch, keep and clear */
			dout("fill_dirfrag cleared %llx.%llx frag %x"
			     " referral\n", ceph_vinop(inode), id);
			frag->mds = -1;
			frag->ndist = 0;
		}
		goto out;
	}


	/* find/add this frag to store mds delegation info */
	frag = __get_or_create_frag(ci, id);
	if (IS_ERR(frag)) {
		/* this is not the end of the world; we can continue
		   with bad/inaccurate delegation info */
		pr_err("fill_dirfrag ENOMEM on mds ref %llx.%llx fg %x\n",
		       ceph_vinop(inode), le32_to_cpu(dirinfo->frag));
		err = -ENOMEM;
		goto out;
	}

	frag->mds = mds;
	frag->ndist = min_t(u32, ndist, CEPH_MAX_DIRFRAG_REP);
	for (i = 0; i < frag->ndist; i++)
		frag->dist[i] = le32_to_cpu(dirinfo->dist[i]);
	dout("fill_dirfrag %llx.%llx frag %x ndist=%d\n",
	     ceph_vinop(inode), frag->frag, frag->ndist);

out:
	mutex_unlock(&ci->i_fragtree_mutex);
	return err;
}

static int frag_tree_split_cmp(const void *l, const void *r)
{
	struct ceph_frag_tree_split *ls = (struct ceph_frag_tree_split*)l;
	struct ceph_frag_tree_split *rs = (struct ceph_frag_tree_split*)r;
	return ceph_frag_compare(le32_to_cpu(ls->frag),
				 le32_to_cpu(rs->frag));
}

static bool is_frag_child(u32 f, struct ceph_inode_frag *frag)
{
	if (!frag)
		return f == ceph_frag_make(0, 0);
	if (ceph_frag_bits(f) != ceph_frag_bits(frag->frag) + frag->split_by)
		return false;
	return ceph_frag_contains_value(frag->frag, ceph_frag_value(f));
}

static int ceph_fill_fragtree(struct inode *inode,
			      struct ceph_frag_tree_head *fragtree,
			      struct ceph_mds_reply_dirfrag *dirinfo)
{
	struct ceph_inode_info *ci = ceph_inode(inode);
	struct ceph_inode_frag *frag, *prev_frag = NULL;
	struct rb_node *rb_node;
	unsigned i, split_by, nsplits;
	u32 id;
	bool update = false;

	mutex_lock(&ci->i_fragtree_mutex);
	nsplits = le32_to_cpu(fragtree->nsplits);
	if (nsplits != ci->i_fragtree_nsplits) {
		update = true;
	} else if (nsplits) {
		i = prandom_u32() % nsplits;
		id = le32_to_cpu(fragtree->splits[i].frag);
		if (!__ceph_find_frag(ci, id))
			update = true;
	} else if (!RB_EMPTY_ROOT(&ci->i_fragtree)) {
		rb_node = rb_first(&ci->i_fragtree);
		frag = rb_entry(rb_node, struct ceph_inode_frag, node);
		if (frag->frag != ceph_frag_make(0, 0) || rb_next(rb_node))
			update = true;
	}
	if (!update && dirinfo) {
		id = le32_to_cpu(dirinfo->frag);
		if (id != __ceph_choose_frag(ci, id, NULL, NULL))
			update = true;
	}
	if (!update)
		goto out_unlock;

	if (nsplits > 1) {
		sort(fragtree->splits, nsplits, sizeof(fragtree->splits[0]),
		     frag_tree_split_cmp, NULL);
	}

	dout("fill_fragtree %llx.%llx\n", ceph_vinop(inode));
	rb_node = rb_first(&ci->i_fragtree);
	for (i = 0; i < nsplits; i++) {
		id = le32_to_cpu(fragtree->splits[i].frag);
		split_by = le32_to_cpu(fragtree->splits[i].by);
		if (split_by == 0 || ceph_frag_bits(id) + split_by > 24) {
			pr_err("fill_fragtree %llx.%llx invalid split %d/%u, "
			       "frag %x split by %d\n", ceph_vinop(inode),
			       i, nsplits, id, split_by);
			continue;
		}
		frag = NULL;
		while (rb_node) {
			frag = rb_entry(rb_node, struct ceph_inode_frag, node);
			if (ceph_frag_compare(frag->frag, id) >= 0) {
				if (frag->frag != id)
					frag = NULL;
				else
					rb_node = rb_next(rb_node);
				break;
			}
			rb_node = rb_next(rb_node);
			/* delete stale split/leaf node */
			if (frag->split_by > 0 ||
			    !is_frag_child(frag->frag, prev_frag)) {
				rb_erase(&frag->node, &ci->i_fragtree);
				if (frag->split_by > 0)
					ci->i_fragtree_nsplits--;
				kfree(frag);
			}
			frag = NULL;
		}
		if (!frag) {
			frag = __get_or_create_frag(ci, id);
			if (IS_ERR(frag))
				continue;
		}
		if (frag->split_by == 0)
			ci->i_fragtree_nsplits++;
		frag->split_by = split_by;
		dout(" frag %x split by %d\n", frag->frag, frag->split_by);
		prev_frag = frag;
	}
	while (rb_node) {
		frag = rb_entry(rb_node, struct ceph_inode_frag, node);
		rb_node = rb_next(rb_node);
		/* delete stale split/leaf node */
		if (frag->split_by > 0 ||
		    !is_frag_child(frag->frag, prev_frag)) {
			rb_erase(&frag->node, &ci->i_fragtree);
			if (frag->split_by > 0)
				ci->i_fragtree_nsplits--;
			kfree(frag);
		}
	}
out_unlock:
	mutex_unlock(&ci->i_fragtree_mutex);
	return 0;
}

/*
 * initialize a newly allocated inode.
 */
struct inode *ceph_alloc_inode(struct super_block *sb)
{
	struct ceph_inode_info *ci;
	int i;

	ci = alloc_inode_sb(sb, ceph_inode_cachep, GFP_NOFS);
	if (!ci)
		return NULL;

	dout("alloc_inode %p\n", &ci->netfs.inode);

	/* Set parameters for the netfs library */
	netfs_inode_init(&ci->netfs, &ceph_netfs_ops);

	/* Set parameters for the netfs library */
	netfs_i_context_init(&ci->vfs_inode, &ceph_netfs_ops);

	spin_lock_init(&ci->i_ceph_lock);

	ci->i_version = 0;
	ci->i_inline_version = 0;
	ci->i_time_warp_seq = 0;
	ci->i_ceph_flags = 0;
	atomic64_set(&ci->i_ordered_count, 1);
	atomic64_set(&ci->i_release_count, 1);
	atomic64_set(&ci->i_complete_seq[0], 0);
	atomic64_set(&ci->i_complete_seq[1], 0);
	ci->i_symlink = NULL;

	ci->i_max_bytes = 0;
	ci->i_max_files = 0;

	memset(&ci->i_dir_layout, 0, sizeof(ci->i_dir_layout));
	memset(&ci->i_cached_layout, 0, sizeof(ci->i_cached_layout));
	RCU_INIT_POINTER(ci->i_layout.pool_ns, NULL);

	ci->i_fragtree = RB_ROOT;
	mutex_init(&ci->i_fragtree_mutex);

	ci->i_xattrs.blob = NULL;
	ci->i_xattrs.prealloc_blob = NULL;
	ci->i_xattrs.dirty = false;
	ci->i_xattrs.index = RB_ROOT;
	ci->i_xattrs.count = 0;
	ci->i_xattrs.names_size = 0;
	ci->i_xattrs.vals_size = 0;
	ci->i_xattrs.version = 0;
	ci->i_xattrs.index_version = 0;

	ci->i_caps = RB_ROOT;
	ci->i_auth_cap = NULL;
	ci->i_dirty_caps = 0;
	ci->i_flushing_caps = 0;
	INIT_LIST_HEAD(&ci->i_dirty_item);
	INIT_LIST_HEAD(&ci->i_flushing_item);
	ci->i_prealloc_cap_flush = NULL;
	INIT_LIST_HEAD(&ci->i_cap_flush_list);
	init_waitqueue_head(&ci->i_cap_wq);
	ci->i_hold_caps_max = 0;
	INIT_LIST_HEAD(&ci->i_cap_delay_list);
	INIT_LIST_HEAD(&ci->i_cap_snaps);
	ci->i_head_snapc = NULL;
	ci->i_snap_caps = 0;

	ci->i_last_rd = ci->i_last_wr = jiffies - 3600 * HZ;
	for (i = 0; i < CEPH_FILE_MODE_BITS; i++)
		ci->i_nr_by_mode[i] = 0;

	mutex_init(&ci->i_truncate_mutex);
	ci->i_truncate_seq = 0;
	ci->i_truncate_size = 0;
	ci->i_truncate_pending = 0;

	ci->i_max_size = 0;
	ci->i_reported_size = 0;
	ci->i_wanted_max_size = 0;
	ci->i_requested_max_size = 0;

	ci->i_pin_ref = 0;
	ci->i_rd_ref = 0;
	ci->i_rdcache_ref = 0;
	ci->i_wr_ref = 0;
	ci->i_wb_ref = 0;
	ci->i_fx_ref = 0;
	ci->i_wrbuffer_ref = 0;
	ci->i_wrbuffer_ref_head = 0;
	atomic_set(&ci->i_filelock_ref, 0);
	atomic_set(&ci->i_shared_gen, 1);
	ci->i_rdcache_gen = 0;
	ci->i_rdcache_revoking = 0;

	INIT_LIST_HEAD(&ci->i_unsafe_dirops);
	INIT_LIST_HEAD(&ci->i_unsafe_iops);
	spin_lock_init(&ci->i_unsafe_lock);

	ci->i_snap_realm = NULL;
	INIT_LIST_HEAD(&ci->i_snap_realm_item);
	INIT_LIST_HEAD(&ci->i_snap_flush_item);

	INIT_WORK(&ci->i_work, ceph_inode_work);
	ci->i_work_mask = 0;
	memset(&ci->i_btime, '\0', sizeof(ci->i_btime));
<<<<<<< HEAD
	return &ci->vfs_inode;
=======
	return &ci->netfs.inode;
>>>>>>> 88084a3d
}

void ceph_free_inode(struct inode *inode)
{
	struct ceph_inode_info *ci = ceph_inode(inode);

	kfree(ci->i_symlink);
	kmem_cache_free(ceph_inode_cachep, ci);
}

void ceph_evict_inode(struct inode *inode)
{
	struct ceph_inode_info *ci = ceph_inode(inode);
	struct ceph_mds_client *mdsc = ceph_sb_to_mdsc(inode->i_sb);
	struct ceph_inode_frag *frag;
	struct rb_node *n;

	dout("evict_inode %p ino %llx.%llx\n", inode, ceph_vinop(inode));

	percpu_counter_dec(&mdsc->metric.total_inodes);

	truncate_inode_pages_final(&inode->i_data);
	if (inode->i_state & I_PINNING_FSCACHE_WB)
		ceph_fscache_unuse_cookie(inode, true);
	clear_inode(inode);

	ceph_fscache_unregister_inode_cookie(ci);

	__ceph_remove_caps(ci);

	if (__ceph_has_quota(ci, QUOTA_GET_ANY))
		ceph_adjust_quota_realms_count(inode, false);

	/*
	 * we may still have a snap_realm reference if there are stray
	 * caps in i_snap_caps.
	 */
	if (ci->i_snap_realm) {
		if (ceph_snap(inode) == CEPH_NOSNAP) {
			dout(" dropping residual ref to snap realm %p\n",
			     ci->i_snap_realm);
			ceph_change_snap_realm(inode, NULL);
		} else {
			ceph_put_snapid_map(mdsc, ci->i_snapid_map);
			ci->i_snap_realm = NULL;
		}
	}

	while ((n = rb_first(&ci->i_fragtree)) != NULL) {
		frag = rb_entry(n, struct ceph_inode_frag, node);
		rb_erase(n, &ci->i_fragtree);
		kfree(frag);
	}
	ci->i_fragtree_nsplits = 0;

	__ceph_destroy_xattrs(ci);
	if (ci->i_xattrs.blob)
		ceph_buffer_put(ci->i_xattrs.blob);
	if (ci->i_xattrs.prealloc_blob)
		ceph_buffer_put(ci->i_xattrs.prealloc_blob);

	ceph_put_string(rcu_dereference_raw(ci->i_layout.pool_ns));
	ceph_put_string(rcu_dereference_raw(ci->i_cached_layout.pool_ns));
}

static inline blkcnt_t calc_inode_blocks(u64 size)
{
	return (size + (1<<9) - 1) >> 9;
}

/*
 * Helpers to fill in size, ctime, mtime, and atime.  We have to be
 * careful because either the client or MDS may have more up to date
 * info, depending on which capabilities are held, and whether
 * time_warp_seq or truncate_seq have increased.  (Ordinarily, mtime
 * and size are monotonically increasing, except when utimes() or
 * truncate() increments the corresponding _seq values.)
 */
int ceph_fill_file_size(struct inode *inode, int issued,
			u32 truncate_seq, u64 truncate_size, u64 size)
{
	struct ceph_inode_info *ci = ceph_inode(inode);
	int queue_trunc = 0;
	loff_t isize = i_size_read(inode);

	if (ceph_seq_cmp(truncate_seq, ci->i_truncate_seq) > 0 ||
	    (truncate_seq == ci->i_truncate_seq && size > isize)) {
		dout("size %lld -> %llu\n", isize, size);
		if (size > 0 && S_ISDIR(inode->i_mode)) {
			pr_err("fill_file_size non-zero size for directory\n");
			size = 0;
		}
		i_size_write(inode, size);
		inode->i_blocks = calc_inode_blocks(size);
		/*
		 * If we're expanding, then we should be able to just update
		 * the existing cookie.
		 */
		if (size > isize)
			ceph_fscache_update(inode);
		ci->i_reported_size = size;
		if (truncate_seq != ci->i_truncate_seq) {
			dout("truncate_seq %u -> %u\n",
			     ci->i_truncate_seq, truncate_seq);
			ci->i_truncate_seq = truncate_seq;

			/* the MDS should have revoked these caps */
			WARN_ON_ONCE(issued & (CEPH_CAP_FILE_EXCL |
					       CEPH_CAP_FILE_RD |
					       CEPH_CAP_FILE_WR |
					       CEPH_CAP_FILE_LAZYIO));
			/*
			 * If we hold relevant caps, or in the case where we're
			 * not the only client referencing this file and we
			 * don't hold those caps, then we need to check whether
			 * the file is either opened or mmaped
			 */
			if ((issued & (CEPH_CAP_FILE_CACHE|
				       CEPH_CAP_FILE_BUFFER)) ||
			    mapping_mapped(inode->i_mapping) ||
			    __ceph_is_file_opened(ci)) {
				ci->i_truncate_pending++;
				queue_trunc = 1;
			}
		}
	}
	if (ceph_seq_cmp(truncate_seq, ci->i_truncate_seq) >= 0 &&
	    ci->i_truncate_size != truncate_size) {
		dout("truncate_size %lld -> %llu\n", ci->i_truncate_size,
		     truncate_size);
		ci->i_truncate_size = truncate_size;
	}
	return queue_trunc;
}

void ceph_fill_file_time(struct inode *inode, int issued,
			 u64 time_warp_seq, struct timespec64 *ctime,
			 struct timespec64 *mtime, struct timespec64 *atime)
{
	struct ceph_inode_info *ci = ceph_inode(inode);
	int warn = 0;

	if (issued & (CEPH_CAP_FILE_EXCL|
		      CEPH_CAP_FILE_WR|
		      CEPH_CAP_FILE_BUFFER|
		      CEPH_CAP_AUTH_EXCL|
		      CEPH_CAP_XATTR_EXCL)) {
		if (ci->i_version == 0 ||
		    timespec64_compare(ctime, &inode->i_ctime) > 0) {
			dout("ctime %lld.%09ld -> %lld.%09ld inc w/ cap\n",
			     inode->i_ctime.tv_sec, inode->i_ctime.tv_nsec,
			     ctime->tv_sec, ctime->tv_nsec);
			inode->i_ctime = *ctime;
		}
		if (ci->i_version == 0 ||
		    ceph_seq_cmp(time_warp_seq, ci->i_time_warp_seq) > 0) {
			/* the MDS did a utimes() */
			dout("mtime %lld.%09ld -> %lld.%09ld "
			     "tw %d -> %d\n",
			     inode->i_mtime.tv_sec, inode->i_mtime.tv_nsec,
			     mtime->tv_sec, mtime->tv_nsec,
			     ci->i_time_warp_seq, (int)time_warp_seq);

			inode->i_mtime = *mtime;
			inode->i_atime = *atime;
			ci->i_time_warp_seq = time_warp_seq;
		} else if (time_warp_seq == ci->i_time_warp_seq) {
			/* nobody did utimes(); take the max */
			if (timespec64_compare(mtime, &inode->i_mtime) > 0) {
				dout("mtime %lld.%09ld -> %lld.%09ld inc\n",
				     inode->i_mtime.tv_sec,
				     inode->i_mtime.tv_nsec,
				     mtime->tv_sec, mtime->tv_nsec);
				inode->i_mtime = *mtime;
			}
			if (timespec64_compare(atime, &inode->i_atime) > 0) {
				dout("atime %lld.%09ld -> %lld.%09ld inc\n",
				     inode->i_atime.tv_sec,
				     inode->i_atime.tv_nsec,
				     atime->tv_sec, atime->tv_nsec);
				inode->i_atime = *atime;
			}
		} else if (issued & CEPH_CAP_FILE_EXCL) {
			/* we did a utimes(); ignore mds values */
		} else {
			warn = 1;
		}
	} else {
		/* we have no write|excl caps; whatever the MDS says is true */
		if (ceph_seq_cmp(time_warp_seq, ci->i_time_warp_seq) >= 0) {
			inode->i_ctime = *ctime;
			inode->i_mtime = *mtime;
			inode->i_atime = *atime;
			ci->i_time_warp_seq = time_warp_seq;
		} else {
			warn = 1;
		}
	}
	if (warn) /* time_warp_seq shouldn't go backwards */
		dout("%p mds time_warp_seq %llu < %u\n",
		     inode, time_warp_seq, ci->i_time_warp_seq);
}

/*
 * Populate an inode based on info from mds.  May be called on new or
 * existing inodes.
 */
int ceph_fill_inode(struct inode *inode, struct page *locked_page,
		    struct ceph_mds_reply_info_in *iinfo,
		    struct ceph_mds_reply_dirfrag *dirinfo,
		    struct ceph_mds_session *session, int cap_fmode,
		    struct ceph_cap_reservation *caps_reservation)
{
	struct ceph_mds_client *mdsc = ceph_sb_to_mdsc(inode->i_sb);
	struct ceph_mds_reply_inode *info = iinfo->in;
	struct ceph_inode_info *ci = ceph_inode(inode);
	int issued, new_issued, info_caps;
	struct timespec64 mtime, atime, ctime;
	struct ceph_buffer *xattr_blob = NULL;
	struct ceph_buffer *old_blob = NULL;
	struct ceph_string *pool_ns = NULL;
	struct ceph_cap *new_cap = NULL;
	int err = 0;
	bool wake = false;
	bool queue_trunc = false;
	bool new_version = false;
	bool fill_inline = false;
	umode_t mode = le32_to_cpu(info->mode);
	dev_t rdev = le32_to_cpu(info->rdev);

	lockdep_assert_held(&mdsc->snap_rwsem);

	dout("%s %p ino %llx.%llx v %llu had %llu\n", __func__,
	     inode, ceph_vinop(inode), le64_to_cpu(info->version),
	     ci->i_version);

	/* Once I_NEW is cleared, we can't change type or dev numbers */
	if (inode->i_state & I_NEW) {
		inode->i_mode = mode;
	} else {
		if (inode_wrong_type(inode, mode)) {
			pr_warn_once("inode type changed! (ino %llx.%llx is 0%o, mds says 0%o)\n",
				     ceph_vinop(inode), inode->i_mode, mode);
			return -ESTALE;
		}

		if ((S_ISCHR(mode) || S_ISBLK(mode)) && inode->i_rdev != rdev) {
			pr_warn_once("dev inode rdev changed! (ino %llx.%llx is %u:%u, mds says %u:%u)\n",
				     ceph_vinop(inode), MAJOR(inode->i_rdev),
				     MINOR(inode->i_rdev), MAJOR(rdev),
				     MINOR(rdev));
			return -ESTALE;
		}
	}

	info_caps = le32_to_cpu(info->cap.caps);

	/* prealloc new cap struct */
	if (info_caps && ceph_snap(inode) == CEPH_NOSNAP) {
		new_cap = ceph_get_cap(mdsc, caps_reservation);
		if (!new_cap)
			return -ENOMEM;
	}

	/*
	 * prealloc xattr data, if it looks like we'll need it.  only
	 * if len > 4 (meaning there are actually xattrs; the first 4
	 * bytes are the xattr count).
	 */
	if (iinfo->xattr_len > 4) {
		xattr_blob = ceph_buffer_new(iinfo->xattr_len, GFP_NOFS);
		if (!xattr_blob)
			pr_err("%s ENOMEM xattr blob %d bytes\n", __func__,
			       iinfo->xattr_len);
	}

	if (iinfo->pool_ns_len > 0)
		pool_ns = ceph_find_or_create_string(iinfo->pool_ns_data,
						     iinfo->pool_ns_len);

	if (ceph_snap(inode) != CEPH_NOSNAP && !ci->i_snapid_map)
		ci->i_snapid_map = ceph_get_snapid_map(mdsc, ceph_snap(inode));

	spin_lock(&ci->i_ceph_lock);

	/*
	 * provided version will be odd if inode value is projected,
	 * even if stable.  skip the update if we have newer stable
	 * info (ours>=theirs, e.g. due to racing mds replies), unless
	 * we are getting projected (unstable) info (in which case the
	 * version is odd, and we want ours>theirs).
	 *   us   them
	 *   2    2     skip
	 *   3    2     skip
	 *   3    3     update
	 */
	if (ci->i_version == 0 ||
	    ((info->cap.flags & CEPH_CAP_FLAG_AUTH) &&
	     le64_to_cpu(info->version) > (ci->i_version & ~1)))
		new_version = true;

	/* Update change_attribute */
	inode_set_max_iversion_raw(inode, iinfo->change_attr);

	__ceph_caps_issued(ci, &issued);
	issued |= __ceph_caps_dirty(ci);
	new_issued = ~issued & info_caps;

	/* directories have fl_stripe_unit set to zero */
	if (le32_to_cpu(info->layout.fl_stripe_unit))
		inode->i_blkbits =
			fls(le32_to_cpu(info->layout.fl_stripe_unit)) - 1;
	else
		inode->i_blkbits = CEPH_BLOCK_SHIFT;

	__ceph_update_quota(ci, iinfo->max_bytes, iinfo->max_files);

	if ((new_version || (new_issued & CEPH_CAP_AUTH_SHARED)) &&
	    (issued & CEPH_CAP_AUTH_EXCL) == 0) {
		inode->i_mode = mode;
		inode->i_uid = make_kuid(&init_user_ns, le32_to_cpu(info->uid));
		inode->i_gid = make_kgid(&init_user_ns, le32_to_cpu(info->gid));
		dout("%p mode 0%o uid.gid %d.%d\n", inode, inode->i_mode,
		     from_kuid(&init_user_ns, inode->i_uid),
		     from_kgid(&init_user_ns, inode->i_gid));
		ceph_decode_timespec64(&ci->i_btime, &iinfo->btime);
		ceph_decode_timespec64(&ci->i_snap_btime, &iinfo->snap_btime);
	}

	if ((new_version || (new_issued & CEPH_CAP_LINK_SHARED)) &&
	    (issued & CEPH_CAP_LINK_EXCL) == 0)
		set_nlink(inode, le32_to_cpu(info->nlink));

	if (new_version || (new_issued & CEPH_CAP_ANY_RD)) {
		/* be careful with mtime, atime, size */
		ceph_decode_timespec64(&atime, &info->atime);
		ceph_decode_timespec64(&mtime, &info->mtime);
		ceph_decode_timespec64(&ctime, &info->ctime);
		ceph_fill_file_time(inode, issued,
				le32_to_cpu(info->time_warp_seq),
				&ctime, &mtime, &atime);
	}

	if (new_version || (info_caps & CEPH_CAP_FILE_SHARED)) {
		ci->i_files = le64_to_cpu(info->files);
		ci->i_subdirs = le64_to_cpu(info->subdirs);
	}

	if (new_version ||
	    (new_issued & (CEPH_CAP_ANY_FILE_RD | CEPH_CAP_ANY_FILE_WR))) {
		s64 old_pool = ci->i_layout.pool_id;
		struct ceph_string *old_ns;

		ceph_file_layout_from_legacy(&ci->i_layout, &info->layout);
		old_ns = rcu_dereference_protected(ci->i_layout.pool_ns,
					lockdep_is_held(&ci->i_ceph_lock));
		rcu_assign_pointer(ci->i_layout.pool_ns, pool_ns);

		if (ci->i_layout.pool_id != old_pool || pool_ns != old_ns)
			ci->i_ceph_flags &= ~CEPH_I_POOL_PERM;

		pool_ns = old_ns;

		queue_trunc = ceph_fill_file_size(inode, issued,
					le32_to_cpu(info->truncate_seq),
					le64_to_cpu(info->truncate_size),
					le64_to_cpu(info->size));
		/* only update max_size on auth cap */
		if ((info->cap.flags & CEPH_CAP_FLAG_AUTH) &&
		    ci->i_max_size != le64_to_cpu(info->max_size)) {
			dout("max_size %lld -> %llu\n", ci->i_max_size,
					le64_to_cpu(info->max_size));
			ci->i_max_size = le64_to_cpu(info->max_size);
		}
	}

	/* layout and rstat are not tracked by capability, update them if
	 * the inode info is from auth mds */
	if (new_version || (info->cap.flags & CEPH_CAP_FLAG_AUTH)) {
		if (S_ISDIR(inode->i_mode)) {
			ci->i_dir_layout = iinfo->dir_layout;
			ci->i_rbytes = le64_to_cpu(info->rbytes);
			ci->i_rfiles = le64_to_cpu(info->rfiles);
			ci->i_rsubdirs = le64_to_cpu(info->rsubdirs);
			ci->i_dir_pin = iinfo->dir_pin;
			ci->i_rsnaps = iinfo->rsnaps;
			ceph_decode_timespec64(&ci->i_rctime, &info->rctime);
		}
	}

	/* xattrs */
	/* note that if i_xattrs.len <= 4, i_xattrs.data will still be NULL. */
	if ((ci->i_xattrs.version == 0 || !(issued & CEPH_CAP_XATTR_EXCL))  &&
	    le64_to_cpu(info->xattr_version) > ci->i_xattrs.version) {
		if (ci->i_xattrs.blob)
			old_blob = ci->i_xattrs.blob;
		ci->i_xattrs.blob = xattr_blob;
		if (xattr_blob)
			memcpy(ci->i_xattrs.blob->vec.iov_base,
			       iinfo->xattr_data, iinfo->xattr_len);
		ci->i_xattrs.version = le64_to_cpu(info->xattr_version);
		ceph_forget_all_cached_acls(inode);
		ceph_security_invalidate_secctx(inode);
		xattr_blob = NULL;
	}

	/* finally update i_version */
	if (le64_to_cpu(info->version) > ci->i_version)
		ci->i_version = le64_to_cpu(info->version);

	inode->i_mapping->a_ops = &ceph_aops;

	switch (inode->i_mode & S_IFMT) {
	case S_IFIFO:
	case S_IFBLK:
	case S_IFCHR:
	case S_IFSOCK:
		inode->i_blkbits = PAGE_SHIFT;
		init_special_inode(inode, inode->i_mode, rdev);
		inode->i_op = &ceph_file_iops;
		break;
	case S_IFREG:
		inode->i_op = &ceph_file_iops;
		inode->i_fop = &ceph_file_fops;
		break;
	case S_IFLNK:
		inode->i_op = &ceph_symlink_iops;
		if (!ci->i_symlink) {
			u32 symlen = iinfo->symlink_len;
			char *sym;

			spin_unlock(&ci->i_ceph_lock);

			if (symlen != i_size_read(inode)) {
				pr_err("%s %llx.%llx BAD symlink "
					"size %lld\n", __func__,
					ceph_vinop(inode),
					i_size_read(inode));
				i_size_write(inode, symlen);
				inode->i_blocks = calc_inode_blocks(symlen);
			}

			err = -ENOMEM;
			sym = kstrndup(iinfo->symlink, symlen, GFP_NOFS);
			if (!sym)
				goto out;

			spin_lock(&ci->i_ceph_lock);
			if (!ci->i_symlink)
				ci->i_symlink = sym;
			else
				kfree(sym); /* lost a race */
		}
		inode->i_link = ci->i_symlink;
		break;
	case S_IFDIR:
		inode->i_op = &ceph_dir_iops;
		inode->i_fop = &ceph_dir_fops;
		break;
	default:
		pr_err("%s %llx.%llx BAD mode 0%o\n", __func__,
		       ceph_vinop(inode), inode->i_mode);
	}

	/* were we issued a capability? */
	if (info_caps) {
		if (ceph_snap(inode) == CEPH_NOSNAP) {
			ceph_add_cap(inode, session,
				     le64_to_cpu(info->cap.cap_id),
				     info_caps,
				     le32_to_cpu(info->cap.wanted),
				     le32_to_cpu(info->cap.seq),
				     le32_to_cpu(info->cap.mseq),
				     le64_to_cpu(info->cap.realm),
				     info->cap.flags, &new_cap);

			/* set dir completion flag? */
			if (S_ISDIR(inode->i_mode) &&
			    ci->i_files == 0 && ci->i_subdirs == 0 &&
			    (info_caps & CEPH_CAP_FILE_SHARED) &&
			    (issued & CEPH_CAP_FILE_EXCL) == 0 &&
			    !__ceph_dir_is_complete(ci)) {
				dout(" marking %p complete (empty)\n", inode);
				i_size_write(inode, 0);
				__ceph_dir_set_complete(ci,
					atomic64_read(&ci->i_release_count),
					atomic64_read(&ci->i_ordered_count));
			}

			wake = true;
		} else {
			dout(" %p got snap_caps %s\n", inode,
			     ceph_cap_string(info_caps));
			ci->i_snap_caps |= info_caps;
		}
	}

	if (iinfo->inline_version > 0 &&
	    iinfo->inline_version >= ci->i_inline_version) {
		int cache_caps = CEPH_CAP_FILE_CACHE | CEPH_CAP_FILE_LAZYIO;
		ci->i_inline_version = iinfo->inline_version;
		if (ci->i_inline_version != CEPH_INLINE_NONE &&
		    (locked_page || (info_caps & cache_caps)))
			fill_inline = true;
	}

	if (cap_fmode >= 0) {
		if (!info_caps)
			pr_warn("mds issued no caps on %llx.%llx\n",
				ceph_vinop(inode));
		__ceph_touch_fmode(ci, mdsc, cap_fmode);
	}

	spin_unlock(&ci->i_ceph_lock);

	ceph_fscache_register_inode_cookie(inode);

	if (fill_inline)
		ceph_fill_inline_data(inode, locked_page,
				      iinfo->inline_data, iinfo->inline_len);

	if (wake)
		wake_up_all(&ci->i_cap_wq);

	/* queue truncate if we saw i_size decrease */
	if (queue_trunc)
		ceph_queue_vmtruncate(inode);

	/* populate frag tree */
	if (S_ISDIR(inode->i_mode))
		ceph_fill_fragtree(inode, &info->fragtree, dirinfo);

	/* update delegation info? */
	if (dirinfo)
		ceph_fill_dirfrag(inode, dirinfo);

	err = 0;
out:
	if (new_cap)
		ceph_put_cap(mdsc, new_cap);
	ceph_buffer_put(old_blob);
	ceph_buffer_put(xattr_blob);
	ceph_put_string(pool_ns);
	return err;
}

/*
 * caller should hold session s_mutex and dentry->d_lock.
 */
static void __update_dentry_lease(struct inode *dir, struct dentry *dentry,
				  struct ceph_mds_reply_lease *lease,
				  struct ceph_mds_session *session,
				  unsigned long from_time,
				  struct ceph_mds_session **old_lease_session)
{
	struct ceph_dentry_info *di = ceph_dentry(dentry);
	unsigned mask = le16_to_cpu(lease->mask);
	long unsigned duration = le32_to_cpu(lease->duration_ms);
	long unsigned ttl = from_time + (duration * HZ) / 1000;
	long unsigned half_ttl = from_time + (duration * HZ / 2) / 1000;

	dout("update_dentry_lease %p duration %lu ms ttl %lu\n",
	     dentry, duration, ttl);

	/* only track leases on regular dentries */
	if (ceph_snap(dir) != CEPH_NOSNAP)
		return;

	if (mask & CEPH_LEASE_PRIMARY_LINK)
		di->flags |= CEPH_DENTRY_PRIMARY_LINK;
	else
		di->flags &= ~CEPH_DENTRY_PRIMARY_LINK;

	di->lease_shared_gen = atomic_read(&ceph_inode(dir)->i_shared_gen);
	if (!(mask & CEPH_LEASE_VALID)) {
		__ceph_dentry_dir_lease_touch(di);
		return;
	}

	if (di->lease_gen == atomic_read(&session->s_cap_gen) &&
	    time_before(ttl, di->time))
		return;  /* we already have a newer lease. */

	if (di->lease_session && di->lease_session != session) {
		*old_lease_session = di->lease_session;
		di->lease_session = NULL;
	}

	if (!di->lease_session)
		di->lease_session = ceph_get_mds_session(session);
	di->lease_gen = atomic_read(&session->s_cap_gen);
	di->lease_seq = le32_to_cpu(lease->seq);
	di->lease_renew_after = half_ttl;
	di->lease_renew_from = 0;
	di->time = ttl;

	__ceph_dentry_lease_touch(di);
}

static inline void update_dentry_lease(struct inode *dir, struct dentry *dentry,
					struct ceph_mds_reply_lease *lease,
					struct ceph_mds_session *session,
					unsigned long from_time)
{
	struct ceph_mds_session *old_lease_session = NULL;
	spin_lock(&dentry->d_lock);
	__update_dentry_lease(dir, dentry, lease, session, from_time,
			      &old_lease_session);
	spin_unlock(&dentry->d_lock);
	ceph_put_mds_session(old_lease_session);
}

/*
 * update dentry lease without having parent inode locked
 */
static void update_dentry_lease_careful(struct dentry *dentry,
					struct ceph_mds_reply_lease *lease,
					struct ceph_mds_session *session,
					unsigned long from_time,
					char *dname, u32 dname_len,
					struct ceph_vino *pdvino,
					struct ceph_vino *ptvino)

{
	struct inode *dir;
	struct ceph_mds_session *old_lease_session = NULL;

	spin_lock(&dentry->d_lock);
	/* make sure dentry's name matches target */
	if (dentry->d_name.len != dname_len ||
	    memcmp(dentry->d_name.name, dname, dname_len))
		goto out_unlock;

	dir = d_inode(dentry->d_parent);
	/* make sure parent matches dvino */
	if (!ceph_ino_compare(dir, pdvino))
		goto out_unlock;

	/* make sure dentry's inode matches target. NULL ptvino means that
	 * we expect a negative dentry */
	if (ptvino) {
		if (d_really_is_negative(dentry))
			goto out_unlock;
		if (!ceph_ino_compare(d_inode(dentry), ptvino))
			goto out_unlock;
	} else {
		if (d_really_is_positive(dentry))
			goto out_unlock;
	}

	__update_dentry_lease(dir, dentry, lease, session,
			      from_time, &old_lease_session);
out_unlock:
	spin_unlock(&dentry->d_lock);
	ceph_put_mds_session(old_lease_session);
}

/*
 * splice a dentry to an inode.
 * caller must hold directory i_rwsem for this to be safe.
 */
static int splice_dentry(struct dentry **pdn, struct inode *in)
{
	struct dentry *dn = *pdn;
	struct dentry *realdn;

	BUG_ON(d_inode(dn));

	if (S_ISDIR(in->i_mode)) {
		/* If inode is directory, d_splice_alias() below will remove
		 * 'realdn' from its origin parent. We need to ensure that
		 * origin parent's readdir cache will not reference 'realdn'
		 */
		realdn = d_find_any_alias(in);
		if (realdn) {
			struct ceph_dentry_info *di = ceph_dentry(realdn);
			spin_lock(&realdn->d_lock);

			realdn->d_op->d_prune(realdn);

			di->time = jiffies;
			di->lease_shared_gen = 0;
			di->offset = 0;

			spin_unlock(&realdn->d_lock);
			dput(realdn);
		}
	}

	/* dn must be unhashed */
	if (!d_unhashed(dn))
		d_drop(dn);
	realdn = d_splice_alias(in, dn);
	if (IS_ERR(realdn)) {
		pr_err("splice_dentry error %ld %p inode %p ino %llx.%llx\n",
		       PTR_ERR(realdn), dn, in, ceph_vinop(in));
		return PTR_ERR(realdn);
	}

	if (realdn) {
		dout("dn %p (%d) spliced with %p (%d) "
		     "inode %p ino %llx.%llx\n",
		     dn, d_count(dn),
		     realdn, d_count(realdn),
		     d_inode(realdn), ceph_vinop(d_inode(realdn)));
		dput(dn);
		*pdn = realdn;
	} else {
		BUG_ON(!ceph_dentry(dn));
		dout("dn %p attached to %p ino %llx.%llx\n",
		     dn, d_inode(dn), ceph_vinop(d_inode(dn)));
	}
	return 0;
}

/*
 * Incorporate results into the local cache.  This is either just
 * one inode, or a directory, dentry, and possibly linked-to inode (e.g.,
 * after a lookup).
 *
 * A reply may contain
 *         a directory inode along with a dentry.
 *  and/or a target inode
 *
 * Called with snap_rwsem (read).
 */
int ceph_fill_trace(struct super_block *sb, struct ceph_mds_request *req)
{
	struct ceph_mds_session *session = req->r_session;
	struct ceph_mds_reply_info_parsed *rinfo = &req->r_reply_info;
	struct inode *in = NULL;
	struct ceph_vino tvino, dvino;
	struct ceph_fs_client *fsc = ceph_sb_to_client(sb);
	int err = 0;

	dout("fill_trace %p is_dentry %d is_target %d\n", req,
	     rinfo->head->is_dentry, rinfo->head->is_target);

	if (!rinfo->head->is_target && !rinfo->head->is_dentry) {
		dout("fill_trace reply is empty!\n");
		if (rinfo->head->result == 0 && req->r_parent)
			ceph_invalidate_dir_request(req);
		return 0;
	}

	if (rinfo->head->is_dentry) {
		struct inode *dir = req->r_parent;

		if (dir) {
			err = ceph_fill_inode(dir, NULL, &rinfo->diri,
					      rinfo->dirfrag, session, -1,
					      &req->r_caps_reservation);
			if (err < 0)
				goto done;
		} else {
			WARN_ON_ONCE(1);
		}

		if (dir && req->r_op == CEPH_MDS_OP_LOOKUPNAME &&
		    test_bit(CEPH_MDS_R_PARENT_LOCKED, &req->r_req_flags) &&
		    !test_bit(CEPH_MDS_R_ABORTED, &req->r_req_flags)) {
			struct qstr dname;
			struct dentry *dn, *parent;

			BUG_ON(!rinfo->head->is_target);
			BUG_ON(req->r_dentry);

			parent = d_find_any_alias(dir);
			BUG_ON(!parent);

			dname.name = rinfo->dname;
			dname.len = rinfo->dname_len;
			dname.hash = full_name_hash(parent, dname.name, dname.len);
			tvino.ino = le64_to_cpu(rinfo->targeti.in->ino);
			tvino.snap = le64_to_cpu(rinfo->targeti.in->snapid);
retry_lookup:
			dn = d_lookup(parent, &dname);
			dout("d_lookup on parent=%p name=%.*s got %p\n",
			     parent, dname.len, dname.name, dn);

			if (!dn) {
				dn = d_alloc(parent, &dname);
				dout("d_alloc %p '%.*s' = %p\n", parent,
				     dname.len, dname.name, dn);
				if (!dn) {
					dput(parent);
					err = -ENOMEM;
					goto done;
				}
				err = 0;
			} else if (d_really_is_positive(dn) &&
				   (ceph_ino(d_inode(dn)) != tvino.ino ||
				    ceph_snap(d_inode(dn)) != tvino.snap)) {
				dout(" dn %p points to wrong inode %p\n",
				     dn, d_inode(dn));
				ceph_dir_clear_ordered(dir);
				d_delete(dn);
				dput(dn);
				goto retry_lookup;
			}

			req->r_dentry = dn;
			dput(parent);
		}
	}

	if (rinfo->head->is_target) {
		/* Should be filled in by handle_reply */
		BUG_ON(!req->r_target_inode);

		in = req->r_target_inode;
		err = ceph_fill_inode(in, req->r_locked_page, &rinfo->targeti,
				NULL, session,
				(!test_bit(CEPH_MDS_R_ABORTED, &req->r_req_flags) &&
				 !test_bit(CEPH_MDS_R_ASYNC, &req->r_req_flags) &&
				 rinfo->head->result == 0) ?  req->r_fmode : -1,
				&req->r_caps_reservation);
		if (err < 0) {
			pr_err("ceph_fill_inode badness %p %llx.%llx\n",
				in, ceph_vinop(in));
			req->r_target_inode = NULL;
			if (in->i_state & I_NEW)
				discard_new_inode(in);
			else
				iput(in);
			goto done;
		}
		if (in->i_state & I_NEW)
			unlock_new_inode(in);
	}

	/*
	 * ignore null lease/binding on snapdir ENOENT, or else we
	 * will have trouble splicing in the virtual snapdir later
	 */
	if (rinfo->head->is_dentry &&
            !test_bit(CEPH_MDS_R_ABORTED, &req->r_req_flags) &&
	    test_bit(CEPH_MDS_R_PARENT_LOCKED, &req->r_req_flags) &&
	    (rinfo->head->is_target || strncmp(req->r_dentry->d_name.name,
					       fsc->mount_options->snapdir_name,
					       req->r_dentry->d_name.len))) {
		/*
		 * lookup link rename   : null -> possibly existing inode
		 * mknod symlink mkdir  : null -> new inode
		 * unlink               : linked -> null
		 */
		struct inode *dir = req->r_parent;
		struct dentry *dn = req->r_dentry;
		bool have_dir_cap, have_lease;

		BUG_ON(!dn);
		BUG_ON(!dir);
		BUG_ON(d_inode(dn->d_parent) != dir);

		dvino.ino = le64_to_cpu(rinfo->diri.in->ino);
		dvino.snap = le64_to_cpu(rinfo->diri.in->snapid);

		BUG_ON(ceph_ino(dir) != dvino.ino);
		BUG_ON(ceph_snap(dir) != dvino.snap);

		/* do we have a lease on the whole dir? */
		have_dir_cap =
			(le32_to_cpu(rinfo->diri.in->cap.caps) &
			 CEPH_CAP_FILE_SHARED);

		/* do we have a dn lease? */
		have_lease = have_dir_cap ||
			le32_to_cpu(rinfo->dlease->duration_ms);
		if (!have_lease)
			dout("fill_trace  no dentry lease or dir cap\n");

		/* rename? */
		if (req->r_old_dentry && req->r_op == CEPH_MDS_OP_RENAME) {
			struct inode *olddir = req->r_old_dentry_dir;
			BUG_ON(!olddir);

			dout(" src %p '%pd' dst %p '%pd'\n",
			     req->r_old_dentry,
			     req->r_old_dentry,
			     dn, dn);
			dout("fill_trace doing d_move %p -> %p\n",
			     req->r_old_dentry, dn);

			/* d_move screws up sibling dentries' offsets */
			ceph_dir_clear_ordered(dir);
			ceph_dir_clear_ordered(olddir);

			d_move(req->r_old_dentry, dn);
			dout(" src %p '%pd' dst %p '%pd'\n",
			     req->r_old_dentry,
			     req->r_old_dentry,
			     dn, dn);

			/* ensure target dentry is invalidated, despite
			   rehashing bug in vfs_rename_dir */
			ceph_invalidate_dentry_lease(dn);

			dout("dn %p gets new offset %lld\n", req->r_old_dentry,
			     ceph_dentry(req->r_old_dentry)->offset);

			/* swap r_dentry and r_old_dentry in case that
			 * splice_dentry() gets called later. This is safe
			 * because no other place will use them */
			req->r_dentry = req->r_old_dentry;
			req->r_old_dentry = dn;
			dn = req->r_dentry;
		}

		/* null dentry? */
		if (!rinfo->head->is_target) {
			dout("fill_trace null dentry\n");
			if (d_really_is_positive(dn)) {
				dout("d_delete %p\n", dn);
				ceph_dir_clear_ordered(dir);
				d_delete(dn);
			} else if (have_lease) {
				if (d_unhashed(dn))
					d_add(dn, NULL);
			}

			if (!d_unhashed(dn) && have_lease)
				update_dentry_lease(dir, dn,
						    rinfo->dlease, session,
						    req->r_request_started);
			goto done;
		}

		/* attach proper inode */
		if (d_really_is_negative(dn)) {
			ceph_dir_clear_ordered(dir);
			ihold(in);
			err = splice_dentry(&req->r_dentry, in);
			if (err < 0)
				goto done;
			dn = req->r_dentry;  /* may have spliced */
		} else if (d_really_is_positive(dn) && d_inode(dn) != in) {
			dout(" %p links to %p %llx.%llx, not %llx.%llx\n",
			     dn, d_inode(dn), ceph_vinop(d_inode(dn)),
			     ceph_vinop(in));
			d_invalidate(dn);
			have_lease = false;
		}

		if (have_lease) {
			update_dentry_lease(dir, dn,
					    rinfo->dlease, session,
					    req->r_request_started);
		}
		dout(" final dn %p\n", dn);
	} else if ((req->r_op == CEPH_MDS_OP_LOOKUPSNAP ||
		    req->r_op == CEPH_MDS_OP_MKSNAP) &&
	           test_bit(CEPH_MDS_R_PARENT_LOCKED, &req->r_req_flags) &&
		   !test_bit(CEPH_MDS_R_ABORTED, &req->r_req_flags)) {
		struct inode *dir = req->r_parent;

		/* fill out a snapdir LOOKUPSNAP dentry */
		BUG_ON(!dir);
		BUG_ON(ceph_snap(dir) != CEPH_SNAPDIR);
		BUG_ON(!req->r_dentry);
		dout(" linking snapped dir %p to dn %p\n", in, req->r_dentry);
		ceph_dir_clear_ordered(dir);
		ihold(in);
		err = splice_dentry(&req->r_dentry, in);
		if (err < 0)
			goto done;
	} else if (rinfo->head->is_dentry && req->r_dentry) {
		/* parent inode is not locked, be carefull */
		struct ceph_vino *ptvino = NULL;
		dvino.ino = le64_to_cpu(rinfo->diri.in->ino);
		dvino.snap = le64_to_cpu(rinfo->diri.in->snapid);
		if (rinfo->head->is_target) {
			tvino.ino = le64_to_cpu(rinfo->targeti.in->ino);
			tvino.snap = le64_to_cpu(rinfo->targeti.in->snapid);
			ptvino = &tvino;
		}
		update_dentry_lease_careful(req->r_dentry, rinfo->dlease,
					    session, req->r_request_started,
					    rinfo->dname, rinfo->dname_len,
					    &dvino, ptvino);
	}
done:
	dout("fill_trace done err=%d\n", err);
	return err;
}

/*
 * Prepopulate our cache with readdir results, leases, etc.
 */
static int readdir_prepopulate_inodes_only(struct ceph_mds_request *req,
					   struct ceph_mds_session *session)
{
	struct ceph_mds_reply_info_parsed *rinfo = &req->r_reply_info;
	int i, err = 0;

	for (i = 0; i < rinfo->dir_nr; i++) {
		struct ceph_mds_reply_dir_entry *rde = rinfo->dir_entries + i;
		struct ceph_vino vino;
		struct inode *in;
		int rc;

		vino.ino = le64_to_cpu(rde->inode.in->ino);
		vino.snap = le64_to_cpu(rde->inode.in->snapid);

		in = ceph_get_inode(req->r_dentry->d_sb, vino);
		if (IS_ERR(in)) {
			err = PTR_ERR(in);
			dout("new_inode badness got %d\n", err);
			continue;
		}
		rc = ceph_fill_inode(in, NULL, &rde->inode, NULL, session,
				     -1, &req->r_caps_reservation);
		if (rc < 0) {
			pr_err("ceph_fill_inode badness on %p got %d\n",
			       in, rc);
			err = rc;
			if (in->i_state & I_NEW) {
				ihold(in);
				discard_new_inode(in);
			}
		} else if (in->i_state & I_NEW) {
			unlock_new_inode(in);
		}

		iput(in);
	}

	return err;
}

void ceph_readdir_cache_release(struct ceph_readdir_cache_control *ctl)
{
	if (ctl->page) {
		kunmap(ctl->page);
		put_page(ctl->page);
		ctl->page = NULL;
	}
}

static int fill_readdir_cache(struct inode *dir, struct dentry *dn,
			      struct ceph_readdir_cache_control *ctl,
			      struct ceph_mds_request *req)
{
	struct ceph_inode_info *ci = ceph_inode(dir);
	unsigned nsize = PAGE_SIZE / sizeof(struct dentry*);
	unsigned idx = ctl->index % nsize;
	pgoff_t pgoff = ctl->index / nsize;

	if (!ctl->page || pgoff != page_index(ctl->page)) {
		ceph_readdir_cache_release(ctl);
		if (idx == 0)
			ctl->page = grab_cache_page(&dir->i_data, pgoff);
		else
			ctl->page = find_lock_page(&dir->i_data, pgoff);
		if (!ctl->page) {
			ctl->index = -1;
			return idx == 0 ? -ENOMEM : 0;
		}
		/* reading/filling the cache are serialized by
		 * i_rwsem, no need to use page lock */
		unlock_page(ctl->page);
		ctl->dentries = kmap(ctl->page);
		if (idx == 0)
			memset(ctl->dentries, 0, PAGE_SIZE);
	}

	if (req->r_dir_release_cnt == atomic64_read(&ci->i_release_count) &&
	    req->r_dir_ordered_cnt == atomic64_read(&ci->i_ordered_count)) {
		dout("readdir cache dn %p idx %d\n", dn, ctl->index);
		ctl->dentries[idx] = dn;
		ctl->index++;
	} else {
		dout("disable readdir cache\n");
		ctl->index = -1;
	}
	return 0;
}

int ceph_readdir_prepopulate(struct ceph_mds_request *req,
			     struct ceph_mds_session *session)
{
	struct dentry *parent = req->r_dentry;
	struct ceph_inode_info *ci = ceph_inode(d_inode(parent));
	struct ceph_mds_reply_info_parsed *rinfo = &req->r_reply_info;
	struct qstr dname;
	struct dentry *dn;
	struct inode *in;
	int err = 0, skipped = 0, ret, i;
	u32 frag = le32_to_cpu(req->r_args.readdir.frag);
	u32 last_hash = 0;
	u32 fpos_offset;
	struct ceph_readdir_cache_control cache_ctl = {};

	if (test_bit(CEPH_MDS_R_ABORTED, &req->r_req_flags))
		return readdir_prepopulate_inodes_only(req, session);

	if (rinfo->hash_order) {
		if (req->r_path2) {
			last_hash = ceph_str_hash(ci->i_dir_layout.dl_dir_hash,
						  req->r_path2,
						  strlen(req->r_path2));
			last_hash = ceph_frag_value(last_hash);
		} else if (rinfo->offset_hash) {
			/* mds understands offset_hash */
			WARN_ON_ONCE(req->r_readdir_offset != 2);
			last_hash = le32_to_cpu(req->r_args.readdir.offset_hash);
		}
	}

	if (rinfo->dir_dir &&
	    le32_to_cpu(rinfo->dir_dir->frag) != frag) {
		dout("readdir_prepopulate got new frag %x -> %x\n",
		     frag, le32_to_cpu(rinfo->dir_dir->frag));
		frag = le32_to_cpu(rinfo->dir_dir->frag);
		if (!rinfo->hash_order)
			req->r_readdir_offset = 2;
	}

	if (le32_to_cpu(rinfo->head->op) == CEPH_MDS_OP_LSSNAP) {
		dout("readdir_prepopulate %d items under SNAPDIR dn %p\n",
		     rinfo->dir_nr, parent);
	} else {
		dout("readdir_prepopulate %d items under dn %p\n",
		     rinfo->dir_nr, parent);
		if (rinfo->dir_dir)
			ceph_fill_dirfrag(d_inode(parent), rinfo->dir_dir);

		if (ceph_frag_is_leftmost(frag) &&
		    req->r_readdir_offset == 2 &&
		    !(rinfo->hash_order && last_hash)) {
			/* note dir version at start of readdir so we can
			 * tell if any dentries get dropped */
			req->r_dir_release_cnt =
				atomic64_read(&ci->i_release_count);
			req->r_dir_ordered_cnt =
				atomic64_read(&ci->i_ordered_count);
			req->r_readdir_cache_idx = 0;
		}
	}

	cache_ctl.index = req->r_readdir_cache_idx;
	fpos_offset = req->r_readdir_offset;

	/* FIXME: release caps/leases if error occurs */
	for (i = 0; i < rinfo->dir_nr; i++) {
		struct ceph_mds_reply_dir_entry *rde = rinfo->dir_entries + i;
		struct ceph_vino tvino;

		dname.name = rde->name;
		dname.len = rde->name_len;
		dname.hash = full_name_hash(parent, dname.name, dname.len);

		tvino.ino = le64_to_cpu(rde->inode.in->ino);
		tvino.snap = le64_to_cpu(rde->inode.in->snapid);

		if (rinfo->hash_order) {
			u32 hash = ceph_str_hash(ci->i_dir_layout.dl_dir_hash,
						 rde->name, rde->name_len);
			hash = ceph_frag_value(hash);
			if (hash != last_hash)
				fpos_offset = 2;
			last_hash = hash;
			rde->offset = ceph_make_fpos(hash, fpos_offset++, true);
		} else {
			rde->offset = ceph_make_fpos(frag, fpos_offset++, false);
		}

retry_lookup:
		dn = d_lookup(parent, &dname);
		dout("d_lookup on parent=%p name=%.*s got %p\n",
		     parent, dname.len, dname.name, dn);

		if (!dn) {
			dn = d_alloc(parent, &dname);
			dout("d_alloc %p '%.*s' = %p\n", parent,
			     dname.len, dname.name, dn);
			if (!dn) {
				dout("d_alloc badness\n");
				err = -ENOMEM;
				goto out;
			}
		} else if (d_really_is_positive(dn) &&
			   (ceph_ino(d_inode(dn)) != tvino.ino ||
			    ceph_snap(d_inode(dn)) != tvino.snap)) {
			struct ceph_dentry_info *di = ceph_dentry(dn);
			dout(" dn %p points to wrong inode %p\n",
			     dn, d_inode(dn));

			spin_lock(&dn->d_lock);
			if (di->offset > 0 &&
			    di->lease_shared_gen ==
			    atomic_read(&ci->i_shared_gen)) {
				__ceph_dir_clear_ordered(ci);
				di->offset = 0;
			}
			spin_unlock(&dn->d_lock);

			d_delete(dn);
			dput(dn);
			goto retry_lookup;
		}

		/* inode */
		if (d_really_is_positive(dn)) {
			in = d_inode(dn);
		} else {
			in = ceph_get_inode(parent->d_sb, tvino);
			if (IS_ERR(in)) {
				dout("new_inode badness\n");
				d_drop(dn);
				dput(dn);
				err = PTR_ERR(in);
				goto out;
			}
		}

		ret = ceph_fill_inode(in, NULL, &rde->inode, NULL, session,
				      -1, &req->r_caps_reservation);
		if (ret < 0) {
			pr_err("ceph_fill_inode badness on %p\n", in);
			if (d_really_is_negative(dn)) {
				if (in->i_state & I_NEW) {
					ihold(in);
					discard_new_inode(in);
				}
				iput(in);
			}
			d_drop(dn);
			err = ret;
			goto next_item;
		}
		if (in->i_state & I_NEW)
			unlock_new_inode(in);

		if (d_really_is_negative(dn)) {
			if (ceph_security_xattr_deadlock(in)) {
				dout(" skip splicing dn %p to inode %p"
				     " (security xattr deadlock)\n", dn, in);
				iput(in);
				skipped++;
				goto next_item;
			}

			err = splice_dentry(&dn, in);
			if (err < 0)
				goto next_item;
		}

		ceph_dentry(dn)->offset = rde->offset;

		update_dentry_lease(d_inode(parent), dn,
				    rde->lease, req->r_session,
				    req->r_request_started);

		if (err == 0 && skipped == 0 && cache_ctl.index >= 0) {
			ret = fill_readdir_cache(d_inode(parent), dn,
						 &cache_ctl, req);
			if (ret < 0)
				err = ret;
		}
next_item:
		dput(dn);
	}
out:
	if (err == 0 && skipped == 0) {
		set_bit(CEPH_MDS_R_DID_PREPOPULATE, &req->r_req_flags);
		req->r_readdir_cache_idx = cache_ctl.index;
	}
	ceph_readdir_cache_release(&cache_ctl);
	dout("readdir_prepopulate done\n");
	return err;
}

bool ceph_inode_set_size(struct inode *inode, loff_t size)
{
	struct ceph_inode_info *ci = ceph_inode(inode);
	bool ret;

	spin_lock(&ci->i_ceph_lock);
	dout("set_size %p %llu -> %llu\n", inode, i_size_read(inode), size);
	i_size_write(inode, size);
	ceph_fscache_update(inode);
	inode->i_blocks = calc_inode_blocks(size);

	ret = __ceph_should_report_size(ci);

	spin_unlock(&ci->i_ceph_lock);

	return ret;
}

void ceph_queue_inode_work(struct inode *inode, int work_bit)
{
	struct ceph_fs_client *fsc = ceph_inode_to_client(inode);
	struct ceph_inode_info *ci = ceph_inode(inode);
	set_bit(work_bit, &ci->i_work_mask);

	ihold(inode);
	if (queue_work(fsc->inode_wq, &ci->i_work)) {
		dout("queue_inode_work %p, mask=%lx\n", inode, ci->i_work_mask);
	} else {
		dout("queue_inode_work %p already queued, mask=%lx\n",
		     inode, ci->i_work_mask);
		iput(inode);
	}
}

static void ceph_do_invalidate_pages(struct inode *inode)
{
	struct ceph_inode_info *ci = ceph_inode(inode);
	u32 orig_gen;
	int check = 0;

	ceph_fscache_invalidate(inode, false);

	mutex_lock(&ci->i_truncate_mutex);

	if (ceph_inode_is_shutdown(inode)) {
		pr_warn_ratelimited("%s: inode %llx.%llx is shut down\n",
				    __func__, ceph_vinop(inode));
		mapping_set_error(inode->i_mapping, -EIO);
		truncate_pagecache(inode, 0);
		mutex_unlock(&ci->i_truncate_mutex);
		goto out;
	}

	spin_lock(&ci->i_ceph_lock);
	dout("invalidate_pages %p gen %d revoking %d\n", inode,
	     ci->i_rdcache_gen, ci->i_rdcache_revoking);
	if (ci->i_rdcache_revoking != ci->i_rdcache_gen) {
		if (__ceph_caps_revoking_other(ci, NULL, CEPH_CAP_FILE_CACHE))
			check = 1;
		spin_unlock(&ci->i_ceph_lock);
		mutex_unlock(&ci->i_truncate_mutex);
		goto out;
	}
	orig_gen = ci->i_rdcache_gen;
	spin_unlock(&ci->i_ceph_lock);

	if (invalidate_inode_pages2(inode->i_mapping) < 0) {
		pr_err("invalidate_inode_pages2 %llx.%llx failed\n",
		       ceph_vinop(inode));
	}

	spin_lock(&ci->i_ceph_lock);
	if (orig_gen == ci->i_rdcache_gen &&
	    orig_gen == ci->i_rdcache_revoking) {
		dout("invalidate_pages %p gen %d successful\n", inode,
		     ci->i_rdcache_gen);
		ci->i_rdcache_revoking--;
		check = 1;
	} else {
		dout("invalidate_pages %p gen %d raced, now %d revoking %d\n",
		     inode, orig_gen, ci->i_rdcache_gen,
		     ci->i_rdcache_revoking);
		if (__ceph_caps_revoking_other(ci, NULL, CEPH_CAP_FILE_CACHE))
			check = 1;
	}
	spin_unlock(&ci->i_ceph_lock);
	mutex_unlock(&ci->i_truncate_mutex);
out:
	if (check)
		ceph_check_caps(ci, 0, NULL);
}

/*
 * Make sure any pending truncation is applied before doing anything
 * that may depend on it.
 */
void __ceph_do_pending_vmtruncate(struct inode *inode)
{
	struct ceph_inode_info *ci = ceph_inode(inode);
	u64 to;
	int wrbuffer_refs, finish = 0;

	mutex_lock(&ci->i_truncate_mutex);
retry:
	spin_lock(&ci->i_ceph_lock);
	if (ci->i_truncate_pending == 0) {
		dout("__do_pending_vmtruncate %p none pending\n", inode);
		spin_unlock(&ci->i_ceph_lock);
		mutex_unlock(&ci->i_truncate_mutex);
		return;
	}

	/*
	 * make sure any dirty snapped pages are flushed before we
	 * possibly truncate them.. so write AND block!
	 */
	if (ci->i_wrbuffer_ref_head < ci->i_wrbuffer_ref) {
		spin_unlock(&ci->i_ceph_lock);
		dout("__do_pending_vmtruncate %p flushing snaps first\n",
		     inode);
		filemap_write_and_wait_range(&inode->i_data, 0,
					     inode->i_sb->s_maxbytes);
		goto retry;
	}

	/* there should be no reader or writer */
	WARN_ON_ONCE(ci->i_rd_ref || ci->i_wr_ref);

	to = ci->i_truncate_size;
	wrbuffer_refs = ci->i_wrbuffer_ref;
	dout("__do_pending_vmtruncate %p (%d) to %lld\n", inode,
	     ci->i_truncate_pending, to);
	spin_unlock(&ci->i_ceph_lock);

	ceph_fscache_resize(inode, to);
	truncate_pagecache(inode, to);

	spin_lock(&ci->i_ceph_lock);
	if (to == ci->i_truncate_size) {
		ci->i_truncate_pending = 0;
		finish = 1;
	}
	spin_unlock(&ci->i_ceph_lock);
	if (!finish)
		goto retry;

	mutex_unlock(&ci->i_truncate_mutex);

	if (wrbuffer_refs == 0)
		ceph_check_caps(ci, 0, NULL);

	wake_up_all(&ci->i_cap_wq);
}

static void ceph_inode_work(struct work_struct *work)
{
	struct ceph_inode_info *ci = container_of(work, struct ceph_inode_info,
						 i_work);
	struct inode *inode = &ci->netfs.inode;

	if (test_and_clear_bit(CEPH_I_WORK_WRITEBACK, &ci->i_work_mask)) {
		dout("writeback %p\n", inode);
		filemap_fdatawrite(&inode->i_data);
	}
	if (test_and_clear_bit(CEPH_I_WORK_INVALIDATE_PAGES, &ci->i_work_mask))
		ceph_do_invalidate_pages(inode);

	if (test_and_clear_bit(CEPH_I_WORK_VMTRUNCATE, &ci->i_work_mask))
		__ceph_do_pending_vmtruncate(inode);

	if (test_and_clear_bit(CEPH_I_WORK_CHECK_CAPS, &ci->i_work_mask))
		ceph_check_caps(ci, 0, NULL);

	if (test_and_clear_bit(CEPH_I_WORK_FLUSH_SNAPS, &ci->i_work_mask))
		ceph_flush_snaps(ci, NULL);

	iput(inode);
}

/*
 * symlinks
 */
static const struct inode_operations ceph_symlink_iops = {
	.get_link = simple_get_link,
	.setattr = ceph_setattr,
	.getattr = ceph_getattr,
	.listxattr = ceph_listxattr,
};

int __ceph_setattr(struct inode *inode, struct iattr *attr)
{
	struct ceph_inode_info *ci = ceph_inode(inode);
	unsigned int ia_valid = attr->ia_valid;
	struct ceph_mds_request *req;
	struct ceph_mds_client *mdsc = ceph_sb_to_client(inode->i_sb)->mdsc;
	struct ceph_cap_flush *prealloc_cf;
	int issued;
	int release = 0, dirtied = 0;
	int mask = 0;
	int err = 0;
	int inode_dirty_flags = 0;
	bool lock_snap_rwsem = false;

	prealloc_cf = ceph_alloc_cap_flush();
	if (!prealloc_cf)
		return -ENOMEM;

	req = ceph_mdsc_create_request(mdsc, CEPH_MDS_OP_SETATTR,
				       USE_AUTH_MDS);
	if (IS_ERR(req)) {
		ceph_free_cap_flush(prealloc_cf);
		return PTR_ERR(req);
	}

	spin_lock(&ci->i_ceph_lock);
	issued = __ceph_caps_issued(ci, NULL);

	if (!ci->i_head_snapc &&
	    (issued & (CEPH_CAP_ANY_EXCL | CEPH_CAP_FILE_WR))) {
		lock_snap_rwsem = true;
		if (!down_read_trylock(&mdsc->snap_rwsem)) {
			spin_unlock(&ci->i_ceph_lock);
			down_read(&mdsc->snap_rwsem);
			spin_lock(&ci->i_ceph_lock);
			issued = __ceph_caps_issued(ci, NULL);
		}
	}

	dout("setattr %p issued %s\n", inode, ceph_cap_string(issued));

	if (ia_valid & ATTR_UID) {
		dout("setattr %p uid %d -> %d\n", inode,
		     from_kuid(&init_user_ns, inode->i_uid),
		     from_kuid(&init_user_ns, attr->ia_uid));
		if (issued & CEPH_CAP_AUTH_EXCL) {
			inode->i_uid = attr->ia_uid;
			dirtied |= CEPH_CAP_AUTH_EXCL;
		} else if ((issued & CEPH_CAP_AUTH_SHARED) == 0 ||
			   !uid_eq(attr->ia_uid, inode->i_uid)) {
			req->r_args.setattr.uid = cpu_to_le32(
				from_kuid(&init_user_ns, attr->ia_uid));
			mask |= CEPH_SETATTR_UID;
			release |= CEPH_CAP_AUTH_SHARED;
		}
	}
	if (ia_valid & ATTR_GID) {
		dout("setattr %p gid %d -> %d\n", inode,
		     from_kgid(&init_user_ns, inode->i_gid),
		     from_kgid(&init_user_ns, attr->ia_gid));
		if (issued & CEPH_CAP_AUTH_EXCL) {
			inode->i_gid = attr->ia_gid;
			dirtied |= CEPH_CAP_AUTH_EXCL;
		} else if ((issued & CEPH_CAP_AUTH_SHARED) == 0 ||
			   !gid_eq(attr->ia_gid, inode->i_gid)) {
			req->r_args.setattr.gid = cpu_to_le32(
				from_kgid(&init_user_ns, attr->ia_gid));
			mask |= CEPH_SETATTR_GID;
			release |= CEPH_CAP_AUTH_SHARED;
		}
	}
	if (ia_valid & ATTR_MODE) {
		dout("setattr %p mode 0%o -> 0%o\n", inode, inode->i_mode,
		     attr->ia_mode);
		if (issued & CEPH_CAP_AUTH_EXCL) {
			inode->i_mode = attr->ia_mode;
			dirtied |= CEPH_CAP_AUTH_EXCL;
		} else if ((issued & CEPH_CAP_AUTH_SHARED) == 0 ||
			   attr->ia_mode != inode->i_mode) {
			inode->i_mode = attr->ia_mode;
			req->r_args.setattr.mode = cpu_to_le32(attr->ia_mode);
			mask |= CEPH_SETATTR_MODE;
			release |= CEPH_CAP_AUTH_SHARED;
		}
	}

	if (ia_valid & ATTR_ATIME) {
		dout("setattr %p atime %lld.%ld -> %lld.%ld\n", inode,
		     inode->i_atime.tv_sec, inode->i_atime.tv_nsec,
		     attr->ia_atime.tv_sec, attr->ia_atime.tv_nsec);
		if (issued & CEPH_CAP_FILE_EXCL) {
			ci->i_time_warp_seq++;
			inode->i_atime = attr->ia_atime;
			dirtied |= CEPH_CAP_FILE_EXCL;
		} else if ((issued & CEPH_CAP_FILE_WR) &&
			   timespec64_compare(&inode->i_atime,
					    &attr->ia_atime) < 0) {
			inode->i_atime = attr->ia_atime;
			dirtied |= CEPH_CAP_FILE_WR;
		} else if ((issued & CEPH_CAP_FILE_SHARED) == 0 ||
			   !timespec64_equal(&inode->i_atime, &attr->ia_atime)) {
			ceph_encode_timespec64(&req->r_args.setattr.atime,
					       &attr->ia_atime);
			mask |= CEPH_SETATTR_ATIME;
			release |= CEPH_CAP_FILE_SHARED |
				   CEPH_CAP_FILE_RD | CEPH_CAP_FILE_WR;
		}
	}
	if (ia_valid & ATTR_SIZE) {
		loff_t isize = i_size_read(inode);

		dout("setattr %p size %lld -> %lld\n", inode, isize, attr->ia_size);
		if ((issued & CEPH_CAP_FILE_EXCL) && attr->ia_size >= isize) {
			if (attr->ia_size > isize) {
				i_size_write(inode, attr->ia_size);
				inode->i_blocks = calc_inode_blocks(attr->ia_size);
				ci->i_reported_size = attr->ia_size;
				dirtied |= CEPH_CAP_FILE_EXCL;
				ia_valid |= ATTR_MTIME;
			}
		} else if ((issued & CEPH_CAP_FILE_SHARED) == 0 ||
			   attr->ia_size != isize) {
			req->r_args.setattr.size = cpu_to_le64(attr->ia_size);
			req->r_args.setattr.old_size = cpu_to_le64(isize);
			mask |= CEPH_SETATTR_SIZE;
			release |= CEPH_CAP_FILE_SHARED | CEPH_CAP_FILE_EXCL |
				   CEPH_CAP_FILE_RD | CEPH_CAP_FILE_WR;
		}
	}
	if (ia_valid & ATTR_MTIME) {
		dout("setattr %p mtime %lld.%ld -> %lld.%ld\n", inode,
		     inode->i_mtime.tv_sec, inode->i_mtime.tv_nsec,
		     attr->ia_mtime.tv_sec, attr->ia_mtime.tv_nsec);
		if (issued & CEPH_CAP_FILE_EXCL) {
			ci->i_time_warp_seq++;
			inode->i_mtime = attr->ia_mtime;
			dirtied |= CEPH_CAP_FILE_EXCL;
		} else if ((issued & CEPH_CAP_FILE_WR) &&
			   timespec64_compare(&inode->i_mtime,
					    &attr->ia_mtime) < 0) {
			inode->i_mtime = attr->ia_mtime;
			dirtied |= CEPH_CAP_FILE_WR;
		} else if ((issued & CEPH_CAP_FILE_SHARED) == 0 ||
			   !timespec64_equal(&inode->i_mtime, &attr->ia_mtime)) {
			ceph_encode_timespec64(&req->r_args.setattr.mtime,
					       &attr->ia_mtime);
			mask |= CEPH_SETATTR_MTIME;
			release |= CEPH_CAP_FILE_SHARED |
				   CEPH_CAP_FILE_RD | CEPH_CAP_FILE_WR;
		}
	}

	/* these do nothing */
	if (ia_valid & ATTR_CTIME) {
		bool only = (ia_valid & (ATTR_SIZE|ATTR_MTIME|ATTR_ATIME|
					 ATTR_MODE|ATTR_UID|ATTR_GID)) == 0;
		dout("setattr %p ctime %lld.%ld -> %lld.%ld (%s)\n", inode,
		     inode->i_ctime.tv_sec, inode->i_ctime.tv_nsec,
		     attr->ia_ctime.tv_sec, attr->ia_ctime.tv_nsec,
		     only ? "ctime only" : "ignored");
		if (only) {
			/*
			 * if kernel wants to dirty ctime but nothing else,
			 * we need to choose a cap to dirty under, or do
			 * a almost-no-op setattr
			 */
			if (issued & CEPH_CAP_AUTH_EXCL)
				dirtied |= CEPH_CAP_AUTH_EXCL;
			else if (issued & CEPH_CAP_FILE_EXCL)
				dirtied |= CEPH_CAP_FILE_EXCL;
			else if (issued & CEPH_CAP_XATTR_EXCL)
				dirtied |= CEPH_CAP_XATTR_EXCL;
			else
				mask |= CEPH_SETATTR_CTIME;
		}
	}
	if (ia_valid & ATTR_FILE)
		dout("setattr %p ATTR_FILE ... hrm!\n", inode);

	if (dirtied) {
		inode_dirty_flags = __ceph_mark_dirty_caps(ci, dirtied,
							   &prealloc_cf);
		inode->i_ctime = attr->ia_ctime;
	}

	release &= issued;
	spin_unlock(&ci->i_ceph_lock);
	if (lock_snap_rwsem)
		up_read(&mdsc->snap_rwsem);

	if (inode_dirty_flags)
		__mark_inode_dirty(inode, inode_dirty_flags);

	if (mask) {
		req->r_inode = inode;
		ihold(inode);
		req->r_inode_drop = release;
		req->r_args.setattr.mask = cpu_to_le32(mask);
		req->r_num_caps = 1;
		req->r_stamp = attr->ia_ctime;
		err = ceph_mdsc_do_request(mdsc, NULL, req);
	}
	dout("setattr %p result=%d (%s locally, %d remote)\n", inode, err,
	     ceph_cap_string(dirtied), mask);

	ceph_mdsc_put_request(req);
	ceph_free_cap_flush(prealloc_cf);

	if (err >= 0 && (mask & CEPH_SETATTR_SIZE))
		__ceph_do_pending_vmtruncate(inode);

	return err;
}

/*
 * setattr
 */
int ceph_setattr(struct user_namespace *mnt_userns, struct dentry *dentry,
		 struct iattr *attr)
{
	struct inode *inode = d_inode(dentry);
	struct ceph_fs_client *fsc = ceph_inode_to_client(inode);
	int err;

	if (ceph_snap(inode) != CEPH_NOSNAP)
		return -EROFS;

	if (ceph_inode_is_shutdown(inode))
		return -ESTALE;

	err = setattr_prepare(&init_user_ns, dentry, attr);
	if (err != 0)
		return err;

	if ((attr->ia_valid & ATTR_SIZE) &&
	    attr->ia_size > max(i_size_read(inode), fsc->max_file_size))
		return -EFBIG;

	if ((attr->ia_valid & ATTR_SIZE) &&
	    ceph_quota_is_max_bytes_exceeded(inode, attr->ia_size))
		return -EDQUOT;

	err = __ceph_setattr(inode, attr);

	if (err >= 0 && (attr->ia_valid & ATTR_MODE))
		err = posix_acl_chmod(&init_user_ns, inode, attr->ia_mode);

	return err;
}

int ceph_try_to_choose_auth_mds(struct inode *inode, int mask)
{
	int issued = ceph_caps_issued(ceph_inode(inode));

	/*
	 * If any 'x' caps is issued we can just choose the auth MDS
	 * instead of the random replica MDSes. Because only when the
	 * Locker is in LOCK_EXEC state will the loner client could
	 * get the 'x' caps. And if we send the getattr requests to
	 * any replica MDS it must auth pin and tries to rdlock from
	 * the auth MDS, and then the auth MDS need to do the Locker
	 * state transition to LOCK_SYNC. And after that the lock state
	 * will change back.
	 *
	 * This cost much when doing the Locker state transition and
	 * usually will need to revoke caps from clients.
	 */
	if (((mask & CEPH_CAP_ANY_SHARED) && (issued & CEPH_CAP_ANY_EXCL))
	    || (mask & CEPH_STAT_RSTAT))
		return USE_AUTH_MDS;
	else
		return USE_ANY_MDS;
}

/*
 * Verify that we have a lease on the given mask.  If not,
 * do a getattr against an mds.
 */
int __ceph_do_getattr(struct inode *inode, struct page *locked_page,
		      int mask, bool force)
{
	struct ceph_fs_client *fsc = ceph_sb_to_client(inode->i_sb);
	struct ceph_mds_client *mdsc = fsc->mdsc;
	struct ceph_mds_request *req;
	int mode;
	int err;

	if (ceph_snap(inode) == CEPH_SNAPDIR) {
		dout("do_getattr inode %p SNAPDIR\n", inode);
		return 0;
	}

	dout("do_getattr inode %p mask %s mode 0%o\n",
	     inode, ceph_cap_string(mask), inode->i_mode);
	if (!force && ceph_caps_issued_mask_metric(ceph_inode(inode), mask, 1))
			return 0;

	mode = ceph_try_to_choose_auth_mds(inode, mask);
	req = ceph_mdsc_create_request(mdsc, CEPH_MDS_OP_GETATTR, mode);
	if (IS_ERR(req))
		return PTR_ERR(req);
	req->r_inode = inode;
	ihold(inode);
	req->r_num_caps = 1;
	req->r_args.getattr.mask = cpu_to_le32(mask);
	req->r_locked_page = locked_page;
	err = ceph_mdsc_do_request(mdsc, NULL, req);
	if (locked_page && err == 0) {
		u64 inline_version = req->r_reply_info.targeti.inline_version;
		if (inline_version == 0) {
			/* the reply is supposed to contain inline data */
			err = -EINVAL;
		} else if (inline_version == CEPH_INLINE_NONE) {
			err = -ENODATA;
		} else {
			err = req->r_reply_info.targeti.inline_len;
		}
	}
	ceph_mdsc_put_request(req);
	dout("do_getattr result=%d\n", err);
	return err;
}

int ceph_do_getvxattr(struct inode *inode, const char *name, void *value,
		      size_t size)
{
	struct ceph_fs_client *fsc = ceph_sb_to_client(inode->i_sb);
	struct ceph_mds_client *mdsc = fsc->mdsc;
	struct ceph_mds_request *req;
	int mode = USE_AUTH_MDS;
	int err;
	char *xattr_value;
	size_t xattr_value_len;

	req = ceph_mdsc_create_request(mdsc, CEPH_MDS_OP_GETVXATTR, mode);
	if (IS_ERR(req)) {
		err = -ENOMEM;
		goto out;
	}

	req->r_path2 = kstrdup(name, GFP_NOFS);
	if (!req->r_path2) {
		err = -ENOMEM;
		goto put;
	}

	ihold(inode);
	req->r_inode = inode;
	err = ceph_mdsc_do_request(mdsc, NULL, req);
	if (err < 0)
		goto put;

	xattr_value = req->r_reply_info.xattr_info.xattr_value;
	xattr_value_len = req->r_reply_info.xattr_info.xattr_value_len;

	dout("do_getvxattr xattr_value_len:%zu, size:%zu\n", xattr_value_len, size);

	err = (int)xattr_value_len;
	if (size == 0)
		goto put;

	if (xattr_value_len > size) {
		err = -ERANGE;
		goto put;
	}

	memcpy(value, xattr_value, xattr_value_len);
put:
	ceph_mdsc_put_request(req);
out:
	dout("do_getvxattr result=%d\n", err);
	return err;
}


/*
 * Check inode permissions.  We verify we have a valid value for
 * the AUTH cap, then call the generic handler.
 */
int ceph_permission(struct user_namespace *mnt_userns, struct inode *inode,
		    int mask)
{
	int err;

	if (mask & MAY_NOT_BLOCK)
		return -ECHILD;

	err = ceph_do_getattr(inode, CEPH_CAP_AUTH_SHARED, false);

	if (!err)
		err = generic_permission(&init_user_ns, inode, mask);
	return err;
}

/* Craft a mask of needed caps given a set of requested statx attrs. */
static int statx_to_caps(u32 want, umode_t mode)
{
	int mask = 0;

	if (want & (STATX_MODE|STATX_UID|STATX_GID|STATX_CTIME|STATX_BTIME))
		mask |= CEPH_CAP_AUTH_SHARED;

	if (want & (STATX_NLINK|STATX_CTIME)) {
		/*
		 * The link count for directories depends on inode->i_subdirs,
		 * and that is only updated when Fs caps are held.
		 */
		if (S_ISDIR(mode))
			mask |= CEPH_CAP_FILE_SHARED;
		else
			mask |= CEPH_CAP_LINK_SHARED;
	}

	if (want & (STATX_ATIME|STATX_MTIME|STATX_CTIME|STATX_SIZE|
		    STATX_BLOCKS))
		mask |= CEPH_CAP_FILE_SHARED;

	if (want & (STATX_CTIME))
		mask |= CEPH_CAP_XATTR_SHARED;

	return mask;
}

/*
 * Get all the attributes. If we have sufficient caps for the requested attrs,
 * then we can avoid talking to the MDS at all.
 */
int ceph_getattr(struct user_namespace *mnt_userns, const struct path *path,
		 struct kstat *stat, u32 request_mask, unsigned int flags)
{
	struct inode *inode = d_inode(path->dentry);
	struct ceph_inode_info *ci = ceph_inode(inode);
	u32 valid_mask = STATX_BASIC_STATS;
	int err = 0;

	if (ceph_inode_is_shutdown(inode))
		return -ESTALE;

	/* Skip the getattr altogether if we're asked not to sync */
	if ((flags & AT_STATX_SYNC_TYPE) != AT_STATX_DONT_SYNC) {
		err = ceph_do_getattr(inode,
				statx_to_caps(request_mask, inode->i_mode),
				flags & AT_STATX_FORCE_SYNC);
		if (err)
			return err;
	}

	generic_fillattr(&init_user_ns, inode, stat);
	stat->ino = ceph_present_inode(inode);

	/*
	 * btime on newly-allocated inodes is 0, so if this is still set to
	 * that, then assume that it's not valid.
	 */
	if (ci->i_btime.tv_sec || ci->i_btime.tv_nsec) {
		stat->btime = ci->i_btime;
		valid_mask |= STATX_BTIME;
	}

	if (ceph_snap(inode) == CEPH_NOSNAP)
		stat->dev = inode->i_sb->s_dev;
	else
		stat->dev = ci->i_snapid_map ? ci->i_snapid_map->dev : 0;

	if (S_ISDIR(inode->i_mode)) {
		if (ceph_test_mount_opt(ceph_sb_to_client(inode->i_sb),
					RBYTES))
			stat->size = ci->i_rbytes;
		else
			stat->size = ci->i_files + ci->i_subdirs;
		stat->blocks = 0;
		stat->blksize = 65536;
		/*
		 * Some applications rely on the number of st_nlink
		 * value on directories to be either 0 (if unlinked)
		 * or 2 + number of subdirectories.
		 */
		if (stat->nlink == 1)
			/* '.' + '..' + subdirs */
			stat->nlink = 1 + 1 + ci->i_subdirs;
	}

	stat->result_mask = request_mask & valid_mask;
	return err;
}

void ceph_inode_shutdown(struct inode *inode)
{
	struct ceph_inode_info *ci = ceph_inode(inode);
	struct rb_node *p;
	int iputs = 0;
	bool invalidate = false;

	spin_lock(&ci->i_ceph_lock);
	ci->i_ceph_flags |= CEPH_I_SHUTDOWN;
	p = rb_first(&ci->i_caps);
	while (p) {
		struct ceph_cap *cap = rb_entry(p, struct ceph_cap, ci_node);

		p = rb_next(p);
		iputs += ceph_purge_inode_cap(inode, cap, &invalidate);
	}
	spin_unlock(&ci->i_ceph_lock);

	if (invalidate)
		ceph_queue_invalidate(inode);
	while (iputs--)
		iput(inode);
}<|MERGE_RESOLUTION|>--- conflicted
+++ resolved
@@ -462,9 +462,6 @@
 	/* Set parameters for the netfs library */
 	netfs_inode_init(&ci->netfs, &ceph_netfs_ops);
 
-	/* Set parameters for the netfs library */
-	netfs_i_context_init(&ci->vfs_inode, &ceph_netfs_ops);
-
 	spin_lock_init(&ci->i_ceph_lock);
 
 	ci->i_version = 0;
@@ -550,11 +547,7 @@
 	INIT_WORK(&ci->i_work, ceph_inode_work);
 	ci->i_work_mask = 0;
 	memset(&ci->i_btime, '\0', sizeof(ci->i_btime));
-<<<<<<< HEAD
-	return &ci->vfs_inode;
-=======
 	return &ci->netfs.inode;
->>>>>>> 88084a3d
 }
 
 void ceph_free_inode(struct inode *inode)
