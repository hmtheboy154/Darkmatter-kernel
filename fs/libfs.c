// SPDX-License-Identifier: GPL-2.0-only
/*
 *	fs/libfs.c
 *	Library for filesystems writers.
 */

#include <linux/blkdev.h>
#include <linux/export.h>
#include <linux/pagemap.h>
#include <linux/slab.h>
#include <linux/cred.h>
#include <linux/mount.h>
#include <linux/vfs.h>
#include <linux/quotaops.h>
#include <linux/mutex.h>
#include <linux/namei.h>
#include <linux/exportfs.h>
#include <linux/writeback.h>
#include <linux/buffer_head.h> /* sync_mapping_buffers */
#include <linux/fs_context.h>
#include <linux/pseudo_fs.h>
#include <linux/fsnotify.h>
#include <linux/unicode.h>
#include <linux/fscrypt.h>

#include <linux/uaccess.h>

#include "internal.h"

int simple_getattr(const struct path *path, struct kstat *stat,
		   u32 request_mask, unsigned int query_flags)
{
	struct inode *inode = d_inode(path->dentry);
	generic_fillattr(inode, stat);
	stat->blocks = inode->i_mapping->nrpages << (PAGE_SHIFT - 9);
	return 0;
}
EXPORT_SYMBOL(simple_getattr);

int simple_statfs(struct dentry *dentry, struct kstatfs *buf)
{
	buf->f_type = dentry->d_sb->s_magic;
	buf->f_bsize = PAGE_SIZE;
	buf->f_namelen = NAME_MAX;
	return 0;
}
EXPORT_SYMBOL(simple_statfs);

/*
 * Retaining negative dentries for an in-memory filesystem just wastes
 * memory and lookup time: arrange for them to be deleted immediately.
 */
int always_delete_dentry(const struct dentry *dentry)
{
	return 1;
}
EXPORT_SYMBOL(always_delete_dentry);

const struct dentry_operations simple_dentry_operations = {
	.d_delete = always_delete_dentry,
};
EXPORT_SYMBOL(simple_dentry_operations);

/*
 * Lookup the data. This is trivial - if the dentry didn't already
 * exist, we know it is negative.  Set d_op to delete negative dentries.
 */
struct dentry *simple_lookup(struct inode *dir, struct dentry *dentry, unsigned int flags)
{
	if (dentry->d_name.len > NAME_MAX)
		return ERR_PTR(-ENAMETOOLONG);
	if (!dentry->d_sb->s_d_op)
		d_set_d_op(dentry, &simple_dentry_operations);
	d_add(dentry, NULL);
	return NULL;
}
EXPORT_SYMBOL(simple_lookup);

int dcache_dir_open(struct inode *inode, struct file *file)
{
	file->private_data = d_alloc_cursor(file->f_path.dentry);

	return file->private_data ? 0 : -ENOMEM;
}
EXPORT_SYMBOL(dcache_dir_open);

int dcache_dir_close(struct inode *inode, struct file *file)
{
	dput(file->private_data);
	return 0;
}
EXPORT_SYMBOL(dcache_dir_close);

/* parent is locked at least shared */
/*
 * Returns an element of siblings' list.
 * We are looking for <count>th positive after <p>; if
 * found, dentry is grabbed and returned to caller.
 * If no such element exists, NULL is returned.
 */
static struct dentry *scan_positives(struct dentry *cursor,
					struct list_head *p,
					loff_t count,
					struct dentry *last)
{
	struct dentry *dentry = cursor->d_parent, *found = NULL;

	spin_lock(&dentry->d_lock);
	while ((p = p->next) != &dentry->d_subdirs) {
		struct dentry *d = list_entry(p, struct dentry, d_child);
		// we must at least skip cursors, to avoid livelocks
		if (d->d_flags & DCACHE_DENTRY_CURSOR)
			continue;
		if (simple_positive(d) && !--count) {
			spin_lock_nested(&d->d_lock, DENTRY_D_LOCK_NESTED);
			if (simple_positive(d))
				found = dget_dlock(d);
			spin_unlock(&d->d_lock);
			if (likely(found))
				break;
			count = 1;
		}
		if (need_resched()) {
			list_move(&cursor->d_child, p);
			p = &cursor->d_child;
			spin_unlock(&dentry->d_lock);
			cond_resched();
			spin_lock(&dentry->d_lock);
		}
	}
	spin_unlock(&dentry->d_lock);
	dput(last);
	return found;
}

loff_t dcache_dir_lseek(struct file *file, loff_t offset, int whence)
{
	struct dentry *dentry = file->f_path.dentry;
	switch (whence) {
		case 1:
			offset += file->f_pos;
			fallthrough;
		case 0:
			if (offset >= 0)
				break;
			fallthrough;
		default:
			return -EINVAL;
	}
	if (offset != file->f_pos) {
		struct dentry *cursor = file->private_data;
		struct dentry *to = NULL;

		inode_lock_shared(dentry->d_inode);

		if (offset > 2)
			to = scan_positives(cursor, &dentry->d_subdirs,
					    offset - 2, NULL);
		spin_lock(&dentry->d_lock);
		if (to)
			list_move(&cursor->d_child, &to->d_child);
		else
			list_del_init(&cursor->d_child);
		spin_unlock(&dentry->d_lock);
		dput(to);

		file->f_pos = offset;

		inode_unlock_shared(dentry->d_inode);
	}
	return offset;
}
EXPORT_SYMBOL(dcache_dir_lseek);

/* Relationship between i_mode and the DT_xxx types */
static inline unsigned char dt_type(struct inode *inode)
{
	return (inode->i_mode >> 12) & 15;
}

/*
 * Directory is locked and all positive dentries in it are safe, since
 * for ramfs-type trees they can't go away without unlink() or rmdir(),
 * both impossible due to the lock on directory.
 */

int dcache_readdir(struct file *file, struct dir_context *ctx)
{
	struct dentry *dentry = file->f_path.dentry;
	struct dentry *cursor = file->private_data;
	struct list_head *anchor = &dentry->d_subdirs;
	struct dentry *next = NULL;
	struct list_head *p;

	if (!dir_emit_dots(file, ctx))
		return 0;

	if (ctx->pos == 2)
		p = anchor;
	else if (!list_empty(&cursor->d_child))
		p = &cursor->d_child;
	else
		return 0;

	while ((next = scan_positives(cursor, p, 1, next)) != NULL) {
		if (!dir_emit(ctx, next->d_name.name, next->d_name.len,
			      d_inode(next)->i_ino, dt_type(d_inode(next))))
			break;
		ctx->pos++;
		p = &next->d_child;
	}
	spin_lock(&dentry->d_lock);
	if (next)
		list_move_tail(&cursor->d_child, &next->d_child);
	else
		list_del_init(&cursor->d_child);
	spin_unlock(&dentry->d_lock);
	dput(next);

	return 0;
}
EXPORT_SYMBOL(dcache_readdir);

ssize_t generic_read_dir(struct file *filp, char __user *buf, size_t siz, loff_t *ppos)
{
	return -EISDIR;
}
EXPORT_SYMBOL(generic_read_dir);

const struct file_operations simple_dir_operations = {
	.open		= dcache_dir_open,
	.release	= dcache_dir_close,
	.llseek		= dcache_dir_lseek,
	.read		= generic_read_dir,
	.iterate_shared	= dcache_readdir,
	.fsync		= noop_fsync,
};
EXPORT_SYMBOL(simple_dir_operations);

const struct inode_operations simple_dir_inode_operations = {
	.lookup		= simple_lookup,
};
EXPORT_SYMBOL(simple_dir_inode_operations);

static struct dentry *find_next_child(struct dentry *parent, struct dentry *prev)
{
	struct dentry *child = NULL;
	struct list_head *p = prev ? &prev->d_child : &parent->d_subdirs;

	spin_lock(&parent->d_lock);
	while ((p = p->next) != &parent->d_subdirs) {
		struct dentry *d = container_of(p, struct dentry, d_child);
		if (simple_positive(d)) {
			spin_lock_nested(&d->d_lock, DENTRY_D_LOCK_NESTED);
			if (simple_positive(d))
				child = dget_dlock(d);
			spin_unlock(&d->d_lock);
			if (likely(child))
				break;
		}
	}
	spin_unlock(&parent->d_lock);
	dput(prev);
	return child;
}

void simple_recursive_removal(struct dentry *dentry,
                              void (*callback)(struct dentry *))
{
	struct dentry *this = dget(dentry);
	while (true) {
		struct dentry *victim = NULL, *child;
		struct inode *inode = this->d_inode;

		inode_lock(inode);
		if (d_is_dir(this))
			inode->i_flags |= S_DEAD;
		while ((child = find_next_child(this, victim)) == NULL) {
			// kill and ascend
			// update metadata while it's still locked
			inode->i_ctime = current_time(inode);
			clear_nlink(inode);
			inode_unlock(inode);
			victim = this;
			this = this->d_parent;
			inode = this->d_inode;
			inode_lock(inode);
			if (simple_positive(victim)) {
				d_invalidate(victim);	// avoid lost mounts
				if (d_is_dir(victim))
					fsnotify_rmdir(inode, victim);
				else
					fsnotify_unlink(inode, victim);
				if (callback)
					callback(victim);
				dput(victim);		// unpin it
			}
			if (victim == dentry) {
				inode->i_ctime = inode->i_mtime =
					current_time(inode);
				if (d_is_dir(dentry))
					drop_nlink(inode);
				inode_unlock(inode);
				dput(dentry);
				return;
			}
		}
		inode_unlock(inode);
		this = child;
	}
}
EXPORT_SYMBOL(simple_recursive_removal);

static const struct super_operations simple_super_operations = {
	.statfs		= simple_statfs,
};

static int pseudo_fs_fill_super(struct super_block *s, struct fs_context *fc)
{
	struct pseudo_fs_context *ctx = fc->fs_private;
	struct inode *root;

	s->s_maxbytes = MAX_LFS_FILESIZE;
	s->s_blocksize = PAGE_SIZE;
	s->s_blocksize_bits = PAGE_SHIFT;
	s->s_magic = ctx->magic;
	s->s_op = ctx->ops ?: &simple_super_operations;
	s->s_xattr = ctx->xattr;
	s->s_time_gran = 1;
	root = new_inode(s);
	if (!root)
		return -ENOMEM;

	/*
	 * since this is the first inode, make it number 1. New inodes created
	 * after this must take care not to collide with it (by passing
	 * max_reserved of 1 to iunique).
	 */
	root->i_ino = 1;
	root->i_mode = S_IFDIR | S_IRUSR | S_IWUSR;
	root->i_atime = root->i_mtime = root->i_ctime = current_time(root);
	s->s_root = d_make_root(root);
	if (!s->s_root)
		return -ENOMEM;
	s->s_d_op = ctx->dops;
	return 0;
}

static int pseudo_fs_get_tree(struct fs_context *fc)
{
	return get_tree_nodev(fc, pseudo_fs_fill_super);
}

static void pseudo_fs_free(struct fs_context *fc)
{
	kfree(fc->fs_private);
}

static const struct fs_context_operations pseudo_fs_context_ops = {
	.free		= pseudo_fs_free,
	.get_tree	= pseudo_fs_get_tree,
};

/*
 * Common helper for pseudo-filesystems (sockfs, pipefs, bdev - stuff that
 * will never be mountable)
 */
struct pseudo_fs_context *init_pseudo(struct fs_context *fc,
					unsigned long magic)
{
	struct pseudo_fs_context *ctx;

	ctx = kzalloc(sizeof(struct pseudo_fs_context), GFP_KERNEL);
	if (likely(ctx)) {
		ctx->magic = magic;
		fc->fs_private = ctx;
		fc->ops = &pseudo_fs_context_ops;
		fc->sb_flags |= SB_NOUSER;
		fc->global = true;
	}
	return ctx;
}
EXPORT_SYMBOL(init_pseudo);

int simple_open(struct inode *inode, struct file *file)
{
	if (inode->i_private)
		file->private_data = inode->i_private;
	return 0;
}
EXPORT_SYMBOL(simple_open);

int simple_link(struct dentry *old_dentry, struct inode *dir, struct dentry *dentry)
{
	struct inode *inode = d_inode(old_dentry);

	inode->i_ctime = dir->i_ctime = dir->i_mtime = current_time(inode);
	inc_nlink(inode);
	ihold(inode);
	dget(dentry);
	d_instantiate(dentry, inode);
	return 0;
}
EXPORT_SYMBOL(simple_link);

int simple_empty(struct dentry *dentry)
{
	struct dentry *child;
	int ret = 0;

	spin_lock(&dentry->d_lock);
	list_for_each_entry(child, &dentry->d_subdirs, d_child) {
		spin_lock_nested(&child->d_lock, DENTRY_D_LOCK_NESTED);
		if (simple_positive(child)) {
			spin_unlock(&child->d_lock);
			goto out;
		}
		spin_unlock(&child->d_lock);
	}
	ret = 1;
out:
	spin_unlock(&dentry->d_lock);
	return ret;
}
EXPORT_SYMBOL(simple_empty);

int simple_unlink(struct inode *dir, struct dentry *dentry)
{
	struct inode *inode = d_inode(dentry);

	inode->i_ctime = dir->i_ctime = dir->i_mtime = current_time(inode);
	drop_nlink(inode);
	dput(dentry);
	return 0;
}
EXPORT_SYMBOL(simple_unlink);

int simple_rmdir(struct inode *dir, struct dentry *dentry)
{
	if (!simple_empty(dentry))
		return -ENOTEMPTY;

	drop_nlink(d_inode(dentry));
	simple_unlink(dir, dentry);
	drop_nlink(dir);
	return 0;
}
EXPORT_SYMBOL(simple_rmdir);

int simple_rename(struct inode *old_dir, struct dentry *old_dentry,
		  struct inode *new_dir, struct dentry *new_dentry,
		  unsigned int flags)
{
	struct inode *inode = d_inode(old_dentry);
	int they_are_dirs = d_is_dir(old_dentry);

	if (flags & ~RENAME_NOREPLACE)
		return -EINVAL;

	if (!simple_empty(new_dentry))
		return -ENOTEMPTY;

	if (d_really_is_positive(new_dentry)) {
		simple_unlink(new_dir, new_dentry);
		if (they_are_dirs) {
			drop_nlink(d_inode(new_dentry));
			drop_nlink(old_dir);
		}
	} else if (they_are_dirs) {
		drop_nlink(old_dir);
		inc_nlink(new_dir);
	}

	old_dir->i_ctime = old_dir->i_mtime = new_dir->i_ctime =
		new_dir->i_mtime = inode->i_ctime = current_time(old_dir);

	return 0;
}
EXPORT_SYMBOL(simple_rename);

/**
 * simple_setattr - setattr for simple filesystem
 * @dentry: dentry
 * @iattr: iattr structure
 *
 * Returns 0 on success, -error on failure.
 *
 * simple_setattr is a simple ->setattr implementation without a proper
 * implementation of size changes.
 *
 * It can either be used for in-memory filesystems or special files
 * on simple regular filesystems.  Anything that needs to change on-disk
 * or wire state on size changes needs its own setattr method.
 */
int simple_setattr(struct dentry *dentry, struct iattr *iattr)
{
	struct inode *inode = d_inode(dentry);
	int error;

	error = setattr_prepare(dentry, iattr);
	if (error)
		return error;

	if (iattr->ia_valid & ATTR_SIZE)
		truncate_setsize(inode, iattr->ia_size);
	setattr_copy(inode, iattr);
	mark_inode_dirty(inode);
	return 0;
}
EXPORT_SYMBOL(simple_setattr);

int simple_readpage(struct file *file, struct page *page)
{
	clear_highpage(page);
	flush_dcache_page(page);
	SetPageUptodate(page);
	unlock_page(page);
	return 0;
}
EXPORT_SYMBOL(simple_readpage);

int simple_write_begin(struct file *file, struct address_space *mapping,
			loff_t pos, unsigned len, unsigned flags,
			struct page **pagep, void **fsdata)
{
	struct page *page;
	pgoff_t index;

	index = pos >> PAGE_SHIFT;

	page = grab_cache_page_write_begin(mapping, index, flags);
	if (!page)
		return -ENOMEM;

	*pagep = page;

	if (!PageUptodate(page) && (len != PAGE_SIZE)) {
		unsigned from = pos & (PAGE_SIZE - 1);

		zero_user_segments(page, 0, from, from + len, PAGE_SIZE);
	}
	return 0;
}
EXPORT_SYMBOL(simple_write_begin);

/**
 * simple_write_end - .write_end helper for non-block-device FSes
 * @file: See .write_end of address_space_operations
 * @mapping: 		"
 * @pos: 		"
 * @len: 		"
 * @copied: 		"
 * @page: 		"
 * @fsdata: 		"
 *
 * simple_write_end does the minimum needed for updating a page after writing is
 * done. It has the same API signature as the .write_end of
 * address_space_operations vector. So it can just be set onto .write_end for
 * FSes that don't need any other processing. i_mutex is assumed to be held.
 * Block based filesystems should use generic_write_end().
 * NOTE: Even though i_size might get updated by this function, mark_inode_dirty
 * is not called, so a filesystem that actually does store data in .write_inode
 * should extend on what's done here with a call to mark_inode_dirty() in the
 * case that i_size has changed.
 *
 * Use *ONLY* with simple_readpage()
 */
int simple_write_end(struct file *file, struct address_space *mapping,
			loff_t pos, unsigned len, unsigned copied,
			struct page *page, void *fsdata)
{
	struct inode *inode = page->mapping->host;
	loff_t last_pos = pos + copied;

	/* zero the stale part of the page if we did a short copy */
	if (!PageUptodate(page)) {
		if (copied < len) {
			unsigned from = pos & (PAGE_SIZE - 1);

			zero_user(page, from + copied, len - copied);
		}
		SetPageUptodate(page);
	}
	/*
	 * No need to use i_size_read() here, the i_size
	 * cannot change under us because we hold the i_mutex.
	 */
	if (last_pos > inode->i_size)
		i_size_write(inode, last_pos);

	set_page_dirty(page);
	unlock_page(page);
	put_page(page);

	return copied;
}
EXPORT_SYMBOL(simple_write_end);

/*
 * the inodes created here are not hashed. If you use iunique to generate
 * unique inode values later for this filesystem, then you must take care
 * to pass it an appropriate max_reserved value to avoid collisions.
 */
int simple_fill_super(struct super_block *s, unsigned long magic,
		      const struct tree_descr *files)
{
	struct inode *inode;
	struct dentry *root;
	struct dentry *dentry;
	int i;

	s->s_blocksize = PAGE_SIZE;
	s->s_blocksize_bits = PAGE_SHIFT;
	s->s_magic = magic;
	s->s_op = &simple_super_operations;
	s->s_time_gran = 1;

	inode = new_inode(s);
	if (!inode)
		return -ENOMEM;
	/*
	 * because the root inode is 1, the files array must not contain an
	 * entry at index 1
	 */
	inode->i_ino = 1;
	inode->i_mode = S_IFDIR | 0755;
	inode->i_atime = inode->i_mtime = inode->i_ctime = current_time(inode);
	inode->i_op = &simple_dir_inode_operations;
	inode->i_fop = &simple_dir_operations;
	set_nlink(inode, 2);
	root = d_make_root(inode);
	if (!root)
		return -ENOMEM;
	for (i = 0; !files->name || files->name[0]; i++, files++) {
		if (!files->name)
			continue;

		/* warn if it tries to conflict with the root inode */
		if (unlikely(i == 1))
			printk(KERN_WARNING "%s: %s passed in a files array"
				"with an index of 1!\n", __func__,
				s->s_type->name);

		dentry = d_alloc_name(root, files->name);
		if (!dentry)
			goto out;
		inode = new_inode(s);
		if (!inode) {
			dput(dentry);
			goto out;
		}
		inode->i_mode = S_IFREG | files->mode;
		inode->i_atime = inode->i_mtime = inode->i_ctime = current_time(inode);
		inode->i_fop = files->ops;
		inode->i_ino = i;
		d_add(dentry, inode);
	}
	s->s_root = root;
	return 0;
out:
	d_genocide(root);
	shrink_dcache_parent(root);
	dput(root);
	return -ENOMEM;
}
EXPORT_SYMBOL(simple_fill_super);

static DEFINE_SPINLOCK(pin_fs_lock);

int simple_pin_fs(struct file_system_type *type, struct vfsmount **mount, int *count)
{
	struct vfsmount *mnt = NULL;
	spin_lock(&pin_fs_lock);
	if (unlikely(!*mount)) {
		spin_unlock(&pin_fs_lock);
		mnt = vfs_kern_mount(type, SB_KERNMOUNT, type->name, NULL);
		if (IS_ERR(mnt))
			return PTR_ERR(mnt);
		spin_lock(&pin_fs_lock);
		if (!*mount)
			*mount = mnt;
	}
	mntget(*mount);
	++*count;
	spin_unlock(&pin_fs_lock);
	mntput(mnt);
	return 0;
}
EXPORT_SYMBOL(simple_pin_fs);

void simple_release_fs(struct vfsmount **mount, int *count)
{
	struct vfsmount *mnt;
	spin_lock(&pin_fs_lock);
	mnt = *mount;
	if (!--*count)
		*mount = NULL;
	spin_unlock(&pin_fs_lock);
	mntput(mnt);
}
EXPORT_SYMBOL(simple_release_fs);

/**
 * simple_read_from_buffer - copy data from the buffer to user space
 * @to: the user space buffer to read to
 * @count: the maximum number of bytes to read
 * @ppos: the current position in the buffer
 * @from: the buffer to read from
 * @available: the size of the buffer
 *
 * The simple_read_from_buffer() function reads up to @count bytes from the
 * buffer @from at offset @ppos into the user space address starting at @to.
 *
 * On success, the number of bytes read is returned and the offset @ppos is
 * advanced by this number, or negative value is returned on error.
 **/
ssize_t simple_read_from_buffer(void __user *to, size_t count, loff_t *ppos,
				const void *from, size_t available)
{
	loff_t pos = *ppos;
	size_t ret;

	if (pos < 0)
		return -EINVAL;
	if (pos >= available || !count)
		return 0;
	if (count > available - pos)
		count = available - pos;
	ret = copy_to_user(to, from + pos, count);
	if (ret == count)
		return -EFAULT;
	count -= ret;
	*ppos = pos + count;
	return count;
}
EXPORT_SYMBOL(simple_read_from_buffer);

/**
 * simple_write_to_buffer - copy data from user space to the buffer
 * @to: the buffer to write to
 * @available: the size of the buffer
 * @ppos: the current position in the buffer
 * @from: the user space buffer to read from
 * @count: the maximum number of bytes to read
 *
 * The simple_write_to_buffer() function reads up to @count bytes from the user
 * space address starting at @from into the buffer @to at offset @ppos.
 *
 * On success, the number of bytes written is returned and the offset @ppos is
 * advanced by this number, or negative value is returned on error.
 **/
ssize_t simple_write_to_buffer(void *to, size_t available, loff_t *ppos,
		const void __user *from, size_t count)
{
	loff_t pos = *ppos;
	size_t res;

	if (pos < 0)
		return -EINVAL;
	if (pos >= available || !count)
		return 0;
	if (count > available - pos)
		count = available - pos;
	res = copy_from_user(to + pos, from, count);
	if (res == count)
		return -EFAULT;
	count -= res;
	*ppos = pos + count;
	return count;
}
EXPORT_SYMBOL(simple_write_to_buffer);

/**
 * memory_read_from_buffer - copy data from the buffer
 * @to: the kernel space buffer to read to
 * @count: the maximum number of bytes to read
 * @ppos: the current position in the buffer
 * @from: the buffer to read from
 * @available: the size of the buffer
 *
 * The memory_read_from_buffer() function reads up to @count bytes from the
 * buffer @from at offset @ppos into the kernel space address starting at @to.
 *
 * On success, the number of bytes read is returned and the offset @ppos is
 * advanced by this number, or negative value is returned on error.
 **/
ssize_t memory_read_from_buffer(void *to, size_t count, loff_t *ppos,
				const void *from, size_t available)
{
	loff_t pos = *ppos;

	if (pos < 0)
		return -EINVAL;
	if (pos >= available)
		return 0;
	if (count > available - pos)
		count = available - pos;
	memcpy(to, from + pos, count);
	*ppos = pos + count;

	return count;
}
EXPORT_SYMBOL(memory_read_from_buffer);

/*
 * Transaction based IO.
 * The file expects a single write which triggers the transaction, and then
 * possibly a read which collects the result - which is stored in a
 * file-local buffer.
 */

void simple_transaction_set(struct file *file, size_t n)
{
	struct simple_transaction_argresp *ar = file->private_data;

	BUG_ON(n > SIMPLE_TRANSACTION_LIMIT);

	/*
	 * The barrier ensures that ar->size will really remain zero until
	 * ar->data is ready for reading.
	 */
	smp_mb();
	ar->size = n;
}
EXPORT_SYMBOL(simple_transaction_set);

char *simple_transaction_get(struct file *file, const char __user *buf, size_t size)
{
	struct simple_transaction_argresp *ar;
	static DEFINE_SPINLOCK(simple_transaction_lock);

	if (size > SIMPLE_TRANSACTION_LIMIT - 1)
		return ERR_PTR(-EFBIG);

	ar = (struct simple_transaction_argresp *)get_zeroed_page(GFP_KERNEL);
	if (!ar)
		return ERR_PTR(-ENOMEM);

	spin_lock(&simple_transaction_lock);

	/* only one write allowed per open */
	if (file->private_data) {
		spin_unlock(&simple_transaction_lock);
		free_page((unsigned long)ar);
		return ERR_PTR(-EBUSY);
	}

	file->private_data = ar;

	spin_unlock(&simple_transaction_lock);

	if (copy_from_user(ar->data, buf, size))
		return ERR_PTR(-EFAULT);

	return ar->data;
}
EXPORT_SYMBOL(simple_transaction_get);

ssize_t simple_transaction_read(struct file *file, char __user *buf, size_t size, loff_t *pos)
{
	struct simple_transaction_argresp *ar = file->private_data;

	if (!ar)
		return 0;
	return simple_read_from_buffer(buf, size, pos, ar->data, ar->size);
}
EXPORT_SYMBOL(simple_transaction_read);

int simple_transaction_release(struct inode *inode, struct file *file)
{
	free_page((unsigned long)file->private_data);
	return 0;
}
EXPORT_SYMBOL(simple_transaction_release);

/* Simple attribute files */

struct simple_attr {
	int (*get)(void *, u64 *);
	int (*set)(void *, u64);
	char get_buf[24];	/* enough to store a u64 and "\n\0" */
	char set_buf[24];
	void *data;
	const char *fmt;	/* format for read operation */
	struct mutex mutex;	/* protects access to these buffers */
};

/* simple_attr_open is called by an actual attribute open file operation
 * to set the attribute specific access operations. */
int simple_attr_open(struct inode *inode, struct file *file,
		     int (*get)(void *, u64 *), int (*set)(void *, u64),
		     const char *fmt)
{
	struct simple_attr *attr;

	attr = kzalloc(sizeof(*attr), GFP_KERNEL);
	if (!attr)
		return -ENOMEM;

	attr->get = get;
	attr->set = set;
	attr->data = inode->i_private;
	attr->fmt = fmt;
	mutex_init(&attr->mutex);

	file->private_data = attr;

	return nonseekable_open(inode, file);
}
EXPORT_SYMBOL_GPL(simple_attr_open);

int simple_attr_release(struct inode *inode, struct file *file)
{
	kfree(file->private_data);
	return 0;
}
EXPORT_SYMBOL_GPL(simple_attr_release);	/* GPL-only?  This?  Really? */

/* read from the buffer that is filled with the get function */
ssize_t simple_attr_read(struct file *file, char __user *buf,
			 size_t len, loff_t *ppos)
{
	struct simple_attr *attr;
	size_t size;
	ssize_t ret;

	attr = file->private_data;

	if (!attr->get)
		return -EACCES;

	ret = mutex_lock_interruptible(&attr->mutex);
	if (ret)
		return ret;

	if (*ppos && attr->get_buf[0]) {
		/* continued read */
		size = strlen(attr->get_buf);
	} else {
		/* first read */
		u64 val;
		ret = attr->get(attr->data, &val);
		if (ret)
			goto out;

		size = scnprintf(attr->get_buf, sizeof(attr->get_buf),
				 attr->fmt, (unsigned long long)val);
	}

	ret = simple_read_from_buffer(buf, len, ppos, attr->get_buf, size);
out:
	mutex_unlock(&attr->mutex);
	return ret;
}
EXPORT_SYMBOL_GPL(simple_attr_read);

/* interpret the buffer as a number to call the set function with */
ssize_t simple_attr_write(struct file *file, const char __user *buf,
			  size_t len, loff_t *ppos)
{
	struct simple_attr *attr;
	unsigned long long val;
	size_t size;
	ssize_t ret;

	attr = file->private_data;
	if (!attr->set)
		return -EACCES;

	ret = mutex_lock_interruptible(&attr->mutex);
	if (ret)
		return ret;

	ret = -EFAULT;
	size = min(sizeof(attr->set_buf) - 1, len);
	if (copy_from_user(attr->set_buf, buf, size))
		goto out;

	attr->set_buf[size] = '\0';
	ret = kstrtoull(attr->set_buf, 0, &val);
	if (ret)
		goto out;
	ret = attr->set(attr->data, val);
	if (ret == 0)
		ret = len; /* on success, claim we got the whole input */
out:
	mutex_unlock(&attr->mutex);
	return ret;
}
EXPORT_SYMBOL_GPL(simple_attr_write);

/**
 * generic_fh_to_dentry - generic helper for the fh_to_dentry export operation
 * @sb:		filesystem to do the file handle conversion on
 * @fid:	file handle to convert
 * @fh_len:	length of the file handle in bytes
 * @fh_type:	type of file handle
 * @get_inode:	filesystem callback to retrieve inode
 *
 * This function decodes @fid as long as it has one of the well-known
 * Linux filehandle types and calls @get_inode on it to retrieve the
 * inode for the object specified in the file handle.
 */
struct dentry *generic_fh_to_dentry(struct super_block *sb, struct fid *fid,
		int fh_len, int fh_type, struct inode *(*get_inode)
			(struct super_block *sb, u64 ino, u32 gen))
{
	struct inode *inode = NULL;

	if (fh_len < 2)
		return NULL;

	switch (fh_type) {
	case FILEID_INO32_GEN:
	case FILEID_INO32_GEN_PARENT:
		inode = get_inode(sb, fid->i32.ino, fid->i32.gen);
		break;
	}

	return d_obtain_alias(inode);
}
EXPORT_SYMBOL_GPL(generic_fh_to_dentry);

/**
 * generic_fh_to_parent - generic helper for the fh_to_parent export operation
 * @sb:		filesystem to do the file handle conversion on
 * @fid:	file handle to convert
 * @fh_len:	length of the file handle in bytes
 * @fh_type:	type of file handle
 * @get_inode:	filesystem callback to retrieve inode
 *
 * This function decodes @fid as long as it has one of the well-known
 * Linux filehandle types and calls @get_inode on it to retrieve the
 * inode for the _parent_ object specified in the file handle if it
 * is specified in the file handle, or NULL otherwise.
 */
struct dentry *generic_fh_to_parent(struct super_block *sb, struct fid *fid,
		int fh_len, int fh_type, struct inode *(*get_inode)
			(struct super_block *sb, u64 ino, u32 gen))
{
	struct inode *inode = NULL;

	if (fh_len <= 2)
		return NULL;

	switch (fh_type) {
	case FILEID_INO32_GEN_PARENT:
		inode = get_inode(sb, fid->i32.parent_ino,
				  (fh_len > 3 ? fid->i32.parent_gen : 0));
		break;
	}

	return d_obtain_alias(inode);
}
EXPORT_SYMBOL_GPL(generic_fh_to_parent);

/**
 * __generic_file_fsync - generic fsync implementation for simple filesystems
 *
 * @file:	file to synchronize
 * @start:	start offset in bytes
 * @end:	end offset in bytes (inclusive)
 * @datasync:	only synchronize essential metadata if true
 *
 * This is a generic implementation of the fsync method for simple
 * filesystems which track all non-inode metadata in the buffers list
 * hanging off the address_space structure.
 */
int __generic_file_fsync(struct file *file, loff_t start, loff_t end,
				 int datasync)
{
	struct inode *inode = file->f_mapping->host;
	int err;
	int ret;

	err = file_write_and_wait_range(file, start, end);
	if (err)
		return err;

	inode_lock(inode);
	ret = sync_mapping_buffers(inode->i_mapping);
	if (!(inode->i_state & I_DIRTY_ALL))
		goto out;
	if (datasync && !(inode->i_state & I_DIRTY_DATASYNC))
		goto out;

	err = sync_inode_metadata(inode, 1);
	if (ret == 0)
		ret = err;

out:
	inode_unlock(inode);
	/* check and advance again to catch errors after syncing out buffers */
	err = file_check_and_advance_wb_err(file);
	if (ret == 0)
		ret = err;
	return ret;
}
EXPORT_SYMBOL(__generic_file_fsync);

/**
 * generic_file_fsync - generic fsync implementation for simple filesystems
 *			with flush
 * @file:	file to synchronize
 * @start:	start offset in bytes
 * @end:	end offset in bytes (inclusive)
 * @datasync:	only synchronize essential metadata if true
 *
 */

int generic_file_fsync(struct file *file, loff_t start, loff_t end,
		       int datasync)
{
	struct inode *inode = file->f_mapping->host;
	int err;

	err = __generic_file_fsync(file, start, end, datasync);
	if (err)
		return err;
	return blkdev_issue_flush(inode->i_sb->s_bdev, GFP_KERNEL);
}
EXPORT_SYMBOL(generic_file_fsync);

/**
 * generic_check_addressable - Check addressability of file system
 * @blocksize_bits:	log of file system block size
 * @num_blocks:		number of blocks in file system
 *
 * Determine whether a file system with @num_blocks blocks (and a
 * block size of 2**@blocksize_bits) is addressable by the sector_t
 * and page cache of the system.  Return 0 if so and -EFBIG otherwise.
 */
int generic_check_addressable(unsigned blocksize_bits, u64 num_blocks)
{
	u64 last_fs_block = num_blocks - 1;
	u64 last_fs_page =
		last_fs_block >> (PAGE_SHIFT - blocksize_bits);

	if (unlikely(num_blocks == 0))
		return 0;

	if ((blocksize_bits < 9) || (blocksize_bits > PAGE_SHIFT))
		return -EINVAL;

	if ((last_fs_block > (sector_t)(~0ULL) >> (blocksize_bits - 9)) ||
	    (last_fs_page > (pgoff_t)(~0ULL))) {
		return -EFBIG;
	}
	return 0;
}
EXPORT_SYMBOL(generic_check_addressable);

/*
 * No-op implementation of ->fsync for in-memory filesystems.
 */
int noop_fsync(struct file *file, loff_t start, loff_t end, int datasync)
{
	return 0;
}
EXPORT_SYMBOL(noop_fsync);

int noop_set_page_dirty(struct page *page)
{
	/*
	 * Unlike __set_page_dirty_no_writeback that handles dirty page
	 * tracking in the page object, dax does all dirty tracking in
	 * the inode address_space in response to mkwrite faults. In the
	 * dax case we only need to worry about potentially dirty CPU
	 * caches, not dirty page cache pages to write back.
	 *
	 * This callback is defined to prevent fallback to
	 * __set_page_dirty_buffers() in set_page_dirty().
	 */
	return 0;
}
EXPORT_SYMBOL_GPL(noop_set_page_dirty);

void noop_invalidatepage(struct page *page, unsigned int offset,
		unsigned int length)
{
	/*
	 * There is no page cache to invalidate in the dax case, however
	 * we need this callback defined to prevent falling back to
	 * block_invalidatepage() in do_invalidatepage().
	 */
}
EXPORT_SYMBOL_GPL(noop_invalidatepage);

ssize_t noop_direct_IO(struct kiocb *iocb, struct iov_iter *iter)
{
	/*
	 * iomap based filesystems support direct I/O without need for
	 * this callback. However, it still needs to be set in
	 * inode->a_ops so that open/fcntl know that direct I/O is
	 * generally supported.
	 */
	return -EINVAL;
}
EXPORT_SYMBOL_GPL(noop_direct_IO);

/* Because kfree isn't assignment-compatible with void(void*) ;-/ */
void kfree_link(void *p)
{
	kfree(p);
}
EXPORT_SYMBOL(kfree_link);

/*
 * nop .set_page_dirty method so that people can use .page_mkwrite on
 * anon inodes.
 */
static int anon_set_page_dirty(struct page *page)
{
	return 0;
};

struct inode *alloc_anon_inode(struct super_block *s)
{
	static const struct address_space_operations anon_aops = {
		.set_page_dirty = anon_set_page_dirty,
	};
	struct inode *inode = new_inode_pseudo(s);

	if (!inode)
		return ERR_PTR(-ENOMEM);

	inode->i_ino = get_next_ino();
	inode->i_mapping->a_ops = &anon_aops;

	/*
	 * Mark the inode dirty from the very beginning,
	 * that way it will never be moved to the dirty
	 * list because mark_inode_dirty() will think
	 * that it already _is_ on the dirty list.
	 */
	inode->i_state = I_DIRTY;
	inode->i_mode = S_IRUSR | S_IWUSR;
	inode->i_uid = current_fsuid();
	inode->i_gid = current_fsgid();
	inode->i_flags |= S_PRIVATE;
	inode->i_atime = inode->i_mtime = inode->i_ctime = current_time(inode);
	return inode;
}
EXPORT_SYMBOL(alloc_anon_inode);

/**
 * simple_nosetlease - generic helper for prohibiting leases
 * @filp: file pointer
 * @arg: type of lease to obtain
 * @flp: new lease supplied for insertion
 * @priv: private data for lm_setup operation
 *
 * Generic helper for filesystems that do not wish to allow leases to be set.
 * All arguments are ignored and it just returns -EINVAL.
 */
int
simple_nosetlease(struct file *filp, long arg, struct file_lock **flp,
		  void **priv)
{
	return -EINVAL;
}
EXPORT_SYMBOL(simple_nosetlease);

/**
 * simple_get_link - generic helper to get the target of "fast" symlinks
 * @dentry: not used here
 * @inode: the symlink inode
 * @done: not used here
 *
 * Generic helper for filesystems to use for symlink inodes where a pointer to
 * the symlink target is stored in ->i_link.  NOTE: this isn't normally called,
 * since as an optimization the path lookup code uses any non-NULL ->i_link
 * directly, without calling ->get_link().  But ->get_link() still must be set,
 * to mark the inode_operations as being for a symlink.
 *
 * Return: the symlink target
 */
const char *simple_get_link(struct dentry *dentry, struct inode *inode,
			    struct delayed_call *done)
{
	return inode->i_link;
}
EXPORT_SYMBOL(simple_get_link);

const struct inode_operations simple_symlink_inode_operations = {
	.get_link = simple_get_link,
};
EXPORT_SYMBOL(simple_symlink_inode_operations);

/*
 * Operations for a permanently empty directory.
 */
static struct dentry *empty_dir_lookup(struct inode *dir, struct dentry *dentry, unsigned int flags)
{
	return ERR_PTR(-ENOENT);
}

static int empty_dir_getattr(const struct path *path, struct kstat *stat,
			     u32 request_mask, unsigned int query_flags)
{
	struct inode *inode = d_inode(path->dentry);
	generic_fillattr(inode, stat);
	return 0;
}

static int empty_dir_setattr(struct dentry *dentry, struct iattr *attr)
{
	return -EPERM;
}

static ssize_t empty_dir_listxattr(struct dentry *dentry, char *list, size_t size)
{
	return -EOPNOTSUPP;
}

static const struct inode_operations empty_dir_inode_operations = {
	.lookup		= empty_dir_lookup,
	.permission	= generic_permission,
	.setattr	= empty_dir_setattr,
	.getattr	= empty_dir_getattr,
	.listxattr	= empty_dir_listxattr,
};

static loff_t empty_dir_llseek(struct file *file, loff_t offset, int whence)
{
	/* An empty directory has two entries . and .. at offsets 0 and 1 */
	return generic_file_llseek_size(file, offset, whence, 2, 2);
}

static int empty_dir_readdir(struct file *file, struct dir_context *ctx)
{
	dir_emit_dots(file, ctx);
	return 0;
}

static const struct file_operations empty_dir_operations = {
	.llseek		= empty_dir_llseek,
	.read		= generic_read_dir,
	.iterate_shared	= empty_dir_readdir,
	.fsync		= noop_fsync,
};


void make_empty_dir_inode(struct inode *inode)
{
	set_nlink(inode, 2);
	inode->i_mode = S_IFDIR | S_IRUGO | S_IXUGO;
	inode->i_uid = GLOBAL_ROOT_UID;
	inode->i_gid = GLOBAL_ROOT_GID;
	inode->i_rdev = 0;
	inode->i_size = 0;
	inode->i_blkbits = PAGE_SHIFT;
	inode->i_blocks = 0;

	inode->i_op = &empty_dir_inode_operations;
	inode->i_opflags &= ~IOP_XATTR;
	inode->i_fop = &empty_dir_operations;
}

bool is_empty_dir_inode(struct inode *inode)
{
	return (inode->i_fop == &empty_dir_operations) &&
		(inode->i_op == &empty_dir_inode_operations);
}

#ifdef CONFIG_UNICODE
/*
 * Determine if the name of a dentry should be casefolded.
 *
 * Return: if names will need casefolding
 */
static bool needs_casefold(const struct inode *dir)
{
	return IS_CASEFOLDED(dir) && dir->i_sb->s_encoding;
}

/**
 * generic_ci_d_compare - generic d_compare implementation for casefolding filesystems
 * @dentry:	dentry whose name we are checking against
 * @len:	len of name of dentry
 * @str:	str pointer to name of dentry
 * @name:	Name to compare against
 *
 * Return: 0 if names match, 1 if mismatch, or -ERRNO
 */
static int generic_ci_d_compare(const struct dentry *dentry, unsigned int len,
				const char *str, const struct qstr *name)
{
	const struct dentry *parent = READ_ONCE(dentry->d_parent);
	const struct inode *dir = READ_ONCE(parent->d_inode);
	const struct super_block *sb = dentry->d_sb;
	const struct unicode_map *um = sb->s_encoding;
	struct qstr qstr = QSTR_INIT(str, len);
	char strbuf[DNAME_INLINE_LEN];
	int ret;

	if (!dir || !needs_casefold(dir))
		goto fallback;
	/*
	 * If the dentry name is stored in-line, then it may be concurrently
	 * modified by a rename.  If this happens, the VFS will eventually retry
	 * the lookup, so it doesn't matter what ->d_compare() returns.
	 * However, it's unsafe to call utf8_strncasecmp() with an unstable
	 * string.  Therefore, we have to copy the name into a temporary buffer.
	 */
	if (len <= DNAME_INLINE_LEN - 1) {
		memcpy(strbuf, str, len);
		strbuf[len] = 0;
		qstr.name = strbuf;
		/* prevent compiler from optimizing out the temporary buffer */
		barrier();
	}
	ret = utf8_strncasecmp(um, name, &qstr);
	if (ret >= 0)
		return ret;

	if (sb_has_strict_encoding(sb))
		return -EINVAL;
fallback:
	if (len != name->len)
		return 1;
	return !!memcmp(str, name->name, len);
}

/**
 * generic_ci_d_hash - generic d_hash implementation for casefolding filesystems
 * @dentry:	dentry of the parent directory
 * @str:	qstr of name whose hash we should fill in
 *
 * Return: 0 if hash was successful or unchanged, and -EINVAL on error
 */
static int generic_ci_d_hash(const struct dentry *dentry, struct qstr *str)
{
	const struct inode *dir = READ_ONCE(dentry->d_inode);
	struct super_block *sb = dentry->d_sb;
	const struct unicode_map *um = sb->s_encoding;
	int ret = 0;

	if (!dir || !needs_casefold(dir))
		return 0;

	ret = utf8_casefold_hash(um, dentry, str);
	if (ret < 0 && sb_has_strict_encoding(sb))
		return -EINVAL;
	return 0;
}
<<<<<<< HEAD
EXPORT_SYMBOL(generic_ci_d_hash);
=======
>>>>>>> 5f85626b

static const struct dentry_operations generic_ci_dentry_ops = {
	.d_hash = generic_ci_d_hash,
	.d_compare = generic_ci_d_compare,
};
#endif

#ifdef CONFIG_FS_ENCRYPTION
static const struct dentry_operations generic_encrypted_dentry_ops = {
	.d_revalidate = fscrypt_d_revalidate,
};
#endif

#if defined(CONFIG_FS_ENCRYPTION) && defined(CONFIG_UNICODE)
static const struct dentry_operations generic_encrypted_ci_dentry_ops = {
	.d_hash = generic_ci_d_hash,
	.d_compare = generic_ci_d_compare,
	.d_revalidate = fscrypt_d_revalidate,
};
#endif

/**
 * generic_set_encrypted_ci_d_ops - helper for setting d_ops for given dentry
 * @dentry:	dentry to set ops on
 *
 * Casefolded directories need d_hash and d_compare set, so that the dentries
 * contained in them are handled case-insensitively.  Note that these operations
 * are needed on the parent directory rather than on the dentries in it, and
 * while the casefolding flag can be toggled on and off on an empty directory,
 * dentry_operations can't be changed later.  As a result, if the filesystem has
 * casefolding support enabled at all, we have to give all dentries the
 * casefolding operations even if their inode doesn't have the casefolding flag
 * currently (and thus the casefolding ops would be no-ops for now).
 *
 * Encryption works differently in that the only dentry operation it needs is
 * d_revalidate, which it only needs on dentries that have the no-key name flag.
 * The no-key flag can't be set "later", so we don't have to worry about that.
 *
 * Finally, to maximize compatibility with overlayfs (which isn't compatible
 * with certain dentry operations) and to avoid taking an unnecessary
 * performance hit, we use custom dentry_operations for each possible
 * combination rather than always installing all operations.
 */
void generic_set_encrypted_ci_d_ops(struct dentry *dentry)
{
#ifdef CONFIG_FS_ENCRYPTION
	bool needs_encrypt_ops = dentry->d_flags & DCACHE_NOKEY_NAME;
#endif
#ifdef CONFIG_UNICODE
	bool needs_ci_ops = dentry->d_sb->s_encoding;
#endif
#if defined(CONFIG_FS_ENCRYPTION) && defined(CONFIG_UNICODE)
	if (needs_encrypt_ops && needs_ci_ops) {
		d_set_d_op(dentry, &generic_encrypted_ci_dentry_ops);
		return;
	}
#endif
#ifdef CONFIG_FS_ENCRYPTION
	if (needs_encrypt_ops) {
		d_set_d_op(dentry, &generic_encrypted_dentry_ops);
		return;
	}
#endif
#ifdef CONFIG_UNICODE
	if (needs_ci_ops) {
		d_set_d_op(dentry, &generic_ci_dentry_ops);
		return;
	}
#endif
}
EXPORT_SYMBOL(generic_set_encrypted_ci_d_ops);<|MERGE_RESOLUTION|>--- conflicted
+++ resolved
@@ -1444,10 +1444,6 @@
 		return -EINVAL;
 	return 0;
 }
-<<<<<<< HEAD
-EXPORT_SYMBOL(generic_ci_d_hash);
-=======
->>>>>>> 5f85626b
 
 static const struct dentry_operations generic_ci_dentry_ops = {
 	.d_hash = generic_ci_d_hash,
