/*
 *	fs/libfs.c
 *	Library for filesystems writers.
 */

#include <linux/blkdev.h>
#include <linux/export.h>
#include <linux/pagemap.h>
#include <linux/slab.h>
#include <linux/cred.h>
#include <linux/mount.h>
#include <linux/vfs.h>
#include <linux/quotaops.h>
#include <linux/mutex.h>
#include <linux/namei.h>
#include <linux/exportfs.h>
#include <linux/writeback.h>
#include <linux/buffer_head.h> /* sync_mapping_buffers */
#include <linux/unicode.h>
#include <linux/fscrypt.h>

#include <linux/uaccess.h>

#include "internal.h"

int simple_getattr(const struct path *path, struct kstat *stat,
		   u32 request_mask, unsigned int query_flags)
{
	struct inode *inode = d_inode(path->dentry);
	generic_fillattr(inode, stat);
	stat->blocks = inode->i_mapping->nrpages << (PAGE_SHIFT - 9);
	return 0;
}
EXPORT_SYMBOL(simple_getattr);

int simple_statfs(struct dentry *dentry, struct kstatfs *buf)
{
	buf->f_type = dentry->d_sb->s_magic;
	buf->f_bsize = PAGE_SIZE;
	buf->f_namelen = NAME_MAX;
	return 0;
}
EXPORT_SYMBOL(simple_statfs);

/*
 * Retaining negative dentries for an in-memory filesystem just wastes
 * memory and lookup time: arrange for them to be deleted immediately.
 */
int always_delete_dentry(const struct dentry *dentry)
{
	return 1;
}
EXPORT_SYMBOL(always_delete_dentry);

const struct dentry_operations simple_dentry_operations = {
	.d_delete = always_delete_dentry,
};
EXPORT_SYMBOL(simple_dentry_operations);

/*
 * Lookup the data. This is trivial - if the dentry didn't already
 * exist, we know it is negative.  Set d_op to delete negative dentries.
 */
struct dentry *simple_lookup(struct inode *dir, struct dentry *dentry, unsigned int flags)
{
	if (dentry->d_name.len > NAME_MAX)
		return ERR_PTR(-ENAMETOOLONG);
	if (!dentry->d_sb->s_d_op)
		d_set_d_op(dentry, &simple_dentry_operations);
	d_add(dentry, NULL);
	return NULL;
}
EXPORT_SYMBOL(simple_lookup);

int dcache_dir_open(struct inode *inode, struct file *file)
{
	file->private_data = d_alloc_cursor(file->f_path.dentry);

	return file->private_data ? 0 : -ENOMEM;
}
EXPORT_SYMBOL(dcache_dir_open);

int dcache_dir_close(struct inode *inode, struct file *file)
{
	dput(file->private_data);
	return 0;
}
EXPORT_SYMBOL(dcache_dir_close);

/* parent is locked at least shared */
/*
 * Returns an element of siblings' list.
 * We are looking for <count>th positive after <p>; if
 * found, dentry is grabbed and passed to caller via *<res>.
 * If no such element exists, the anchor of list is returned
 * and *<res> is set to NULL.
 */
static struct list_head *scan_positives(struct dentry *cursor,
					struct list_head *p,
					loff_t count,
					struct dentry **res)
{
	struct dentry *dentry = cursor->d_parent, *found = NULL;

	spin_lock(&dentry->d_lock);
	while ((p = p->next) != &dentry->d_subdirs) {
		struct dentry *d = list_entry(p, struct dentry, d_child);
		// we must at least skip cursors, to avoid livelocks
		if (d->d_flags & DCACHE_DENTRY_CURSOR)
			continue;
		if (simple_positive(d) && !--count) {
			spin_lock_nested(&d->d_lock, DENTRY_D_LOCK_NESTED);
			if (simple_positive(d))
				found = dget_dlock(d);
			spin_unlock(&d->d_lock);
			if (likely(found))
				break;
			count = 1;
		}
		if (need_resched()) {
			list_move(&cursor->d_child, p);
			p = &cursor->d_child;
			spin_unlock(&dentry->d_lock);
			cond_resched();
			spin_lock(&dentry->d_lock);
		}
	}
	spin_unlock(&dentry->d_lock);
	dput(*res);
	*res = found;
	return p;
}

loff_t dcache_dir_lseek(struct file *file, loff_t offset, int whence)
{
	struct dentry *dentry = file->f_path.dentry;
	switch (whence) {
		case 1:
			offset += file->f_pos;
		case 0:
			if (offset >= 0)
				break;
		default:
			return -EINVAL;
	}
	if (offset != file->f_pos) {
		struct dentry *cursor = file->private_data;
		struct dentry *to = NULL;
		struct list_head *p;

		file->f_pos = offset;
		inode_lock_shared(dentry->d_inode);

		if (file->f_pos > 2) {
			p = scan_positives(cursor, &dentry->d_subdirs,
					   file->f_pos - 2, &to);
			spin_lock(&dentry->d_lock);
			list_move(&cursor->d_child, p);
			spin_unlock(&dentry->d_lock);
		} else {
			spin_lock(&dentry->d_lock);
			list_del_init(&cursor->d_child);
			spin_unlock(&dentry->d_lock);
		}

		dput(to);

		inode_unlock_shared(dentry->d_inode);
	}
	return offset;
}
EXPORT_SYMBOL(dcache_dir_lseek);

/* Relationship between i_mode and the DT_xxx types */
static inline unsigned char dt_type(struct inode *inode)
{
	return (inode->i_mode >> 12) & 15;
}

/*
 * Directory is locked and all positive dentries in it are safe, since
 * for ramfs-type trees they can't go away without unlink() or rmdir(),
 * both impossible due to the lock on directory.
 */

int dcache_readdir(struct file *file, struct dir_context *ctx)
{
	struct dentry *dentry = file->f_path.dentry;
	struct dentry *cursor = file->private_data;
	struct list_head *anchor = &dentry->d_subdirs;
	struct dentry *next = NULL;
	struct list_head *p;

	if (!dir_emit_dots(file, ctx))
		return 0;

	if (ctx->pos == 2)
		p = anchor;
	else
		p = &cursor->d_child;

	while ((p = scan_positives(cursor, p, 1, &next)) != anchor) {
		if (!dir_emit(ctx, next->d_name.name, next->d_name.len,
			      d_inode(next)->i_ino, dt_type(d_inode(next))))
			break;
		ctx->pos++;
	}
	spin_lock(&dentry->d_lock);
	list_move_tail(&cursor->d_child, p);
	spin_unlock(&dentry->d_lock);
	dput(next);

	return 0;
}
EXPORT_SYMBOL(dcache_readdir);

ssize_t generic_read_dir(struct file *filp, char __user *buf, size_t siz, loff_t *ppos)
{
	return -EISDIR;
}
EXPORT_SYMBOL(generic_read_dir);

const struct file_operations simple_dir_operations = {
	.open		= dcache_dir_open,
	.release	= dcache_dir_close,
	.llseek		= dcache_dir_lseek,
	.read		= generic_read_dir,
	.iterate_shared	= dcache_readdir,
	.fsync		= noop_fsync,
};
EXPORT_SYMBOL(simple_dir_operations);

const struct inode_operations simple_dir_inode_operations = {
	.lookup		= simple_lookup,
};
EXPORT_SYMBOL(simple_dir_inode_operations);

static const struct super_operations simple_super_operations = {
	.statfs		= simple_statfs,
};

/*
 * Common helper for pseudo-filesystems (sockfs, pipefs, bdev - stuff that
 * will never be mountable)
 */
struct dentry *mount_pseudo_xattr(struct file_system_type *fs_type, char *name,
	const struct super_operations *ops, const struct xattr_handler **xattr,
	const struct dentry_operations *dops, unsigned long magic)
{
	struct super_block *s;
	struct dentry *dentry;
	struct inode *root;
	struct qstr d_name = QSTR_INIT(name, strlen(name));

	s = sget_userns(fs_type, NULL, set_anon_super, SB_KERNMOUNT|SB_NOUSER,
			&init_user_ns, NULL);
	if (IS_ERR(s))
		return ERR_CAST(s);

	s->s_maxbytes = MAX_LFS_FILESIZE;
	s->s_blocksize = PAGE_SIZE;
	s->s_blocksize_bits = PAGE_SHIFT;
	s->s_magic = magic;
	s->s_op = ops ? ops : &simple_super_operations;
	s->s_xattr = xattr;
	s->s_time_gran = 1;
	root = new_inode(s);
	if (!root)
		goto Enomem;
	/*
	 * since this is the first inode, make it number 1. New inodes created
	 * after this must take care not to collide with it (by passing
	 * max_reserved of 1 to iunique).
	 */
	root->i_ino = 1;
	root->i_mode = S_IFDIR | S_IRUSR | S_IWUSR;
	root->i_atime = root->i_mtime = root->i_ctime = current_time(root);
	dentry = __d_alloc(s, &d_name);
	if (!dentry) {
		iput(root);
		goto Enomem;
	}
	d_instantiate(dentry, root);
	s->s_root = dentry;
	s->s_d_op = dops;
	s->s_flags |= SB_ACTIVE;
	return dget(s->s_root);

Enomem:
	deactivate_locked_super(s);
	return ERR_PTR(-ENOMEM);
}
EXPORT_SYMBOL(mount_pseudo_xattr);

int simple_open(struct inode *inode, struct file *file)
{
	if (inode->i_private)
		file->private_data = inode->i_private;
	return 0;
}
EXPORT_SYMBOL(simple_open);

int simple_link(struct dentry *old_dentry, struct inode *dir, struct dentry *dentry)
{
	struct inode *inode = d_inode(old_dentry);

	inode->i_ctime = dir->i_ctime = dir->i_mtime = current_time(inode);
	inc_nlink(inode);
	ihold(inode);
	dget(dentry);
	d_instantiate(dentry, inode);
	return 0;
}
EXPORT_SYMBOL(simple_link);

int simple_empty(struct dentry *dentry)
{
	struct dentry *child;
	int ret = 0;

	spin_lock(&dentry->d_lock);
	list_for_each_entry(child, &dentry->d_subdirs, d_child) {
		spin_lock_nested(&child->d_lock, DENTRY_D_LOCK_NESTED);
		if (simple_positive(child)) {
			spin_unlock(&child->d_lock);
			goto out;
		}
		spin_unlock(&child->d_lock);
	}
	ret = 1;
out:
	spin_unlock(&dentry->d_lock);
	return ret;
}
EXPORT_SYMBOL(simple_empty);

int simple_unlink(struct inode *dir, struct dentry *dentry)
{
	struct inode *inode = d_inode(dentry);

	inode->i_ctime = dir->i_ctime = dir->i_mtime = current_time(inode);
	drop_nlink(inode);
	dput(dentry);
	return 0;
}
EXPORT_SYMBOL(simple_unlink);

int simple_rmdir(struct inode *dir, struct dentry *dentry)
{
	if (!simple_empty(dentry))
		return -ENOTEMPTY;

	drop_nlink(d_inode(dentry));
	simple_unlink(dir, dentry);
	drop_nlink(dir);
	return 0;
}
EXPORT_SYMBOL(simple_rmdir);

int simple_rename(struct inode *old_dir, struct dentry *old_dentry,
		  struct inode *new_dir, struct dentry *new_dentry,
		  unsigned int flags)
{
	struct inode *inode = d_inode(old_dentry);
	int they_are_dirs = d_is_dir(old_dentry);

	if (flags & ~RENAME_NOREPLACE)
		return -EINVAL;

	if (!simple_empty(new_dentry))
		return -ENOTEMPTY;

	if (d_really_is_positive(new_dentry)) {
		simple_unlink(new_dir, new_dentry);
		if (they_are_dirs) {
			drop_nlink(d_inode(new_dentry));
			drop_nlink(old_dir);
		}
	} else if (they_are_dirs) {
		drop_nlink(old_dir);
		inc_nlink(new_dir);
	}

	old_dir->i_ctime = old_dir->i_mtime = new_dir->i_ctime =
		new_dir->i_mtime = inode->i_ctime = current_time(old_dir);

	return 0;
}
EXPORT_SYMBOL(simple_rename);

/**
 * simple_setattr - setattr for simple filesystem
 * @dentry: dentry
 * @iattr: iattr structure
 *
 * Returns 0 on success, -error on failure.
 *
 * simple_setattr is a simple ->setattr implementation without a proper
 * implementation of size changes.
 *
 * It can either be used for in-memory filesystems or special files
 * on simple regular filesystems.  Anything that needs to change on-disk
 * or wire state on size changes needs its own setattr method.
 */
int simple_setattr(struct dentry *dentry, struct iattr *iattr)
{
	struct inode *inode = d_inode(dentry);
	int error;

	error = setattr_prepare(dentry, iattr);
	if (error)
		return error;

	if (iattr->ia_valid & ATTR_SIZE)
		truncate_setsize(inode, iattr->ia_size);
	setattr_copy(inode, iattr);
	mark_inode_dirty(inode);
	return 0;
}
EXPORT_SYMBOL(simple_setattr);

int simple_readpage(struct file *file, struct page *page)
{
	clear_highpage(page);
	flush_dcache_page(page);
	SetPageUptodate(page);
	unlock_page(page);
	return 0;
}
EXPORT_SYMBOL(simple_readpage);

int simple_write_begin(struct file *file, struct address_space *mapping,
			loff_t pos, unsigned len, unsigned flags,
			struct page **pagep, void **fsdata)
{
	struct page *page;
	pgoff_t index;

	index = pos >> PAGE_SHIFT;

	page = grab_cache_page_write_begin(mapping, index, flags);
	if (!page)
		return -ENOMEM;

	*pagep = page;

	if (!PageUptodate(page) && (len != PAGE_SIZE)) {
		unsigned from = pos & (PAGE_SIZE - 1);

		zero_user_segments(page, 0, from, from + len, PAGE_SIZE);
	}
	return 0;
}
EXPORT_SYMBOL(simple_write_begin);

/**
 * simple_write_end - .write_end helper for non-block-device FSes
 * @available: See .write_end of address_space_operations
 * @file: 		"
 * @mapping: 		"
 * @pos: 		"
 * @len: 		"
 * @copied: 		"
 * @page: 		"
 * @fsdata: 		"
 *
 * simple_write_end does the minimum needed for updating a page after writing is
 * done. It has the same API signature as the .write_end of
 * address_space_operations vector. So it can just be set onto .write_end for
 * FSes that don't need any other processing. i_mutex is assumed to be held.
 * Block based filesystems should use generic_write_end().
 * NOTE: Even though i_size might get updated by this function, mark_inode_dirty
 * is not called, so a filesystem that actually does store data in .write_inode
 * should extend on what's done here with a call to mark_inode_dirty() in the
 * case that i_size has changed.
 *
 * Use *ONLY* with simple_readpage()
 */
int simple_write_end(struct file *file, struct address_space *mapping,
			loff_t pos, unsigned len, unsigned copied,
			struct page *page, void *fsdata)
{
	struct inode *inode = page->mapping->host;
	loff_t last_pos = pos + copied;

	/* zero the stale part of the page if we did a short copy */
	if (!PageUptodate(page)) {
		if (copied < len) {
			unsigned from = pos & (PAGE_SIZE - 1);

			zero_user(page, from + copied, len - copied);
		}
		SetPageUptodate(page);
	}
	/*
	 * No need to use i_size_read() here, the i_size
	 * cannot change under us because we hold the i_mutex.
	 */
	if (last_pos > inode->i_size)
		i_size_write(inode, last_pos);

	set_page_dirty(page);
	unlock_page(page);
	put_page(page);

	return copied;
}
EXPORT_SYMBOL(simple_write_end);

/*
 * the inodes created here are not hashed. If you use iunique to generate
 * unique inode values later for this filesystem, then you must take care
 * to pass it an appropriate max_reserved value to avoid collisions.
 */
int simple_fill_super(struct super_block *s, unsigned long magic,
		      const struct tree_descr *files)
{
	struct inode *inode;
	struct dentry *root;
	struct dentry *dentry;
	int i;

	s->s_blocksize = PAGE_SIZE;
	s->s_blocksize_bits = PAGE_SHIFT;
	s->s_magic = magic;
	s->s_op = &simple_super_operations;
	s->s_time_gran = 1;

	inode = new_inode(s);
	if (!inode)
		return -ENOMEM;
	/*
	 * because the root inode is 1, the files array must not contain an
	 * entry at index 1
	 */
	inode->i_ino = 1;
	inode->i_mode = S_IFDIR | 0755;
	inode->i_atime = inode->i_mtime = inode->i_ctime = current_time(inode);
	inode->i_op = &simple_dir_inode_operations;
	inode->i_fop = &simple_dir_operations;
	set_nlink(inode, 2);
	root = d_make_root(inode);
	if (!root)
		return -ENOMEM;
	for (i = 0; !files->name || files->name[0]; i++, files++) {
		if (!files->name)
			continue;

		/* warn if it tries to conflict with the root inode */
		if (unlikely(i == 1))
			printk(KERN_WARNING "%s: %s passed in a files array"
				"with an index of 1!\n", __func__,
				s->s_type->name);

		dentry = d_alloc_name(root, files->name);
		if (!dentry)
			goto out;
		inode = new_inode(s);
		if (!inode) {
			dput(dentry);
			goto out;
		}
		inode->i_mode = S_IFREG | files->mode;
		inode->i_atime = inode->i_mtime = inode->i_ctime = current_time(inode);
		inode->i_fop = files->ops;
		inode->i_ino = i;
		d_add(dentry, inode);
	}
	s->s_root = root;
	return 0;
out:
	d_genocide(root);
	shrink_dcache_parent(root);
	dput(root);
	return -ENOMEM;
}
EXPORT_SYMBOL(simple_fill_super);

static DEFINE_SPINLOCK(pin_fs_lock);

int simple_pin_fs(struct file_system_type *type, struct vfsmount **mount, int *count)
{
	struct vfsmount *mnt = NULL;
	spin_lock(&pin_fs_lock);
	if (unlikely(!*mount)) {
		spin_unlock(&pin_fs_lock);
		mnt = vfs_kern_mount(type, SB_KERNMOUNT, type->name, NULL);
		if (IS_ERR(mnt))
			return PTR_ERR(mnt);
		spin_lock(&pin_fs_lock);
		if (!*mount)
			*mount = mnt;
	}
	mntget(*mount);
	++*count;
	spin_unlock(&pin_fs_lock);
	mntput(mnt);
	return 0;
}
EXPORT_SYMBOL(simple_pin_fs);

void simple_release_fs(struct vfsmount **mount, int *count)
{
	struct vfsmount *mnt;
	spin_lock(&pin_fs_lock);
	mnt = *mount;
	if (!--*count)
		*mount = NULL;
	spin_unlock(&pin_fs_lock);
	mntput(mnt);
}
EXPORT_SYMBOL(simple_release_fs);

/**
 * simple_read_from_buffer - copy data from the buffer to user space
 * @to: the user space buffer to read to
 * @count: the maximum number of bytes to read
 * @ppos: the current position in the buffer
 * @from: the buffer to read from
 * @available: the size of the buffer
 *
 * The simple_read_from_buffer() function reads up to @count bytes from the
 * buffer @from at offset @ppos into the user space address starting at @to.
 *
 * On success, the number of bytes read is returned and the offset @ppos is
 * advanced by this number, or negative value is returned on error.
 **/
ssize_t simple_read_from_buffer(void __user *to, size_t count, loff_t *ppos,
				const void *from, size_t available)
{
	loff_t pos = *ppos;
	size_t ret;

	if (pos < 0)
		return -EINVAL;
	if (pos >= available || !count)
		return 0;
	if (count > available - pos)
		count = available - pos;
	ret = copy_to_user(to, from + pos, count);
	if (ret == count)
		return -EFAULT;
	count -= ret;
	*ppos = pos + count;
	return count;
}
EXPORT_SYMBOL(simple_read_from_buffer);

/**
 * simple_write_to_buffer - copy data from user space to the buffer
 * @to: the buffer to write to
 * @available: the size of the buffer
 * @ppos: the current position in the buffer
 * @from: the user space buffer to read from
 * @count: the maximum number of bytes to read
 *
 * The simple_write_to_buffer() function reads up to @count bytes from the user
 * space address starting at @from into the buffer @to at offset @ppos.
 *
 * On success, the number of bytes written is returned and the offset @ppos is
 * advanced by this number, or negative value is returned on error.
 **/
ssize_t simple_write_to_buffer(void *to, size_t available, loff_t *ppos,
		const void __user *from, size_t count)
{
	loff_t pos = *ppos;
	size_t res;

	if (pos < 0)
		return -EINVAL;
	if (pos >= available || !count)
		return 0;
	if (count > available - pos)
		count = available - pos;
	res = copy_from_user(to + pos, from, count);
	if (res == count)
		return -EFAULT;
	count -= res;
	*ppos = pos + count;
	return count;
}
EXPORT_SYMBOL(simple_write_to_buffer);

/**
 * memory_read_from_buffer - copy data from the buffer
 * @to: the kernel space buffer to read to
 * @count: the maximum number of bytes to read
 * @ppos: the current position in the buffer
 * @from: the buffer to read from
 * @available: the size of the buffer
 *
 * The memory_read_from_buffer() function reads up to @count bytes from the
 * buffer @from at offset @ppos into the kernel space address starting at @to.
 *
 * On success, the number of bytes read is returned and the offset @ppos is
 * advanced by this number, or negative value is returned on error.
 **/
ssize_t memory_read_from_buffer(void *to, size_t count, loff_t *ppos,
				const void *from, size_t available)
{
	loff_t pos = *ppos;

	if (pos < 0)
		return -EINVAL;
	if (pos >= available)
		return 0;
	if (count > available - pos)
		count = available - pos;
	memcpy(to, from + pos, count);
	*ppos = pos + count;

	return count;
}
EXPORT_SYMBOL(memory_read_from_buffer);

/*
 * Transaction based IO.
 * The file expects a single write which triggers the transaction, and then
 * possibly a read which collects the result - which is stored in a
 * file-local buffer.
 */

void simple_transaction_set(struct file *file, size_t n)
{
	struct simple_transaction_argresp *ar = file->private_data;

	BUG_ON(n > SIMPLE_TRANSACTION_LIMIT);

	/*
	 * The barrier ensures that ar->size will really remain zero until
	 * ar->data is ready for reading.
	 */
	smp_mb();
	ar->size = n;
}
EXPORT_SYMBOL(simple_transaction_set);

char *simple_transaction_get(struct file *file, const char __user *buf, size_t size)
{
	struct simple_transaction_argresp *ar;
	static DEFINE_SPINLOCK(simple_transaction_lock);

	if (size > SIMPLE_TRANSACTION_LIMIT - 1)
		return ERR_PTR(-EFBIG);

	ar = (struct simple_transaction_argresp *)get_zeroed_page(GFP_KERNEL);
	if (!ar)
		return ERR_PTR(-ENOMEM);

	spin_lock(&simple_transaction_lock);

	/* only one write allowed per open */
	if (file->private_data) {
		spin_unlock(&simple_transaction_lock);
		free_page((unsigned long)ar);
		return ERR_PTR(-EBUSY);
	}

	file->private_data = ar;

	spin_unlock(&simple_transaction_lock);

	if (copy_from_user(ar->data, buf, size))
		return ERR_PTR(-EFAULT);

	return ar->data;
}
EXPORT_SYMBOL(simple_transaction_get);

ssize_t simple_transaction_read(struct file *file, char __user *buf, size_t size, loff_t *pos)
{
	struct simple_transaction_argresp *ar = file->private_data;

	if (!ar)
		return 0;
	return simple_read_from_buffer(buf, size, pos, ar->data, ar->size);
}
EXPORT_SYMBOL(simple_transaction_read);

int simple_transaction_release(struct inode *inode, struct file *file)
{
	free_page((unsigned long)file->private_data);
	return 0;
}
EXPORT_SYMBOL(simple_transaction_release);

/* Simple attribute files */

struct simple_attr {
	int (*get)(void *, u64 *);
	int (*set)(void *, u64);
	char get_buf[24];	/* enough to store a u64 and "\n\0" */
	char set_buf[24];
	void *data;
	const char *fmt;	/* format for read operation */
	struct mutex mutex;	/* protects access to these buffers */
};

/* simple_attr_open is called by an actual attribute open file operation
 * to set the attribute specific access operations. */
int simple_attr_open(struct inode *inode, struct file *file,
		     int (*get)(void *, u64 *), int (*set)(void *, u64),
		     const char *fmt)
{
	struct simple_attr *attr;

	attr = kzalloc(sizeof(*attr), GFP_KERNEL);
	if (!attr)
		return -ENOMEM;

	attr->get = get;
	attr->set = set;
	attr->data = inode->i_private;
	attr->fmt = fmt;
	mutex_init(&attr->mutex);

	file->private_data = attr;

	return nonseekable_open(inode, file);
}
EXPORT_SYMBOL_GPL(simple_attr_open);

int simple_attr_release(struct inode *inode, struct file *file)
{
	kfree(file->private_data);
	return 0;
}
EXPORT_SYMBOL_GPL(simple_attr_release);	/* GPL-only?  This?  Really? */

/* read from the buffer that is filled with the get function */
ssize_t simple_attr_read(struct file *file, char __user *buf,
			 size_t len, loff_t *ppos)
{
	struct simple_attr *attr;
	size_t size;
	ssize_t ret;

	attr = file->private_data;

	if (!attr->get)
		return -EACCES;

	ret = mutex_lock_interruptible(&attr->mutex);
	if (ret)
		return ret;

	if (*ppos && attr->get_buf[0]) {
		/* continued read */
		size = strlen(attr->get_buf);
	} else {
		/* first read */
		u64 val;
		ret = attr->get(attr->data, &val);
		if (ret)
			goto out;

		size = scnprintf(attr->get_buf, sizeof(attr->get_buf),
				 attr->fmt, (unsigned long long)val);
	}

	ret = simple_read_from_buffer(buf, len, ppos, attr->get_buf, size);
out:
	mutex_unlock(&attr->mutex);
	return ret;
}
EXPORT_SYMBOL_GPL(simple_attr_read);

/* interpret the buffer as a number to call the set function with */
ssize_t simple_attr_write(struct file *file, const char __user *buf,
			  size_t len, loff_t *ppos)
{
	struct simple_attr *attr;
	u64 val;
	size_t size;
	ssize_t ret;

	attr = file->private_data;
	if (!attr->set)
		return -EACCES;

	ret = mutex_lock_interruptible(&attr->mutex);
	if (ret)
		return ret;

	ret = -EFAULT;
	size = min(sizeof(attr->set_buf) - 1, len);
	if (copy_from_user(attr->set_buf, buf, size))
		goto out;

	attr->set_buf[size] = '\0';
	val = simple_strtoll(attr->set_buf, NULL, 0);
	ret = attr->set(attr->data, val);
	if (ret == 0)
		ret = len; /* on success, claim we got the whole input */
out:
	mutex_unlock(&attr->mutex);
	return ret;
}
EXPORT_SYMBOL_GPL(simple_attr_write);

/**
 * generic_fh_to_dentry - generic helper for the fh_to_dentry export operation
 * @sb:		filesystem to do the file handle conversion on
 * @fid:	file handle to convert
 * @fh_len:	length of the file handle in bytes
 * @fh_type:	type of file handle
 * @get_inode:	filesystem callback to retrieve inode
 *
 * This function decodes @fid as long as it has one of the well-known
 * Linux filehandle types and calls @get_inode on it to retrieve the
 * inode for the object specified in the file handle.
 */
struct dentry *generic_fh_to_dentry(struct super_block *sb, struct fid *fid,
		int fh_len, int fh_type, struct inode *(*get_inode)
			(struct super_block *sb, u64 ino, u32 gen))
{
	struct inode *inode = NULL;

	if (fh_len < 2)
		return NULL;

	switch (fh_type) {
	case FILEID_INO32_GEN:
	case FILEID_INO32_GEN_PARENT:
		inode = get_inode(sb, fid->i32.ino, fid->i32.gen);
		break;
	}

	return d_obtain_alias(inode);
}
EXPORT_SYMBOL_GPL(generic_fh_to_dentry);

/**
 * generic_fh_to_parent - generic helper for the fh_to_parent export operation
 * @sb:		filesystem to do the file handle conversion on
 * @fid:	file handle to convert
 * @fh_len:	length of the file handle in bytes
 * @fh_type:	type of file handle
 * @get_inode:	filesystem callback to retrieve inode
 *
 * This function decodes @fid as long as it has one of the well-known
 * Linux filehandle types and calls @get_inode on it to retrieve the
 * inode for the _parent_ object specified in the file handle if it
 * is specified in the file handle, or NULL otherwise.
 */
struct dentry *generic_fh_to_parent(struct super_block *sb, struct fid *fid,
		int fh_len, int fh_type, struct inode *(*get_inode)
			(struct super_block *sb, u64 ino, u32 gen))
{
	struct inode *inode = NULL;

	if (fh_len <= 2)
		return NULL;

	switch (fh_type) {
	case FILEID_INO32_GEN_PARENT:
		inode = get_inode(sb, fid->i32.parent_ino,
				  (fh_len > 3 ? fid->i32.parent_gen : 0));
		break;
	}

	return d_obtain_alias(inode);
}
EXPORT_SYMBOL_GPL(generic_fh_to_parent);

/**
 * __generic_file_fsync - generic fsync implementation for simple filesystems
 *
 * @file:	file to synchronize
 * @start:	start offset in bytes
 * @end:	end offset in bytes (inclusive)
 * @datasync:	only synchronize essential metadata if true
 *
 * This is a generic implementation of the fsync method for simple
 * filesystems which track all non-inode metadata in the buffers list
 * hanging off the address_space structure.
 */
int __generic_file_fsync(struct file *file, loff_t start, loff_t end,
				 int datasync)
{
	struct inode *inode = file->f_mapping->host;
	int err;
	int ret;

	err = file_write_and_wait_range(file, start, end);
	if (err)
		return err;

	inode_lock(inode);
	ret = sync_mapping_buffers(inode->i_mapping);
	if (!(inode->i_state & I_DIRTY_ALL))
		goto out;
	if (datasync && !(inode->i_state & I_DIRTY_DATASYNC))
		goto out;

	err = sync_inode_metadata(inode, 1);
	if (ret == 0)
		ret = err;

out:
	inode_unlock(inode);
	/* check and advance again to catch errors after syncing out buffers */
	err = file_check_and_advance_wb_err(file);
	if (ret == 0)
		ret = err;
	return ret;
}
EXPORT_SYMBOL(__generic_file_fsync);

/**
 * generic_file_fsync - generic fsync implementation for simple filesystems
 *			with flush
 * @file:	file to synchronize
 * @start:	start offset in bytes
 * @end:	end offset in bytes (inclusive)
 * @datasync:	only synchronize essential metadata if true
 *
 */

int generic_file_fsync(struct file *file, loff_t start, loff_t end,
		       int datasync)
{
	struct inode *inode = file->f_mapping->host;
	int err;

	err = __generic_file_fsync(file, start, end, datasync);
	if (err)
		return err;
	return blkdev_issue_flush(inode->i_sb->s_bdev, GFP_KERNEL, NULL);
}
EXPORT_SYMBOL(generic_file_fsync);

/**
 * generic_check_addressable - Check addressability of file system
 * @blocksize_bits:	log of file system block size
 * @num_blocks:		number of blocks in file system
 *
 * Determine whether a file system with @num_blocks blocks (and a
 * block size of 2**@blocksize_bits) is addressable by the sector_t
 * and page cache of the system.  Return 0 if so and -EFBIG otherwise.
 */
int generic_check_addressable(unsigned blocksize_bits, u64 num_blocks)
{
	u64 last_fs_block = num_blocks - 1;
	u64 last_fs_page =
		last_fs_block >> (PAGE_SHIFT - blocksize_bits);

	if (unlikely(num_blocks == 0))
		return 0;

	if ((blocksize_bits < 9) || (blocksize_bits > PAGE_SHIFT))
		return -EINVAL;

	if ((last_fs_block > (sector_t)(~0ULL) >> (blocksize_bits - 9)) ||
	    (last_fs_page > (pgoff_t)(~0ULL))) {
		return -EFBIG;
	}
	return 0;
}
EXPORT_SYMBOL(generic_check_addressable);

/*
 * No-op implementation of ->fsync for in-memory filesystems.
 */
int noop_fsync(struct file *file, loff_t start, loff_t end, int datasync)
{
	return 0;
}
EXPORT_SYMBOL(noop_fsync);

int noop_set_page_dirty(struct page *page)
{
	/*
	 * Unlike __set_page_dirty_no_writeback that handles dirty page
	 * tracking in the page object, dax does all dirty tracking in
	 * the inode address_space in response to mkwrite faults. In the
	 * dax case we only need to worry about potentially dirty CPU
	 * caches, not dirty page cache pages to write back.
	 *
	 * This callback is defined to prevent fallback to
	 * __set_page_dirty_buffers() in set_page_dirty().
	 */
	return 0;
}
EXPORT_SYMBOL_GPL(noop_set_page_dirty);

void noop_invalidatepage(struct page *page, unsigned int offset,
		unsigned int length)
{
	/*
	 * There is no page cache to invalidate in the dax case, however
	 * we need this callback defined to prevent falling back to
	 * block_invalidatepage() in do_invalidatepage().
	 */
}
EXPORT_SYMBOL_GPL(noop_invalidatepage);

ssize_t noop_direct_IO(struct kiocb *iocb, struct iov_iter *iter)
{
	/*
	 * iomap based filesystems support direct I/O without need for
	 * this callback. However, it still needs to be set in
	 * inode->a_ops so that open/fcntl know that direct I/O is
	 * generally supported.
	 */
	return -EINVAL;
}
EXPORT_SYMBOL_GPL(noop_direct_IO);

/* Because kfree isn't assignment-compatible with void(void*) ;-/ */
void kfree_link(void *p)
{
	kfree(p);
}
EXPORT_SYMBOL(kfree_link);

/*
 * nop .set_page_dirty method so that people can use .page_mkwrite on
 * anon inodes.
 */
static int anon_set_page_dirty(struct page *page)
{
	return 0;
};

/*
 * A single inode exists for all anon_inode files. Contrary to pipes,
 * anon_inode inodes have no associated per-instance data, so we need
 * only allocate one of them.
 */
struct inode *alloc_anon_inode(struct super_block *s)
{
	static const struct address_space_operations anon_aops = {
		.set_page_dirty = anon_set_page_dirty,
	};
	struct inode *inode = new_inode_pseudo(s);

	if (!inode)
		return ERR_PTR(-ENOMEM);

	inode->i_ino = get_next_ino();
	inode->i_mapping->a_ops = &anon_aops;

	/*
	 * Mark the inode dirty from the very beginning,
	 * that way it will never be moved to the dirty
	 * list because mark_inode_dirty() will think
	 * that it already _is_ on the dirty list.
	 */
	inode->i_state = I_DIRTY;
	inode->i_mode = S_IRUSR | S_IWUSR;
	inode->i_uid = current_fsuid();
	inode->i_gid = current_fsgid();
	inode->i_flags |= S_PRIVATE;
	inode->i_atime = inode->i_mtime = inode->i_ctime = current_time(inode);
	return inode;
}
EXPORT_SYMBOL(alloc_anon_inode);

/**
 * simple_nosetlease - generic helper for prohibiting leases
 * @filp: file pointer
 * @arg: type of lease to obtain
 * @flp: new lease supplied for insertion
 * @priv: private data for lm_setup operation
 *
 * Generic helper for filesystems that do not wish to allow leases to be set.
 * All arguments are ignored and it just returns -EINVAL.
 */
int
simple_nosetlease(struct file *filp, long arg, struct file_lock **flp,
		  void **priv)
{
	return -EINVAL;
}
EXPORT_SYMBOL(simple_nosetlease);

const char *simple_get_link(struct dentry *dentry, struct inode *inode,
			    struct delayed_call *done)
{
	return inode->i_link;
}
EXPORT_SYMBOL(simple_get_link);

const struct inode_operations simple_symlink_inode_operations = {
	.get_link = simple_get_link,
};
EXPORT_SYMBOL(simple_symlink_inode_operations);

/*
 * Operations for a permanently empty directory.
 */
static struct dentry *empty_dir_lookup(struct inode *dir, struct dentry *dentry, unsigned int flags)
{
	return ERR_PTR(-ENOENT);
}

static int empty_dir_getattr(const struct path *path, struct kstat *stat,
			     u32 request_mask, unsigned int query_flags)
{
	struct inode *inode = d_inode(path->dentry);
	generic_fillattr(inode, stat);
	return 0;
}

static int empty_dir_setattr(struct dentry *dentry, struct iattr *attr)
{
	return -EPERM;
}

static ssize_t empty_dir_listxattr(struct dentry *dentry, char *list, size_t size)
{
	return -EOPNOTSUPP;
}

static const struct inode_operations empty_dir_inode_operations = {
	.lookup		= empty_dir_lookup,
	.permission	= generic_permission,
	.setattr	= empty_dir_setattr,
	.getattr	= empty_dir_getattr,
	.listxattr	= empty_dir_listxattr,
};

static loff_t empty_dir_llseek(struct file *file, loff_t offset, int whence)
{
	/* An empty directory has two entries . and .. at offsets 0 and 1 */
	return generic_file_llseek_size(file, offset, whence, 2, 2);
}

static int empty_dir_readdir(struct file *file, struct dir_context *ctx)
{
	dir_emit_dots(file, ctx);
	return 0;
}

static const struct file_operations empty_dir_operations = {
	.llseek		= empty_dir_llseek,
	.read		= generic_read_dir,
	.iterate_shared	= empty_dir_readdir,
	.fsync		= noop_fsync,
};


void make_empty_dir_inode(struct inode *inode)
{
	set_nlink(inode, 2);
	inode->i_mode = S_IFDIR | S_IRUGO | S_IXUGO;
	inode->i_uid = GLOBAL_ROOT_UID;
	inode->i_gid = GLOBAL_ROOT_GID;
	inode->i_rdev = 0;
	inode->i_size = 0;
	inode->i_blkbits = PAGE_SHIFT;
	inode->i_blocks = 0;

	inode->i_op = &empty_dir_inode_operations;
	inode->i_opflags &= ~IOP_XATTR;
	inode->i_fop = &empty_dir_operations;
}

bool is_empty_dir_inode(struct inode *inode)
{
	return (inode->i_fop == &empty_dir_operations) &&
		(inode->i_op == &empty_dir_inode_operations);
}

#ifdef CONFIG_UNICODE
bool needs_casefold(const struct inode *dir)
{
	return IS_CASEFOLDED(dir) && dir->i_sb->s_encoding &&
			(!IS_ENCRYPTED(dir) || fscrypt_has_encryption_key(dir));
}
EXPORT_SYMBOL(needs_casefold);

int generic_ci_d_compare(const struct dentry *dentry, unsigned int len,
			  const char *str, const struct qstr *name)
{
	const struct dentry *parent = READ_ONCE(dentry->d_parent);
	const struct inode *inode = READ_ONCE(parent->d_inode);
	const struct super_block *sb = dentry->d_sb;
	const struct unicode_map *um = sb->s_encoding;
	struct qstr entry = QSTR_INIT(str, len);
<<<<<<< HEAD
=======
	char strbuf[DNAME_INLINE_LEN];
>>>>>>> 7520793d
	int ret;

	if (!inode || !needs_casefold(inode))
		goto fallback;

<<<<<<< HEAD
=======
	/*
	 * If the dentry name is stored in-line, then it may be concurrently
	 * modified by a rename.  If this happens, the VFS will eventually retry
	 * the lookup, so it doesn't matter what ->d_compare() returns.
	 * However, it's unsafe to call utf8_strncasecmp() with an unstable
	 * string.  Therefore, we have to copy the name into a temporary buffer.
	 */
	if (len <= DNAME_INLINE_LEN - 1) {
		memcpy(strbuf, str, len);
		strbuf[len] = 0;
		entry.name = strbuf;
		/* prevent compiler from optimizing out the temporary buffer */
		barrier();
	}

>>>>>>> 7520793d
	ret = utf8_strncasecmp(um, name, &entry);
	if (ret >= 0)
		return ret;

	if (sb_has_enc_strict_mode(sb))
		return -EINVAL;
fallback:
	if (len != name->len)
		return 1;
	return !!memcmp(str, name->name, len);
}
EXPORT_SYMBOL(generic_ci_d_compare);

int generic_ci_d_hash(const struct dentry *dentry, struct qstr *str)
{
	const struct inode *inode = READ_ONCE(dentry->d_inode);
	struct super_block *sb = dentry->d_sb;
	const struct unicode_map *um = sb->s_encoding;
	int ret = 0;

	if (!inode || !needs_casefold(inode))
		return 0;

	ret = utf8_casefold_hash(um, dentry, str);
	if (ret < 0)
		goto err;

	return 0;
err:
	if (sb_has_enc_strict_mode(sb))
		ret = -EINVAL;
	else
		ret = 0;
	return ret;
}
EXPORT_SYMBOL(generic_ci_d_hash);

static const struct dentry_operations generic_ci_dentry_ops = {
	.d_hash = generic_ci_d_hash,
	.d_compare = generic_ci_d_compare,
};
#endif

#ifdef CONFIG_FS_ENCRYPTION
static const struct dentry_operations generic_encrypted_dentry_ops = {
	.d_revalidate = fscrypt_d_revalidate,
};
#endif

#if IS_ENABLED(CONFIG_UNICODE) && IS_ENABLED(CONFIG_FS_ENCRYPTION)
static const struct dentry_operations generic_encrypted_ci_dentry_ops = {
	.d_hash = generic_ci_d_hash,
	.d_compare = generic_ci_d_compare,
	.d_revalidate = fscrypt_d_revalidate,
};
#endif

/**
 * generic_set_encrypted_ci_d_ops - helper for setting d_ops for given dentry
 * @dir:	parent of dentry whose ops to set
 * @dentry:	detnry to set ops on
 *
 * This function sets the dentry ops for the given dentry to handle both
 * casefolding and encryption of the dentry name.
 */
void generic_set_encrypted_ci_d_ops(struct inode *dir, struct dentry *dentry)
{
#ifdef CONFIG_FS_ENCRYPTION
	if (dentry->d_flags & DCACHE_ENCRYPTED_NAME) {
#ifdef CONFIG_UNICODE
		if (dir->i_sb->s_encoding) {
			d_set_d_op(dentry, &generic_encrypted_ci_dentry_ops);
			return;
		}
#endif
		d_set_d_op(dentry, &generic_encrypted_dentry_ops);
		return;
	}
#endif
#ifdef CONFIG_UNICODE
	if (dir->i_sb->s_encoding) {
		d_set_d_op(dentry, &generic_ci_dentry_ops);
		return;
	}
#endif
}
EXPORT_SYMBOL(generic_set_encrypted_ci_d_ops);<|MERGE_RESOLUTION|>--- conflicted
+++ resolved
@@ -1279,17 +1279,12 @@
 	const struct super_block *sb = dentry->d_sb;
 	const struct unicode_map *um = sb->s_encoding;
 	struct qstr entry = QSTR_INIT(str, len);
-<<<<<<< HEAD
-=======
 	char strbuf[DNAME_INLINE_LEN];
->>>>>>> 7520793d
 	int ret;
 
 	if (!inode || !needs_casefold(inode))
 		goto fallback;
 
-<<<<<<< HEAD
-=======
 	/*
 	 * If the dentry name is stored in-line, then it may be concurrently
 	 * modified by a rename.  If this happens, the VFS will eventually retry
@@ -1305,7 +1300,6 @@
 		barrier();
 	}
 
->>>>>>> 7520793d
 	ret = utf8_strncasecmp(um, name, &entry);
 	if (ret >= 0)
 		return ret;
