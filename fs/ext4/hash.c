--- conflicted
+++ resolved
@@ -197,11 +197,7 @@
  * represented, and whether or not the returned hash is 32 bits or 64
  * bits.  32 bit hashes will return 0 for the minor hash.
  */
-<<<<<<< HEAD
-static int __ext4fs_dirhash(const char *name, int len,
-=======
 static int __ext4fs_dirhash(const struct inode *dir, const char *name, int len,
->>>>>>> 7520793d
 			    struct dx_hash_info *hinfo)
 {
 	__u32	hash;
@@ -298,11 +294,7 @@
 	unsigned char *buff;
 	struct qstr qstr = {.name = name, .len = len };
 
-<<<<<<< HEAD
-	if (len && IS_CASEFOLDED(dir) && um) {
-=======
 	if (len && needs_casefold(dir) && um) {
->>>>>>> 7520793d
 		buff = kzalloc(sizeof(char) * PATH_MAX, GFP_KERNEL);
 		if (!buff)
 			return -ENOMEM;
@@ -313,20 +305,12 @@
 			goto opaque_seq;
 		}
 
-<<<<<<< HEAD
-		r = __ext4fs_dirhash(buff, dlen, hinfo);
-=======
 		r = __ext4fs_dirhash(dir, buff, dlen, hinfo);
->>>>>>> 7520793d
 
 		kfree(buff);
 		return r;
 	}
 opaque_seq:
 #endif
-<<<<<<< HEAD
-	return __ext4fs_dirhash(name, len, hinfo);
-=======
 	return __ext4fs_dirhash(dir, name, len, hinfo);
->>>>>>> 7520793d
 }