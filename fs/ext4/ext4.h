// SPDX-License-Identifier: GPL-2.0
/*
 *  ext4.h
 *
 * Copyright (C) 1992, 1993, 1994, 1995
 * Remy Card (card@masi.ibp.fr)
 * Laboratoire MASI - Institut Blaise Pascal
 * Universite Pierre et Marie Curie (Paris VI)
 *
 *  from
 *
 *  linux/include/linux/minix_fs.h
 *
 *  Copyright (C) 1991, 1992  Linus Torvalds
 */

#ifndef _EXT4_H
#define _EXT4_H

#include <linux/types.h>
#include <linux/blkdev.h>
#include <linux/magic.h>
#include <linux/jbd2.h>
#include <linux/quota.h>
#include <linux/rwsem.h>
#include <linux/rbtree.h>
#include <linux/seqlock.h>
#include <linux/mutex.h>
#include <linux/timer.h>
#include <linux/version.h>
#include <linux/wait.h>
#include <linux/sched/signal.h>
#include <linux/blockgroup_lock.h>
#include <linux/percpu_counter.h>
#include <linux/ratelimit.h>
#include <crypto/hash.h>
#include <linux/falloc.h>
#include <linux/percpu-rwsem.h>
#ifdef __KERNEL__
#include <linux/compat.h>
#endif

#include <linux/fscrypt.h>
#include <linux/fsverity.h>

#include <linux/compiler.h>

/* Until this gets included into linux/compiler-gcc.h */
#ifndef __nonstring
#if defined(GCC_VERSION) && (GCC_VERSION >= 80000)
#define __nonstring __attribute__((nonstring))
#else
#define __nonstring
#endif
#endif

/*
 * The fourth extended filesystem constants/structures
 */

/*
 * with AGGRESSIVE_CHECK allocator runs consistency checks over
 * structures. these checks slow things down a lot
 */
#define AGGRESSIVE_CHECK__

/*
 * with DOUBLE_CHECK defined mballoc creates persistent in-core
 * bitmaps, maintains and uses them to check for double allocations
 */
#define DOUBLE_CHECK__

/*
 * Define EXT4FS_DEBUG to produce debug messages
 */
#undef EXT4FS_DEBUG

/*
 * Debug code
 */
#ifdef EXT4FS_DEBUG
#define ext4_debug(f, a...)						\
	do {								\
		printk(KERN_DEBUG "EXT4-fs DEBUG (%s, %d): %s:",	\
			__FILE__, __LINE__, __func__);			\
		printk(KERN_DEBUG f, ## a);				\
	} while (0)
#else
#define ext4_debug(fmt, ...)	no_printk(fmt, ##__VA_ARGS__)
#endif

/*
 * Turn on EXT_DEBUG to get lots of info about extents operations.
 */
#define EXT_DEBUG__
#ifdef EXT_DEBUG
#define ext_debug(fmt, ...)	printk(fmt, ##__VA_ARGS__)
#else
#define ext_debug(fmt, ...)	no_printk(fmt, ##__VA_ARGS__)
#endif

/* data type for block offset of block group */
typedef int ext4_grpblk_t;

/* data type for filesystem-wide blocks number */
typedef unsigned long long ext4_fsblk_t;

/* data type for file logical block number */
typedef __u32 ext4_lblk_t;

/* data type for block group number */
typedef unsigned int ext4_group_t;

enum SHIFT_DIRECTION {
	SHIFT_LEFT = 0,
	SHIFT_RIGHT,
};

/*
 * Flags used in mballoc's allocation_context flags field.
 *
 * Also used to show what's going on for debugging purposes when the
 * flag field is exported via the traceport interface
 */

/* prefer goal again. length */
#define EXT4_MB_HINT_MERGE		0x0001
/* blocks already reserved */
#define EXT4_MB_HINT_RESERVED		0x0002
/* metadata is being allocated */
#define EXT4_MB_HINT_METADATA		0x0004
/* first blocks in the file */
#define EXT4_MB_HINT_FIRST		0x0008
/* search for the best chunk */
#define EXT4_MB_HINT_BEST		0x0010
/* data is being allocated */
#define EXT4_MB_HINT_DATA		0x0020
/* don't preallocate (for tails) */
#define EXT4_MB_HINT_NOPREALLOC		0x0040
/* allocate for locality group */
#define EXT4_MB_HINT_GROUP_ALLOC	0x0080
/* allocate goal blocks or none */
#define EXT4_MB_HINT_GOAL_ONLY		0x0100
/* goal is meaningful */
#define EXT4_MB_HINT_TRY_GOAL		0x0200
/* blocks already pre-reserved by delayed allocation */
#define EXT4_MB_DELALLOC_RESERVED	0x0400
/* We are doing stream allocation */
#define EXT4_MB_STREAM_ALLOC		0x0800
/* Use reserved root blocks if needed */
#define EXT4_MB_USE_ROOT_BLOCKS		0x1000
/* Use blocks from reserved pool */
#define EXT4_MB_USE_RESERVED		0x2000

struct ext4_allocation_request {
	/* target inode for block we're allocating */
	struct inode *inode;
	/* how many blocks we want to allocate */
	unsigned int len;
	/* logical block in target inode */
	ext4_lblk_t logical;
	/* the closest logical allocated block to the left */
	ext4_lblk_t lleft;
	/* the closest logical allocated block to the right */
	ext4_lblk_t lright;
	/* phys. target (a hint) */
	ext4_fsblk_t goal;
	/* phys. block for the closest logical allocated block to the left */
	ext4_fsblk_t pleft;
	/* phys. block for the closest logical allocated block to the right */
	ext4_fsblk_t pright;
	/* flags. see above EXT4_MB_HINT_* */
	unsigned int flags;
};

/*
 * Logical to physical block mapping, used by ext4_map_blocks()
 *
 * This structure is used to pass requests into ext4_map_blocks() as
 * well as to store the information returned by ext4_map_blocks().  It
 * takes less room on the stack than a struct buffer_head.
 */
#define EXT4_MAP_NEW		(1 << BH_New)
#define EXT4_MAP_MAPPED		(1 << BH_Mapped)
#define EXT4_MAP_UNWRITTEN	(1 << BH_Unwritten)
#define EXT4_MAP_BOUNDARY	(1 << BH_Boundary)
#define EXT4_MAP_FLAGS		(EXT4_MAP_NEW | EXT4_MAP_MAPPED |\
				 EXT4_MAP_UNWRITTEN | EXT4_MAP_BOUNDARY)

struct ext4_map_blocks {
	ext4_fsblk_t m_pblk;
	ext4_lblk_t m_lblk;
	unsigned int m_len;
	unsigned int m_flags;
};

/*
 * Block validity checking, system zone rbtree.
 */
struct ext4_system_blocks {
	struct rb_root root;
	struct rcu_head rcu;
};

/*
 * Flags for ext4_io_end->flags
 */
#define	EXT4_IO_END_UNWRITTEN	0x0001

/*
 * For converting unwritten extents on a work queue. 'handle' is used for
 * buffered writeback.
 */
typedef struct ext4_io_end {
	struct list_head	list;		/* per-file finished IO list */
	handle_t		*handle;	/* handle reserved for extent
						 * conversion */
	struct inode		*inode;		/* file being written to */
	struct bio		*bio;		/* Linked list of completed
						 * bios covering the extent */
	unsigned int		flag;		/* unwritten or not */
	atomic_t		count;		/* reference counter */
	loff_t			offset;		/* offset in the file */
	ssize_t			size;		/* size of the extent */
} ext4_io_end_t;

struct ext4_io_submit {
	struct writeback_control *io_wbc;
	struct bio		*io_bio;
	ext4_io_end_t		*io_end;
	sector_t		io_next_block;
};

/*
 * Special inodes numbers
 */
#define	EXT4_BAD_INO		 1	/* Bad blocks inode */
#define EXT4_ROOT_INO		 2	/* Root inode */
#define EXT4_USR_QUOTA_INO	 3	/* User quota inode */
#define EXT4_GRP_QUOTA_INO	 4	/* Group quota inode */
#define EXT4_BOOT_LOADER_INO	 5	/* Boot loader inode */
#define EXT4_UNDEL_DIR_INO	 6	/* Undelete directory inode */
#define EXT4_RESIZE_INO		 7	/* Reserved group descriptors inode */
#define EXT4_JOURNAL_INO	 8	/* Journal inode */

/* First non-reserved inode for old ext4 filesystems */
#define EXT4_GOOD_OLD_FIRST_INO	11

/*
 * Maximal count of links to a file
 */
#define EXT4_LINK_MAX		65000

/*
 * Macro-instructions used to manage several block sizes
 */
#define EXT4_MIN_BLOCK_SIZE		1024
#define	EXT4_MAX_BLOCK_SIZE		65536
#define EXT4_MIN_BLOCK_LOG_SIZE		10
#define EXT4_MAX_BLOCK_LOG_SIZE		16
#define EXT4_MAX_CLUSTER_LOG_SIZE	30
#ifdef __KERNEL__
# define EXT4_BLOCK_SIZE(s)		((s)->s_blocksize)
#else
# define EXT4_BLOCK_SIZE(s)		(EXT4_MIN_BLOCK_SIZE << (s)->s_log_block_size)
#endif
#define	EXT4_ADDR_PER_BLOCK(s)		(EXT4_BLOCK_SIZE(s) / sizeof(__u32))
#define EXT4_CLUSTER_SIZE(s)		(EXT4_BLOCK_SIZE(s) << \
					 EXT4_SB(s)->s_cluster_bits)
#ifdef __KERNEL__
# define EXT4_BLOCK_SIZE_BITS(s)	((s)->s_blocksize_bits)
# define EXT4_CLUSTER_BITS(s)		(EXT4_SB(s)->s_cluster_bits)
#else
# define EXT4_BLOCK_SIZE_BITS(s)	((s)->s_log_block_size + 10)
#endif
#ifdef __KERNEL__
#define	EXT4_ADDR_PER_BLOCK_BITS(s)	(EXT4_SB(s)->s_addr_per_block_bits)
#define EXT4_INODE_SIZE(s)		(EXT4_SB(s)->s_inode_size)
#define EXT4_FIRST_INO(s)		(EXT4_SB(s)->s_first_ino)
#else
#define EXT4_INODE_SIZE(s)	(((s)->s_rev_level == EXT4_GOOD_OLD_REV) ? \
				 EXT4_GOOD_OLD_INODE_SIZE : \
				 (s)->s_inode_size)
#define EXT4_FIRST_INO(s)	(((s)->s_rev_level == EXT4_GOOD_OLD_REV) ? \
				 EXT4_GOOD_OLD_FIRST_INO : \
				 (s)->s_first_ino)
#endif
#define EXT4_BLOCK_ALIGN(size, blkbits)		ALIGN((size), (1 << (blkbits)))
#define EXT4_MAX_BLOCKS(size, offset, blkbits) \
	((EXT4_BLOCK_ALIGN(size + offset, blkbits) >> blkbits) - (offset >> \
								  blkbits))

/* Translate a block number to a cluster number */
#define EXT4_B2C(sbi, blk)	((blk) >> (sbi)->s_cluster_bits)
/* Translate a cluster number to a block number */
#define EXT4_C2B(sbi, cluster)	((cluster) << (sbi)->s_cluster_bits)
/* Translate # of blks to # of clusters */
#define EXT4_NUM_B2C(sbi, blks)	(((blks) + (sbi)->s_cluster_ratio - 1) >> \
				 (sbi)->s_cluster_bits)
/* Mask out the low bits to get the starting block of the cluster */
#define EXT4_PBLK_CMASK(s, pblk) ((pblk) &				\
				  ~((ext4_fsblk_t) (s)->s_cluster_ratio - 1))
#define EXT4_LBLK_CMASK(s, lblk) ((lblk) &				\
				  ~((ext4_lblk_t) (s)->s_cluster_ratio - 1))
/* Get the cluster offset */
#define EXT4_PBLK_COFF(s, pblk) ((pblk) &				\
				 ((ext4_fsblk_t) (s)->s_cluster_ratio - 1))
#define EXT4_LBLK_COFF(s, lblk) ((lblk) &				\
				 ((ext4_lblk_t) (s)->s_cluster_ratio - 1))

/*
 * Structure of a blocks group descriptor
 */
struct ext4_group_desc
{
	__le32	bg_block_bitmap_lo;	/* Blocks bitmap block */
	__le32	bg_inode_bitmap_lo;	/* Inodes bitmap block */
	__le32	bg_inode_table_lo;	/* Inodes table block */
	__le16	bg_free_blocks_count_lo;/* Free blocks count */
	__le16	bg_free_inodes_count_lo;/* Free inodes count */
	__le16	bg_used_dirs_count_lo;	/* Directories count */
	__le16	bg_flags;		/* EXT4_BG_flags (INODE_UNINIT, etc) */
	__le32  bg_exclude_bitmap_lo;   /* Exclude bitmap for snapshots */
	__le16  bg_block_bitmap_csum_lo;/* crc32c(s_uuid+grp_num+bbitmap) LE */
	__le16  bg_inode_bitmap_csum_lo;/* crc32c(s_uuid+grp_num+ibitmap) LE */
	__le16  bg_itable_unused_lo;	/* Unused inodes count */
	__le16  bg_checksum;		/* crc16(sb_uuid+group+desc) */
	__le32	bg_block_bitmap_hi;	/* Blocks bitmap block MSB */
	__le32	bg_inode_bitmap_hi;	/* Inodes bitmap block MSB */
	__le32	bg_inode_table_hi;	/* Inodes table block MSB */
	__le16	bg_free_blocks_count_hi;/* Free blocks count MSB */
	__le16	bg_free_inodes_count_hi;/* Free inodes count MSB */
	__le16	bg_used_dirs_count_hi;	/* Directories count MSB */
	__le16  bg_itable_unused_hi;    /* Unused inodes count MSB */
	__le32  bg_exclude_bitmap_hi;   /* Exclude bitmap block MSB */
	__le16  bg_block_bitmap_csum_hi;/* crc32c(s_uuid+grp_num+bbitmap) BE */
	__le16  bg_inode_bitmap_csum_hi;/* crc32c(s_uuid+grp_num+ibitmap) BE */
	__u32   bg_reserved;
};

#define EXT4_BG_INODE_BITMAP_CSUM_HI_END	\
	(offsetof(struct ext4_group_desc, bg_inode_bitmap_csum_hi) + \
	 sizeof(__le16))
#define EXT4_BG_BLOCK_BITMAP_CSUM_HI_END	\
	(offsetof(struct ext4_group_desc, bg_block_bitmap_csum_hi) + \
	 sizeof(__le16))

/*
 * Structure of a flex block group info
 */

struct flex_groups {
	atomic64_t	free_clusters;
	atomic_t	free_inodes;
	atomic_t	used_dirs;
};

#define EXT4_BG_INODE_UNINIT	0x0001 /* Inode table/bitmap not in use */
#define EXT4_BG_BLOCK_UNINIT	0x0002 /* Block bitmap not in use */
#define EXT4_BG_INODE_ZEROED	0x0004 /* On-disk itable initialized to zero */

/*
 * Macro-instructions used to manage group descriptors
 */
#define EXT4_MIN_DESC_SIZE		32
#define EXT4_MIN_DESC_SIZE_64BIT	64
#define	EXT4_MAX_DESC_SIZE		EXT4_MIN_BLOCK_SIZE
#define EXT4_DESC_SIZE(s)		(EXT4_SB(s)->s_desc_size)
#ifdef __KERNEL__
# define EXT4_BLOCKS_PER_GROUP(s)	(EXT4_SB(s)->s_blocks_per_group)
# define EXT4_CLUSTERS_PER_GROUP(s)	(EXT4_SB(s)->s_clusters_per_group)
# define EXT4_DESC_PER_BLOCK(s)		(EXT4_SB(s)->s_desc_per_block)
# define EXT4_INODES_PER_GROUP(s)	(EXT4_SB(s)->s_inodes_per_group)
# define EXT4_DESC_PER_BLOCK_BITS(s)	(EXT4_SB(s)->s_desc_per_block_bits)
#else
# define EXT4_BLOCKS_PER_GROUP(s)	((s)->s_blocks_per_group)
# define EXT4_DESC_PER_BLOCK(s)		(EXT4_BLOCK_SIZE(s) / EXT4_DESC_SIZE(s))
# define EXT4_INODES_PER_GROUP(s)	((s)->s_inodes_per_group)
#endif

/*
 * Constants relative to the data blocks
 */
#define	EXT4_NDIR_BLOCKS		12
#define	EXT4_IND_BLOCK			EXT4_NDIR_BLOCKS
#define	EXT4_DIND_BLOCK			(EXT4_IND_BLOCK + 1)
#define	EXT4_TIND_BLOCK			(EXT4_DIND_BLOCK + 1)
#define	EXT4_N_BLOCKS			(EXT4_TIND_BLOCK + 1)

/*
 * Inode flags
 */
#define	EXT4_SECRM_FL			0x00000001 /* Secure deletion */
#define	EXT4_UNRM_FL			0x00000002 /* Undelete */
#define	EXT4_COMPR_FL			0x00000004 /* Compress file */
#define EXT4_SYNC_FL			0x00000008 /* Synchronous updates */
#define EXT4_IMMUTABLE_FL		0x00000010 /* Immutable file */
#define EXT4_APPEND_FL			0x00000020 /* writes to file may only append */
#define EXT4_NODUMP_FL			0x00000040 /* do not dump file */
#define EXT4_NOATIME_FL			0x00000080 /* do not update atime */
/* Reserved for compression usage... */
#define EXT4_DIRTY_FL			0x00000100
#define EXT4_COMPRBLK_FL		0x00000200 /* One or more compressed clusters */
#define EXT4_NOCOMPR_FL			0x00000400 /* Don't compress */
	/* nb: was previously EXT2_ECOMPR_FL */
#define EXT4_ENCRYPT_FL			0x00000800 /* encrypted file */
/* End compression flags --- maybe not all used */
#define EXT4_INDEX_FL			0x00001000 /* hash-indexed directory */
#define EXT4_IMAGIC_FL			0x00002000 /* AFS directory */
#define EXT4_JOURNAL_DATA_FL		0x00004000 /* file data should be journaled */
#define EXT4_NOTAIL_FL			0x00008000 /* file tail should not be merged */
#define EXT4_DIRSYNC_FL			0x00010000 /* dirsync behaviour (directories only) */
#define EXT4_TOPDIR_FL			0x00020000 /* Top of directory hierarchies*/
#define EXT4_HUGE_FILE_FL               0x00040000 /* Set to each huge file */
#define EXT4_EXTENTS_FL			0x00080000 /* Inode uses extents */
#define EXT4_VERITY_FL			0x00100000 /* Verity protected inode */
#define EXT4_EA_INODE_FL	        0x00200000 /* Inode used for large EA */
#define EXT4_EOFBLOCKS_FL		0x00400000 /* Blocks allocated beyond EOF */
#define EXT4_INLINE_DATA_FL		0x10000000 /* Inode has inline data. */
#define EXT4_PROJINHERIT_FL		0x20000000 /* Create with parents projid */
#define EXT4_CASEFOLD_FL		0x40000000 /* Casefolded file */
#define EXT4_RESERVED_FL		0x80000000 /* reserved for ext4 lib */

#define EXT4_FL_USER_VISIBLE		0x705BDFFF /* User visible flags */
#define EXT4_FL_USER_MODIFIABLE		0x604BC0FF /* User modifiable flags */

/* Flags we can manipulate with through EXT4_IOC_FSSETXATTR */
#define EXT4_FL_XFLAG_VISIBLE		(EXT4_SYNC_FL | \
					 EXT4_IMMUTABLE_FL | \
					 EXT4_APPEND_FL | \
					 EXT4_NODUMP_FL | \
					 EXT4_NOATIME_FL | \
					 EXT4_PROJINHERIT_FL)

/* Flags that should be inherited by new inodes from their parent. */
#define EXT4_FL_INHERITED (EXT4_SECRM_FL | EXT4_UNRM_FL | EXT4_COMPR_FL |\
			   EXT4_SYNC_FL | EXT4_NODUMP_FL | EXT4_NOATIME_FL |\
			   EXT4_NOCOMPR_FL | EXT4_JOURNAL_DATA_FL |\
			   EXT4_NOTAIL_FL | EXT4_DIRSYNC_FL |\
			   EXT4_PROJINHERIT_FL | EXT4_CASEFOLD_FL)

/* Flags that are appropriate for regular files (all but dir-specific ones). */
#define EXT4_REG_FLMASK (~(EXT4_DIRSYNC_FL | EXT4_TOPDIR_FL | EXT4_CASEFOLD_FL))

/* Flags that are appropriate for non-directories/regular files. */
#define EXT4_OTHER_FLMASK (EXT4_NODUMP_FL | EXT4_NOATIME_FL)

/* The only flags that should be swapped */
#define EXT4_FL_SHOULD_SWAP (EXT4_HUGE_FILE_FL | EXT4_EXTENTS_FL)

/* Mask out flags that are inappropriate for the given type of inode. */
static inline __u32 ext4_mask_flags(umode_t mode, __u32 flags)
{
	if (S_ISDIR(mode))
		return flags;
	else if (S_ISREG(mode))
		return flags & EXT4_REG_FLMASK;
	else
		return flags & EXT4_OTHER_FLMASK;
}

/*
 * Inode flags used for atomic set/get
 */
enum {
	EXT4_INODE_SECRM	= 0,	/* Secure deletion */
	EXT4_INODE_UNRM		= 1,	/* Undelete */
	EXT4_INODE_COMPR	= 2,	/* Compress file */
	EXT4_INODE_SYNC		= 3,	/* Synchronous updates */
	EXT4_INODE_IMMUTABLE	= 4,	/* Immutable file */
	EXT4_INODE_APPEND	= 5,	/* writes to file may only append */
	EXT4_INODE_NODUMP	= 6,	/* do not dump file */
	EXT4_INODE_NOATIME	= 7,	/* do not update atime */
/* Reserved for compression usage... */
	EXT4_INODE_DIRTY	= 8,
	EXT4_INODE_COMPRBLK	= 9,	/* One or more compressed clusters */
	EXT4_INODE_NOCOMPR	= 10,	/* Don't compress */
	EXT4_INODE_ENCRYPT	= 11,	/* Encrypted file */
/* End compression flags --- maybe not all used */
	EXT4_INODE_INDEX	= 12,	/* hash-indexed directory */
	EXT4_INODE_IMAGIC	= 13,	/* AFS directory */
	EXT4_INODE_JOURNAL_DATA	= 14,	/* file data should be journaled */
	EXT4_INODE_NOTAIL	= 15,	/* file tail should not be merged */
	EXT4_INODE_DIRSYNC	= 16,	/* dirsync behaviour (directories only) */
	EXT4_INODE_TOPDIR	= 17,	/* Top of directory hierarchies*/
	EXT4_INODE_HUGE_FILE	= 18,	/* Set to each huge file */
	EXT4_INODE_EXTENTS	= 19,	/* Inode uses extents */
	EXT4_INODE_VERITY	= 20,	/* Verity protected inode */
	EXT4_INODE_EA_INODE	= 21,	/* Inode used for large EA */
	EXT4_INODE_EOFBLOCKS	= 22,	/* Blocks allocated beyond EOF */
	EXT4_INODE_INLINE_DATA	= 28,	/* Data in inode. */
	EXT4_INODE_PROJINHERIT	= 29,	/* Create with parents projid */
	EXT4_INODE_RESERVED	= 31,	/* reserved for ext4 lib */
};

/*
 * Since it's pretty easy to mix up bit numbers and hex values, we use a
 * build-time check to make sure that EXT4_XXX_FL is consistent with respect to
 * EXT4_INODE_XXX. If all is well, the macros will be dropped, so, it won't cost
 * any extra space in the compiled kernel image, otherwise, the build will fail.
 * It's important that these values are the same, since we are using
 * EXT4_INODE_XXX to test for flag values, but EXT4_XXX_FL must be consistent
 * with the values of FS_XXX_FL defined in include/linux/fs.h and the on-disk
 * values found in ext2, ext3 and ext4 filesystems, and of course the values
 * defined in e2fsprogs.
 *
 * It's not paranoia if the Murphy's Law really *is* out to get you.  :-)
 */
#define TEST_FLAG_VALUE(FLAG) (EXT4_##FLAG##_FL == (1 << EXT4_INODE_##FLAG))
#define CHECK_FLAG_VALUE(FLAG) BUILD_BUG_ON(!TEST_FLAG_VALUE(FLAG))

static inline void ext4_check_flag_values(void)
{
	CHECK_FLAG_VALUE(SECRM);
	CHECK_FLAG_VALUE(UNRM);
	CHECK_FLAG_VALUE(COMPR);
	CHECK_FLAG_VALUE(SYNC);
	CHECK_FLAG_VALUE(IMMUTABLE);
	CHECK_FLAG_VALUE(APPEND);
	CHECK_FLAG_VALUE(NODUMP);
	CHECK_FLAG_VALUE(NOATIME);
	CHECK_FLAG_VALUE(DIRTY);
	CHECK_FLAG_VALUE(COMPRBLK);
	CHECK_FLAG_VALUE(NOCOMPR);
	CHECK_FLAG_VALUE(ENCRYPT);
	CHECK_FLAG_VALUE(INDEX);
	CHECK_FLAG_VALUE(IMAGIC);
	CHECK_FLAG_VALUE(JOURNAL_DATA);
	CHECK_FLAG_VALUE(NOTAIL);
	CHECK_FLAG_VALUE(DIRSYNC);
	CHECK_FLAG_VALUE(TOPDIR);
	CHECK_FLAG_VALUE(HUGE_FILE);
	CHECK_FLAG_VALUE(EXTENTS);
	CHECK_FLAG_VALUE(VERITY);
	CHECK_FLAG_VALUE(EA_INODE);
	CHECK_FLAG_VALUE(EOFBLOCKS);
	CHECK_FLAG_VALUE(INLINE_DATA);
	CHECK_FLAG_VALUE(PROJINHERIT);
	CHECK_FLAG_VALUE(RESERVED);
}

/* Used to pass group descriptor data when online resize is done */
struct ext4_new_group_input {
	__u32 group;		/* Group number for this data */
	__u64 block_bitmap;	/* Absolute block number of block bitmap */
	__u64 inode_bitmap;	/* Absolute block number of inode bitmap */
	__u64 inode_table;	/* Absolute block number of inode table start */
	__u32 blocks_count;	/* Total number of blocks in this group */
	__u16 reserved_blocks;	/* Number of reserved blocks in this group */
	__u16 unused;
};

#if defined(__KERNEL__) && defined(CONFIG_COMPAT)
struct compat_ext4_new_group_input {
	u32 group;
	compat_u64 block_bitmap;
	compat_u64 inode_bitmap;
	compat_u64 inode_table;
	u32 blocks_count;
	u16 reserved_blocks;
	u16 unused;
};
#endif

/* The struct ext4_new_group_input in kernel space, with free_blocks_count */
struct ext4_new_group_data {
	__u32 group;
	__u64 block_bitmap;
	__u64 inode_bitmap;
	__u64 inode_table;
	__u32 blocks_count;
	__u16 reserved_blocks;
	__u16 mdata_blocks;
	__u32 free_clusters_count;
};

/* Indexes used to index group tables in ext4_new_group_data */
enum {
	BLOCK_BITMAP = 0,	/* block bitmap */
	INODE_BITMAP,		/* inode bitmap */
	INODE_TABLE,		/* inode tables */
	GROUP_TABLE_COUNT,
};

/*
 * Flags used by ext4_map_blocks()
 */
	/* Allocate any needed blocks and/or convert an unwritten
	   extent to be an initialized ext4 */
#define EXT4_GET_BLOCKS_CREATE			0x0001
	/* Request the creation of an unwritten extent */
#define EXT4_GET_BLOCKS_UNWRIT_EXT		0x0002
#define EXT4_GET_BLOCKS_CREATE_UNWRIT_EXT	(EXT4_GET_BLOCKS_UNWRIT_EXT|\
						 EXT4_GET_BLOCKS_CREATE)
	/* Caller is from the delayed allocation writeout path
	 * finally doing the actual allocation of delayed blocks */
#define EXT4_GET_BLOCKS_DELALLOC_RESERVE	0x0004
	/* caller is from the direct IO path, request to creation of an
	unwritten extents if not allocated, split the unwritten
	extent if blocks has been preallocated already*/
#define EXT4_GET_BLOCKS_PRE_IO			0x0008
#define EXT4_GET_BLOCKS_CONVERT			0x0010
#define EXT4_GET_BLOCKS_IO_CREATE_EXT		(EXT4_GET_BLOCKS_PRE_IO|\
					 EXT4_GET_BLOCKS_CREATE_UNWRIT_EXT)
	/* Convert extent to initialized after IO complete */
#define EXT4_GET_BLOCKS_IO_CONVERT_EXT		(EXT4_GET_BLOCKS_CONVERT|\
					 EXT4_GET_BLOCKS_CREATE_UNWRIT_EXT)
	/* Eventual metadata allocation (due to growing extent tree)
	 * should not fail, so try to use reserved blocks for that.*/
#define EXT4_GET_BLOCKS_METADATA_NOFAIL		0x0020
	/* Don't normalize allocation size (used for fallocate) */
#define EXT4_GET_BLOCKS_NO_NORMALIZE		0x0040
	/* Request will not result in inode size update (user for fallocate) */
#define EXT4_GET_BLOCKS_KEEP_SIZE		0x0080
	/* Convert written extents to unwritten */
#define EXT4_GET_BLOCKS_CONVERT_UNWRITTEN	0x0100
	/* Write zeros to newly created written extents */
#define EXT4_GET_BLOCKS_ZERO			0x0200
#define EXT4_GET_BLOCKS_CREATE_ZERO		(EXT4_GET_BLOCKS_CREATE |\
					EXT4_GET_BLOCKS_ZERO)
	/* Caller will submit data before dropping transaction handle. This
	 * allows jbd2 to avoid submitting data before commit. */
#define EXT4_GET_BLOCKS_IO_SUBMIT		0x0400

/*
 * The bit position of these flags must not overlap with any of the
 * EXT4_GET_BLOCKS_*.  They are used by ext4_find_extent(),
 * read_extent_tree_block(), ext4_split_extent_at(),
 * ext4_ext_insert_extent(), and ext4_ext_create_new_leaf().
 * EXT4_EX_NOCACHE is used to indicate that the we shouldn't be
 * caching the extents when reading from the extent tree while a
 * truncate or punch hole operation is in progress.
 */
#define EXT4_EX_NOCACHE				0x40000000
#define EXT4_EX_FORCE_CACHE			0x20000000

/*
 * Flags used by ext4_free_blocks
 */
#define EXT4_FREE_BLOCKS_METADATA		0x0001
#define EXT4_FREE_BLOCKS_FORGET			0x0002
#define EXT4_FREE_BLOCKS_VALIDATED		0x0004
#define EXT4_FREE_BLOCKS_NO_QUOT_UPDATE		0x0008
#define EXT4_FREE_BLOCKS_NOFREE_FIRST_CLUSTER	0x0010
#define EXT4_FREE_BLOCKS_NOFREE_LAST_CLUSTER	0x0020

/*
 * ioctl commands
 */
#define	EXT4_IOC_GETFLAGS		FS_IOC_GETFLAGS
#define	EXT4_IOC_SETFLAGS		FS_IOC_SETFLAGS
#define	EXT4_IOC_GETVERSION		_IOR('f', 3, long)
#define	EXT4_IOC_SETVERSION		_IOW('f', 4, long)
#define	EXT4_IOC_GETVERSION_OLD		FS_IOC_GETVERSION
#define	EXT4_IOC_SETVERSION_OLD		FS_IOC_SETVERSION
#define EXT4_IOC_GETRSVSZ		_IOR('f', 5, long)
#define EXT4_IOC_SETRSVSZ		_IOW('f', 6, long)
#define EXT4_IOC_GROUP_EXTEND		_IOW('f', 7, unsigned long)
#define EXT4_IOC_GROUP_ADD		_IOW('f', 8, struct ext4_new_group_input)
#define EXT4_IOC_MIGRATE		_IO('f', 9)
 /* note ioctl 10 reserved for an early version of the FIEMAP ioctl */
 /* note ioctl 11 reserved for filesystem-independent FIEMAP ioctl */
#define EXT4_IOC_ALLOC_DA_BLKS		_IO('f', 12)
#define EXT4_IOC_MOVE_EXT		_IOWR('f', 15, struct move_extent)
#define EXT4_IOC_RESIZE_FS		_IOW('f', 16, __u64)
#define EXT4_IOC_SWAP_BOOT		_IO('f', 17)
#define EXT4_IOC_PRECACHE_EXTENTS	_IO('f', 18)
#define EXT4_IOC_SET_ENCRYPTION_POLICY	FS_IOC_SET_ENCRYPTION_POLICY
#define EXT4_IOC_GET_ENCRYPTION_PWSALT	FS_IOC_GET_ENCRYPTION_PWSALT
#define EXT4_IOC_GET_ENCRYPTION_POLICY	FS_IOC_GET_ENCRYPTION_POLICY

#define EXT4_IOC_FSGETXATTR		FS_IOC_FSGETXATTR
#define EXT4_IOC_FSSETXATTR		FS_IOC_FSSETXATTR

#define EXT4_IOC_SHUTDOWN _IOR ('X', 125, __u32)

/*
 * Flags for going down operation
 */
#define EXT4_GOING_FLAGS_DEFAULT		0x0	/* going down */
#define EXT4_GOING_FLAGS_LOGFLUSH		0x1	/* flush log but not data */
#define EXT4_GOING_FLAGS_NOLOGFLUSH		0x2	/* don't flush log nor data */


#if defined(__KERNEL__) && defined(CONFIG_COMPAT)
/*
 * ioctl commands in 32 bit emulation
 */
#define EXT4_IOC32_GETFLAGS		FS_IOC32_GETFLAGS
#define EXT4_IOC32_SETFLAGS		FS_IOC32_SETFLAGS
#define EXT4_IOC32_GETVERSION		_IOR('f', 3, int)
#define EXT4_IOC32_SETVERSION		_IOW('f', 4, int)
#define EXT4_IOC32_GETRSVSZ		_IOR('f', 5, int)
#define EXT4_IOC32_SETRSVSZ		_IOW('f', 6, int)
#define EXT4_IOC32_GROUP_EXTEND		_IOW('f', 7, unsigned int)
#define EXT4_IOC32_GROUP_ADD		_IOW('f', 8, struct compat_ext4_new_group_input)
#define EXT4_IOC32_GETVERSION_OLD	FS_IOC32_GETVERSION
#define EXT4_IOC32_SETVERSION_OLD	FS_IOC32_SETVERSION
#endif

/* Max physical block we can address w/o extents */
#define EXT4_MAX_BLOCK_FILE_PHYS	0xFFFFFFFF

/* Max logical block we can support */
#define EXT4_MAX_LOGICAL_BLOCK		0xFFFFFFFF

/*
 * Structure of an inode on the disk
 */
struct ext4_inode {
	__le16	i_mode;		/* File mode */
	__le16	i_uid;		/* Low 16 bits of Owner Uid */
	__le32	i_size_lo;	/* Size in bytes */
	__le32	i_atime;	/* Access time */
	__le32	i_ctime;	/* Inode Change time */
	__le32	i_mtime;	/* Modification time */
	__le32	i_dtime;	/* Deletion Time */
	__le16	i_gid;		/* Low 16 bits of Group Id */
	__le16	i_links_count;	/* Links count */
	__le32	i_blocks_lo;	/* Blocks count */
	__le32	i_flags;	/* File flags */
	union {
		struct {
			__le32  l_i_version;
		} linux1;
		struct {
			__u32  h_i_translator;
		} hurd1;
		struct {
			__u32  m_i_reserved1;
		} masix1;
	} osd1;				/* OS dependent 1 */
	__le32	i_block[EXT4_N_BLOCKS];/* Pointers to blocks */
	__le32	i_generation;	/* File version (for NFS) */
	__le32	i_file_acl_lo;	/* File ACL */
	__le32	i_size_high;
	__le32	i_obso_faddr;	/* Obsoleted fragment address */
	union {
		struct {
			__le16	l_i_blocks_high; /* were l_i_reserved1 */
			__le16	l_i_file_acl_high;
			__le16	l_i_uid_high;	/* these 2 fields */
			__le16	l_i_gid_high;	/* were reserved2[0] */
			__le16	l_i_checksum_lo;/* crc32c(uuid+inum+inode) LE */
			__le16	l_i_reserved;
		} linux2;
		struct {
			__le16	h_i_reserved1;	/* Obsoleted fragment number/size which are removed in ext4 */
			__u16	h_i_mode_high;
			__u16	h_i_uid_high;
			__u16	h_i_gid_high;
			__u32	h_i_author;
		} hurd2;
		struct {
			__le16	h_i_reserved1;	/* Obsoleted fragment number/size which are removed in ext4 */
			__le16	m_i_file_acl_high;
			__u32	m_i_reserved2[2];
		} masix2;
	} osd2;				/* OS dependent 2 */
	__le16	i_extra_isize;
	__le16	i_checksum_hi;	/* crc32c(uuid+inum+inode) BE */
	__le32  i_ctime_extra;  /* extra Change time      (nsec << 2 | epoch) */
	__le32  i_mtime_extra;  /* extra Modification time(nsec << 2 | epoch) */
	__le32  i_atime_extra;  /* extra Access time      (nsec << 2 | epoch) */
	__le32  i_crtime;       /* File Creation time */
	__le32  i_crtime_extra; /* extra FileCreationtime (nsec << 2 | epoch) */
	__le32  i_version_hi;	/* high 32 bits for 64-bit version */
	__le32	i_projid;	/* Project ID */
};

struct move_extent {
	__u32 reserved;		/* should be zero */
	__u32 donor_fd;		/* donor file descriptor */
	__u64 orig_start;	/* logical start offset in block for orig */
	__u64 donor_start;	/* logical start offset in block for donor */
	__u64 len;		/* block length to be moved */
	__u64 moved_len;	/* moved block length */
};

#define EXT4_EPOCH_BITS 2
#define EXT4_EPOCH_MASK ((1 << EXT4_EPOCH_BITS) - 1)
#define EXT4_NSEC_MASK  (~0UL << EXT4_EPOCH_BITS)

/*
 * Extended fields will fit into an inode if the filesystem was formatted
 * with large inodes (-I 256 or larger) and there are not currently any EAs
 * consuming all of the available space. For new inodes we always reserve
 * enough space for the kernel's known extended fields, but for inodes
 * created with an old kernel this might not have been the case. None of
 * the extended inode fields is critical for correct filesystem operation.
 * This macro checks if a certain field fits in the inode. Note that
 * inode-size = GOOD_OLD_INODE_SIZE + i_extra_isize
 */
#define EXT4_FITS_IN_INODE(ext4_inode, einode, field)	\
	((offsetof(typeof(*ext4_inode), field) +	\
	  sizeof((ext4_inode)->field))			\
	<= (EXT4_GOOD_OLD_INODE_SIZE +			\
	    (einode)->i_extra_isize))			\

/*
 * We use an encoding that preserves the times for extra epoch "00":
 *
 * extra  msb of                         adjust for signed
 * epoch  32-bit                         32-bit tv_sec to
 * bits   time    decoded 64-bit tv_sec  64-bit tv_sec      valid time range
 * 0 0    1    -0x80000000..-0x00000001  0x000000000 1901-12-13..1969-12-31
 * 0 0    0    0x000000000..0x07fffffff  0x000000000 1970-01-01..2038-01-19
 * 0 1    1    0x080000000..0x0ffffffff  0x100000000 2038-01-19..2106-02-07
 * 0 1    0    0x100000000..0x17fffffff  0x100000000 2106-02-07..2174-02-25
 * 1 0    1    0x180000000..0x1ffffffff  0x200000000 2174-02-25..2242-03-16
 * 1 0    0    0x200000000..0x27fffffff  0x200000000 2242-03-16..2310-04-04
 * 1 1    1    0x280000000..0x2ffffffff  0x300000000 2310-04-04..2378-04-22
 * 1 1    0    0x300000000..0x37fffffff  0x300000000 2378-04-22..2446-05-10
 *
 * Note that previous versions of the kernel on 64-bit systems would
 * incorrectly use extra epoch bits 1,1 for dates between 1901 and
 * 1970.  e2fsck will correct this, assuming that it is run on the
 * affected filesystem before 2242.
 */

static inline __le32 ext4_encode_extra_time(struct timespec64 *time)
{
	u32 extra =((time->tv_sec - (s32)time->tv_sec) >> 32) & EXT4_EPOCH_MASK;
	return cpu_to_le32(extra | (time->tv_nsec << EXT4_EPOCH_BITS));
}

static inline void ext4_decode_extra_time(struct timespec64 *time,
					  __le32 extra)
{
	if (unlikely(extra & cpu_to_le32(EXT4_EPOCH_MASK))) {

#if 1
		/* Handle legacy encoding of pre-1970 dates with epoch
		 * bits 1,1. (This backwards compatibility may be removed
		 * at the discretion of the ext4 developers.)
		 */
		u64 extra_bits = le32_to_cpu(extra) & EXT4_EPOCH_MASK;
		if (extra_bits == 3 && ((time->tv_sec) & 0x80000000) != 0)
			extra_bits = 0;
		time->tv_sec += extra_bits << 32;
#else
		time->tv_sec += (u64)(le32_to_cpu(extra) & EXT4_EPOCH_MASK) << 32;
#endif
	}
	time->tv_nsec = (le32_to_cpu(extra) & EXT4_NSEC_MASK) >> EXT4_EPOCH_BITS;
}

#define EXT4_INODE_SET_XTIME(xtime, inode, raw_inode)				\
do {										\
	(raw_inode)->xtime = cpu_to_le32((inode)->xtime.tv_sec);		\
	if (EXT4_FITS_IN_INODE(raw_inode, EXT4_I(inode), xtime ## _extra))     {\
		(raw_inode)->xtime ## _extra =					\
				ext4_encode_extra_time(&(inode)->xtime);	\
		}								\
} while (0)

#define EXT4_EINODE_SET_XTIME(xtime, einode, raw_inode)			       \
do {									       \
	if (EXT4_FITS_IN_INODE(raw_inode, einode, xtime))		       \
		(raw_inode)->xtime = cpu_to_le32((einode)->xtime.tv_sec);      \
	if (EXT4_FITS_IN_INODE(raw_inode, einode, xtime ## _extra))	       \
		(raw_inode)->xtime ## _extra =				       \
				ext4_encode_extra_time(&(einode)->xtime);      \
} while (0)

#define EXT4_INODE_GET_XTIME(xtime, inode, raw_inode)				\
do {										\
	(inode)->xtime.tv_sec = (signed)le32_to_cpu((raw_inode)->xtime);	\
	if (EXT4_FITS_IN_INODE(raw_inode, EXT4_I(inode), xtime ## _extra)) {	\
		ext4_decode_extra_time(&(inode)->xtime,				\
				       raw_inode->xtime ## _extra);		\
		}								\
	else									\
		(inode)->xtime.tv_nsec = 0;					\
} while (0)


#define EXT4_EINODE_GET_XTIME(xtime, einode, raw_inode)			       \
do {									       \
	if (EXT4_FITS_IN_INODE(raw_inode, einode, xtime))		       \
		(einode)->xtime.tv_sec = 				       \
			(signed)le32_to_cpu((raw_inode)->xtime);	       \
	else								       \
		(einode)->xtime.tv_sec = 0;				       \
	if (EXT4_FITS_IN_INODE(raw_inode, einode, xtime ## _extra))	       \
		ext4_decode_extra_time(&(einode)->xtime,		       \
				       raw_inode->xtime ## _extra);	       \
	else								       \
		(einode)->xtime.tv_nsec = 0;				       \
} while (0)

#define i_disk_version osd1.linux1.l_i_version

#if defined(__KERNEL__) || defined(__linux__)
#define i_reserved1	osd1.linux1.l_i_reserved1
#define i_file_acl_high	osd2.linux2.l_i_file_acl_high
#define i_blocks_high	osd2.linux2.l_i_blocks_high
#define i_uid_low	i_uid
#define i_gid_low	i_gid
#define i_uid_high	osd2.linux2.l_i_uid_high
#define i_gid_high	osd2.linux2.l_i_gid_high
#define i_checksum_lo	osd2.linux2.l_i_checksum_lo

#elif defined(__GNU__)

#define i_translator	osd1.hurd1.h_i_translator
#define i_uid_high	osd2.hurd2.h_i_uid_high
#define i_gid_high	osd2.hurd2.h_i_gid_high
#define i_author	osd2.hurd2.h_i_author

#elif defined(__masix__)

#define i_reserved1	osd1.masix1.m_i_reserved1
#define i_file_acl_high	osd2.masix2.m_i_file_acl_high
#define i_reserved2	osd2.masix2.m_i_reserved2

#endif /* defined(__KERNEL__) || defined(__linux__) */

#include "extents_status.h"

/*
 * Lock subclasses for i_data_sem in the ext4_inode_info structure.
 *
 * These are needed to avoid lockdep false positives when we need to
 * allocate blocks to the quota inode during ext4_map_blocks(), while
 * holding i_data_sem for a normal (non-quota) inode.  Since we don't
 * do quota tracking for the quota inode, this avoids deadlock (as
 * well as infinite recursion, since it isn't turtles all the way
 * down...)
 *
 *  I_DATA_SEM_NORMAL - Used for most inodes
 *  I_DATA_SEM_OTHER  - Used by move_inode.c for the second normal inode
 *			  where the second inode has larger inode number
 *			  than the first
 *  I_DATA_SEM_QUOTA  - Used for quota inodes only
 */
enum {
	I_DATA_SEM_NORMAL = 0,
	I_DATA_SEM_OTHER,
	I_DATA_SEM_QUOTA,
};


/*
 * fourth extended file system inode data in memory
 */
struct ext4_inode_info {
	__le32	i_data[15];	/* unconverted */
	__u32	i_dtime;
	ext4_fsblk_t	i_file_acl;

	/*
	 * i_block_group is the number of the block group which contains
	 * this file's inode.  Constant across the lifetime of the inode,
	 * it is used for making block allocation decisions - we try to
	 * place a file's data blocks near its inode block, and new inodes
	 * near to their parent directory's inode.
	 */
	ext4_group_t	i_block_group;
	ext4_lblk_t	i_dir_start_lookup;
#if (BITS_PER_LONG < 64)
	unsigned long	i_state_flags;		/* Dynamic state flags */
#endif
	unsigned long	i_flags;

	/*
	 * Extended attributes can be read independently of the main file
	 * data. Taking i_mutex even when reading would cause contention
	 * between readers of EAs and writers of regular file data, so
	 * instead we synchronize on xattr_sem when reading or changing
	 * EAs.
	 */
	struct rw_semaphore xattr_sem;

	struct list_head i_orphan;	/* unlinked but open inodes */

	/*
	 * i_disksize keeps track of what the inode size is ON DISK, not
	 * in memory.  During truncate, i_size is set to the new size by
	 * the VFS prior to calling ext4_truncate(), but the filesystem won't
	 * set i_disksize to 0 until the truncate is actually under way.
	 *
	 * The intent is that i_disksize always represents the blocks which
	 * are used by this file.  This allows recovery to restart truncate
	 * on orphans if we crash during truncate.  We actually write i_disksize
	 * into the on-disk inode when writing inodes out, instead of i_size.
	 *
	 * The only time when i_disksize and i_size may be different is when
	 * a truncate is in progress.  The only things which change i_disksize
	 * are ext4_get_block (growth) and ext4_truncate (shrinkth).
	 */
	loff_t	i_disksize;

	/*
	 * i_data_sem is for serialising ext4_truncate() against
	 * ext4_getblock().  In the 2.4 ext2 design, great chunks of inode's
	 * data tree are chopped off during truncate. We can't do that in
	 * ext4 because whenever we perform intermediate commits during
	 * truncate, the inode and all the metadata blocks *must* be in a
	 * consistent state which allows truncation of the orphans to restart
	 * during recovery.  Hence we must fix the get_block-vs-truncate race
	 * by other means, so we have i_data_sem.
	 */
	struct rw_semaphore i_data_sem;
	/*
	 * i_mmap_sem is for serializing page faults with truncate / punch hole
	 * operations. We have to make sure that new page cannot be faulted in
	 * a section of the inode that is being punched. We cannot easily use
	 * i_data_sem for this since we need protection for the whole punch
	 * operation and i_data_sem ranks below transaction start so we have
	 * to occasionally drop it.
	 */
	struct rw_semaphore i_mmap_sem;
	struct inode vfs_inode;
	struct jbd2_inode *jinode;

	spinlock_t i_raw_lock;	/* protects updates to the raw inode */

	/*
	 * File creation time. Its function is same as that of
	 * struct timespec64 i_{a,c,m}time in the generic inode.
	 */
	struct timespec64 i_crtime;

	/* mballoc */
	struct list_head i_prealloc_list;
	spinlock_t i_prealloc_lock;

	/* extents status tree */
	struct ext4_es_tree i_es_tree;
	rwlock_t i_es_lock;
	struct list_head i_es_list;
	unsigned int i_es_all_nr;	/* protected by i_es_lock */
	unsigned int i_es_shk_nr;	/* protected by i_es_lock */
	ext4_lblk_t i_es_shrink_lblk;	/* Offset where we start searching for
					   extents to shrink. Protected by
					   i_es_lock  */

	/* ialloc */
	ext4_group_t	i_last_alloc_group;

	/* allocation reservation info for delalloc */
	/* In case of bigalloc, this refer to clusters rather than blocks */
	unsigned int i_reserved_data_blocks;
	ext4_lblk_t i_da_metadata_calc_last_lblock;
	int i_da_metadata_calc_len;

	/* on-disk additional length */
	__u16 i_extra_isize;

	/* Indicate the inline data space. */
	u16 i_inline_off;
	u16 i_inline_size;

#ifdef CONFIG_QUOTA
	/* quota space reservation, managed internally by quota code */
	qsize_t i_reserved_quota;
#endif

	/* Lock protecting lists below */
	spinlock_t i_completed_io_lock;
	/*
	 * Completed IOs that need unwritten extents handling and have
	 * transaction reserved
	 */
	struct list_head i_rsv_conversion_list;
	struct work_struct i_rsv_conversion_work;
	atomic_t i_unwritten; /* Nr. of inflight conversions pending */

	spinlock_t i_block_reservation_lock;

	/*
	 * Transactions that contain inode's metadata needed to complete
	 * fsync and fdatasync, respectively.
	 */
	tid_t i_sync_tid;
	tid_t i_datasync_tid;

#ifdef CONFIG_QUOTA
	struct dquot *i_dquot[MAXQUOTAS];
#endif

	/* Precomputed uuid+inum+igen checksum for seeding inode checksums */
	__u32 i_csum_seed;

	kprojid_t i_projid;
};

/*
 * File system states
 */
#define	EXT4_VALID_FS			0x0001	/* Unmounted cleanly */
#define	EXT4_ERROR_FS			0x0002	/* Errors detected */
#define	EXT4_ORPHAN_FS			0x0004	/* Orphans being recovered */

/*
 * Misc. filesystem flags
 */
#define EXT2_FLAGS_SIGNED_HASH		0x0001  /* Signed dirhash in use */
#define EXT2_FLAGS_UNSIGNED_HASH	0x0002  /* Unsigned dirhash in use */
#define EXT2_FLAGS_TEST_FILESYS		0x0004	/* to test development code */

/*
 * Mount flags set via mount options or defaults
 */
#define EXT4_MOUNT_NO_MBCACHE		0x00001 /* Do not use mbcache */
#define EXT4_MOUNT_GRPID		0x00004	/* Create files with directory's group */
#define EXT4_MOUNT_DEBUG		0x00008	/* Some debugging messages */
#define EXT4_MOUNT_ERRORS_CONT		0x00010	/* Continue on errors */
#define EXT4_MOUNT_ERRORS_RO		0x00020	/* Remount fs ro on errors */
#define EXT4_MOUNT_ERRORS_PANIC		0x00040	/* Panic on errors */
#define EXT4_MOUNT_ERRORS_MASK		0x00070
#define EXT4_MOUNT_MINIX_DF		0x00080	/* Mimics the Minix statfs */
#define EXT4_MOUNT_NOLOAD		0x00100	/* Don't use existing journal*/
#ifdef CONFIG_FS_DAX
#define EXT4_MOUNT_DAX			0x00200	/* Direct Access */
#else
#define EXT4_MOUNT_DAX			0
#endif
#define EXT4_MOUNT_DATA_FLAGS		0x00C00	/* Mode for data writes: */
#define EXT4_MOUNT_JOURNAL_DATA		0x00400	/* Write data to journal */
#define EXT4_MOUNT_ORDERED_DATA		0x00800	/* Flush data before commit */
#define EXT4_MOUNT_WRITEBACK_DATA	0x00C00	/* No data ordering */
#define EXT4_MOUNT_UPDATE_JOURNAL	0x01000	/* Update the journal format */
#define EXT4_MOUNT_NO_UID32		0x02000  /* Disable 32-bit UIDs */
#define EXT4_MOUNT_XATTR_USER		0x04000	/* Extended user attributes */
#define EXT4_MOUNT_POSIX_ACL		0x08000	/* POSIX Access Control Lists */
#define EXT4_MOUNT_NO_AUTO_DA_ALLOC	0x10000	/* No auto delalloc mapping */
#define EXT4_MOUNT_BARRIER		0x20000 /* Use block barriers */
#define EXT4_MOUNT_QUOTA		0x40000 /* Some quota option set */
#define EXT4_MOUNT_USRQUOTA		0x80000 /* "old" user quota,
						 * enable enforcement for hidden
						 * quota files */
#define EXT4_MOUNT_GRPQUOTA		0x100000 /* "old" group quota, enable
						  * enforcement for hidden quota
						  * files */
#define EXT4_MOUNT_PRJQUOTA		0x200000 /* Enable project quota
						  * enforcement */
#define EXT4_MOUNT_DIOREAD_NOLOCK	0x400000 /* Enable support for dio read nolocking */
#define EXT4_MOUNT_JOURNAL_CHECKSUM	0x800000 /* Journal checksums */
#define EXT4_MOUNT_JOURNAL_ASYNC_COMMIT	0x1000000 /* Journal Async Commit */
#define EXT4_MOUNT_WARN_ON_ERROR	0x2000000 /* Trigger WARN_ON on error */
#define EXT4_MOUNT_INLINECRYPT		0x4000000 /* Inline encryption support */
#define EXT4_MOUNT_DELALLOC		0x8000000 /* Delalloc support */
#define EXT4_MOUNT_DATA_ERR_ABORT	0x10000000 /* Abort on file data write */
#define EXT4_MOUNT_BLOCK_VALIDITY	0x20000000 /* Block validity checking */
#define EXT4_MOUNT_DISCARD		0x40000000 /* Issue DISCARD requests */
#define EXT4_MOUNT_INIT_INODE_TABLE	0x80000000 /* Initialize uninitialized itables */

/*
 * Mount flags set either automatically (could not be set by mount option)
 * based on per file system feature or property or in special cases such as
 * distinguishing between explicit mount option definition and default.
 */
#define EXT4_MOUNT2_EXPLICIT_DELALLOC	0x00000001 /* User explicitly
						      specified delalloc */
#define EXT4_MOUNT2_STD_GROUP_SIZE	0x00000002 /* We have standard group
						      size of blocksize * 8
						      blocks */
#define EXT4_MOUNT2_HURD_COMPAT		0x00000004 /* Support HURD-castrated
						      file systems */

#define EXT4_MOUNT2_EXPLICIT_JOURNAL_CHECKSUM	0x00000008 /* User explicitly
						specified journal checksum */

#define clear_opt(sb, opt)		EXT4_SB(sb)->s_mount_opt &= \
						~EXT4_MOUNT_##opt
#define set_opt(sb, opt)		EXT4_SB(sb)->s_mount_opt |= \
						EXT4_MOUNT_##opt
#define test_opt(sb, opt)		(EXT4_SB(sb)->s_mount_opt & \
					 EXT4_MOUNT_##opt)

#define clear_opt2(sb, opt)		EXT4_SB(sb)->s_mount_opt2 &= \
						~EXT4_MOUNT2_##opt
#define set_opt2(sb, opt)		EXT4_SB(sb)->s_mount_opt2 |= \
						EXT4_MOUNT2_##opt
#define test_opt2(sb, opt)		(EXT4_SB(sb)->s_mount_opt2 & \
					 EXT4_MOUNT2_##opt)

#define ext4_test_and_set_bit		__test_and_set_bit_le
#define ext4_set_bit			__set_bit_le
#define ext4_set_bit_atomic		ext2_set_bit_atomic
#define ext4_test_and_clear_bit		__test_and_clear_bit_le
#define ext4_clear_bit			__clear_bit_le
#define ext4_clear_bit_atomic		ext2_clear_bit_atomic
#define ext4_test_bit			test_bit_le
#define ext4_find_next_zero_bit		find_next_zero_bit_le
#define ext4_find_next_bit		find_next_bit_le

extern void ext4_set_bits(void *bm, int cur, int len);

/*
 * Maximal mount counts between two filesystem checks
 */
#define EXT4_DFL_MAX_MNT_COUNT		20	/* Allow 20 mounts */
#define EXT4_DFL_CHECKINTERVAL		0	/* Don't use interval check */

/*
 * Behaviour when detecting errors
 */
#define EXT4_ERRORS_CONTINUE		1	/* Continue execution */
#define EXT4_ERRORS_RO			2	/* Remount fs read-only */
#define EXT4_ERRORS_PANIC		3	/* Panic */
#define EXT4_ERRORS_DEFAULT		EXT4_ERRORS_CONTINUE

/* Metadata checksum algorithm codes */
#define EXT4_CRC32C_CHKSUM		1

/*
 * Structure of the super block
 */
struct ext4_super_block {
/*00*/	__le32	s_inodes_count;		/* Inodes count */
	__le32	s_blocks_count_lo;	/* Blocks count */
	__le32	s_r_blocks_count_lo;	/* Reserved blocks count */
	__le32	s_free_blocks_count_lo;	/* Free blocks count */
/*10*/	__le32	s_free_inodes_count;	/* Free inodes count */
	__le32	s_first_data_block;	/* First Data Block */
	__le32	s_log_block_size;	/* Block size */
	__le32	s_log_cluster_size;	/* Allocation cluster size */
/*20*/	__le32	s_blocks_per_group;	/* # Blocks per group */
	__le32	s_clusters_per_group;	/* # Clusters per group */
	__le32	s_inodes_per_group;	/* # Inodes per group */
	__le32	s_mtime;		/* Mount time */
/*30*/	__le32	s_wtime;		/* Write time */
	__le16	s_mnt_count;		/* Mount count */
	__le16	s_max_mnt_count;	/* Maximal mount count */
	__le16	s_magic;		/* Magic signature */
	__le16	s_state;		/* File system state */
	__le16	s_errors;		/* Behaviour when detecting errors */
	__le16	s_minor_rev_level;	/* minor revision level */
/*40*/	__le32	s_lastcheck;		/* time of last check */
	__le32	s_checkinterval;	/* max. time between checks */
	__le32	s_creator_os;		/* OS */
	__le32	s_rev_level;		/* Revision level */
/*50*/	__le16	s_def_resuid;		/* Default uid for reserved blocks */
	__le16	s_def_resgid;		/* Default gid for reserved blocks */
	/*
	 * These fields are for EXT4_DYNAMIC_REV superblocks only.
	 *
	 * Note: the difference between the compatible feature set and
	 * the incompatible feature set is that if there is a bit set
	 * in the incompatible feature set that the kernel doesn't
	 * know about, it should refuse to mount the filesystem.
	 *
	 * e2fsck's requirements are more strict; if it doesn't know
	 * about a feature in either the compatible or incompatible
	 * feature set, it must abort and not try to meddle with
	 * things it doesn't understand...
	 */
	__le32	s_first_ino;		/* First non-reserved inode */
	__le16  s_inode_size;		/* size of inode structure */
	__le16	s_block_group_nr;	/* block group # of this superblock */
	__le32	s_feature_compat;	/* compatible feature set */
/*60*/	__le32	s_feature_incompat;	/* incompatible feature set */
	__le32	s_feature_ro_compat;	/* readonly-compatible feature set */
/*68*/	__u8	s_uuid[16];		/* 128-bit uuid for volume */
/*78*/	char	s_volume_name[16];	/* volume name */
/*88*/	char	s_last_mounted[64] __nonstring;	/* directory where last mounted */
/*C8*/	__le32	s_algorithm_usage_bitmap; /* For compression */
	/*
	 * Performance hints.  Directory preallocation should only
	 * happen if the EXT4_FEATURE_COMPAT_DIR_PREALLOC flag is on.
	 */
	__u8	s_prealloc_blocks;	/* Nr of blocks to try to preallocate*/
	__u8	s_prealloc_dir_blocks;	/* Nr to preallocate for dirs */
	__le16	s_reserved_gdt_blocks;	/* Per group desc for online growth */
	/*
	 * Journaling support valid if EXT4_FEATURE_COMPAT_HAS_JOURNAL set.
	 */
/*D0*/	__u8	s_journal_uuid[16];	/* uuid of journal superblock */
/*E0*/	__le32	s_journal_inum;		/* inode number of journal file */
	__le32	s_journal_dev;		/* device number of journal file */
	__le32	s_last_orphan;		/* start of list of inodes to delete */
	__le32	s_hash_seed[4];		/* HTREE hash seed */
	__u8	s_def_hash_version;	/* Default hash version to use */
	__u8	s_jnl_backup_type;
	__le16  s_desc_size;		/* size of group descriptor */
/*100*/	__le32	s_default_mount_opts;
	__le32	s_first_meta_bg;	/* First metablock block group */
	__le32	s_mkfs_time;		/* When the filesystem was created */
	__le32	s_jnl_blocks[17];	/* Backup of the journal inode */
	/* 64bit support valid if EXT4_FEATURE_COMPAT_64BIT */
/*150*/	__le32	s_blocks_count_hi;	/* Blocks count */
	__le32	s_r_blocks_count_hi;	/* Reserved blocks count */
	__le32	s_free_blocks_count_hi;	/* Free blocks count */
	__le16	s_min_extra_isize;	/* All inodes have at least # bytes */
	__le16	s_want_extra_isize; 	/* New inodes should reserve # bytes */
	__le32	s_flags;		/* Miscellaneous flags */
	__le16  s_raid_stride;		/* RAID stride */
	__le16  s_mmp_update_interval;  /* # seconds to wait in MMP checking */
	__le64  s_mmp_block;            /* Block for multi-mount protection */
	__le32  s_raid_stripe_width;    /* blocks on all data disks (N*stride)*/
	__u8	s_log_groups_per_flex;  /* FLEX_BG group size */
	__u8	s_checksum_type;	/* metadata checksum algorithm used */
	__u8	s_encryption_level;	/* versioning level for encryption */
	__u8	s_reserved_pad;		/* Padding to next 32bits */
	__le64	s_kbytes_written;	/* nr of lifetime kilobytes written */
	__le32	s_snapshot_inum;	/* Inode number of active snapshot */
	__le32	s_snapshot_id;		/* sequential ID of active snapshot */
	__le64	s_snapshot_r_blocks_count; /* reserved blocks for active
					      snapshot's future use */
	__le32	s_snapshot_list;	/* inode number of the head of the
					   on-disk snapshot list */
#define EXT4_S_ERR_START offsetof(struct ext4_super_block, s_error_count)
	__le32	s_error_count;		/* number of fs errors */
	__le32	s_first_error_time;	/* first time an error happened */
	__le32	s_first_error_ino;	/* inode involved in first error */
	__le64	s_first_error_block;	/* block involved of first error */
	__u8	s_first_error_func[32] __nonstring;	/* function where the error happened */
	__le32	s_first_error_line;	/* line number where error happened */
	__le32	s_last_error_time;	/* most recent time of an error */
	__le32	s_last_error_ino;	/* inode involved in last error */
	__le32	s_last_error_line;	/* line number where error happened */
	__le64	s_last_error_block;	/* block involved of last error */
	__u8	s_last_error_func[32] __nonstring;	/* function where the error happened */
#define EXT4_S_ERR_END offsetof(struct ext4_super_block, s_mount_opts)
	__u8	s_mount_opts[64];
	__le32	s_usr_quota_inum;	/* inode for tracking user quota */
	__le32	s_grp_quota_inum;	/* inode for tracking group quota */
	__le32	s_overhead_clusters;	/* overhead blocks/clusters in fs */
	__le32	s_backup_bgs[2];	/* groups with sparse_super2 SBs */
	__u8	s_encrypt_algos[4];	/* Encryption algorithms in use  */
	__u8	s_encrypt_pw_salt[16];	/* Salt used for string2key algorithm */
	__le32	s_lpf_ino;		/* Location of the lost+found inode */
	__le32	s_prj_quota_inum;	/* inode for tracking project quota */
	__le32	s_checksum_seed;	/* crc32c(uuid) if csum_seed set */
	__u8	s_wtime_hi;
	__u8	s_mtime_hi;
	__u8	s_mkfs_time_hi;
	__u8	s_lastcheck_hi;
	__u8	s_first_error_time_hi;
	__u8	s_last_error_time_hi;
	__u8	s_pad[2];
	__le16  s_encoding;		/* Filename charset encoding */
	__le16  s_encoding_flags;	/* Filename charset encoding flags */
	__le32	s_reserved[95];		/* Padding to the end of the block */
	__le32	s_checksum;		/* crc32c(superblock) */
};

#define EXT4_S_ERR_LEN (EXT4_S_ERR_END - EXT4_S_ERR_START)

#ifdef __KERNEL__

/*
 * run-time mount flags
 */
#define EXT4_MF_MNTDIR_SAMPLED		0x0001
#define EXT4_MF_FS_ABORTED		0x0002	/* Fatal error detected */

#ifdef CONFIG_FS_ENCRYPTION
<<<<<<< HEAD
#define DUMMY_ENCRYPTION_ENABLED(sbi) (unlikely((sbi)->s_mount_flags & \
						EXT4_MF_TEST_DUMMY_ENCRYPTION))
=======
#define DUMMY_ENCRYPTION_ENABLED(sbi) ((sbi)->s_dummy_enc_ctx.ctx != NULL)
>>>>>>> 7520793d
#else
#define DUMMY_ENCRYPTION_ENABLED(sbi) (0)
#endif

/* Number of quota types we support */
#define EXT4_MAXQUOTAS 3

#define EXT4_ENC_UTF8_12_1	1

/*
 * fourth extended-fs super-block data in memory
 */
struct ext4_sb_info {
	unsigned long s_desc_size;	/* Size of a group descriptor in bytes */
	unsigned long s_inodes_per_block;/* Number of inodes per block */
	unsigned long s_blocks_per_group;/* Number of blocks in a group */
	unsigned long s_clusters_per_group; /* Number of clusters in a group */
	unsigned long s_inodes_per_group;/* Number of inodes in a group */
	unsigned long s_itb_per_group;	/* Number of inode table blocks per group */
	unsigned long s_gdb_count;	/* Number of group descriptor blocks */
	unsigned long s_desc_per_block;	/* Number of group descriptors per block */
	ext4_group_t s_groups_count;	/* Number of groups in the fs */
	ext4_group_t s_blockfile_groups;/* Groups acceptable for non-extent files */
	unsigned long s_overhead;  /* # of fs overhead clusters */
	unsigned int s_cluster_ratio;	/* Number of blocks per cluster */
	unsigned int s_cluster_bits;	/* log2 of s_cluster_ratio */
	loff_t s_bitmap_maxbytes;	/* max bytes for bitmap files */
	struct buffer_head * s_sbh;	/* Buffer containing the super block */
	struct ext4_super_block *s_es;	/* Pointer to the super block in the buffer */
	struct buffer_head * __rcu *s_group_desc;
	unsigned int s_mount_opt;
	unsigned int s_mount_opt2;
	unsigned int s_mount_flags;
	unsigned int s_def_mount_opt;
	ext4_fsblk_t s_sb_block;
	atomic64_t s_resv_clusters;
	kuid_t s_resuid;
	kgid_t s_resgid;
	unsigned short s_mount_state;
	unsigned short s_pad;
	int s_addr_per_block_bits;
	int s_desc_per_block_bits;
	int s_inode_size;
	int s_first_ino;
	unsigned int s_inode_readahead_blks;
	unsigned int s_inode_goal;
	u32 s_hash_seed[4];
	int s_def_hash_version;
	int s_hash_unsigned;	/* 3 if hash should be signed, 0 if not */
	struct percpu_counter s_freeclusters_counter;
	struct percpu_counter s_freeinodes_counter;
	struct percpu_counter s_dirs_counter;
	struct percpu_counter s_dirtyclusters_counter;
	struct blockgroup_lock *s_blockgroup_lock;
	struct proc_dir_entry *s_proc;
	struct kobject s_kobj;
	struct completion s_kobj_unregister;
	struct super_block *s_sb;

	/* Journaling */
	struct journal_s *s_journal;
	struct list_head s_orphan;
	struct mutex s_orphan_lock;
	unsigned long s_ext4_flags;		/* Ext4 superblock flags */
	unsigned long s_commit_interval;
	u32 s_max_batch_time;
	u32 s_min_batch_time;
	struct block_device *journal_bdev;
#ifdef CONFIG_QUOTA
	/* Names of quota files with journalled quota */
	char __rcu *s_qf_names[EXT4_MAXQUOTAS];
	int s_jquota_fmt;			/* Format of quota to use */
#endif
	unsigned int s_want_extra_isize; /* New inodes should reserve # bytes */
	struct ext4_system_blocks __rcu *system_blks;

#ifdef EXTENTS_STATS
	/* ext4 extents stats */
	unsigned long s_ext_min;
	unsigned long s_ext_max;
	unsigned long s_depth_max;
	spinlock_t s_ext_stats_lock;
	unsigned long s_ext_blocks;
	unsigned long s_ext_extents;
#endif

	/* for buddy allocator */
	struct ext4_group_info ** __rcu *s_group_info;
	struct inode *s_buddy_cache;
	spinlock_t s_md_lock;
	unsigned short *s_mb_offsets;
	unsigned int *s_mb_maxs;
	unsigned int s_group_info_size;
	unsigned int s_mb_free_pending;
	struct list_head s_freed_data_list;	/* List of blocks to be freed
						   after commit completed */

	/* tunables */
	unsigned long s_stripe;
	unsigned int s_mb_stream_request;
	unsigned int s_mb_max_to_scan;
	unsigned int s_mb_min_to_scan;
	unsigned int s_mb_stats;
	unsigned int s_mb_order2_reqs;
	unsigned int s_mb_group_prealloc;
	unsigned int s_max_dir_size_kb;
	/* where last allocation was done - for stream allocation */
	unsigned long s_mb_last_group;
	unsigned long s_mb_last_start;

	/* stats for buddy allocator */
	atomic_t s_bal_reqs;	/* number of reqs with len > 1 */
	atomic_t s_bal_success;	/* we found long enough chunks */
	atomic_t s_bal_allocated;	/* in blocks */
	atomic_t s_bal_ex_scanned;	/* total extents scanned */
	atomic_t s_bal_goals;	/* goal hits */
	atomic_t s_bal_breaks;	/* too long searches */
	atomic_t s_bal_2orders;	/* 2^order hits */
	spinlock_t s_bal_lock;
	unsigned long s_mb_buddies_generated;
	unsigned long long s_mb_generation_time;
	atomic_t s_mb_lost_chunks;
	atomic_t s_mb_preallocated;
	atomic_t s_mb_discarded;
	atomic_t s_lock_busy;

	/* locality groups */
	struct ext4_locality_group __percpu *s_locality_groups;

	/* for write statistics */
	unsigned long s_sectors_written_start;
	u64 s_kbytes_written;

	/* the size of zero-out chunk */
	unsigned int s_extent_max_zeroout_kb;

	unsigned int s_log_groups_per_flex;
	struct flex_groups * __rcu *s_flex_groups;
	ext4_group_t s_flex_groups_allocated;

	/* workqueue for reserved extent conversions (buffered io) */
	struct workqueue_struct *rsv_conversion_wq;

	/* timer for periodic error stats printing */
	struct timer_list s_err_report;

	/* Lazy inode table initialization info */
	struct ext4_li_request *s_li_request;
	/* Wait multiplier for lazy initialization thread */
	unsigned int s_li_wait_mult;

	/* Kernel thread for multiple mount protection */
	struct task_struct *s_mmp_tsk;

	/* record the last minlen when FITRIM is called. */
	atomic_t s_last_trim_minblks;

	/* Reference to checksum algorithm driver via cryptoapi */
	struct crypto_shash *s_chksum_driver;

	/* Precomputed FS UUID checksum for seeding other checksums */
	__u32 s_csum_seed;

	/* Reclaim extents from extent status tree */
	struct shrinker s_es_shrinker;
	struct list_head s_es_list;	/* List of inodes with reclaimable extents */
	long s_es_nr_inode;
	struct ext4_es_stats s_es_stats;
	struct mb_cache *s_ea_block_cache;
	struct mb_cache *s_ea_inode_cache;
	spinlock_t s_es_lock ____cacheline_aligned_in_smp;

	/* Ratelimit ext4 messages. */
	struct ratelimit_state s_err_ratelimit_state;
	struct ratelimit_state s_warning_ratelimit_state;
	struct ratelimit_state s_msg_ratelimit_state;

	/* Encryption context for '-o test_dummy_encryption' */
	struct fscrypt_dummy_context s_dummy_enc_ctx;

	/*
	 * Barrier between writepages ops and changing any inode's JOURNAL_DATA
	 * or EXTENTS flag.
	 */
	struct percpu_rw_semaphore s_writepages_rwsem;
	struct dax_device *s_daxdev;
};

static inline struct ext4_sb_info *EXT4_SB(struct super_block *sb)
{
	return sb->s_fs_info;
}
static inline struct ext4_inode_info *EXT4_I(struct inode *inode)
{
	return container_of(inode, struct ext4_inode_info, vfs_inode);
}

static inline int ext4_valid_inum(struct super_block *sb, unsigned long ino)
{
	return ino == EXT4_ROOT_INO ||
		(ino >= EXT4_FIRST_INO(sb) &&
		 ino <= le32_to_cpu(EXT4_SB(sb)->s_es->s_inodes_count));
}

/*
 * Returns: sbi->field[index]
 * Used to access an array element from the following sbi fields which require
 * rcu protection to avoid dereferencing an invalid pointer due to reassignment
 * - s_group_desc
 * - s_group_info
 * - s_flex_group
 */
#define sbi_array_rcu_deref(sbi, field, index)				   \
({									   \
	typeof(*((sbi)->field)) _v;					   \
	rcu_read_lock();						   \
	_v = ((typeof(_v)*)rcu_dereference((sbi)->field))[index];	   \
	rcu_read_unlock();						   \
	_v;								   \
})

/*
 * Inode dynamic state flags
 */
enum {
	EXT4_STATE_JDATA,		/* journaled data exists */
	EXT4_STATE_NEW,			/* inode is newly created */
	EXT4_STATE_XATTR,		/* has in-inode xattrs */
	EXT4_STATE_NO_EXPAND,		/* No space for expansion */
	EXT4_STATE_DA_ALLOC_CLOSE,	/* Alloc DA blks on close */
	EXT4_STATE_EXT_MIGRATE,		/* Inode is migrating */
	EXT4_STATE_DIO_UNWRITTEN,	/* need convert on dio done*/
	EXT4_STATE_NEWENTRY,		/* File just added to dir */
	EXT4_STATE_MAY_INLINE_DATA,	/* may have in-inode data */
	EXT4_STATE_EXT_PRECACHED,	/* extents have been precached */
	EXT4_STATE_LUSTRE_EA_INODE,	/* Lustre-style ea_inode */
	EXT4_STATE_VERITY_IN_PROGRESS,	/* building fs-verity Merkle tree */
};

#define EXT4_INODE_BIT_FNS(name, field, offset)				\
static inline int ext4_test_inode_##name(struct inode *inode, int bit)	\
{									\
	return test_bit(bit + (offset), &EXT4_I(inode)->i_##field);	\
}									\
static inline void ext4_set_inode_##name(struct inode *inode, int bit)	\
{									\
	set_bit(bit + (offset), &EXT4_I(inode)->i_##field);		\
}									\
static inline void ext4_clear_inode_##name(struct inode *inode, int bit) \
{									\
	clear_bit(bit + (offset), &EXT4_I(inode)->i_##field);		\
}

/* Add these declarations here only so that these functions can be
 * found by name.  Otherwise, they are very hard to locate. */
static inline int ext4_test_inode_flag(struct inode *inode, int bit);
static inline void ext4_set_inode_flag(struct inode *inode, int bit);
static inline void ext4_clear_inode_flag(struct inode *inode, int bit);
EXT4_INODE_BIT_FNS(flag, flags, 0)

/* Add these declarations here only so that these functions can be
 * found by name.  Otherwise, they are very hard to locate. */
static inline int ext4_test_inode_state(struct inode *inode, int bit);
static inline void ext4_set_inode_state(struct inode *inode, int bit);
static inline void ext4_clear_inode_state(struct inode *inode, int bit);
#if (BITS_PER_LONG < 64)
EXT4_INODE_BIT_FNS(state, state_flags, 0)

static inline void ext4_clear_state_flags(struct ext4_inode_info *ei)
{
	(ei)->i_state_flags = 0;
}
#else
EXT4_INODE_BIT_FNS(state, flags, 32)

static inline void ext4_clear_state_flags(struct ext4_inode_info *ei)
{
	/* We depend on the fact that callers will set i_flags */
}
#endif
#else
/* Assume that user mode programs are passing in an ext4fs superblock, not
 * a kernel struct super_block.  This will allow us to call the feature-test
 * macros from user land. */
#define EXT4_SB(sb)	(sb)
#endif

static inline bool ext4_verity_in_progress(struct inode *inode)
{
	return IS_ENABLED(CONFIG_FS_VERITY) &&
	       ext4_test_inode_state(inode, EXT4_STATE_VERITY_IN_PROGRESS);
}

#define NEXT_ORPHAN(inode) EXT4_I(inode)->i_dtime

/*
 * Codes for operating systems
 */
#define EXT4_OS_LINUX		0
#define EXT4_OS_HURD		1
#define EXT4_OS_MASIX		2
#define EXT4_OS_FREEBSD		3
#define EXT4_OS_LITES		4

/*
 * Revision levels
 */
#define EXT4_GOOD_OLD_REV	0	/* The good old (original) format */
#define EXT4_DYNAMIC_REV	1	/* V2 format w/ dynamic inode sizes */

#define EXT4_CURRENT_REV	EXT4_GOOD_OLD_REV
#define EXT4_MAX_SUPP_REV	EXT4_DYNAMIC_REV

#define EXT4_GOOD_OLD_INODE_SIZE 128

/*
 * Feature set definitions
 */

#define EXT4_FEATURE_COMPAT_DIR_PREALLOC	0x0001
#define EXT4_FEATURE_COMPAT_IMAGIC_INODES	0x0002
#define EXT4_FEATURE_COMPAT_HAS_JOURNAL		0x0004
#define EXT4_FEATURE_COMPAT_EXT_ATTR		0x0008
#define EXT4_FEATURE_COMPAT_RESIZE_INODE	0x0010
#define EXT4_FEATURE_COMPAT_DIR_INDEX		0x0020
#define EXT4_FEATURE_COMPAT_SPARSE_SUPER2	0x0200
#define EXT4_FEATURE_COMPAT_STABLE_INODES	0x0800

#define EXT4_FEATURE_RO_COMPAT_SPARSE_SUPER	0x0001
#define EXT4_FEATURE_RO_COMPAT_LARGE_FILE	0x0002
#define EXT4_FEATURE_RO_COMPAT_BTREE_DIR	0x0004
#define EXT4_FEATURE_RO_COMPAT_HUGE_FILE        0x0008
#define EXT4_FEATURE_RO_COMPAT_GDT_CSUM		0x0010
#define EXT4_FEATURE_RO_COMPAT_DIR_NLINK	0x0020
#define EXT4_FEATURE_RO_COMPAT_EXTRA_ISIZE	0x0040
#define EXT4_FEATURE_RO_COMPAT_QUOTA		0x0100
#define EXT4_FEATURE_RO_COMPAT_BIGALLOC		0x0200
/*
 * METADATA_CSUM also enables group descriptor checksums (GDT_CSUM).  When
 * METADATA_CSUM is set, group descriptor checksums use the same algorithm as
 * all other data structures' checksums.  However, the METADATA_CSUM and
 * GDT_CSUM bits are mutually exclusive.
 */
#define EXT4_FEATURE_RO_COMPAT_METADATA_CSUM	0x0400
#define EXT4_FEATURE_RO_COMPAT_READONLY		0x1000
#define EXT4_FEATURE_RO_COMPAT_PROJECT		0x2000
#define EXT4_FEATURE_RO_COMPAT_VERITY		0x8000

#define EXT4_FEATURE_INCOMPAT_COMPRESSION	0x0001
#define EXT4_FEATURE_INCOMPAT_FILETYPE		0x0002
#define EXT4_FEATURE_INCOMPAT_RECOVER		0x0004 /* Needs recovery */
#define EXT4_FEATURE_INCOMPAT_JOURNAL_DEV	0x0008 /* Journal device */
#define EXT4_FEATURE_INCOMPAT_META_BG		0x0010
#define EXT4_FEATURE_INCOMPAT_EXTENTS		0x0040 /* extents support */
#define EXT4_FEATURE_INCOMPAT_64BIT		0x0080
#define EXT4_FEATURE_INCOMPAT_MMP               0x0100
#define EXT4_FEATURE_INCOMPAT_FLEX_BG		0x0200
#define EXT4_FEATURE_INCOMPAT_EA_INODE		0x0400 /* EA in inode */
#define EXT4_FEATURE_INCOMPAT_DIRDATA		0x1000 /* data in dirent */
#define EXT4_FEATURE_INCOMPAT_CSUM_SEED		0x2000
#define EXT4_FEATURE_INCOMPAT_LARGEDIR		0x4000 /* >2GB or 3-lvl htree */
#define EXT4_FEATURE_INCOMPAT_INLINE_DATA	0x8000 /* data in inode */
#define EXT4_FEATURE_INCOMPAT_ENCRYPT		0x10000
#define EXT4_FEATURE_INCOMPAT_CASEFOLD		0x20000

extern void ext4_update_dynamic_rev(struct super_block *sb);

#define EXT4_FEATURE_COMPAT_FUNCS(name, flagname) \
static inline bool ext4_has_feature_##name(struct super_block *sb) \
{ \
	return ((EXT4_SB(sb)->s_es->s_feature_compat & \
		cpu_to_le32(EXT4_FEATURE_COMPAT_##flagname)) != 0); \
} \
static inline void ext4_set_feature_##name(struct super_block *sb) \
{ \
	ext4_update_dynamic_rev(sb); \
	EXT4_SB(sb)->s_es->s_feature_compat |= \
		cpu_to_le32(EXT4_FEATURE_COMPAT_##flagname); \
} \
static inline void ext4_clear_feature_##name(struct super_block *sb) \
{ \
	EXT4_SB(sb)->s_es->s_feature_compat &= \
		~cpu_to_le32(EXT4_FEATURE_COMPAT_##flagname); \
}

#define EXT4_FEATURE_RO_COMPAT_FUNCS(name, flagname) \
static inline bool ext4_has_feature_##name(struct super_block *sb) \
{ \
	return ((EXT4_SB(sb)->s_es->s_feature_ro_compat & \
		cpu_to_le32(EXT4_FEATURE_RO_COMPAT_##flagname)) != 0); \
} \
static inline void ext4_set_feature_##name(struct super_block *sb) \
{ \
	ext4_update_dynamic_rev(sb); \
	EXT4_SB(sb)->s_es->s_feature_ro_compat |= \
		cpu_to_le32(EXT4_FEATURE_RO_COMPAT_##flagname); \
} \
static inline void ext4_clear_feature_##name(struct super_block *sb) \
{ \
	EXT4_SB(sb)->s_es->s_feature_ro_compat &= \
		~cpu_to_le32(EXT4_FEATURE_RO_COMPAT_##flagname); \
}

#define EXT4_FEATURE_INCOMPAT_FUNCS(name, flagname) \
static inline bool ext4_has_feature_##name(struct super_block *sb) \
{ \
	return ((EXT4_SB(sb)->s_es->s_feature_incompat & \
		cpu_to_le32(EXT4_FEATURE_INCOMPAT_##flagname)) != 0); \
} \
static inline void ext4_set_feature_##name(struct super_block *sb) \
{ \
	ext4_update_dynamic_rev(sb); \
	EXT4_SB(sb)->s_es->s_feature_incompat |= \
		cpu_to_le32(EXT4_FEATURE_INCOMPAT_##flagname); \
} \
static inline void ext4_clear_feature_##name(struct super_block *sb) \
{ \
	EXT4_SB(sb)->s_es->s_feature_incompat &= \
		~cpu_to_le32(EXT4_FEATURE_INCOMPAT_##flagname); \
}

EXT4_FEATURE_COMPAT_FUNCS(dir_prealloc,		DIR_PREALLOC)
EXT4_FEATURE_COMPAT_FUNCS(imagic_inodes,	IMAGIC_INODES)
EXT4_FEATURE_COMPAT_FUNCS(journal,		HAS_JOURNAL)
EXT4_FEATURE_COMPAT_FUNCS(xattr,		EXT_ATTR)
EXT4_FEATURE_COMPAT_FUNCS(resize_inode,		RESIZE_INODE)
EXT4_FEATURE_COMPAT_FUNCS(dir_index,		DIR_INDEX)
EXT4_FEATURE_COMPAT_FUNCS(sparse_super2,	SPARSE_SUPER2)
EXT4_FEATURE_COMPAT_FUNCS(stable_inodes,	STABLE_INODES)

EXT4_FEATURE_RO_COMPAT_FUNCS(sparse_super,	SPARSE_SUPER)
EXT4_FEATURE_RO_COMPAT_FUNCS(large_file,	LARGE_FILE)
EXT4_FEATURE_RO_COMPAT_FUNCS(btree_dir,		BTREE_DIR)
EXT4_FEATURE_RO_COMPAT_FUNCS(huge_file,		HUGE_FILE)
EXT4_FEATURE_RO_COMPAT_FUNCS(gdt_csum,		GDT_CSUM)
EXT4_FEATURE_RO_COMPAT_FUNCS(dir_nlink,		DIR_NLINK)
EXT4_FEATURE_RO_COMPAT_FUNCS(extra_isize,	EXTRA_ISIZE)
EXT4_FEATURE_RO_COMPAT_FUNCS(quota,		QUOTA)
EXT4_FEATURE_RO_COMPAT_FUNCS(bigalloc,		BIGALLOC)
EXT4_FEATURE_RO_COMPAT_FUNCS(metadata_csum,	METADATA_CSUM)
EXT4_FEATURE_RO_COMPAT_FUNCS(readonly,		READONLY)
EXT4_FEATURE_RO_COMPAT_FUNCS(project,		PROJECT)
EXT4_FEATURE_RO_COMPAT_FUNCS(verity,		VERITY)

EXT4_FEATURE_INCOMPAT_FUNCS(compression,	COMPRESSION)
EXT4_FEATURE_INCOMPAT_FUNCS(filetype,		FILETYPE)
EXT4_FEATURE_INCOMPAT_FUNCS(journal_needs_recovery,	RECOVER)
EXT4_FEATURE_INCOMPAT_FUNCS(journal_dev,	JOURNAL_DEV)
EXT4_FEATURE_INCOMPAT_FUNCS(meta_bg,		META_BG)
EXT4_FEATURE_INCOMPAT_FUNCS(extents,		EXTENTS)
EXT4_FEATURE_INCOMPAT_FUNCS(64bit,		64BIT)
EXT4_FEATURE_INCOMPAT_FUNCS(mmp,		MMP)
EXT4_FEATURE_INCOMPAT_FUNCS(flex_bg,		FLEX_BG)
EXT4_FEATURE_INCOMPAT_FUNCS(ea_inode,		EA_INODE)
EXT4_FEATURE_INCOMPAT_FUNCS(dirdata,		DIRDATA)
EXT4_FEATURE_INCOMPAT_FUNCS(csum_seed,		CSUM_SEED)
EXT4_FEATURE_INCOMPAT_FUNCS(largedir,		LARGEDIR)
EXT4_FEATURE_INCOMPAT_FUNCS(inline_data,	INLINE_DATA)
EXT4_FEATURE_INCOMPAT_FUNCS(encrypt,		ENCRYPT)
EXT4_FEATURE_INCOMPAT_FUNCS(casefold,		CASEFOLD)

#define EXT2_FEATURE_COMPAT_SUPP	EXT4_FEATURE_COMPAT_EXT_ATTR
#define EXT2_FEATURE_INCOMPAT_SUPP	(EXT4_FEATURE_INCOMPAT_FILETYPE| \
					 EXT4_FEATURE_INCOMPAT_META_BG)
#define EXT2_FEATURE_RO_COMPAT_SUPP	(EXT4_FEATURE_RO_COMPAT_SPARSE_SUPER| \
					 EXT4_FEATURE_RO_COMPAT_LARGE_FILE| \
					 EXT4_FEATURE_RO_COMPAT_BTREE_DIR)

#define EXT3_FEATURE_COMPAT_SUPP	EXT4_FEATURE_COMPAT_EXT_ATTR
#define EXT3_FEATURE_INCOMPAT_SUPP	(EXT4_FEATURE_INCOMPAT_FILETYPE| \
					 EXT4_FEATURE_INCOMPAT_RECOVER| \
					 EXT4_FEATURE_INCOMPAT_META_BG)
#define EXT3_FEATURE_RO_COMPAT_SUPP	(EXT4_FEATURE_RO_COMPAT_SPARSE_SUPER| \
					 EXT4_FEATURE_RO_COMPAT_LARGE_FILE| \
					 EXT4_FEATURE_RO_COMPAT_BTREE_DIR)

#define EXT4_FEATURE_COMPAT_SUPP	EXT4_FEATURE_COMPAT_EXT_ATTR
#define EXT4_FEATURE_INCOMPAT_SUPP	(EXT4_FEATURE_INCOMPAT_FILETYPE| \
					 EXT4_FEATURE_INCOMPAT_RECOVER| \
					 EXT4_FEATURE_INCOMPAT_META_BG| \
					 EXT4_FEATURE_INCOMPAT_EXTENTS| \
					 EXT4_FEATURE_INCOMPAT_64BIT| \
					 EXT4_FEATURE_INCOMPAT_FLEX_BG| \
					 EXT4_FEATURE_INCOMPAT_EA_INODE| \
					 EXT4_FEATURE_INCOMPAT_MMP | \
					 EXT4_FEATURE_INCOMPAT_INLINE_DATA | \
					 EXT4_FEATURE_INCOMPAT_ENCRYPT | \
					 EXT4_FEATURE_INCOMPAT_CASEFOLD | \
					 EXT4_FEATURE_INCOMPAT_CSUM_SEED | \
					 EXT4_FEATURE_INCOMPAT_LARGEDIR)
#define EXT4_FEATURE_RO_COMPAT_SUPP	(EXT4_FEATURE_RO_COMPAT_SPARSE_SUPER| \
					 EXT4_FEATURE_RO_COMPAT_LARGE_FILE| \
					 EXT4_FEATURE_RO_COMPAT_GDT_CSUM| \
					 EXT4_FEATURE_RO_COMPAT_DIR_NLINK | \
					 EXT4_FEATURE_RO_COMPAT_EXTRA_ISIZE | \
					 EXT4_FEATURE_RO_COMPAT_BTREE_DIR |\
					 EXT4_FEATURE_RO_COMPAT_HUGE_FILE |\
					 EXT4_FEATURE_RO_COMPAT_BIGALLOC |\
					 EXT4_FEATURE_RO_COMPAT_METADATA_CSUM|\
					 EXT4_FEATURE_RO_COMPAT_QUOTA |\
					 EXT4_FEATURE_RO_COMPAT_PROJECT |\
					 EXT4_FEATURE_RO_COMPAT_VERITY)

#define EXTN_FEATURE_FUNCS(ver) \
static inline bool ext4_has_unknown_ext##ver##_compat_features(struct super_block *sb) \
{ \
	return ((EXT4_SB(sb)->s_es->s_feature_compat & \
		cpu_to_le32(~EXT##ver##_FEATURE_COMPAT_SUPP)) != 0); \
} \
static inline bool ext4_has_unknown_ext##ver##_ro_compat_features(struct super_block *sb) \
{ \
	return ((EXT4_SB(sb)->s_es->s_feature_ro_compat & \
		cpu_to_le32(~EXT##ver##_FEATURE_RO_COMPAT_SUPP)) != 0); \
} \
static inline bool ext4_has_unknown_ext##ver##_incompat_features(struct super_block *sb) \
{ \
	return ((EXT4_SB(sb)->s_es->s_feature_incompat & \
		cpu_to_le32(~EXT##ver##_FEATURE_INCOMPAT_SUPP)) != 0); \
}

EXTN_FEATURE_FUNCS(2)
EXTN_FEATURE_FUNCS(3)
EXTN_FEATURE_FUNCS(4)

static inline bool ext4_has_compat_features(struct super_block *sb)
{
	return (EXT4_SB(sb)->s_es->s_feature_compat != 0);
}
static inline bool ext4_has_ro_compat_features(struct super_block *sb)
{
	return (EXT4_SB(sb)->s_es->s_feature_ro_compat != 0);
}
static inline bool ext4_has_incompat_features(struct super_block *sb)
{
	return (EXT4_SB(sb)->s_es->s_feature_incompat != 0);
}

/*
 * Superblock flags
 */
#define EXT4_FLAGS_RESIZING	0
#define EXT4_FLAGS_SHUTDOWN	1

static inline int ext4_forced_shutdown(struct ext4_sb_info *sbi)
{
	return test_bit(EXT4_FLAGS_SHUTDOWN, &sbi->s_ext4_flags);
}


/*
 * Default values for user and/or group using reserved blocks
 */
#define	EXT4_DEF_RESUID		0
#define	EXT4_DEF_RESGID		0

/*
 * Default project ID
 */
#define	EXT4_DEF_PROJID		0

#define EXT4_DEF_INODE_READAHEAD_BLKS	32

/*
 * Default mount options
 */
#define EXT4_DEFM_DEBUG		0x0001
#define EXT4_DEFM_BSDGROUPS	0x0002
#define EXT4_DEFM_XATTR_USER	0x0004
#define EXT4_DEFM_ACL		0x0008
#define EXT4_DEFM_UID16		0x0010
#define EXT4_DEFM_JMODE		0x0060
#define EXT4_DEFM_JMODE_DATA	0x0020
#define EXT4_DEFM_JMODE_ORDERED	0x0040
#define EXT4_DEFM_JMODE_WBACK	0x0060
#define EXT4_DEFM_NOBARRIER	0x0100
#define EXT4_DEFM_BLOCK_VALIDITY 0x0200
#define EXT4_DEFM_DISCARD	0x0400
#define EXT4_DEFM_NODELALLOC	0x0800

/*
 * Default journal batch times
 */
#define EXT4_DEF_MIN_BATCH_TIME	0
#define EXT4_DEF_MAX_BATCH_TIME	15000 /* 15ms */

/*
 * Minimum number of groups in a flexgroup before we separate out
 * directories into the first block group of a flexgroup
 */
#define EXT4_FLEX_SIZE_DIR_ALLOC_SCHEME	4

/*
 * Structure of a directory entry
 */
#define EXT4_NAME_LEN 255

struct ext4_dir_entry {
	__le32	inode;			/* Inode number */
	__le16	rec_len;		/* Directory entry length */
	__le16	name_len;		/* Name length */
	char	name[EXT4_NAME_LEN];	/* File name */
};


/*
 * Encrypted Casefolded entries require saving the hash on disk. This structure
 * followed ext4_dir_entry_2's name[name_len] at the next 4 byte aligned
 * boundary.
 */
struct ext4_dir_entry_hash {
	__le32 hash;
	__le32 minor_hash;
};

/*
 * The new version of the directory entry.  Since EXT4 structures are
 * stored in intel byte order, and the name_len field could never be
 * bigger than 255 chars, it's safe to reclaim the extra byte for the
 * file_type field.
 */
struct ext4_dir_entry_2 {
	__le32	inode;			/* Inode number */
	__le16	rec_len;		/* Directory entry length */
	__u8	name_len;		/* Name length */
	__u8	file_type;
	char	name[EXT4_NAME_LEN];	/* File name */
};

/*
 * Access the hashes at the end of ext4_dir_entry_2
 */
#define EXT4_DIRENT_HASHES(entry) \
	((struct ext4_dir_entry_hash *) \
		(((void *)(entry)) + \
		((8 + (entry)->name_len + EXT4_DIR_ROUND) & ~EXT4_DIR_ROUND)))
#define EXT4_DIRENT_HASH(entry) le32_to_cpu(EXT4_DIRENT_HASHES(de)->hash)
#define EXT4_DIRENT_MINOR_HASH(entry) \
		le32_to_cpu(EXT4_DIRENT_HASHES(de)->minor_hash)

static inline bool ext4_hash_in_dirent(const struct inode *inode)
{
	return IS_CASEFOLDED(inode) && IS_ENCRYPTED(inode);
}

/*
 * This is a bogus directory entry at the end of each leaf block that
 * records checksums.
 */
struct ext4_dir_entry_tail {
	__le32	det_reserved_zero1;	/* Pretend to be unused */
	__le16	det_rec_len;		/* 12 */
	__u8	det_reserved_zero2;	/* Zero name length */
	__u8	det_reserved_ft;	/* 0xDE, fake file type */
	__le32	det_checksum;		/* crc32c(uuid+inum+dirblock) */
};

#define EXT4_DIRENT_TAIL(block, blocksize) \
	((struct ext4_dir_entry_tail *)(((void *)(block)) + \
					((blocksize) - \
					 sizeof(struct ext4_dir_entry_tail))))

/*
 * Ext4 directory file types.  Only the low 3 bits are used.  The
 * other bits are reserved for now.
 */
#define EXT4_FT_UNKNOWN		0
#define EXT4_FT_REG_FILE	1
#define EXT4_FT_DIR		2
#define EXT4_FT_CHRDEV		3
#define EXT4_FT_BLKDEV		4
#define EXT4_FT_FIFO		5
#define EXT4_FT_SOCK		6
#define EXT4_FT_SYMLINK		7

#define EXT4_FT_MAX		8

#define EXT4_FT_DIR_CSUM	0xDE

/*
 * EXT4_DIR_PAD defines the directory entries boundaries
 *
 * NOTE: It must be a multiple of 4
 */
#define EXT4_DIR_PAD			4
#define EXT4_DIR_ROUND			(EXT4_DIR_PAD - 1)
#define EXT4_MAX_REC_LEN		((1<<16)-1)

/*
 * The rec_len is dependent on the type of directory. Directories that are
 * casefolded and encrypted need to store the hash as well, so we add room for
 * ext4_extended_dir_entry_2. For all entries related to '.' or '..' you should
 * pass NULL for dir, as those entries do not use the extra fields.
 */
static inline unsigned int ext4_dir_rec_len(__u8 name_len,
						const struct inode *dir)
{
	int rec_len = (name_len + 8 + EXT4_DIR_ROUND);

	if (dir && ext4_hash_in_dirent(dir))
		rec_len += sizeof(struct ext4_dir_entry_hash);
	return (rec_len & ~EXT4_DIR_ROUND);
}

/*
 * If we ever get support for fs block sizes > page_size, we'll need
 * to remove the #if statements in the next two functions...
 */
static inline unsigned int
ext4_rec_len_from_disk(__le16 dlen, unsigned blocksize)
{
	unsigned len = le16_to_cpu(dlen);

#if (PAGE_SIZE >= 65536)
	if (len == EXT4_MAX_REC_LEN || len == 0)
		return blocksize;
	return (len & 65532) | ((len & 3) << 16);
#else
	return len;
#endif
}

static inline __le16 ext4_rec_len_to_disk(unsigned len, unsigned blocksize)
{
	if ((len > blocksize) || (blocksize > (1 << 18)) || (len & 3))
		BUG();
#if (PAGE_SIZE >= 65536)
	if (len < 65536)
		return cpu_to_le16(len);
	if (len == blocksize) {
		if (blocksize == 65536)
			return cpu_to_le16(EXT4_MAX_REC_LEN);
		else
			return cpu_to_le16(0);
	}
	return cpu_to_le16((len & 65532) | ((len >> 16) & 3));
#else
	return cpu_to_le16(len);
#endif
}

/*
 * Hash Tree Directory indexing
 * (c) Daniel Phillips, 2001
 */

#define is_dx(dir) (ext4_has_feature_dir_index((dir)->i_sb) && \
		    ext4_test_inode_flag((dir), EXT4_INODE_INDEX))
#define EXT4_DIR_LINK_MAX(dir) unlikely((dir)->i_nlink >= EXT4_LINK_MAX && \
		    !(ext4_has_feature_dir_nlink((dir)->i_sb) && is_dx(dir)))
#define EXT4_DIR_LINK_EMPTY(dir) ((dir)->i_nlink == 2 || (dir)->i_nlink == 1)

/* Legal values for the dx_root hash_version field: */

#define DX_HASH_LEGACY			0
#define DX_HASH_HALF_MD4		1
#define DX_HASH_TEA			2
#define DX_HASH_LEGACY_UNSIGNED		3
#define DX_HASH_HALF_MD4_UNSIGNED	4
#define DX_HASH_TEA_UNSIGNED		5
#define DX_HASH_SIPHASH			6

static inline u32 ext4_chksum(struct ext4_sb_info *sbi, u32 crc,
			      const void *address, unsigned int length)
{
	struct {
		struct shash_desc shash;
		char ctx[4];
	} desc;

	BUG_ON(crypto_shash_descsize(sbi->s_chksum_driver)!=sizeof(desc.ctx));

	desc.shash.tfm = sbi->s_chksum_driver;
	desc.shash.flags = 0;
	*(u32 *)desc.ctx = crc;

	BUG_ON(crypto_shash_update(&desc.shash, address, length));

	return *(u32 *)desc.ctx;
}

#ifdef __KERNEL__

/* hash info structure used by the directory hash */
struct dx_hash_info
{
	u32		hash;
	u32		minor_hash;
	int		hash_version;
	u32		*seed;
};


/* 32 and 64 bit signed EOF for dx directories */
#define EXT4_HTREE_EOF_32BIT   ((1UL  << (32 - 1)) - 1)
#define EXT4_HTREE_EOF_64BIT   ((1ULL << (64 - 1)) - 1)


/*
 * Control parameters used by ext4_htree_next_block
 */
#define HASH_NB_ALWAYS		1

struct ext4_filename {
	const struct qstr *usr_fname;
	struct fscrypt_str disk_name;
	struct dx_hash_info hinfo;
#ifdef CONFIG_FS_ENCRYPTION
	struct fscrypt_str crypto_buf;
#endif
#ifdef CONFIG_UNICODE
	struct fscrypt_str cf_name;
#endif
};

#define fname_name(p) ((p)->disk_name.name)
#define fname_usr_name(p) ((p)->usr_fname->name)
#define fname_len(p)  ((p)->disk_name.len)

/*
 * Describe an inode's exact location on disk and in memory
 */
struct ext4_iloc
{
	struct buffer_head *bh;
	unsigned long offset;
	ext4_group_t block_group;
};

static inline struct ext4_inode *ext4_raw_inode(struct ext4_iloc *iloc)
{
	return (struct ext4_inode *) (iloc->bh->b_data + iloc->offset);
}

static inline bool ext4_is_quota_file(struct inode *inode)
{
	return IS_NOQUOTA(inode) &&
	       !(EXT4_I(inode)->i_flags & EXT4_EA_INODE_FL);
}

/*
 * This structure is stuffed into the struct file's private_data field
 * for directories.  It is where we put information so that we can do
 * readdir operations in hash tree order.
 */
struct dir_private_info {
	struct rb_root	root;
	struct rb_node	*curr_node;
	struct fname	*extra_fname;
	loff_t		last_pos;
	__u32		curr_hash;
	__u32		curr_minor_hash;
	__u32		next_hash;
};

/* calculate the first block number of the group */
static inline ext4_fsblk_t
ext4_group_first_block_no(struct super_block *sb, ext4_group_t group_no)
{
	return group_no * (ext4_fsblk_t)EXT4_BLOCKS_PER_GROUP(sb) +
		le32_to_cpu(EXT4_SB(sb)->s_es->s_first_data_block);
}

/*
 * Special error return code only used by dx_probe() and its callers.
 */
#define ERR_BAD_DX_DIR	(-(MAX_ERRNO - 1))

/* htree levels for ext4 */
#define	EXT4_HTREE_LEVEL_COMPAT	2
#define	EXT4_HTREE_LEVEL	3

static inline int ext4_dir_htree_level(struct super_block *sb)
{
	return ext4_has_feature_largedir(sb) ?
		EXT4_HTREE_LEVEL : EXT4_HTREE_LEVEL_COMPAT;
}

/*
 * Timeout and state flag for lazy initialization inode thread.
 */
#define EXT4_DEF_LI_WAIT_MULT			10
#define EXT4_DEF_LI_MAX_START_DELAY		5
#define EXT4_LAZYINIT_QUIT			0x0001
#define EXT4_LAZYINIT_RUNNING			0x0002

/*
 * Lazy inode table initialization info
 */
struct ext4_lazy_init {
	unsigned long		li_state;
	struct list_head	li_request_list;
	struct mutex		li_list_mtx;
};

struct ext4_li_request {
	struct super_block	*lr_super;
	struct ext4_sb_info	*lr_sbi;
	ext4_group_t		lr_next_group;
	struct list_head	lr_request;
	unsigned long		lr_next_sched;
	unsigned long		lr_timeout;
};

struct ext4_features {
	struct kobject f_kobj;
	struct completion f_kobj_unregister;
};

/*
 * This structure will be used for multiple mount protection. It will be
 * written into the block number saved in the s_mmp_block field in the
 * superblock. Programs that check MMP should assume that if
 * SEQ_FSCK (or any unknown code above SEQ_MAX) is present then it is NOT safe
 * to use the filesystem, regardless of how old the timestamp is.
 */
#define EXT4_MMP_MAGIC     0x004D4D50U /* ASCII for MMP */
#define EXT4_MMP_SEQ_CLEAN 0xFF4D4D50U /* mmp_seq value for clean unmount */
#define EXT4_MMP_SEQ_FSCK  0xE24D4D50U /* mmp_seq value when being fscked */
#define EXT4_MMP_SEQ_MAX   0xE24D4D4FU /* maximum valid mmp_seq value */

struct mmp_struct {
	__le32	mmp_magic;		/* Magic number for MMP */
	__le32	mmp_seq;		/* Sequence no. updated periodically */

	/*
	 * mmp_time, mmp_nodename & mmp_bdevname are only used for information
	 * purposes and do not affect the correctness of the algorithm
	 */
	__le64	mmp_time;		/* Time last updated */
	char	mmp_nodename[64];	/* Node which last updated MMP block */
	char	mmp_bdevname[32];	/* Bdev which last updated MMP block */

	/*
	 * mmp_check_interval is used to verify if the MMP block has been
	 * updated on the block device. The value is updated based on the
	 * maximum time to write the MMP block during an update cycle.
	 */
	__le16	mmp_check_interval;

	__le16	mmp_pad1;
	__le32	mmp_pad2[226];
	__le32	mmp_checksum;		/* crc32c(uuid+mmp_block) */
};

/* arguments passed to the mmp thread */
struct mmpd_data {
	struct buffer_head *bh; /* bh from initial read_mmp_block() */
	struct super_block *sb;  /* super block of the fs */
};

/*
 * Check interval multiplier
 * The MMP block is written every update interval and initially checked every
 * update interval x the multiplier (the value is then adapted based on the
 * write latency). The reason is that writes can be delayed under load and we
 * don't want readers to incorrectly assume that the filesystem is no longer
 * in use.
 */
#define EXT4_MMP_CHECK_MULT		2UL

/*
 * Minimum interval for MMP checking in seconds.
 */
#define EXT4_MMP_MIN_CHECK_INTERVAL	5UL

/*
 * Maximum interval for MMP checking in seconds.
 */
#define EXT4_MMP_MAX_CHECK_INTERVAL	300UL

/*
 * Function prototypes
 */

/*
 * Ok, these declarations are also in <linux/kernel.h> but none of the
 * ext4 source programs needs to include it so they are duplicated here.
 */
# define NORET_TYPE	/**/
# define ATTRIB_NORET	__attribute__((noreturn))
# define NORET_AND	noreturn,

/* bitmap.c */
extern unsigned int ext4_count_free(char *bitmap, unsigned numchars);
void ext4_inode_bitmap_csum_set(struct super_block *sb, ext4_group_t group,
				struct ext4_group_desc *gdp,
				struct buffer_head *bh, int sz);
int ext4_inode_bitmap_csum_verify(struct super_block *sb, ext4_group_t group,
				  struct ext4_group_desc *gdp,
				  struct buffer_head *bh, int sz);
void ext4_block_bitmap_csum_set(struct super_block *sb, ext4_group_t group,
				struct ext4_group_desc *gdp,
				struct buffer_head *bh);
int ext4_block_bitmap_csum_verify(struct super_block *sb, ext4_group_t group,
				  struct ext4_group_desc *gdp,
				  struct buffer_head *bh);

/* balloc.c */
extern void ext4_get_group_no_and_offset(struct super_block *sb,
					 ext4_fsblk_t blocknr,
					 ext4_group_t *blockgrpp,
					 ext4_grpblk_t *offsetp);
extern ext4_group_t ext4_get_group_number(struct super_block *sb,
					  ext4_fsblk_t block);

extern unsigned int ext4_block_group(struct super_block *sb,
			ext4_fsblk_t blocknr);
extern ext4_grpblk_t ext4_block_group_offset(struct super_block *sb,
			ext4_fsblk_t blocknr);
extern int ext4_bg_has_super(struct super_block *sb, ext4_group_t group);
extern unsigned long ext4_bg_num_gdb(struct super_block *sb,
			ext4_group_t group);
extern ext4_fsblk_t ext4_new_meta_blocks(handle_t *handle, struct inode *inode,
					 ext4_fsblk_t goal,
					 unsigned int flags,
					 unsigned long *count,
					 int *errp);
extern int ext4_claim_free_clusters(struct ext4_sb_info *sbi,
				    s64 nclusters, unsigned int flags);
extern ext4_fsblk_t ext4_count_free_clusters(struct super_block *);
extern void ext4_check_blocks_bitmap(struct super_block *);
extern struct ext4_group_desc * ext4_get_group_desc(struct super_block * sb,
						    ext4_group_t block_group,
						    struct buffer_head ** bh);
extern int ext4_should_retry_alloc(struct super_block *sb, int *retries);

extern struct buffer_head *ext4_read_block_bitmap_nowait(struct super_block *sb,
						ext4_group_t block_group);
extern int ext4_wait_block_bitmap(struct super_block *sb,
				  ext4_group_t block_group,
				  struct buffer_head *bh);
extern struct buffer_head *ext4_read_block_bitmap(struct super_block *sb,
						  ext4_group_t block_group);
extern unsigned ext4_free_clusters_after_init(struct super_block *sb,
					      ext4_group_t block_group,
					      struct ext4_group_desc *gdp);
ext4_fsblk_t ext4_inode_to_goal_block(struct inode *);

#ifdef CONFIG_UNICODE
<<<<<<< HEAD
extern void ext4_fname_setup_ci_filename(struct inode *dir,
					 const struct qstr *iname,
					 struct fscrypt_str *fname);
=======
extern int ext4_fname_setup_ci_filename(struct inode *dir,
					 const struct qstr *iname,
					 struct ext4_filename *fname);
>>>>>>> 7520793d
#endif

#ifdef CONFIG_FS_ENCRYPTION
static inline void ext4_fname_from_fscrypt_name(struct ext4_filename *dst,
						const struct fscrypt_name *src)
{
	memset(dst, 0, sizeof(*dst));

	dst->usr_fname = src->usr_fname;
	dst->disk_name = src->disk_name;
	dst->hinfo.hash = src->hash;
	dst->hinfo.minor_hash = src->minor_hash;
	dst->crypto_buf = src->crypto_buf;
}

static inline int ext4_fname_setup_filename(struct inode *dir,
					    const struct qstr *iname,
					    int lookup,
					    struct ext4_filename *fname)
{
	struct fscrypt_name name;
	int err;

	err = fscrypt_setup_filename(dir, iname, lookup, &name);
	if (err)
		return err;
<<<<<<< HEAD

	ext4_fname_from_fscrypt_name(fname, &name);

#ifdef CONFIG_UNICODE
	ext4_fname_setup_ci_filename(dir, iname, &fname->cf_name);
#endif
	return 0;
}

static inline int ext4_fname_prepare_lookup(struct inode *dir,
					    struct dentry *dentry,
					    struct ext4_filename *fname)
{
	struct fscrypt_name name;
	int err;

=======

	ext4_fname_from_fscrypt_name(fname, &name);

#ifdef CONFIG_UNICODE
	err = ext4_fname_setup_ci_filename(dir, iname, fname);
#endif
	return err;
}

static inline int ext4_fname_prepare_lookup(struct inode *dir,
					    struct dentry *dentry,
					    struct ext4_filename *fname)
{
	struct fscrypt_name name;
	int err;

>>>>>>> 7520793d
	err = fscrypt_prepare_lookup(dir, dentry, &name);
	if (err)
		return err;

	ext4_fname_from_fscrypt_name(fname, &name);

#ifdef CONFIG_UNICODE
<<<<<<< HEAD
	ext4_fname_setup_ci_filename(dir, &dentry->d_name, &fname->cf_name);
#endif
	return 0;
=======
	err = ext4_fname_setup_ci_filename(dir, &dentry->d_name, fname);
#endif
	return err;
>>>>>>> 7520793d
}

static inline void ext4_fname_free_filename(struct ext4_filename *fname)
{
	struct fscrypt_name name;

	name.crypto_buf = fname->crypto_buf;
	fscrypt_free_filename(&name);

	fname->crypto_buf.name = NULL;
	fname->usr_fname = NULL;
	fname->disk_name.name = NULL;

#ifdef CONFIG_UNICODE
	kfree(fname->cf_name.name);
	fname->cf_name.name = NULL;
#endif
}
#else /* !CONFIG_FS_ENCRYPTION */
static inline int ext4_fname_setup_filename(struct inode *dir,
					    const struct qstr *iname,
					    int lookup,
					    struct ext4_filename *fname)
{
	int err = 0;
	fname->usr_fname = iname;
	fname->disk_name.name = (unsigned char *) iname->name;
	fname->disk_name.len = iname->len;

#ifdef CONFIG_UNICODE
<<<<<<< HEAD
	ext4_fname_setup_ci_filename(dir, iname, &fname->cf_name);
#endif

	return 0;
}

static inline int ext4_fname_prepare_lookup(struct inode *dir,
					    struct dentry *dentry,
					    struct ext4_filename *fname)
{
	return ext4_fname_setup_filename(dir, &dentry->d_name, 1, fname);
}

=======
	err = ext4_fname_setup_ci_filename(dir, iname, fname);
#endif

	return err;
}

static inline int ext4_fname_prepare_lookup(struct inode *dir,
					    struct dentry *dentry,
					    struct ext4_filename *fname)
{
	return ext4_fname_setup_filename(dir, &dentry->d_name, 1, fname);
}

>>>>>>> 7520793d
static inline void ext4_fname_free_filename(struct ext4_filename *fname)
{
#ifdef CONFIG_UNICODE
	kfree(fname->cf_name.name);
	fname->cf_name.name = NULL;
#endif
}
#endif /* !CONFIG_FS_ENCRYPTION */

/* dir.c */
extern int __ext4_check_dir_entry(const char *, unsigned int, struct inode *,
				  struct file *,
				  struct ext4_dir_entry_2 *,
				  struct buffer_head *, char *, int,
				  ext4_lblk_t, unsigned int);
#define ext4_check_dir_entry(dir, filp, de, bh, buf, size, lblk, offset) \
	unlikely(__ext4_check_dir_entry(__func__, __LINE__, (dir), (filp), \
				(de), (bh), (buf), (size), (lblk), (offset)))
extern int ext4_htree_store_dirent(struct file *dir_file, __u32 hash,
				__u32 minor_hash,
				struct ext4_dir_entry_2 *dirent,
				struct fscrypt_str *ent_name);
extern void ext4_htree_free_dir_info(struct dir_private_info *p);
extern int ext4_find_dest_de(struct inode *dir, struct inode *inode,
			     ext4_lblk_t lblk,
			     struct buffer_head *bh,
			     void *buf, int buf_size,
			     struct ext4_filename *fname,
			     struct ext4_dir_entry_2 **dest_de);
void ext4_insert_dentry(struct inode *dir, struct inode *inode,
			struct ext4_dir_entry_2 *de,
			int buf_size,
			struct ext4_filename *fname);
static inline void ext4_update_dx_flag(struct inode *inode)
{
	if (!ext4_has_feature_dir_index(inode->i_sb)) {
		/* ext4_iget() should have caught this... */
		WARN_ON_ONCE(ext4_has_feature_metadata_csum(inode->i_sb));
		ext4_clear_inode_flag(inode, EXT4_INODE_INDEX);
	}
}
static const unsigned char ext4_filetype_table[] = {
	DT_UNKNOWN, DT_REG, DT_DIR, DT_CHR, DT_BLK, DT_FIFO, DT_SOCK, DT_LNK
};

static inline  unsigned char get_dtype(struct super_block *sb, int filetype)
{
	if (!ext4_has_feature_filetype(sb) || filetype >= EXT4_FT_MAX)
		return DT_UNKNOWN;

	return ext4_filetype_table[filetype];
}
extern int ext4_check_all_de(struct inode *dir, struct buffer_head *bh,
			     void *buf, int buf_size);

/* fsync.c */
extern int ext4_sync_file(struct file *, loff_t, loff_t, int);

/* hash.c */
extern int ext4fs_dirhash(const struct inode *dir, const char *name, int len,
			  struct dx_hash_info *hinfo);

/* ialloc.c */
extern struct inode *__ext4_new_inode(handle_t *, struct inode *, umode_t,
				      const struct qstr *qstr, __u32 goal,
				      uid_t *owner, __u32 i_flags,
				      int handle_type, unsigned int line_no,
				      int nblocks);

#define ext4_new_inode(handle, dir, mode, qstr, goal, owner, i_flags) \
	__ext4_new_inode((handle), (dir), (mode), (qstr), (goal), (owner), \
			 i_flags, 0, 0, 0)
#define ext4_new_inode_start_handle(dir, mode, qstr, goal, owner, \
				    type, nblocks)		    \
	__ext4_new_inode(NULL, (dir), (mode), (qstr), (goal), (owner), \
			 0, (type), __LINE__, (nblocks))


extern void ext4_free_inode(handle_t *, struct inode *);
extern struct inode * ext4_orphan_get(struct super_block *, unsigned long);
extern unsigned long ext4_count_free_inodes(struct super_block *);
extern unsigned long ext4_count_dirs(struct super_block *);
extern void ext4_check_inodes_bitmap(struct super_block *);
extern void ext4_mark_bitmap_end(int start_bit, int end_bit, char *bitmap);
extern int ext4_init_inode_table(struct super_block *sb,
				 ext4_group_t group, int barrier);
extern void ext4_end_bitmap_read(struct buffer_head *bh, int uptodate);

/* mballoc.c */
extern const struct seq_operations ext4_mb_seq_groups_ops;
extern long ext4_mb_stats;
extern long ext4_mb_max_to_scan;
extern int ext4_mb_init(struct super_block *);
extern int ext4_mb_release(struct super_block *);
extern ext4_fsblk_t ext4_mb_new_blocks(handle_t *,
				struct ext4_allocation_request *, int *);
extern int ext4_mb_reserve_blocks(struct super_block *, int);
extern void ext4_discard_preallocations(struct inode *);
extern int __init ext4_init_mballoc(void);
extern void ext4_exit_mballoc(void);
extern void ext4_free_blocks(handle_t *handle, struct inode *inode,
			     struct buffer_head *bh, ext4_fsblk_t block,
			     unsigned long count, int flags);
extern int ext4_mb_alloc_groupinfo(struct super_block *sb,
				   ext4_group_t ngroups);
extern int ext4_mb_add_groupinfo(struct super_block *sb,
		ext4_group_t i, struct ext4_group_desc *desc);
extern int ext4_group_add_blocks(handle_t *handle, struct super_block *sb,
				ext4_fsblk_t block, unsigned long count);
extern int ext4_trim_fs(struct super_block *, struct fstrim_range *);
extern void ext4_process_freed_data(struct super_block *sb, tid_t commit_tid);

/* inode.c */
int ext4_inode_is_fast_symlink(struct inode *inode);
struct buffer_head *ext4_getblk(handle_t *, struct inode *, ext4_lblk_t, int);
struct buffer_head *ext4_bread(handle_t *, struct inode *, ext4_lblk_t, int);
int ext4_bread_batch(struct inode *inode, ext4_lblk_t block, int bh_count,
		     bool wait, struct buffer_head **bhs);
int ext4_get_block_unwritten(struct inode *inode, sector_t iblock,
			     struct buffer_head *bh_result, int create);
int ext4_get_block(struct inode *inode, sector_t iblock,
		   struct buffer_head *bh_result, int create);
int ext4_dio_get_block(struct inode *inode, sector_t iblock,
		       struct buffer_head *bh_result, int create);
int ext4_da_get_block_prep(struct inode *inode, sector_t iblock,
			   struct buffer_head *bh, int create);
int ext4_walk_page_buffers(handle_t *handle,
			   struct buffer_head *head,
			   unsigned from,
			   unsigned to,
			   int *partial,
			   int (*fn)(handle_t *handle,
				     struct buffer_head *bh));
int do_journal_get_write_access(handle_t *handle,
				struct buffer_head *bh);
#define FALL_BACK_TO_NONDELALLOC 1
#define CONVERT_INLINE_DATA	 2

typedef enum {
	EXT4_IGET_NORMAL =	0,
	EXT4_IGET_SPECIAL =	0x0001, /* OK to iget a system inode */
	EXT4_IGET_HANDLE = 	0x0002	/* Inode # is from a handle */
} ext4_iget_flags;

extern struct inode *__ext4_iget(struct super_block *sb, unsigned long ino,
				 ext4_iget_flags flags, const char *function,
				 unsigned int line);

#define ext4_iget(sb, ino, flags) \
	__ext4_iget((sb), (ino), (flags), __func__, __LINE__)

extern int  ext4_write_inode(struct inode *, struct writeback_control *);
extern int  ext4_setattr(struct dentry *, struct iattr *);
extern int  ext4_getattr(const struct path *, struct kstat *, u32, unsigned int);
extern void ext4_evict_inode(struct inode *);
extern void ext4_clear_inode(struct inode *);
extern int  ext4_file_getattr(const struct path *, struct kstat *, u32, unsigned int);
extern int  ext4_sync_inode(handle_t *, struct inode *);
extern void ext4_dirty_inode(struct inode *, int);
extern int ext4_change_inode_journal_flag(struct inode *, int);
extern int ext4_get_inode_loc(struct inode *, struct ext4_iloc *);
extern int ext4_inode_attach_jinode(struct inode *inode);
extern int ext4_can_truncate(struct inode *inode);
extern int ext4_truncate(struct inode *);
extern int ext4_break_layouts(struct inode *);
extern int ext4_punch_hole(struct inode *inode, loff_t offset, loff_t length);
extern int ext4_truncate_restart_trans(handle_t *, struct inode *, int nblocks);
extern void ext4_set_inode_flags(struct inode *);
extern int ext4_alloc_da_blocks(struct inode *inode);
extern void ext4_set_aops(struct inode *inode);
extern int ext4_writepage_trans_blocks(struct inode *);
extern int ext4_chunk_trans_blocks(struct inode *, int nrblocks);
extern int ext4_zero_partial_blocks(handle_t *handle, struct inode *inode,
			     loff_t lstart, loff_t lend);
extern int ext4_page_mkwrite(struct vm_fault *vmf);
extern int ext4_filemap_fault(struct vm_fault *vmf);
extern qsize_t *ext4_get_reserved_space(struct inode *inode);
extern int ext4_get_projid(struct inode *inode, kprojid_t *projid);
extern void ext4_da_update_reserve_space(struct inode *inode,
					int used, int quota_claim);
extern int ext4_issue_zeroout(struct inode *inode, ext4_lblk_t lblk,
			      ext4_fsblk_t pblk, ext4_lblk_t len);

/* indirect.c */
extern int ext4_ind_map_blocks(handle_t *handle, struct inode *inode,
				struct ext4_map_blocks *map, int flags);
extern int ext4_ind_calc_metadata_amount(struct inode *inode, sector_t lblock);
extern int ext4_ind_trans_blocks(struct inode *inode, int nrblocks);
extern void ext4_ind_truncate(handle_t *, struct inode *inode);
extern int ext4_ind_remove_space(handle_t *handle, struct inode *inode,
				 ext4_lblk_t start, ext4_lblk_t end);

/* ioctl.c */
extern long ext4_ioctl(struct file *, unsigned int, unsigned long);
extern long ext4_compat_ioctl(struct file *, unsigned int, unsigned long);

/* migrate.c */
extern int ext4_ext_migrate(struct inode *);
extern int ext4_ind_migrate(struct inode *inode);

/* namei.c */
extern int ext4_dirent_csum_verify(struct inode *inode,
				   struct ext4_dir_entry *dirent);
extern int ext4_orphan_add(handle_t *, struct inode *);
extern int ext4_orphan_del(handle_t *, struct inode *);
extern int ext4_htree_fill_tree(struct file *dir_file, __u32 start_hash,
				__u32 start_minor_hash, __u32 *next_hash);
extern int ext4_search_dir(struct buffer_head *bh,
			   char *search_buf,
			   int buf_size,
			   struct inode *dir,
			   struct ext4_filename *fname,
			   ext4_lblk_t lblk, unsigned int offset,
			   struct ext4_dir_entry_2 **res_dir);
extern int ext4_generic_delete_entry(handle_t *handle,
				     struct inode *dir,
				     struct ext4_dir_entry_2 *de_del,
				     ext4_lblk_t lblk,
				     struct buffer_head *bh,
				     void *entry_buf,
				     int buf_size,
				     int csum_size);
extern bool ext4_empty_dir(struct inode *inode);

/* resize.c */
extern void ext4_kvfree_array_rcu(void *to_free);
extern int ext4_group_add(struct super_block *sb,
				struct ext4_new_group_data *input);
extern int ext4_group_extend(struct super_block *sb,
				struct ext4_super_block *es,
				ext4_fsblk_t n_blocks_count);
extern int ext4_resize_fs(struct super_block *sb, ext4_fsblk_t n_blocks_count);

/* super.c */
extern struct buffer_head *ext4_sb_bread(struct super_block *sb,
					 sector_t block, int op_flags);
extern int ext4_seq_options_show(struct seq_file *seq, void *offset);
extern int ext4_calculate_overhead(struct super_block *sb);
extern void ext4_superblock_csum_set(struct super_block *sb);
extern void *ext4_kvmalloc(size_t size, gfp_t flags);
extern void *ext4_kvzalloc(size_t size, gfp_t flags);
extern int ext4_alloc_flex_bg_array(struct super_block *sb,
				    ext4_group_t ngroup);
extern const char *ext4_decode_error(struct super_block *sb, int errno,
				     char nbuf[16]);
extern void ext4_mark_group_bitmap_corrupted(struct super_block *sb,
					     ext4_group_t block_group,
					     unsigned int flags);

extern __printf(4, 5)
void __ext4_error(struct super_block *, const char *, unsigned int,
		  const char *, ...);
extern __printf(5, 6)
void __ext4_error_inode(struct inode *, const char *, unsigned int, ext4_fsblk_t,
		      const char *, ...);
extern __printf(5, 6)
void __ext4_error_file(struct file *, const char *, unsigned int, ext4_fsblk_t,
		     const char *, ...);
extern void __ext4_std_error(struct super_block *, const char *,
			     unsigned int, int);
extern __printf(4, 5)
void __ext4_abort(struct super_block *, const char *, unsigned int,
		  const char *, ...);
extern __printf(4, 5)
void __ext4_warning(struct super_block *, const char *, unsigned int,
		    const char *, ...);
extern __printf(4, 5)
void __ext4_warning_inode(const struct inode *inode, const char *function,
			  unsigned int line, const char *fmt, ...);
extern __printf(3, 4)
void __ext4_msg(struct super_block *, const char *, const char *, ...);
extern void __dump_mmp_msg(struct super_block *, struct mmp_struct *mmp,
			   const char *, unsigned int, const char *);
extern __printf(7, 8)
void __ext4_grp_locked_error(const char *, unsigned int,
			     struct super_block *, ext4_group_t,
			     unsigned long, ext4_fsblk_t,
			     const char *, ...);

#define EXT4_ERROR_INODE(inode, fmt, a...) \
	ext4_error_inode((inode), __func__, __LINE__, 0, (fmt), ## a)

#define EXT4_ERROR_INODE_BLOCK(inode, block, fmt, a...)			\
	ext4_error_inode((inode), __func__, __LINE__, (block), (fmt), ## a)

#define EXT4_ERROR_FILE(file, block, fmt, a...)				\
	ext4_error_file((file), __func__, __LINE__, (block), (fmt), ## a)

#ifdef CONFIG_PRINTK

#define ext4_error_inode(inode, func, line, block, fmt, ...)		\
	__ext4_error_inode(inode, func, line, block, fmt, ##__VA_ARGS__)
#define ext4_error_file(file, func, line, block, fmt, ...)		\
	__ext4_error_file(file, func, line, block, fmt, ##__VA_ARGS__)
#define ext4_error(sb, fmt, ...)					\
	__ext4_error(sb, __func__, __LINE__, fmt, ##__VA_ARGS__)
#define ext4_abort(sb, fmt, ...)					\
	__ext4_abort(sb, __func__, __LINE__, fmt, ##__VA_ARGS__)
#define ext4_warning(sb, fmt, ...)					\
	__ext4_warning(sb, __func__, __LINE__, fmt, ##__VA_ARGS__)
#define ext4_warning_inode(inode, fmt, ...)				\
	__ext4_warning_inode(inode, __func__, __LINE__, fmt, ##__VA_ARGS__)
#define ext4_msg(sb, level, fmt, ...)				\
	__ext4_msg(sb, level, fmt, ##__VA_ARGS__)
#define dump_mmp_msg(sb, mmp, msg)					\
	__dump_mmp_msg(sb, mmp, __func__, __LINE__, msg)
#define ext4_grp_locked_error(sb, grp, ino, block, fmt, ...)		\
	__ext4_grp_locked_error(__func__, __LINE__, sb, grp, ino, block, \
				fmt, ##__VA_ARGS__)

#else

#define ext4_error_inode(inode, func, line, block, fmt, ...)		\
do {									\
	no_printk(fmt, ##__VA_ARGS__);					\
	__ext4_error_inode(inode, "", 0, block, " ");			\
} while (0)
#define ext4_error_file(file, func, line, block, fmt, ...)		\
do {									\
	no_printk(fmt, ##__VA_ARGS__);					\
	__ext4_error_file(file, "", 0, block, " ");			\
} while (0)
#define ext4_error(sb, fmt, ...)					\
do {									\
	no_printk(fmt, ##__VA_ARGS__);					\
	__ext4_error(sb, "", 0, " ");					\
} while (0)
#define ext4_abort(sb, fmt, ...)					\
do {									\
	no_printk(fmt, ##__VA_ARGS__);					\
	__ext4_abort(sb, "", 0, " ");					\
} while (0)
#define ext4_warning(sb, fmt, ...)					\
do {									\
	no_printk(fmt, ##__VA_ARGS__);					\
	__ext4_warning(sb, "", 0, " ");					\
} while (0)
#define ext4_warning_inode(inode, fmt, ...)				\
do {									\
	no_printk(fmt, ##__VA_ARGS__);					\
	__ext4_warning_inode(inode, "", 0, " ");			\
} while (0)
#define ext4_msg(sb, level, fmt, ...)					\
do {									\
	no_printk(fmt, ##__VA_ARGS__);					\
	__ext4_msg(sb, "", " ");					\
} while (0)
#define dump_mmp_msg(sb, mmp, msg)					\
	__dump_mmp_msg(sb, mmp, "", 0, "")
#define ext4_grp_locked_error(sb, grp, ino, block, fmt, ...)		\
do {									\
	no_printk(fmt, ##__VA_ARGS__);				\
	__ext4_grp_locked_error("", 0, sb, grp, ino, block, " ");	\
} while (0)

#endif

extern int ext4_update_compat_feature(handle_t *handle, struct super_block *sb,
					__u32 compat);
extern int ext4_update_rocompat_feature(handle_t *handle,
					struct super_block *sb,	__u32 rocompat);
extern int ext4_update_incompat_feature(handle_t *handle,
					struct super_block *sb,	__u32 incompat);
extern ext4_fsblk_t ext4_block_bitmap(struct super_block *sb,
				      struct ext4_group_desc *bg);
extern ext4_fsblk_t ext4_inode_bitmap(struct super_block *sb,
				      struct ext4_group_desc *bg);
extern ext4_fsblk_t ext4_inode_table(struct super_block *sb,
				     struct ext4_group_desc *bg);
extern __u32 ext4_free_group_clusters(struct super_block *sb,
				      struct ext4_group_desc *bg);
extern __u32 ext4_free_inodes_count(struct super_block *sb,
				 struct ext4_group_desc *bg);
extern __u32 ext4_used_dirs_count(struct super_block *sb,
				struct ext4_group_desc *bg);
extern __u32 ext4_itable_unused_count(struct super_block *sb,
				   struct ext4_group_desc *bg);
extern void ext4_block_bitmap_set(struct super_block *sb,
				  struct ext4_group_desc *bg, ext4_fsblk_t blk);
extern void ext4_inode_bitmap_set(struct super_block *sb,
				  struct ext4_group_desc *bg, ext4_fsblk_t blk);
extern void ext4_inode_table_set(struct super_block *sb,
				 struct ext4_group_desc *bg, ext4_fsblk_t blk);
extern void ext4_free_group_clusters_set(struct super_block *sb,
					 struct ext4_group_desc *bg,
					 __u32 count);
extern void ext4_free_inodes_set(struct super_block *sb,
				struct ext4_group_desc *bg, __u32 count);
extern void ext4_used_dirs_set(struct super_block *sb,
				struct ext4_group_desc *bg, __u32 count);
extern void ext4_itable_unused_set(struct super_block *sb,
				   struct ext4_group_desc *bg, __u32 count);
extern int ext4_group_desc_csum_verify(struct super_block *sb, __u32 group,
				       struct ext4_group_desc *gdp);
extern void ext4_group_desc_csum_set(struct super_block *sb, __u32 group,
				     struct ext4_group_desc *gdp);
extern int ext4_register_li_request(struct super_block *sb,
				    ext4_group_t first_not_zeroed);

static inline int ext4_has_metadata_csum(struct super_block *sb)
{
	WARN_ON_ONCE(ext4_has_feature_metadata_csum(sb) &&
		     !EXT4_SB(sb)->s_chksum_driver);

	return ext4_has_feature_metadata_csum(sb) &&
	       (EXT4_SB(sb)->s_chksum_driver != NULL);
}

static inline int ext4_has_group_desc_csum(struct super_block *sb)
{
	return ext4_has_feature_gdt_csum(sb) || ext4_has_metadata_csum(sb);
}

static inline ext4_fsblk_t ext4_blocks_count(struct ext4_super_block *es)
{
	return ((ext4_fsblk_t)le32_to_cpu(es->s_blocks_count_hi) << 32) |
		le32_to_cpu(es->s_blocks_count_lo);
}

static inline ext4_fsblk_t ext4_r_blocks_count(struct ext4_super_block *es)
{
	return ((ext4_fsblk_t)le32_to_cpu(es->s_r_blocks_count_hi) << 32) |
		le32_to_cpu(es->s_r_blocks_count_lo);
}

static inline ext4_fsblk_t ext4_free_blocks_count(struct ext4_super_block *es)
{
	return ((ext4_fsblk_t)le32_to_cpu(es->s_free_blocks_count_hi) << 32) |
		le32_to_cpu(es->s_free_blocks_count_lo);
}

static inline void ext4_blocks_count_set(struct ext4_super_block *es,
					 ext4_fsblk_t blk)
{
	es->s_blocks_count_lo = cpu_to_le32((u32)blk);
	es->s_blocks_count_hi = cpu_to_le32(blk >> 32);
}

static inline void ext4_free_blocks_count_set(struct ext4_super_block *es,
					      ext4_fsblk_t blk)
{
	es->s_free_blocks_count_lo = cpu_to_le32((u32)blk);
	es->s_free_blocks_count_hi = cpu_to_le32(blk >> 32);
}

static inline void ext4_r_blocks_count_set(struct ext4_super_block *es,
					   ext4_fsblk_t blk)
{
	es->s_r_blocks_count_lo = cpu_to_le32((u32)blk);
	es->s_r_blocks_count_hi = cpu_to_le32(blk >> 32);
}

static inline loff_t ext4_isize(struct super_block *sb,
				struct ext4_inode *raw_inode)
{
	if (ext4_has_feature_largedir(sb) ||
	    S_ISREG(le16_to_cpu(raw_inode->i_mode)))
		return ((loff_t)le32_to_cpu(raw_inode->i_size_high) << 32) |
			le32_to_cpu(raw_inode->i_size_lo);

	return (loff_t) le32_to_cpu(raw_inode->i_size_lo);
}

static inline void ext4_isize_set(struct ext4_inode *raw_inode, loff_t i_size)
{
	raw_inode->i_size_lo = cpu_to_le32(i_size);
	raw_inode->i_size_high = cpu_to_le32(i_size >> 32);
}

static inline
struct ext4_group_info *ext4_get_group_info(struct super_block *sb,
					    ext4_group_t group)
{
	 struct ext4_group_info **grp_info;
	 long indexv, indexh;
	 BUG_ON(group >= EXT4_SB(sb)->s_groups_count);
	 indexv = group >> (EXT4_DESC_PER_BLOCK_BITS(sb));
	 indexh = group & ((EXT4_DESC_PER_BLOCK(sb)) - 1);
	 grp_info = sbi_array_rcu_deref(EXT4_SB(sb), s_group_info, indexv);
	 return grp_info[indexh];
}

/*
 * Reading s_groups_count requires using smp_rmb() afterwards.  See
 * the locking protocol documented in the comments of ext4_group_add()
 * in resize.c
 */
static inline ext4_group_t ext4_get_groups_count(struct super_block *sb)
{
	ext4_group_t	ngroups = EXT4_SB(sb)->s_groups_count;

	smp_rmb();
	return ngroups;
}

static inline ext4_group_t ext4_flex_group(struct ext4_sb_info *sbi,
					     ext4_group_t block_group)
{
	return block_group >> sbi->s_log_groups_per_flex;
}

static inline unsigned int ext4_flex_bg_size(struct ext4_sb_info *sbi)
{
	return 1 << sbi->s_log_groups_per_flex;
}

#define ext4_std_error(sb, errno)				\
do {								\
	if ((errno))						\
		__ext4_std_error((sb), __func__, __LINE__, (errno));	\
} while (0)

#ifdef CONFIG_SMP
/* Each CPU can accumulate percpu_counter_batch clusters in their local
 * counters. So we need to make sure we have free clusters more
 * than percpu_counter_batch  * nr_cpu_ids. Also add a window of 4 times.
 */
#define EXT4_FREECLUSTERS_WATERMARK (4 * (percpu_counter_batch * nr_cpu_ids))
#else
#define EXT4_FREECLUSTERS_WATERMARK 0
#endif

/* Update i_disksize. Requires i_mutex to avoid races with truncate */
static inline void ext4_update_i_disksize(struct inode *inode, loff_t newsize)
{
	WARN_ON_ONCE(S_ISREG(inode->i_mode) &&
		     !inode_is_locked(inode));
	down_write(&EXT4_I(inode)->i_data_sem);
	if (newsize > EXT4_I(inode)->i_disksize)
		WRITE_ONCE(EXT4_I(inode)->i_disksize, newsize);
	up_write(&EXT4_I(inode)->i_data_sem);
}

/* Update i_size, i_disksize. Requires i_mutex to avoid races with truncate */
static inline int ext4_update_inode_size(struct inode *inode, loff_t newsize)
{
	int changed = 0;

	if (newsize > inode->i_size) {
		i_size_write(inode, newsize);
		changed = 1;
	}
	if (newsize > EXT4_I(inode)->i_disksize) {
		ext4_update_i_disksize(inode, newsize);
		changed |= 2;
	}
	return changed;
}

int ext4_update_disksize_before_punch(struct inode *inode, loff_t offset,
				      loff_t len);

struct ext4_group_info {
	unsigned long   bb_state;
	struct rb_root  bb_free_root;
	ext4_grpblk_t	bb_first_free;	/* first free block */
	ext4_grpblk_t	bb_free;	/* total free blocks */
	ext4_grpblk_t	bb_fragments;	/* nr of freespace fragments */
	ext4_grpblk_t	bb_largest_free_order;/* order of largest frag in BG */
	struct          list_head bb_prealloc_list;
#ifdef DOUBLE_CHECK
	void            *bb_bitmap;
#endif
	struct rw_semaphore alloc_sem;
	ext4_grpblk_t	bb_counters[];	/* Nr of free power-of-two-block
					 * regions, index is order.
					 * bb_counters[3] = 5 means
					 * 5 free 8-block regions. */
};

#define EXT4_GROUP_INFO_NEED_INIT_BIT		0
#define EXT4_GROUP_INFO_WAS_TRIMMED_BIT		1
#define EXT4_GROUP_INFO_BBITMAP_CORRUPT_BIT	2
#define EXT4_GROUP_INFO_IBITMAP_CORRUPT_BIT	3
#define EXT4_GROUP_INFO_BBITMAP_CORRUPT		\
	(1 << EXT4_GROUP_INFO_BBITMAP_CORRUPT_BIT)
#define EXT4_GROUP_INFO_IBITMAP_CORRUPT		\
	(1 << EXT4_GROUP_INFO_IBITMAP_CORRUPT_BIT)

#define EXT4_MB_GRP_NEED_INIT(grp)	\
	(test_bit(EXT4_GROUP_INFO_NEED_INIT_BIT, &((grp)->bb_state)))
#define EXT4_MB_GRP_BBITMAP_CORRUPT(grp)	\
	(test_bit(EXT4_GROUP_INFO_BBITMAP_CORRUPT_BIT, &((grp)->bb_state)))
#define EXT4_MB_GRP_IBITMAP_CORRUPT(grp)	\
	(test_bit(EXT4_GROUP_INFO_IBITMAP_CORRUPT_BIT, &((grp)->bb_state)))

#define EXT4_MB_GRP_WAS_TRIMMED(grp)	\
	(test_bit(EXT4_GROUP_INFO_WAS_TRIMMED_BIT, &((grp)->bb_state)))
#define EXT4_MB_GRP_SET_TRIMMED(grp)	\
	(set_bit(EXT4_GROUP_INFO_WAS_TRIMMED_BIT, &((grp)->bb_state)))
#define EXT4_MB_GRP_CLEAR_TRIMMED(grp)	\
	(clear_bit(EXT4_GROUP_INFO_WAS_TRIMMED_BIT, &((grp)->bb_state)))

#define EXT4_MAX_CONTENTION		8
#define EXT4_CONTENTION_THRESHOLD	2

static inline spinlock_t *ext4_group_lock_ptr(struct super_block *sb,
					      ext4_group_t group)
{
	return bgl_lock_ptr(EXT4_SB(sb)->s_blockgroup_lock, group);
}

/*
 * Returns true if the filesystem is busy enough that attempts to
 * access the block group locks has run into contention.
 */
static inline int ext4_fs_is_busy(struct ext4_sb_info *sbi)
{
	return (atomic_read(&sbi->s_lock_busy) > EXT4_CONTENTION_THRESHOLD);
}

static inline void ext4_lock_group(struct super_block *sb, ext4_group_t group)
{
	spinlock_t *lock = ext4_group_lock_ptr(sb, group);
	if (spin_trylock(lock))
		/*
		 * We're able to grab the lock right away, so drop the
		 * lock contention counter.
		 */
		atomic_add_unless(&EXT4_SB(sb)->s_lock_busy, -1, 0);
	else {
		/*
		 * The lock is busy, so bump the contention counter,
		 * and then wait on the spin lock.
		 */
		atomic_add_unless(&EXT4_SB(sb)->s_lock_busy, 1,
				  EXT4_MAX_CONTENTION);
		spin_lock(lock);
	}
}

static inline void ext4_unlock_group(struct super_block *sb,
					ext4_group_t group)
{
	spin_unlock(ext4_group_lock_ptr(sb, group));
}

/*
 * Block validity checking
 */
#define ext4_check_indirect_blockref(inode, bh)				\
	ext4_check_blockref(__func__, __LINE__, inode,			\
			    (__le32 *)(bh)->b_data,			\
			    EXT4_ADDR_PER_BLOCK((inode)->i_sb))

#define ext4_ind_check_inode(inode)					\
	ext4_check_blockref(__func__, __LINE__, inode,			\
			    EXT4_I(inode)->i_data,			\
			    EXT4_NDIR_BLOCKS)

/*
 * Inodes and files operations
 */

/* dir.c */
extern const struct file_operations ext4_dir_operations;

#ifdef CONFIG_UNICODE
extern const struct dentry_operations ext4_dentry_ops;
#endif

/* file.c */
extern const struct inode_operations ext4_file_inode_operations;
extern const struct file_operations ext4_file_operations;
extern loff_t ext4_llseek(struct file *file, loff_t offset, int origin);

/* inline.c */
extern int ext4_get_max_inline_size(struct inode *inode);
extern int ext4_find_inline_data_nolock(struct inode *inode);
extern int ext4_init_inline_data(handle_t *handle, struct inode *inode,
				 unsigned int len);
extern int ext4_destroy_inline_data(handle_t *handle, struct inode *inode);

extern int ext4_readpage_inline(struct inode *inode, struct page *page);
extern int ext4_try_to_write_inline_data(struct address_space *mapping,
					 struct inode *inode,
					 loff_t pos, unsigned len,
					 unsigned flags,
					 struct page **pagep);
extern int ext4_write_inline_data_end(struct inode *inode,
				      loff_t pos, unsigned len,
				      unsigned copied,
				      struct page *page);
extern struct buffer_head *
ext4_journalled_write_inline_data(struct inode *inode,
				  unsigned len,
				  struct page *page);
extern int ext4_da_write_inline_data_begin(struct address_space *mapping,
					   struct inode *inode,
					   loff_t pos, unsigned len,
					   unsigned flags,
					   struct page **pagep,
					   void **fsdata);
extern int ext4_da_write_inline_data_end(struct inode *inode, loff_t pos,
					 unsigned len, unsigned copied,
					 struct page *page);
extern int ext4_try_add_inline_entry(handle_t *handle,
				     struct ext4_filename *fname,
				     struct inode *dir, struct inode *inode);
extern int ext4_try_create_inline_dir(handle_t *handle,
				      struct inode *parent,
				      struct inode *inode);
extern int ext4_read_inline_dir(struct file *filp,
				struct dir_context *ctx,
				int *has_inline_data);
extern int htree_inlinedir_to_tree(struct file *dir_file,
				   struct inode *dir, ext4_lblk_t block,
				   struct dx_hash_info *hinfo,
				   __u32 start_hash, __u32 start_minor_hash,
				   int *has_inline_data);
extern struct buffer_head *ext4_find_inline_entry(struct inode *dir,
					struct ext4_filename *fname,
					struct ext4_dir_entry_2 **res_dir,
					int *has_inline_data);
extern int ext4_delete_inline_entry(handle_t *handle,
				    struct inode *dir,
				    struct ext4_dir_entry_2 *de_del,
				    struct buffer_head *bh,
				    int *has_inline_data);
extern bool empty_inline_dir(struct inode *dir, int *has_inline_data);
extern struct buffer_head *ext4_get_first_inline_block(struct inode *inode,
					struct ext4_dir_entry_2 **parent_de,
					int *retval);
extern int ext4_inline_data_fiemap(struct inode *inode,
				   struct fiemap_extent_info *fieinfo,
				   int *has_inline, __u64 start, __u64 len);

struct iomap;
extern int ext4_inline_data_iomap(struct inode *inode, struct iomap *iomap);

extern int ext4_inline_data_truncate(struct inode *inode, int *has_inline);

extern int ext4_convert_inline_data(struct inode *inode);

static inline int ext4_has_inline_data(struct inode *inode)
{
	return ext4_test_inode_flag(inode, EXT4_INODE_INLINE_DATA) &&
	       EXT4_I(inode)->i_inline_off;
}

/* namei.c */
extern const struct inode_operations ext4_dir_inode_operations;
extern const struct inode_operations ext4_special_inode_operations;
extern struct dentry *ext4_get_parent(struct dentry *child);
extern struct ext4_dir_entry_2 *ext4_init_dot_dotdot(struct inode *inode,
				 struct ext4_dir_entry_2 *de,
				 int blocksize, int csum_size,
				 unsigned int parent_ino, int dotdot_real_len);
extern void initialize_dirent_tail(struct ext4_dir_entry_tail *t,
				   unsigned int blocksize);
extern int ext4_handle_dirty_dirent_node(handle_t *handle,
					 struct inode *inode,
					 struct buffer_head *bh);
<<<<<<< HEAD
extern int ext4_ci_compare(const struct inode *parent,
			   const struct qstr *fname,
			   const struct qstr *entry, bool quick);
=======
>>>>>>> 7520793d

#define S_SHIFT 12
static const unsigned char ext4_type_by_mode[(S_IFMT >> S_SHIFT) + 1] = {
	[S_IFREG >> S_SHIFT]	= EXT4_FT_REG_FILE,
	[S_IFDIR >> S_SHIFT]	= EXT4_FT_DIR,
	[S_IFCHR >> S_SHIFT]	= EXT4_FT_CHRDEV,
	[S_IFBLK >> S_SHIFT]	= EXT4_FT_BLKDEV,
	[S_IFIFO >> S_SHIFT]	= EXT4_FT_FIFO,
	[S_IFSOCK >> S_SHIFT]	= EXT4_FT_SOCK,
	[S_IFLNK >> S_SHIFT]	= EXT4_FT_SYMLINK,
};

static inline void ext4_set_de_type(struct super_block *sb,
				struct ext4_dir_entry_2 *de,
				umode_t mode) {
	if (ext4_has_feature_filetype(sb))
		de->file_type = ext4_type_by_mode[(mode & S_IFMT)>>S_SHIFT];
}

/* readpages.c */
extern int ext4_mpage_readpages(struct address_space *mapping,
				struct list_head *pages, struct page *page,
				unsigned nr_pages, bool is_readahead);
extern int __init ext4_init_post_read_processing(void);
extern void ext4_exit_post_read_processing(void);

/* symlink.c */
extern const struct inode_operations ext4_encrypted_symlink_inode_operations;
extern const struct inode_operations ext4_symlink_inode_operations;
extern const struct inode_operations ext4_fast_symlink_inode_operations;

/* sysfs.c */
extern int ext4_register_sysfs(struct super_block *sb);
extern void ext4_unregister_sysfs(struct super_block *sb);
extern int __init ext4_init_sysfs(void);
extern void ext4_exit_sysfs(void);

/* block_validity */
extern void ext4_release_system_zone(struct super_block *sb);
extern int ext4_setup_system_zone(struct super_block *sb);
extern int __init ext4_init_system_zone(void);
extern void ext4_exit_system_zone(void);
extern int ext4_data_block_valid(struct ext4_sb_info *sbi,
				 ext4_fsblk_t start_blk,
				 unsigned int count);
extern int ext4_check_blockref(const char *, unsigned int,
			       struct inode *, __le32 *, unsigned int);

/* extents.c */
struct ext4_ext_path;
struct ext4_extent;

/*
 * Maximum number of logical blocks in a file; ext4_extent's ee_block is
 * __le32.
 */
#define EXT_MAX_BLOCKS	0xffffffff

extern int ext4_ext_tree_init(handle_t *handle, struct inode *);
extern int ext4_ext_writepage_trans_blocks(struct inode *, int);
extern int ext4_ext_index_trans_blocks(struct inode *inode, int extents);
extern int ext4_ext_map_blocks(handle_t *handle, struct inode *inode,
			       struct ext4_map_blocks *map, int flags);
extern int ext4_ext_truncate(handle_t *, struct inode *);
extern int ext4_ext_remove_space(struct inode *inode, ext4_lblk_t start,
				 ext4_lblk_t end);
extern void ext4_ext_init(struct super_block *);
extern void ext4_ext_release(struct super_block *);
extern long ext4_fallocate(struct file *file, int mode, loff_t offset,
			  loff_t len);
extern int ext4_convert_unwritten_extents(handle_t *handle, struct inode *inode,
					  loff_t offset, ssize_t len);
extern int ext4_map_blocks(handle_t *handle, struct inode *inode,
			   struct ext4_map_blocks *map, int flags);
extern int ext4_ext_calc_metadata_amount(struct inode *inode,
					 ext4_lblk_t lblocks);
extern int ext4_ext_calc_credits_for_single_extent(struct inode *inode,
						   int num,
						   struct ext4_ext_path *path);
extern int ext4_can_extents_be_merged(struct inode *inode,
				      struct ext4_extent *ex1,
				      struct ext4_extent *ex2);
extern int ext4_ext_insert_extent(handle_t *, struct inode *,
				  struct ext4_ext_path **,
				  struct ext4_extent *, int);
extern struct ext4_ext_path *ext4_find_extent(struct inode *, ext4_lblk_t,
					      struct ext4_ext_path **,
					      int flags);
extern void ext4_ext_drop_refs(struct ext4_ext_path *);
extern int ext4_ext_check_inode(struct inode *inode);
extern int ext4_find_delalloc_range(struct inode *inode,
				    ext4_lblk_t lblk_start,
				    ext4_lblk_t lblk_end);
extern int ext4_find_delalloc_cluster(struct inode *inode, ext4_lblk_t lblk);
extern ext4_lblk_t ext4_ext_next_allocated_block(struct ext4_ext_path *path);
extern int ext4_fiemap(struct inode *inode, struct fiemap_extent_info *fieinfo,
			__u64 start, __u64 len);
extern int ext4_ext_precache(struct inode *inode);
extern int ext4_collapse_range(struct inode *inode, loff_t offset, loff_t len);
extern int ext4_insert_range(struct inode *inode, loff_t offset, loff_t len);
extern int ext4_swap_extents(handle_t *handle, struct inode *inode1,
				struct inode *inode2, ext4_lblk_t lblk1,
			     ext4_lblk_t lblk2,  ext4_lblk_t count,
			     int mark_unwritten,int *err);

/* move_extent.c */
extern void ext4_double_down_write_data_sem(struct inode *first,
					    struct inode *second);
extern void ext4_double_up_write_data_sem(struct inode *orig_inode,
					  struct inode *donor_inode);
extern int ext4_move_extents(struct file *o_filp, struct file *d_filp,
			     __u64 start_orig, __u64 start_donor,
			     __u64 len, __u64 *moved_len);

/* page-io.c */
extern int __init ext4_init_pageio(void);
extern void ext4_exit_pageio(void);
extern ext4_io_end_t *ext4_init_io_end(struct inode *inode, gfp_t flags);
extern ext4_io_end_t *ext4_get_io_end(ext4_io_end_t *io_end);
extern int ext4_put_io_end(ext4_io_end_t *io_end);
extern void ext4_put_io_end_defer(ext4_io_end_t *io_end);
extern void ext4_io_submit_init(struct ext4_io_submit *io,
				struct writeback_control *wbc);
extern void ext4_end_io_rsv_work(struct work_struct *work);
extern void ext4_io_submit(struct ext4_io_submit *io);
extern int ext4_bio_write_page(struct ext4_io_submit *io,
			       struct page *page,
			       int len,
			       struct writeback_control *wbc,
			       bool keep_towrite);

/* mmp.c */
extern int ext4_multi_mount_protect(struct super_block *, ext4_fsblk_t);

/* verity.c */
extern const struct fsverity_operations ext4_verityops;

/*
 * Add new method to test whether block and inode bitmaps are properly
 * initialized. With uninit_bg reading the block from disk is not enough
 * to mark the bitmap uptodate. We need to also zero-out the bitmap
 */
#define BH_BITMAP_UPTODATE BH_JBDPrivateStart

static inline int bitmap_uptodate(struct buffer_head *bh)
{
	return (buffer_uptodate(bh) &&
			test_bit(BH_BITMAP_UPTODATE, &(bh)->b_state));
}
static inline void set_bitmap_uptodate(struct buffer_head *bh)
{
	set_bit(BH_BITMAP_UPTODATE, &(bh)->b_state);
}

#define in_range(b, first, len)	((b) >= (first) && (b) <= (first) + (len) - 1)

/* For ioend & aio unwritten conversion wait queues */
#define EXT4_WQ_HASH_SZ		37
#define ext4_ioend_wq(v)   (&ext4__ioend_wq[((unsigned long)(v)) %\
					    EXT4_WQ_HASH_SZ])
extern wait_queue_head_t ext4__ioend_wq[EXT4_WQ_HASH_SZ];

extern int ext4_resize_begin(struct super_block *sb);
extern void ext4_resize_end(struct super_block *sb);

static inline void ext4_set_io_unwritten_flag(struct inode *inode,
					      struct ext4_io_end *io_end)
{
	if (!(io_end->flag & EXT4_IO_END_UNWRITTEN)) {
		io_end->flag |= EXT4_IO_END_UNWRITTEN;
		atomic_inc(&EXT4_I(inode)->i_unwritten);
	}
}

static inline void ext4_clear_io_unwritten_flag(ext4_io_end_t *io_end)
{
	struct inode *inode = io_end->inode;

	if (io_end->flag & EXT4_IO_END_UNWRITTEN) {
		io_end->flag &= ~EXT4_IO_END_UNWRITTEN;
		/* Wake up anyone waiting on unwritten extent conversion */
		if (atomic_dec_and_test(&EXT4_I(inode)->i_unwritten))
			wake_up_all(ext4_ioend_wq(inode));
	}
}

extern const struct iomap_ops ext4_iomap_ops;

#endif	/* __KERNEL__ */

#define EFSBADCRC	EBADMSG		/* Bad CRC detected */
#define EFSCORRUPTED	EUCLEAN		/* Filesystem is corrupted */

#endif	/* _EXT4_H */<|MERGE_RESOLUTION|>--- conflicted
+++ resolved
@@ -1349,12 +1349,7 @@
 #define EXT4_MF_FS_ABORTED		0x0002	/* Fatal error detected */
 
 #ifdef CONFIG_FS_ENCRYPTION
-<<<<<<< HEAD
-#define DUMMY_ENCRYPTION_ENABLED(sbi) (unlikely((sbi)->s_mount_flags & \
-						EXT4_MF_TEST_DUMMY_ENCRYPTION))
-=======
 #define DUMMY_ENCRYPTION_ENABLED(sbi) ((sbi)->s_dummy_enc_ctx.ctx != NULL)
->>>>>>> 7520793d
 #else
 #define DUMMY_ENCRYPTION_ENABLED(sbi) (0)
 #endif
@@ -2394,15 +2389,9 @@
 ext4_fsblk_t ext4_inode_to_goal_block(struct inode *);
 
 #ifdef CONFIG_UNICODE
-<<<<<<< HEAD
-extern void ext4_fname_setup_ci_filename(struct inode *dir,
-					 const struct qstr *iname,
-					 struct fscrypt_str *fname);
-=======
 extern int ext4_fname_setup_ci_filename(struct inode *dir,
 					 const struct qstr *iname,
 					 struct ext4_filename *fname);
->>>>>>> 7520793d
 #endif
 
 #ifdef CONFIG_FS_ENCRYPTION
@@ -2429,24 +2418,6 @@
 	err = fscrypt_setup_filename(dir, iname, lookup, &name);
 	if (err)
 		return err;
-<<<<<<< HEAD
-
-	ext4_fname_from_fscrypt_name(fname, &name);
-
-#ifdef CONFIG_UNICODE
-	ext4_fname_setup_ci_filename(dir, iname, &fname->cf_name);
-#endif
-	return 0;
-}
-
-static inline int ext4_fname_prepare_lookup(struct inode *dir,
-					    struct dentry *dentry,
-					    struct ext4_filename *fname)
-{
-	struct fscrypt_name name;
-	int err;
-
-=======
 
 	ext4_fname_from_fscrypt_name(fname, &name);
 
@@ -2463,7 +2434,6 @@
 	struct fscrypt_name name;
 	int err;
 
->>>>>>> 7520793d
 	err = fscrypt_prepare_lookup(dir, dentry, &name);
 	if (err)
 		return err;
@@ -2471,15 +2441,9 @@
 	ext4_fname_from_fscrypt_name(fname, &name);
 
 #ifdef CONFIG_UNICODE
-<<<<<<< HEAD
-	ext4_fname_setup_ci_filename(dir, &dentry->d_name, &fname->cf_name);
-#endif
-	return 0;
-=======
 	err = ext4_fname_setup_ci_filename(dir, &dentry->d_name, fname);
 #endif
 	return err;
->>>>>>> 7520793d
 }
 
 static inline void ext4_fname_free_filename(struct ext4_filename *fname)
@@ -2510,11 +2474,10 @@
 	fname->disk_name.len = iname->len;
 
 #ifdef CONFIG_UNICODE
-<<<<<<< HEAD
-	ext4_fname_setup_ci_filename(dir, iname, &fname->cf_name);
+	err = ext4_fname_setup_ci_filename(dir, iname, fname);
 #endif
 
-	return 0;
+	return err;
 }
 
 static inline int ext4_fname_prepare_lookup(struct inode *dir,
@@ -2524,21 +2487,6 @@
 	return ext4_fname_setup_filename(dir, &dentry->d_name, 1, fname);
 }
 
-=======
-	err = ext4_fname_setup_ci_filename(dir, iname, fname);
-#endif
-
-	return err;
-}
-
-static inline int ext4_fname_prepare_lookup(struct inode *dir,
-					    struct dentry *dentry,
-					    struct ext4_filename *fname)
-{
-	return ext4_fname_setup_filename(dir, &dentry->d_name, 1, fname);
-}
-
->>>>>>> 7520793d
 static inline void ext4_fname_free_filename(struct ext4_filename *fname)
 {
 #ifdef CONFIG_UNICODE
@@ -3292,12 +3240,6 @@
 extern int ext4_handle_dirty_dirent_node(handle_t *handle,
 					 struct inode *inode,
 					 struct buffer_head *bh);
-<<<<<<< HEAD
-extern int ext4_ci_compare(const struct inode *parent,
-			   const struct qstr *fname,
-			   const struct qstr *entry, bool quick);
-=======
->>>>>>> 7520793d
 
 #define S_SHIFT 12
 static const unsigned char ext4_type_by_mode[(S_IFMT >> S_SHIFT) + 1] = {
