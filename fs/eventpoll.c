/*
 *  fs/eventpoll.c (Efficient event retrieval implementation)
 *  Copyright (C) 2001,...,2009	 Davide Libenzi
 *
 *  This program is free software; you can redistribute it and/or modify
 *  it under the terms of the GNU General Public License as published by
 *  the Free Software Foundation; either version 2 of the License, or
 *  (at your option) any later version.
 *
 *  Davide Libenzi <davidel@xmailserver.org>
 *
 */

#include <linux/init.h>
#include <linux/kernel.h>
#include <linux/sched/signal.h>
#include <linux/fs.h>
#include <linux/file.h>
#include <linux/signal.h>
#include <linux/errno.h>
#include <linux/mm.h>
#include <linux/slab.h>
#include <linux/poll.h>
#include <linux/string.h>
#include <linux/list.h>
#include <linux/hash.h>
#include <linux/spinlock.h>
#include <linux/syscalls.h>
#include <linux/rbtree.h>
#include <linux/wait.h>
#include <linux/eventpoll.h>
#include <linux/mount.h>
#include <linux/bitops.h>
#include <linux/mutex.h>
#include <linux/anon_inodes.h>
#include <linux/device.h>
#include <linux/freezer.h>
#include <linux/uaccess.h>
#include <asm/io.h>
#include <asm/mman.h>
#include <linux/atomic.h>
#include <linux/proc_fs.h>
#include <linux/seq_file.h>
#include <linux/compat.h>
#include <linux/rculist.h>
#include <net/busy_poll.h>

/*
 * LOCKING:
 * There are three level of locking required by epoll :
 *
 * 1) epmutex (mutex)
 * 2) ep->mtx (mutex)
 * 3) ep->wq.lock (spinlock)
 *
 * The acquire order is the one listed above, from 1 to 3.
 * We need a spinlock (ep->wq.lock) because we manipulate objects
 * from inside the poll callback, that might be triggered from
 * a wake_up() that in turn might be called from IRQ context.
 * So we can't sleep inside the poll callback and hence we need
 * a spinlock. During the event transfer loop (from kernel to
 * user space) we could end up sleeping due a copy_to_user(), so
 * we need a lock that will allow us to sleep. This lock is a
 * mutex (ep->mtx). It is acquired during the event transfer loop,
 * during epoll_ctl(EPOLL_CTL_DEL) and during eventpoll_release_file().
 * Then we also need a global mutex to serialize eventpoll_release_file()
 * and ep_free().
 * This mutex is acquired by ep_free() during the epoll file
 * cleanup path and it is also acquired by eventpoll_release_file()
 * if a file has been pushed inside an epoll set and it is then
 * close()d without a previous call to epoll_ctl(EPOLL_CTL_DEL).
 * It is also acquired when inserting an epoll fd onto another epoll
 * fd. We do this so that we walk the epoll tree and ensure that this
 * insertion does not create a cycle of epoll file descriptors, which
 * could lead to deadlock. We need a global mutex to prevent two
 * simultaneous inserts (A into B and B into A) from racing and
 * constructing a cycle without either insert observing that it is
 * going to.
 * It is necessary to acquire multiple "ep->mtx"es at once in the
 * case when one epoll fd is added to another. In this case, we
 * always acquire the locks in the order of nesting (i.e. after
 * epoll_ctl(e1, EPOLL_CTL_ADD, e2), e1->mtx will always be acquired
 * before e2->mtx). Since we disallow cycles of epoll file
 * descriptors, this ensures that the mutexes are well-ordered. In
 * order to communicate this nesting to lockdep, when walking a tree
 * of epoll file descriptors, we use the current recursion depth as
 * the lockdep subkey.
 * It is possible to drop the "ep->mtx" and to use the global
 * mutex "epmutex" (together with "ep->wq.lock") to have it working,
 * but having "ep->mtx" will make the interface more scalable.
 * Events that require holding "epmutex" are very rare, while for
 * normal operations the epoll private "ep->mtx" will guarantee
 * a better scalability.
 */

/* Epoll private bits inside the event mask */
#define EP_PRIVATE_BITS (EPOLLWAKEUP | EPOLLONESHOT | EPOLLET | EPOLLEXCLUSIVE)

#define EPOLLINOUT_BITS (EPOLLIN | EPOLLOUT)

#define EPOLLEXCLUSIVE_OK_BITS (EPOLLINOUT_BITS | EPOLLERR | EPOLLHUP | \
				EPOLLWAKEUP | EPOLLET | EPOLLEXCLUSIVE)

/* Maximum number of nesting allowed inside epoll sets */
#define EP_MAX_NESTS 4

#define EP_MAX_EVENTS (INT_MAX / sizeof(struct epoll_event))

#define EP_UNACTIVE_PTR ((void *) -1L)

#define EP_ITEM_COST (sizeof(struct epitem) + sizeof(struct eppoll_entry))

struct epoll_filefd {
	struct file *file;
	int fd;
} __packed;

/*
 * Structure used to track possible nested calls, for too deep recursions
 * and loop cycles.
 */
struct nested_call_node {
	struct list_head llink;
	void *cookie;
	void *ctx;
};

/*
 * This structure is used as collector for nested calls, to check for
 * maximum recursion dept and loop cycles.
 */
struct nested_calls {
	struct list_head tasks_call_list;
	spinlock_t lock;
};

/*
 * Each file descriptor added to the eventpoll interface will
 * have an entry of this type linked to the "rbr" RB tree.
 * Avoid increasing the size of this struct, there can be many thousands
 * of these on a server and we do not want this to take another cache line.
 */
struct epitem {
	union {
		/* RB tree node links this structure to the eventpoll RB tree */
		struct rb_node rbn;
		/* Used to free the struct epitem */
		struct rcu_head rcu;
	};

	/* List header used to link this structure to the eventpoll ready list */
	struct list_head rdllink;

	/*
	 * Works together "struct eventpoll"->ovflist in keeping the
	 * single linked chain of items.
	 */
	struct epitem *next;

	/* The file descriptor information this item refers to */
	struct epoll_filefd ffd;

	/* Number of active wait queue attached to poll operations */
	int nwait;

	/* List containing poll wait queues */
	struct list_head pwqlist;

	/* The "container" of this item */
	struct eventpoll *ep;

	/* List header used to link this item to the "struct file" items list */
	struct list_head fllink;

	/* wakeup_source used when EPOLLWAKEUP is set */
	struct wakeup_source __rcu *ws;

	/* The structure that describe the interested events and the source fd */
	struct epoll_event event;
};

/*
 * This structure is stored inside the "private_data" member of the file
 * structure and represents the main data structure for the eventpoll
 * interface.
 *
 * Access to it is protected by the lock inside wq.
 */
struct eventpoll {
	/*
	 * This mutex is used to ensure that files are not removed
	 * while epoll is using them. This is held during the event
	 * collection loop, the file cleanup path, the epoll file exit
	 * code and the ctl operations.
	 */
	struct mutex mtx;

	/* Wait queue used by sys_epoll_wait() */
	wait_queue_head_t wq;

	/* Wait queue used by file->poll() */
	wait_queue_head_t poll_wait;

	/* List of ready file descriptors */
	struct list_head rdllist;

	/* RB tree root used to store monitored fd structs */
	struct rb_root_cached rbr;

	/*
	 * This is a single linked list that chains all the "struct epitem" that
	 * happened while transferring ready events to userspace w/out
	 * holding ->wq.lock.
	 */
	struct epitem *ovflist;

	/* wakeup_source used when ep_scan_ready_list is running */
	struct wakeup_source *ws;

	/* The user that created the eventpoll descriptor */
	struct user_struct *user;

	struct file *file;

	/* used to optimize loop detection check */
	u64 gen;

#ifdef CONFIG_NET_RX_BUSY_POLL
	/* used to track busy poll napi_id */
	unsigned int napi_id;
#endif
};

/* Wait structure used by the poll hooks */
struct eppoll_entry {
	/* List header used to link this structure to the "struct epitem" */
	struct list_head llink;

	/* The "base" pointer is set to the container "struct epitem" */
	struct epitem *base;

	/*
	 * Wait queue item that will be linked to the target file wait
	 * queue head.
	 */
	wait_queue_entry_t wait;

	/* The wait queue head that linked the "wait" wait queue item */
	wait_queue_head_t *whead;
};

/* Wrapper struct used by poll queueing */
struct ep_pqueue {
	poll_table pt;
	struct epitem *epi;
};

/* Used by the ep_send_events() function as callback private data */
struct ep_send_events_data {
	int maxevents;
	struct epoll_event __user *events;
	int res;
};

/*
 * Configuration options available inside /proc/sys/fs/epoll/
 */
/* Maximum number of epoll watched descriptors, per user */
static long max_user_watches __read_mostly;

/*
 * This mutex is used to serialize ep_free() and eventpoll_release_file().
 */
static DEFINE_MUTEX(epmutex);

static u64 loop_check_gen = 0;

/* Used to check for epoll file descriptor inclusion loops */
static struct nested_calls poll_loop_ncalls;

/* Slab cache used to allocate "struct epitem" */
static struct kmem_cache *epi_cache __read_mostly;

/* Slab cache used to allocate "struct eppoll_entry" */
static struct kmem_cache *pwq_cache __read_mostly;

/*
 * List of files with newly added links, where we may need to limit the number
 * of emanating paths. Protected by the epmutex.
 */
static LIST_HEAD(tfile_check_list);

#ifdef CONFIG_SYSCTL

#include <linux/sysctl.h>

static long zero;
static long long_max = LONG_MAX;

struct ctl_table epoll_table[] = {
	{
		.procname	= "max_user_watches",
		.data		= &max_user_watches,
		.maxlen		= sizeof(max_user_watches),
		.mode		= 0644,
		.proc_handler	= proc_doulongvec_minmax,
		.extra1		= &zero,
		.extra2		= &long_max,
	},
	{ }
};
#endif /* CONFIG_SYSCTL */

static const struct file_operations eventpoll_fops;

static inline int is_file_epoll(struct file *f)
{
	return f->f_op == &eventpoll_fops;
}

/* Setup the structure that is used as key for the RB tree */
static inline void ep_set_ffd(struct epoll_filefd *ffd,
			      struct file *file, int fd)
{
	ffd->file = file;
	ffd->fd = fd;
}

/* Compare RB tree keys */
static inline int ep_cmp_ffd(struct epoll_filefd *p1,
			     struct epoll_filefd *p2)
{
	return (p1->file > p2->file ? +1:
	        (p1->file < p2->file ? -1 : p1->fd - p2->fd));
}

/* Tells us if the item is currently linked */
static inline int ep_is_linked(struct epitem *epi)
{
	return !list_empty(&epi->rdllink);
}

static inline struct eppoll_entry *ep_pwq_from_wait(wait_queue_entry_t *p)
{
	return container_of(p, struct eppoll_entry, wait);
}

/* Get the "struct epitem" from a wait queue pointer */
static inline struct epitem *ep_item_from_wait(wait_queue_entry_t *p)
{
	return container_of(p, struct eppoll_entry, wait)->base;
}

/* Get the "struct epitem" from an epoll queue wrapper */
static inline struct epitem *ep_item_from_epqueue(poll_table *p)
{
	return container_of(p, struct ep_pqueue, pt)->epi;
}

/* Tells if the epoll_ctl(2) operation needs an event copy from userspace */
static inline int ep_op_has_event(int op)
{
	return op != EPOLL_CTL_DEL;
}

/* Initialize the poll safe wake up structure */
static void ep_nested_calls_init(struct nested_calls *ncalls)
{
	INIT_LIST_HEAD(&ncalls->tasks_call_list);
	spin_lock_init(&ncalls->lock);
}

/**
 * ep_events_available - Checks if ready events might be available.
 *
 * @ep: Pointer to the eventpoll context.
 *
 * Returns: Returns a value different than zero if ready events are available,
 *          or zero otherwise.
 */
static inline int ep_events_available(struct eventpoll *ep)
{
	return !list_empty(&ep->rdllist) || ep->ovflist != EP_UNACTIVE_PTR;
}

#ifdef CONFIG_NET_RX_BUSY_POLL
static bool ep_busy_loop_end(void *p, unsigned long start_time)
{
	struct eventpoll *ep = p;

	return ep_events_available(ep) || busy_loop_timeout(start_time);
}

/*
 * Busy poll if globally on and supporting sockets found && no events,
 * busy loop will return if need_resched or ep_events_available.
 *
 * we must do our busy polling with irqs enabled
 */
static void ep_busy_loop(struct eventpoll *ep, int nonblock)
{
	unsigned int napi_id = READ_ONCE(ep->napi_id);

	if ((napi_id >= MIN_NAPI_ID) && net_busy_loop_on())
		napi_busy_loop(napi_id, nonblock ? NULL : ep_busy_loop_end, ep);
}

static inline void ep_reset_busy_poll_napi_id(struct eventpoll *ep)
{
	if (ep->napi_id)
		ep->napi_id = 0;
}

/*
 * Set epoll busy poll NAPI ID from sk.
 */
static inline void ep_set_busy_poll_napi_id(struct epitem *epi)
{
	struct eventpoll *ep;
	unsigned int napi_id;
	struct socket *sock;
	struct sock *sk;
	int err;

	if (!net_busy_loop_on())
		return;

	sock = sock_from_file(epi->ffd.file, &err);
	if (!sock)
		return;

	sk = sock->sk;
	if (!sk)
		return;

	napi_id = READ_ONCE(sk->sk_napi_id);
	ep = epi->ep;

	/* Non-NAPI IDs can be rejected
	 *	or
	 * Nothing to do if we already have this ID
	 */
	if (napi_id < MIN_NAPI_ID || napi_id == ep->napi_id)
		return;

	/* record NAPI ID for use in next busy poll */
	ep->napi_id = napi_id;
}

#else

static inline void ep_busy_loop(struct eventpoll *ep, int nonblock)
{
}

static inline void ep_reset_busy_poll_napi_id(struct eventpoll *ep)
{
}

static inline void ep_set_busy_poll_napi_id(struct epitem *epi)
{
}

#endif /* CONFIG_NET_RX_BUSY_POLL */

/**
 * ep_call_nested - Perform a bound (possibly) nested call, by checking
 *                  that the recursion limit is not exceeded, and that
 *                  the same nested call (by the meaning of same cookie) is
 *                  no re-entered.
 *
 * @ncalls: Pointer to the nested_calls structure to be used for this call.
 * @max_nests: Maximum number of allowed nesting calls.
 * @nproc: Nested call core function pointer.
 * @priv: Opaque data to be passed to the @nproc callback.
 * @cookie: Cookie to be used to identify this nested call.
 * @ctx: This instance context.
 *
 * Returns: Returns the code returned by the @nproc callback, or -1 if
 *          the maximum recursion limit has been exceeded.
 */
static int ep_call_nested(struct nested_calls *ncalls, int max_nests,
			  int (*nproc)(void *, void *, int), void *priv,
			  void *cookie, void *ctx)
{
	int error, call_nests = 0;
	unsigned long flags;
	struct list_head *lsthead = &ncalls->tasks_call_list;
	struct nested_call_node *tncur;
	struct nested_call_node tnode;

	spin_lock_irqsave(&ncalls->lock, flags);

	/*
	 * Try to see if the current task is already inside this wakeup call.
	 * We use a list here, since the population inside this set is always
	 * very much limited.
	 */
	list_for_each_entry(tncur, lsthead, llink) {
		if (tncur->ctx == ctx &&
		    (tncur->cookie == cookie || ++call_nests > max_nests)) {
			/*
			 * Ops ... loop detected or maximum nest level reached.
			 * We abort this wake by breaking the cycle itself.
			 */
			error = -1;
			goto out_unlock;
		}
	}

	/* Add the current task and cookie to the list */
	tnode.ctx = ctx;
	tnode.cookie = cookie;
	list_add(&tnode.llink, lsthead);

	spin_unlock_irqrestore(&ncalls->lock, flags);

	/* Call the nested function */
	error = (*nproc)(priv, cookie, call_nests);

	/* Remove the current task from the list */
	spin_lock_irqsave(&ncalls->lock, flags);
	list_del(&tnode.llink);
out_unlock:
	spin_unlock_irqrestore(&ncalls->lock, flags);

	return error;
}

/*
 * As described in commit 0ccf831cb lockdep: annotate epoll
 * the use of wait queues used by epoll is done in a very controlled
 * manner. Wake ups can nest inside each other, but are never done
 * with the same locking. For example:
 *
 *   dfd = socket(...);
 *   efd1 = epoll_create();
 *   efd2 = epoll_create();
 *   epoll_ctl(efd1, EPOLL_CTL_ADD, dfd, ...);
 *   epoll_ctl(efd2, EPOLL_CTL_ADD, efd1, ...);
 *
 * When a packet arrives to the device underneath "dfd", the net code will
 * issue a wake_up() on its poll wake list. Epoll (efd1) has installed a
 * callback wakeup entry on that queue, and the wake_up() performed by the
 * "dfd" net code will end up in ep_poll_callback(). At this point epoll
 * (efd1) notices that it may have some event ready, so it needs to wake up
 * the waiters on its poll wait list (efd2). So it calls ep_poll_safewake()
 * that ends up in another wake_up(), after having checked about the
 * recursion constraints. That are, no more than EP_MAX_POLLWAKE_NESTS, to
 * avoid stack blasting.
 *
 * When CONFIG_DEBUG_LOCK_ALLOC is enabled, make sure lockdep can handle
 * this special case of epoll.
 */
#ifdef CONFIG_DEBUG_LOCK_ALLOC

static struct nested_calls poll_safewake_ncalls;

static int ep_poll_wakeup_proc(void *priv, void *cookie, int call_nests)
{
	unsigned long flags;
	wait_queue_head_t *wqueue = (wait_queue_head_t *)cookie;

	spin_lock_irqsave_nested(&wqueue->lock, flags, call_nests + 1);
	wake_up_locked_poll(wqueue, EPOLLIN);
	spin_unlock_irqrestore(&wqueue->lock, flags);

	return 0;
}

static void ep_poll_safewake(wait_queue_head_t *wq)
{
	int this_cpu = get_cpu();

	ep_call_nested(&poll_safewake_ncalls, EP_MAX_NESTS,
		       ep_poll_wakeup_proc, NULL, wq, (void *) (long) this_cpu);

	put_cpu();
}

#else

static void ep_poll_safewake(wait_queue_head_t *wq)
{
	wake_up_poll(wq, EPOLLIN);
}

#endif

static void ep_remove_wait_queue(struct eppoll_entry *pwq)
{
	wait_queue_head_t *whead;

	rcu_read_lock();
	/*
	 * If it is cleared by POLLFREE, it should be rcu-safe.
	 * If we read NULL we need a barrier paired with
	 * smp_store_release() in ep_poll_callback(), otherwise
	 * we rely on whead->lock.
	 */
	whead = smp_load_acquire(&pwq->whead);
	if (whead)
		remove_wait_queue(whead, &pwq->wait);
	rcu_read_unlock();
}

/*
 * This function unregisters poll callbacks from the associated file
 * descriptor.  Must be called with "mtx" held (or "epmutex" if called from
 * ep_free).
 */
static void ep_unregister_pollwait(struct eventpoll *ep, struct epitem *epi)
{
	struct list_head *lsthead = &epi->pwqlist;
	struct eppoll_entry *pwq;

	while (!list_empty(lsthead)) {
		pwq = list_first_entry(lsthead, struct eppoll_entry, llink);

		list_del(&pwq->llink);
		ep_remove_wait_queue(pwq);
		kmem_cache_free(pwq_cache, pwq);
	}
}

/* call only when ep->mtx is held */
static inline struct wakeup_source *ep_wakeup_source(struct epitem *epi)
{
	return rcu_dereference_check(epi->ws, lockdep_is_held(&epi->ep->mtx));
}

/* call only when ep->mtx is held */
static inline void ep_pm_stay_awake(struct epitem *epi)
{
	struct wakeup_source *ws = ep_wakeup_source(epi);

	if (ws)
		__pm_stay_awake(ws);
}

static inline bool ep_has_wakeup_source(struct epitem *epi)
{
	return rcu_access_pointer(epi->ws) ? true : false;
}

/* call when ep->mtx cannot be held (ep_poll_callback) */
static inline void ep_pm_stay_awake_rcu(struct epitem *epi)
{
	struct wakeup_source *ws;

	rcu_read_lock();
	ws = rcu_dereference(epi->ws);
	if (ws)
		__pm_stay_awake(ws);
	rcu_read_unlock();
}

/**
 * ep_scan_ready_list - Scans the ready list in a way that makes possible for
 *                      the scan code, to call f_op->poll(). Also allows for
 *                      O(NumReady) performance.
 *
 * @ep: Pointer to the epoll private data structure.
 * @sproc: Pointer to the scan callback.
 * @priv: Private opaque data passed to the @sproc callback.
 * @depth: The current depth of recursive f_op->poll calls.
 * @ep_locked: caller already holds ep->mtx
 *
 * Returns: The same integer error code returned by the @sproc callback.
 */
static __poll_t ep_scan_ready_list(struct eventpoll *ep,
			      __poll_t (*sproc)(struct eventpoll *,
					   struct list_head *, void *),
			      void *priv, int depth, bool ep_locked)
{
	__poll_t res;
	int pwake = 0;
	struct epitem *epi, *nepi;
	LIST_HEAD(txlist);

	lockdep_assert_irqs_enabled();

	/*
	 * We need to lock this because we could be hit by
	 * eventpoll_release_file() and epoll_ctl().
	 */

	if (!ep_locked)
		mutex_lock_nested(&ep->mtx, depth);

	/*
	 * Steal the ready list, and re-init the original one to the
	 * empty list. Also, set ep->ovflist to NULL so that events
	 * happening while looping w/out locks, are not lost. We cannot
	 * have the poll callback to queue directly on ep->rdllist,
	 * because we want the "sproc" callback to be able to do it
	 * in a lockless way.
	 */
	spin_lock_irq(&ep->wq.lock);
	list_splice_init(&ep->rdllist, &txlist);
	ep->ovflist = NULL;
	spin_unlock_irq(&ep->wq.lock);

	/*
	 * Now call the callback function.
	 */
	res = (*sproc)(ep, &txlist, priv);

	spin_lock_irq(&ep->wq.lock);
	/*
	 * During the time we spent inside the "sproc" callback, some
	 * other events might have been queued by the poll callback.
	 * We re-insert them inside the main ready-list here.
	 */
	for (nepi = ep->ovflist; (epi = nepi) != NULL;
	     nepi = epi->next, epi->next = EP_UNACTIVE_PTR) {
		/*
		 * We need to check if the item is already in the list.
		 * During the "sproc" callback execution time, items are
		 * queued into ->ovflist but the "txlist" might already
		 * contain them, and the list_splice() below takes care of them.
		 */
		if (!ep_is_linked(epi)) {
			list_add_tail(&epi->rdllink, &ep->rdllist);
			ep_pm_stay_awake(epi);
		}
	}
	/*
	 * We need to set back ep->ovflist to EP_UNACTIVE_PTR, so that after
	 * releasing the lock, events will be queued in the normal way inside
	 * ep->rdllist.
	 */
	ep->ovflist = EP_UNACTIVE_PTR;

	/*
	 * Quickly re-inject items left on "txlist".
	 */
	list_splice(&txlist, &ep->rdllist);
	__pm_relax(ep->ws);

	if (!list_empty(&ep->rdllist)) {
		/*
		 * Wake up (if active) both the eventpoll wait list and
		 * the ->poll() wait list (delayed after we release the lock).
		 */
		if (waitqueue_active(&ep->wq))
			wake_up_locked(&ep->wq);
		if (waitqueue_active(&ep->poll_wait))
			pwake++;
	}
	spin_unlock_irq(&ep->wq.lock);

	if (!ep_locked)
		mutex_unlock(&ep->mtx);

	/* We have to call this outside the lock */
	if (pwake)
		ep_poll_safewake(&ep->poll_wait);

	return res;
}

static void epi_rcu_free(struct rcu_head *head)
{
	struct epitem *epi = container_of(head, struct epitem, rcu);
	kmem_cache_free(epi_cache, epi);
}

/*
 * Removes a "struct epitem" from the eventpoll RB tree and deallocates
 * all the associated resources. Must be called with "mtx" held.
 */
static int ep_remove(struct eventpoll *ep, struct epitem *epi)
{
	struct file *file = epi->ffd.file;

	lockdep_assert_irqs_enabled();

	/*
	 * Removes poll wait queue hooks.
	 */
	ep_unregister_pollwait(ep, epi);

	/* Remove the current item from the list of epoll hooks */
	spin_lock(&file->f_lock);
	list_del_rcu(&epi->fllink);
	spin_unlock(&file->f_lock);

	rb_erase_cached(&epi->rbn, &ep->rbr);

	spin_lock_irq(&ep->wq.lock);
	if (ep_is_linked(epi))
		list_del_init(&epi->rdllink);
	spin_unlock_irq(&ep->wq.lock);

	wakeup_source_unregister(ep_wakeup_source(epi));
	/*
	 * At this point it is safe to free the eventpoll item. Use the union
	 * field epi->rcu, since we are trying to minimize the size of
	 * 'struct epitem'. The 'rbn' field is no longer in use. Protected by
	 * ep->mtx. The rcu read side, reverse_path_check_proc(), does not make
	 * use of the rbn field.
	 */
	call_rcu(&epi->rcu, epi_rcu_free);

	atomic_long_dec(&ep->user->epoll_watches);

	return 0;
}

static void ep_free(struct eventpoll *ep)
{
	struct rb_node *rbp;
	struct epitem *epi;

	/* We need to release all tasks waiting for these file */
	if (waitqueue_active(&ep->poll_wait))
		ep_poll_safewake(&ep->poll_wait);

	/*
	 * We need to lock this because we could be hit by
	 * eventpoll_release_file() while we're freeing the "struct eventpoll".
	 * We do not need to hold "ep->mtx" here because the epoll file
	 * is on the way to be removed and no one has references to it
	 * anymore. The only hit might come from eventpoll_release_file() but
	 * holding "epmutex" is sufficient here.
	 */
	mutex_lock(&epmutex);

	/*
	 * Walks through the whole tree by unregistering poll callbacks.
	 */
	for (rbp = rb_first_cached(&ep->rbr); rbp; rbp = rb_next(rbp)) {
		epi = rb_entry(rbp, struct epitem, rbn);

		ep_unregister_pollwait(ep, epi);
		cond_resched();
	}

	/*
	 * Walks through the whole tree by freeing each "struct epitem". At this
	 * point we are sure no poll callbacks will be lingering around, and also by
	 * holding "epmutex" we can be sure that no file cleanup code will hit
	 * us during this operation. So we can avoid the lock on "ep->wq.lock".
	 * We do not need to lock ep->mtx, either, we only do it to prevent
	 * a lockdep warning.
	 */
	mutex_lock(&ep->mtx);
	while ((rbp = rb_first_cached(&ep->rbr)) != NULL) {
		epi = rb_entry(rbp, struct epitem, rbn);
		ep_remove(ep, epi);
		cond_resched();
	}
	mutex_unlock(&ep->mtx);

	mutex_unlock(&epmutex);
	mutex_destroy(&ep->mtx);
	free_uid(ep->user);
	wakeup_source_unregister(ep->ws);
	kfree(ep);
}

static int ep_eventpoll_release(struct inode *inode, struct file *file)
{
	struct eventpoll *ep = file->private_data;

	if (ep)
		ep_free(ep);

	return 0;
}

static __poll_t ep_read_events_proc(struct eventpoll *ep, struct list_head *head,
			       void *priv);
static void ep_ptable_queue_proc(struct file *file, wait_queue_head_t *whead,
				 poll_table *pt);

/*
 * Differs from ep_eventpoll_poll() in that internal callers already have
 * the ep->mtx so we need to start from depth=1, such that mutex_lock_nested()
 * is correctly annotated.
 */
static __poll_t ep_item_poll(const struct epitem *epi, poll_table *pt,
				 int depth)
{
	struct eventpoll *ep;
	bool locked;

	pt->_key = epi->event.events;
	if (!is_file_epoll(epi->ffd.file))
		return vfs_poll(epi->ffd.file, pt) & epi->event.events;

	ep = epi->ffd.file->private_data;
	poll_wait(epi->ffd.file, &ep->poll_wait, pt);
	locked = pt && (pt->_qproc == ep_ptable_queue_proc);

	return ep_scan_ready_list(epi->ffd.file->private_data,
				  ep_read_events_proc, &depth, depth,
				  locked) & epi->event.events;
}

static __poll_t ep_read_events_proc(struct eventpoll *ep, struct list_head *head,
			       void *priv)
{
	struct epitem *epi, *tmp;
	poll_table pt;
	int depth = *(int *)priv;

	init_poll_funcptr(&pt, NULL);
	depth++;

	list_for_each_entry_safe(epi, tmp, head, rdllink) {
		if (ep_item_poll(epi, &pt, depth)) {
			return EPOLLIN | EPOLLRDNORM;
		} else {
			/*
			 * Item has been dropped into the ready list by the poll
			 * callback, but it's not actually ready, as far as
			 * caller requested events goes. We can remove it here.
			 */
			__pm_relax(ep_wakeup_source(epi));
			list_del_init(&epi->rdllink);
		}
	}

	return 0;
}

static __poll_t ep_eventpoll_poll(struct file *file, poll_table *wait)
{
	struct eventpoll *ep = file->private_data;
	int depth = 0;

	/* Insert inside our poll wait queue */
	poll_wait(file, &ep->poll_wait, wait);

	/*
	 * Proceed to find out if wanted events are really available inside
	 * the ready list.
	 */
	return ep_scan_ready_list(ep, ep_read_events_proc,
				  &depth, depth, false);
}

#ifdef CONFIG_PROC_FS
static void ep_show_fdinfo(struct seq_file *m, struct file *f)
{
	struct eventpoll *ep = f->private_data;
	struct rb_node *rbp;

	mutex_lock(&ep->mtx);
	for (rbp = rb_first_cached(&ep->rbr); rbp; rbp = rb_next(rbp)) {
		struct epitem *epi = rb_entry(rbp, struct epitem, rbn);
		struct inode *inode = file_inode(epi->ffd.file);

		seq_printf(m, "tfd: %8d events: %8x data: %16llx "
			   " pos:%lli ino:%lx sdev:%x\n",
			   epi->ffd.fd, epi->event.events,
			   (long long)epi->event.data,
			   (long long)epi->ffd.file->f_pos,
			   inode->i_ino, inode->i_sb->s_dev);
		if (seq_has_overflowed(m))
			break;
	}
	mutex_unlock(&ep->mtx);
}
#endif

/* File callbacks that implement the eventpoll file behaviour */
static const struct file_operations eventpoll_fops = {
#ifdef CONFIG_PROC_FS
	.show_fdinfo	= ep_show_fdinfo,
#endif
	.release	= ep_eventpoll_release,
	.poll		= ep_eventpoll_poll,
	.llseek		= noop_llseek,
};

/*
 * This is called from eventpoll_release() to unlink files from the eventpoll
 * interface. We need to have this facility to cleanup correctly files that are
 * closed without being removed from the eventpoll interface.
 */
void eventpoll_release_file(struct file *file)
{
	struct eventpoll *ep;
	struct epitem *epi, *next;

	/*
	 * We don't want to get "file->f_lock" because it is not
	 * necessary. It is not necessary because we're in the "struct file"
	 * cleanup path, and this means that no one is using this file anymore.
	 * So, for example, epoll_ctl() cannot hit here since if we reach this
	 * point, the file counter already went to zero and fget() would fail.
	 * The only hit might come from ep_free() but by holding the mutex
	 * will correctly serialize the operation. We do need to acquire
	 * "ep->mtx" after "epmutex" because ep_remove() requires it when called
	 * from anywhere but ep_free().
	 *
	 * Besides, ep_remove() acquires the lock, so we can't hold it here.
	 */
	mutex_lock(&epmutex);
	list_for_each_entry_safe(epi, next, &file->f_ep_links, fllink) {
		ep = epi->ep;
		mutex_lock_nested(&ep->mtx, 0);
		ep_remove(ep, epi);
		mutex_unlock(&ep->mtx);
	}
	mutex_unlock(&epmutex);
}

static int ep_alloc(struct eventpoll **pep)
{
	int error;
	struct user_struct *user;
	struct eventpoll *ep;

	user = get_current_user();
	error = -ENOMEM;
	ep = kzalloc(sizeof(*ep), GFP_KERNEL);
	if (unlikely(!ep))
		goto free_uid;

	mutex_init(&ep->mtx);
	init_waitqueue_head(&ep->wq);
	init_waitqueue_head(&ep->poll_wait);
	INIT_LIST_HEAD(&ep->rdllist);
	ep->rbr = RB_ROOT_CACHED;
	ep->ovflist = EP_UNACTIVE_PTR;
	ep->user = user;

	*pep = ep;

	return 0;

free_uid:
	free_uid(user);
	return error;
}

/*
 * Search the file inside the eventpoll tree. The RB tree operations
 * are protected by the "mtx" mutex, and ep_find() must be called with
 * "mtx" held.
 */
static struct epitem *ep_find(struct eventpoll *ep, struct file *file, int fd)
{
	int kcmp;
	struct rb_node *rbp;
	struct epitem *epi, *epir = NULL;
	struct epoll_filefd ffd;

	ep_set_ffd(&ffd, file, fd);
	for (rbp = ep->rbr.rb_root.rb_node; rbp; ) {
		epi = rb_entry(rbp, struct epitem, rbn);
		kcmp = ep_cmp_ffd(&ffd, &epi->ffd);
		if (kcmp > 0)
			rbp = rbp->rb_right;
		else if (kcmp < 0)
			rbp = rbp->rb_left;
		else {
			epir = epi;
			break;
		}
	}

	return epir;
}

#ifdef CONFIG_CHECKPOINT_RESTORE
static struct epitem *ep_find_tfd(struct eventpoll *ep, int tfd, unsigned long toff)
{
	struct rb_node *rbp;
	struct epitem *epi;

	for (rbp = rb_first_cached(&ep->rbr); rbp; rbp = rb_next(rbp)) {
		epi = rb_entry(rbp, struct epitem, rbn);
		if (epi->ffd.fd == tfd) {
			if (toff == 0)
				return epi;
			else
				toff--;
		}
		cond_resched();
	}

	return NULL;
}

struct file *get_epoll_tfile_raw_ptr(struct file *file, int tfd,
				     unsigned long toff)
{
	struct file *file_raw;
	struct eventpoll *ep;
	struct epitem *epi;

	if (!is_file_epoll(file))
		return ERR_PTR(-EINVAL);

	ep = file->private_data;

	mutex_lock(&ep->mtx);
	epi = ep_find_tfd(ep, tfd, toff);
	if (epi)
		file_raw = epi->ffd.file;
	else
		file_raw = ERR_PTR(-ENOENT);
	mutex_unlock(&ep->mtx);

	return file_raw;
}
#endif /* CONFIG_CHECKPOINT_RESTORE */

/*
 * This is the callback that is passed to the wait queue wakeup
 * mechanism. It is called by the stored file descriptors when they
 * have events to report.
 */
static int ep_poll_callback(wait_queue_entry_t *wait, unsigned mode, int sync, void *key)
{
	int pwake = 0;
	unsigned long flags;
	struct epitem *epi = ep_item_from_wait(wait);
	struct eventpoll *ep = epi->ep;
	__poll_t pollflags = key_to_poll(key);
	int ewake = 0;

	spin_lock_irqsave(&ep->wq.lock, flags);

	ep_set_busy_poll_napi_id(epi);

	/*
	 * If the event mask does not contain any poll(2) event, we consider the
	 * descriptor to be disabled. This condition is likely the effect of the
	 * EPOLLONESHOT bit that disables the descriptor when an event is received,
	 * until the next EPOLL_CTL_MOD will be issued.
	 */
	if (!(epi->event.events & ~EP_PRIVATE_BITS))
		goto out_unlock;

	/*
	 * Check the events coming with the callback. At this stage, not
	 * every device reports the events in the "key" parameter of the
	 * callback. We need to be able to handle both cases here, hence the
	 * test for "key" != NULL before the event match test.
	 */
	if (pollflags && !(pollflags & epi->event.events))
		goto out_unlock;

	/*
	 * If we are transferring events to userspace, we can hold no locks
	 * (because we're accessing user memory, and because of linux f_op->poll()
	 * semantics). All the events that happen during that period of time are
	 * chained in ep->ovflist and requeued later on.
	 */
	if (ep->ovflist != EP_UNACTIVE_PTR) {
		if (epi->next == EP_UNACTIVE_PTR) {
			epi->next = ep->ovflist;
			ep->ovflist = epi;
			if (epi->ws) {
				/*
				 * Activate ep->ws since epi->ws may get
				 * deactivated at any time.
				 */
				__pm_stay_awake(ep->ws);
			}

		}
		goto out_unlock;
	}

	/* If this file is already in the ready list we exit soon */
	if (!ep_is_linked(epi)) {
		list_add_tail(&epi->rdllink, &ep->rdllist);
		ep_pm_stay_awake_rcu(epi);
	}

	/*
	 * Wake up ( if active ) both the eventpoll wait list and the ->poll()
	 * wait list.
	 */
	if (waitqueue_active(&ep->wq)) {
		if ((epi->event.events & EPOLLEXCLUSIVE) &&
					!(pollflags & POLLFREE)) {
			switch (pollflags & EPOLLINOUT_BITS) {
			case EPOLLIN:
				if (epi->event.events & EPOLLIN)
					ewake = 1;
				break;
			case EPOLLOUT:
				if (epi->event.events & EPOLLOUT)
					ewake = 1;
				break;
			case 0:
				ewake = 1;
				break;
			}
		}
		wake_up_locked(&ep->wq);
	}
	if (waitqueue_active(&ep->poll_wait))
		pwake++;

out_unlock:
	spin_unlock_irqrestore(&ep->wq.lock, flags);

	/* We have to call this outside the lock */
	if (pwake)
		ep_poll_safewake(&ep->poll_wait);

	if (!(epi->event.events & EPOLLEXCLUSIVE))
		ewake = 1;

	if (pollflags & POLLFREE) {
		/*
		 * If we race with ep_remove_wait_queue() it can miss
		 * ->whead = NULL and do another remove_wait_queue() after
		 * us, so we can't use __remove_wait_queue().
		 */
		list_del_init(&wait->entry);
		/*
		 * ->whead != NULL protects us from the race with ep_free()
		 * or ep_remove(), ep_remove_wait_queue() takes whead->lock
		 * held by the caller. Once we nullify it, nothing protects
		 * ep/epi or even wait.
		 */
		smp_store_release(&ep_pwq_from_wait(wait)->whead, NULL);
	}

	return ewake;
}

/*
 * This is the callback that is used to add our wait queue to the
 * target file wakeup lists.
 */
static void ep_ptable_queue_proc(struct file *file, wait_queue_head_t *whead,
				 poll_table *pt)
{
	struct epitem *epi = ep_item_from_epqueue(pt);
	struct eppoll_entry *pwq;

	if (epi->nwait >= 0 && (pwq = kmem_cache_alloc(pwq_cache, GFP_KERNEL))) {
		init_waitqueue_func_entry(&pwq->wait, ep_poll_callback);
		pwq->whead = whead;
		pwq->base = epi;
		if (epi->event.events & EPOLLEXCLUSIVE)
			add_wait_queue_exclusive(whead, &pwq->wait);
		else
			add_wait_queue(whead, &pwq->wait);
		list_add_tail(&pwq->llink, &epi->pwqlist);
		epi->nwait++;
	} else {
		/* We have to signal that an error occurred */
		epi->nwait = -1;
	}
}

static void ep_rbtree_insert(struct eventpoll *ep, struct epitem *epi)
{
	int kcmp;
	struct rb_node **p = &ep->rbr.rb_root.rb_node, *parent = NULL;
	struct epitem *epic;
	bool leftmost = true;

	while (*p) {
		parent = *p;
		epic = rb_entry(parent, struct epitem, rbn);
		kcmp = ep_cmp_ffd(&epi->ffd, &epic->ffd);
		if (kcmp > 0) {
			p = &parent->rb_right;
			leftmost = false;
		} else
			p = &parent->rb_left;
	}
	rb_link_node(&epi->rbn, parent, p);
	rb_insert_color_cached(&epi->rbn, &ep->rbr, leftmost);
}



#define PATH_ARR_SIZE 5
/*
 * These are the number paths of length 1 to 5, that we are allowing to emanate
 * from a single file of interest. For example, we allow 1000 paths of length
 * 1, to emanate from each file of interest. This essentially represents the
 * potential wakeup paths, which need to be limited in order to avoid massive
 * uncontrolled wakeup storms. The common use case should be a single ep which
 * is connected to n file sources. In this case each file source has 1 path
 * of length 1. Thus, the numbers below should be more than sufficient. These
 * path limits are enforced during an EPOLL_CTL_ADD operation, since a modify
 * and delete can't add additional paths. Protected by the epmutex.
 */
static const int path_limits[PATH_ARR_SIZE] = { 1000, 500, 100, 50, 10 };
static int path_count[PATH_ARR_SIZE];

static int path_count_inc(int nests)
{
	/* Allow an arbitrary number of depth 1 paths */
	if (nests == 0)
		return 0;

	if (++path_count[nests] > path_limits[nests])
		return -1;
	return 0;
}

static void path_count_init(void)
{
	int i;

	for (i = 0; i < PATH_ARR_SIZE; i++)
		path_count[i] = 0;
}

static int reverse_path_check_proc(void *priv, void *cookie, int call_nests)
{
	int error = 0;
	struct file *file = priv;
	struct file *child_file;
	struct epitem *epi;

	/* CTL_DEL can remove links here, but that can't increase our count */
	rcu_read_lock();
	list_for_each_entry_rcu(epi, &file->f_ep_links, fllink) {
		child_file = epi->ep->file;
		if (is_file_epoll(child_file)) {
			if (list_empty(&child_file->f_ep_links)) {
				if (path_count_inc(call_nests)) {
					error = -1;
					break;
				}
			} else {
				error = ep_call_nested(&poll_loop_ncalls,
							EP_MAX_NESTS,
							reverse_path_check_proc,
							child_file, child_file,
							current);
			}
			if (error != 0)
				break;
		} else {
			printk(KERN_ERR "reverse_path_check_proc: "
				"file is not an ep!\n");
		}
	}
	rcu_read_unlock();
	return error;
}

/**
 * reverse_path_check - The tfile_check_list is list of file *, which have
 *                      links that are proposed to be newly added. We need to
 *                      make sure that those added links don't add too many
 *                      paths such that we will spend all our time waking up
 *                      eventpoll objects.
 *
 * Returns: Returns zero if the proposed links don't create too many paths,
 *	    -1 otherwise.
 */
static int reverse_path_check(void)
{
	int error = 0;
	struct file *current_file;

	/* let's call this for all tfiles */
	list_for_each_entry(current_file, &tfile_check_list, f_tfile_llink) {
		path_count_init();
		error = ep_call_nested(&poll_loop_ncalls, EP_MAX_NESTS,
					reverse_path_check_proc, current_file,
					current_file, current);
		if (error)
			break;
	}
	return error;
}

static int ep_create_wakeup_source(struct epitem *epi)
{
	struct name_snapshot n;
	struct wakeup_source *ws;

	if (!epi->ep->ws) {
		epi->ep->ws = wakeup_source_register(NULL, "eventpoll");
		if (!epi->ep->ws)
			return -ENOMEM;
	}

<<<<<<< HEAD
	name = epi->ffd.file->f_path.dentry->d_name.name;
	ws = wakeup_source_register(NULL, name);
=======
	take_dentry_name_snapshot(&n, epi->ffd.file->f_path.dentry);
	ws = wakeup_source_register(n.name);
	release_dentry_name_snapshot(&n);
>>>>>>> 652373a6

	if (!ws)
		return -ENOMEM;
	rcu_assign_pointer(epi->ws, ws);

	return 0;
}

/* rare code path, only used when EPOLL_CTL_MOD removes a wakeup source */
static noinline void ep_destroy_wakeup_source(struct epitem *epi)
{
	struct wakeup_source *ws = ep_wakeup_source(epi);

	RCU_INIT_POINTER(epi->ws, NULL);

	/*
	 * wait for ep_pm_stay_awake_rcu to finish, synchronize_rcu is
	 * used internally by wakeup_source_remove, too (called by
	 * wakeup_source_unregister), so we cannot use call_rcu
	 */
	synchronize_rcu();
	wakeup_source_unregister(ws);
}

/*
 * Must be called with "mtx" held.
 */
static int ep_insert(struct eventpoll *ep, const struct epoll_event *event,
		     struct file *tfile, int fd, int full_check)
{
	int error, pwake = 0;
	__poll_t revents;
	long user_watches;
	struct epitem *epi;
	struct ep_pqueue epq;

	lockdep_assert_irqs_enabled();

	user_watches = atomic_long_read(&ep->user->epoll_watches);
	if (unlikely(user_watches >= max_user_watches))
		return -ENOSPC;
	if (!(epi = kmem_cache_alloc(epi_cache, GFP_KERNEL)))
		return -ENOMEM;

	/* Item initialization follow here ... */
	INIT_LIST_HEAD(&epi->rdllink);
	INIT_LIST_HEAD(&epi->fllink);
	INIT_LIST_HEAD(&epi->pwqlist);
	epi->ep = ep;
	ep_set_ffd(&epi->ffd, tfile, fd);
	epi->event = *event;
	epi->nwait = 0;
	epi->next = EP_UNACTIVE_PTR;
	if (epi->event.events & EPOLLWAKEUP) {
		error = ep_create_wakeup_source(epi);
		if (error)
			goto error_create_wakeup_source;
	} else {
		RCU_INIT_POINTER(epi->ws, NULL);
	}

	/* Add the current item to the list of active epoll hook for this file */
	spin_lock(&tfile->f_lock);
	list_add_tail_rcu(&epi->fllink, &tfile->f_ep_links);
	spin_unlock(&tfile->f_lock);

	/*
	 * Add the current item to the RB tree. All RB tree operations are
	 * protected by "mtx", and ep_insert() is called with "mtx" held.
	 */
	ep_rbtree_insert(ep, epi);

	/* now check if we've created too many backpaths */
	error = -EINVAL;
	if (full_check && reverse_path_check())
		goto error_remove_epi;

	/* Initialize the poll table using the queue callback */
	epq.epi = epi;
	init_poll_funcptr(&epq.pt, ep_ptable_queue_proc);

	/*
	 * Attach the item to the poll hooks and get current event bits.
	 * We can safely use the file* here because its usage count has
	 * been increased by the caller of this function. Note that after
	 * this operation completes, the poll callback can start hitting
	 * the new item.
	 */
	revents = ep_item_poll(epi, &epq.pt, 1);

	/*
	 * We have to check if something went wrong during the poll wait queue
	 * install process. Namely an allocation for a wait queue failed due
	 * high memory pressure.
	 */
	error = -ENOMEM;
	if (epi->nwait < 0)
		goto error_unregister;

	/* We have to drop the new item inside our item list to keep track of it */
	spin_lock_irq(&ep->wq.lock);

	/* record NAPI ID of new item if present */
	ep_set_busy_poll_napi_id(epi);

	/* If the file is already "ready" we drop it inside the ready list */
	if (revents && !ep_is_linked(epi)) {
		list_add_tail(&epi->rdllink, &ep->rdllist);
		ep_pm_stay_awake(epi);

		/* Notify waiting tasks that events are available */
		if (waitqueue_active(&ep->wq))
			wake_up_locked(&ep->wq);
		if (waitqueue_active(&ep->poll_wait))
			pwake++;
	}

	spin_unlock_irq(&ep->wq.lock);

	atomic_long_inc(&ep->user->epoll_watches);

	/* We have to call this outside the lock */
	if (pwake)
		ep_poll_safewake(&ep->poll_wait);

	return 0;

error_unregister:
	ep_unregister_pollwait(ep, epi);
error_remove_epi:
	spin_lock(&tfile->f_lock);
	list_del_rcu(&epi->fllink);
	spin_unlock(&tfile->f_lock);

	rb_erase_cached(&epi->rbn, &ep->rbr);

	/*
	 * We need to do this because an event could have been arrived on some
	 * allocated wait queue. Note that we don't care about the ep->ovflist
	 * list, since that is used/cleaned only inside a section bound by "mtx".
	 * And ep_insert() is called with "mtx" held.
	 */
	spin_lock_irq(&ep->wq.lock);
	if (ep_is_linked(epi))
		list_del_init(&epi->rdllink);
	spin_unlock_irq(&ep->wq.lock);

	wakeup_source_unregister(ep_wakeup_source(epi));

error_create_wakeup_source:
	kmem_cache_free(epi_cache, epi);

	return error;
}

/*
 * Modify the interest event mask by dropping an event if the new mask
 * has a match in the current file status. Must be called with "mtx" held.
 */
static int ep_modify(struct eventpoll *ep, struct epitem *epi,
		     const struct epoll_event *event)
{
	int pwake = 0;
	poll_table pt;

	lockdep_assert_irqs_enabled();

	init_poll_funcptr(&pt, NULL);

	/*
	 * Set the new event interest mask before calling f_op->poll();
	 * otherwise we might miss an event that happens between the
	 * f_op->poll() call and the new event set registering.
	 */
	epi->event.events = event->events; /* need barrier below */
	epi->event.data = event->data; /* protected by mtx */
	if (epi->event.events & EPOLLWAKEUP) {
		if (!ep_has_wakeup_source(epi))
			ep_create_wakeup_source(epi);
	} else if (ep_has_wakeup_source(epi)) {
		ep_destroy_wakeup_source(epi);
	}

	/*
	 * The following barrier has two effects:
	 *
	 * 1) Flush epi changes above to other CPUs.  This ensures
	 *    we do not miss events from ep_poll_callback if an
	 *    event occurs immediately after we call f_op->poll().
	 *    We need this because we did not take ep->wq.lock while
	 *    changing epi above (but ep_poll_callback does take
	 *    ep->wq.lock).
	 *
	 * 2) We also need to ensure we do not miss _past_ events
	 *    when calling f_op->poll().  This barrier also
	 *    pairs with the barrier in wq_has_sleeper (see
	 *    comments for wq_has_sleeper).
	 *
	 * This barrier will now guarantee ep_poll_callback or f_op->poll
	 * (or both) will notice the readiness of an item.
	 */
	smp_mb();

	/*
	 * Get current event bits. We can safely use the file* here because
	 * its usage count has been increased by the caller of this function.
	 * If the item is "hot" and it is not registered inside the ready
	 * list, push it inside.
	 */
	if (ep_item_poll(epi, &pt, 1)) {
		spin_lock_irq(&ep->wq.lock);
		if (!ep_is_linked(epi)) {
			list_add_tail(&epi->rdllink, &ep->rdllist);
			ep_pm_stay_awake(epi);

			/* Notify waiting tasks that events are available */
			if (waitqueue_active(&ep->wq))
				wake_up_locked(&ep->wq);
			if (waitqueue_active(&ep->poll_wait))
				pwake++;
		}
		spin_unlock_irq(&ep->wq.lock);
	}

	/* We have to call this outside the lock */
	if (pwake)
		ep_poll_safewake(&ep->poll_wait);

	return 0;
}

static __poll_t ep_send_events_proc(struct eventpoll *ep, struct list_head *head,
			       void *priv)
{
	struct ep_send_events_data *esed = priv;
	__poll_t revents;
	struct epitem *epi;
	struct epoll_event __user *uevent;
	struct wakeup_source *ws;
	poll_table pt;

	init_poll_funcptr(&pt, NULL);

	/*
	 * We can loop without lock because we are passed a task private list.
	 * Items cannot vanish during the loop because ep_scan_ready_list() is
	 * holding "mtx" during this call.
	 */
	for (esed->res = 0, uevent = esed->events;
	     !list_empty(head) && esed->res < esed->maxevents;) {
		epi = list_first_entry(head, struct epitem, rdllink);

		/*
		 * Activate ep->ws before deactivating epi->ws to prevent
		 * triggering auto-suspend here (in case we reactive epi->ws
		 * below).
		 *
		 * This could be rearranged to delay the deactivation of epi->ws
		 * instead, but then epi->ws would temporarily be out of sync
		 * with ep_is_linked().
		 */
		ws = ep_wakeup_source(epi);
		if (ws) {
			if (ws->active)
				__pm_stay_awake(ep->ws);
			__pm_relax(ws);
		}

		list_del_init(&epi->rdllink);

		revents = ep_item_poll(epi, &pt, 1);

		/*
		 * If the event mask intersect the caller-requested one,
		 * deliver the event to userspace. Again, ep_scan_ready_list()
		 * is holding "mtx", so no operations coming from userspace
		 * can change the item.
		 */
		if (revents) {
			if (__put_user(revents, &uevent->events) ||
			    __put_user(epi->event.data, &uevent->data)) {
				list_add(&epi->rdllink, head);
				ep_pm_stay_awake(epi);
				if (!esed->res)
					esed->res = -EFAULT;
				return 0;
			}
			esed->res++;
			uevent++;
			if (epi->event.events & EPOLLONESHOT)
				epi->event.events &= EP_PRIVATE_BITS;
			else if (!(epi->event.events & EPOLLET)) {
				/*
				 * If this file has been added with Level
				 * Trigger mode, we need to insert back inside
				 * the ready list, so that the next call to
				 * epoll_wait() will check again the events
				 * availability. At this point, no one can insert
				 * into ep->rdllist besides us. The epoll_ctl()
				 * callers are locked out by
				 * ep_scan_ready_list() holding "mtx" and the
				 * poll callback will queue them in ep->ovflist.
				 */
				list_add_tail(&epi->rdllink, &ep->rdllist);
				ep_pm_stay_awake(epi);
			}
		}
	}

	return 0;
}

static int ep_send_events(struct eventpoll *ep,
			  struct epoll_event __user *events, int maxevents)
{
	struct ep_send_events_data esed;

	esed.maxevents = maxevents;
	esed.events = events;

	ep_scan_ready_list(ep, ep_send_events_proc, &esed, 0, false);
	return esed.res;
}

static inline struct timespec64 ep_set_mstimeout(long ms)
{
	struct timespec64 now, ts = {
		.tv_sec = ms / MSEC_PER_SEC,
		.tv_nsec = NSEC_PER_MSEC * (ms % MSEC_PER_SEC),
	};

	ktime_get_ts64(&now);
	return timespec64_add_safe(now, ts);
}

/**
 * ep_poll - Retrieves ready events, and delivers them to the caller supplied
 *           event buffer.
 *
 * @ep: Pointer to the eventpoll context.
 * @events: Pointer to the userspace buffer where the ready events should be
 *          stored.
 * @maxevents: Size (in terms of number of events) of the caller event buffer.
 * @timeout: Maximum timeout for the ready events fetch operation, in
 *           milliseconds. If the @timeout is zero, the function will not block,
 *           while if the @timeout is less than zero, the function will block
 *           until at least one event has been retrieved (or an error
 *           occurred).
 *
 * Returns: Returns the number of ready events which have been fetched, or an
 *          error code, in case of error.
 */
static int ep_poll(struct eventpoll *ep, struct epoll_event __user *events,
		   int maxevents, long timeout)
{
	int res = 0, eavail, timed_out = 0;
	u64 slack = 0;
	wait_queue_entry_t wait;
	ktime_t expires, *to = NULL;

	lockdep_assert_irqs_enabled();

	if (timeout > 0) {
		struct timespec64 end_time = ep_set_mstimeout(timeout);

		slack = select_estimate_accuracy(&end_time);
		to = &expires;
		*to = timespec64_to_ktime(end_time);
	} else if (timeout == 0) {
		/*
		 * Avoid the unnecessary trip to the wait queue loop, if the
		 * caller specified a non blocking operation.
		 */
		timed_out = 1;
		spin_lock_irq(&ep->wq.lock);
		goto check_events;
	}

fetch_events:

	if (!ep_events_available(ep))
		ep_busy_loop(ep, timed_out);

	spin_lock_irq(&ep->wq.lock);

	if (!ep_events_available(ep)) {
		/*
		 * Busy poll timed out.  Drop NAPI ID for now, we can add
		 * it back in when we have moved a socket with a valid NAPI
		 * ID onto the ready list.
		 */
		ep_reset_busy_poll_napi_id(ep);

		/*
		 * We don't have any available event to return to the caller.
		 * We need to sleep here, and we will be wake up by
		 * ep_poll_callback() when events will become available.
		 */
		init_waitqueue_entry(&wait, current);
		__add_wait_queue_exclusive(&ep->wq, &wait);

		for (;;) {
			/*
			 * We don't want to sleep if the ep_poll_callback() sends us
			 * a wakeup in between. That's why we set the task state
			 * to TASK_INTERRUPTIBLE before doing the checks.
			 */
			set_current_state(TASK_INTERRUPTIBLE);
			/*
			 * Always short-circuit for fatal signals to allow
			 * threads to make a timely exit without the chance of
			 * finding more events available and fetching
			 * repeatedly.
			 */
			if (fatal_signal_pending(current)) {
				res = -EINTR;
				break;
			}
			if (ep_events_available(ep) || timed_out)
				break;
			if (signal_pending(current)) {
				res = -EINTR;
				break;
			}

			spin_unlock_irq(&ep->wq.lock);
			if (!freezable_schedule_hrtimeout_range(to, slack,
								HRTIMER_MODE_ABS))
				timed_out = 1;

			spin_lock_irq(&ep->wq.lock);
		}

		__remove_wait_queue(&ep->wq, &wait);
		__set_current_state(TASK_RUNNING);
	}
check_events:
	/* Is it worth to try to dig for events ? */
	eavail = ep_events_available(ep);

	spin_unlock_irq(&ep->wq.lock);

	/*
	 * Try to transfer events to user space. In case we get 0 events and
	 * there's still timeout left over, we go trying again in search of
	 * more luck.
	 */
	if (!res && eavail &&
	    !(res = ep_send_events(ep, events, maxevents)) && !timed_out)
		goto fetch_events;

	return res;
}

/**
 * ep_loop_check_proc - Callback function to be passed to the @ep_call_nested()
 *                      API, to verify that adding an epoll file inside another
 *                      epoll structure, does not violate the constraints, in
 *                      terms of closed loops, or too deep chains (which can
 *                      result in excessive stack usage).
 *
 * @priv: Pointer to the epoll file to be currently checked.
 * @cookie: Original cookie for this call. This is the top-of-the-chain epoll
 *          data structure pointer.
 * @call_nests: Current dept of the @ep_call_nested() call stack.
 *
 * Returns: Returns zero if adding the epoll @file inside current epoll
 *          structure @ep does not violate the constraints, or -1 otherwise.
 */
static int ep_loop_check_proc(void *priv, void *cookie, int call_nests)
{
	int error = 0;
	struct file *file = priv;
	struct eventpoll *ep = file->private_data;
	struct eventpoll *ep_tovisit;
	struct rb_node *rbp;
	struct epitem *epi;

	mutex_lock_nested(&ep->mtx, call_nests + 1);
	ep->gen = loop_check_gen;
	for (rbp = rb_first_cached(&ep->rbr); rbp; rbp = rb_next(rbp)) {
		epi = rb_entry(rbp, struct epitem, rbn);
		if (unlikely(is_file_epoll(epi->ffd.file))) {
			ep_tovisit = epi->ffd.file->private_data;
			if (ep_tovisit->gen == loop_check_gen)
				continue;
			error = ep_call_nested(&poll_loop_ncalls, EP_MAX_NESTS,
					ep_loop_check_proc, epi->ffd.file,
					ep_tovisit, current);
			if (error != 0)
				break;
		} else {
			/*
			 * If we've reached a file that is not associated with
			 * an ep, then we need to check if the newly added
			 * links are going to add too many wakeup paths. We do
			 * this by adding it to the tfile_check_list, if it's
			 * not already there, and calling reverse_path_check()
			 * during ep_insert().
			 */
			if (list_empty(&epi->ffd.file->f_tfile_llink)) {
				if (get_file_rcu(epi->ffd.file))
					list_add(&epi->ffd.file->f_tfile_llink,
						 &tfile_check_list);
			}
		}
	}
	mutex_unlock(&ep->mtx);

	return error;
}

/**
 * ep_loop_check - Performs a check to verify that adding an epoll file (@file)
 *                 another epoll file (represented by @ep) does not create
 *                 closed loops or too deep chains.
 *
 * @ep: Pointer to the epoll private data structure.
 * @file: Pointer to the epoll file to be checked.
 *
 * Returns: Returns zero if adding the epoll @file inside current epoll
 *          structure @ep does not violate the constraints, or -1 otherwise.
 */
static int ep_loop_check(struct eventpoll *ep, struct file *file)
{
	return ep_call_nested(&poll_loop_ncalls, EP_MAX_NESTS,
			      ep_loop_check_proc, file, ep, current);
}

static void clear_tfile_check_list(void)
{
	struct file *file;

	/* first clear the tfile_check_list */
	while (!list_empty(&tfile_check_list)) {
		file = list_first_entry(&tfile_check_list, struct file,
					f_tfile_llink);
		list_del_init(&file->f_tfile_llink);
		fput(file);
	}
	INIT_LIST_HEAD(&tfile_check_list);
}

/*
 * Open an eventpoll file descriptor.
 */
static int do_epoll_create(int flags)
{
	int error, fd;
	struct eventpoll *ep = NULL;
	struct file *file;

	/* Check the EPOLL_* constant for consistency.  */
	BUILD_BUG_ON(EPOLL_CLOEXEC != O_CLOEXEC);

	if (flags & ~EPOLL_CLOEXEC)
		return -EINVAL;
	/*
	 * Create the internal data structure ("struct eventpoll").
	 */
	error = ep_alloc(&ep);
	if (error < 0)
		return error;
	/*
	 * Creates all the items needed to setup an eventpoll file. That is,
	 * a file structure and a free file descriptor.
	 */
	fd = get_unused_fd_flags(O_RDWR | (flags & O_CLOEXEC));
	if (fd < 0) {
		error = fd;
		goto out_free_ep;
	}
	file = anon_inode_getfile("[eventpoll]", &eventpoll_fops, ep,
				 O_RDWR | (flags & O_CLOEXEC));
	if (IS_ERR(file)) {
		error = PTR_ERR(file);
		goto out_free_fd;
	}
	ep->file = file;
	fd_install(fd, file);
	return fd;

out_free_fd:
	put_unused_fd(fd);
out_free_ep:
	ep_free(ep);
	return error;
}

SYSCALL_DEFINE1(epoll_create1, int, flags)
{
	return do_epoll_create(flags);
}

SYSCALL_DEFINE1(epoll_create, int, size)
{
	if (size <= 0)
		return -EINVAL;

	return do_epoll_create(0);
}

/*
 * The following function implements the controller interface for
 * the eventpoll file that enables the insertion/removal/change of
 * file descriptors inside the interest set.
 */
SYSCALL_DEFINE4(epoll_ctl, int, epfd, int, op, int, fd,
		struct epoll_event __user *, event)
{
	int error;
	int full_check = 0;
	struct fd f, tf;
	struct eventpoll *ep;
	struct epitem *epi;
	struct epoll_event epds;
	struct eventpoll *tep = NULL;

	error = -EFAULT;
	if (ep_op_has_event(op) &&
	    copy_from_user(&epds, event, sizeof(struct epoll_event)))
		goto error_return;

	error = -EBADF;
	f = fdget(epfd);
	if (!f.file)
		goto error_return;

	/* Get the "struct file *" for the target file */
	tf = fdget(fd);
	if (!tf.file)
		goto error_fput;

	/* The target file descriptor must support poll */
	error = -EPERM;
	if (!file_can_poll(tf.file))
		goto error_tgt_fput;

	/* Check if EPOLLWAKEUP is allowed */
	if (ep_op_has_event(op))
		ep_take_care_of_epollwakeup(&epds);

	/*
	 * We have to check that the file structure underneath the file descriptor
	 * the user passed to us _is_ an eventpoll file. And also we do not permit
	 * adding an epoll file descriptor inside itself.
	 */
	error = -EINVAL;
	if (f.file == tf.file || !is_file_epoll(f.file))
		goto error_tgt_fput;

	/*
	 * epoll adds to the wakeup queue at EPOLL_CTL_ADD time only,
	 * so EPOLLEXCLUSIVE is not allowed for a EPOLL_CTL_MOD operation.
	 * Also, we do not currently supported nested exclusive wakeups.
	 */
	if (ep_op_has_event(op) && (epds.events & EPOLLEXCLUSIVE)) {
		if (op == EPOLL_CTL_MOD)
			goto error_tgt_fput;
		if (op == EPOLL_CTL_ADD && (is_file_epoll(tf.file) ||
				(epds.events & ~EPOLLEXCLUSIVE_OK_BITS)))
			goto error_tgt_fput;
	}

	/*
	 * At this point it is safe to assume that the "private_data" contains
	 * our own data structure.
	 */
	ep = f.file->private_data;

	/*
	 * When we insert an epoll file descriptor, inside another epoll file
	 * descriptor, there is the change of creating closed loops, which are
	 * better be handled here, than in more critical paths. While we are
	 * checking for loops we also determine the list of files reachable
	 * and hang them on the tfile_check_list, so we can check that we
	 * haven't created too many possible wakeup paths.
	 *
	 * We do not need to take the global 'epumutex' on EPOLL_CTL_ADD when
	 * the epoll file descriptor is attaching directly to a wakeup source,
	 * unless the epoll file descriptor is nested. The purpose of taking the
	 * 'epmutex' on add is to prevent complex toplogies such as loops and
	 * deep wakeup paths from forming in parallel through multiple
	 * EPOLL_CTL_ADD operations.
	 */
	mutex_lock_nested(&ep->mtx, 0);
	if (op == EPOLL_CTL_ADD) {
		if (!list_empty(&f.file->f_ep_links) ||
				ep->gen == loop_check_gen ||
						is_file_epoll(tf.file)) {
			full_check = 1;
			mutex_unlock(&ep->mtx);
			mutex_lock(&epmutex);
			if (is_file_epoll(tf.file)) {
				error = -ELOOP;
				if (ep_loop_check(ep, tf.file) != 0)
					goto error_tgt_fput;
			} else {
				get_file(tf.file);
				list_add(&tf.file->f_tfile_llink,
							&tfile_check_list);
			}
			mutex_lock_nested(&ep->mtx, 0);
			if (is_file_epoll(tf.file)) {
				tep = tf.file->private_data;
				mutex_lock_nested(&tep->mtx, 1);
			}
		}
	}

	/*
	 * Try to lookup the file inside our RB tree, Since we grabbed "mtx"
	 * above, we can be sure to be able to use the item looked up by
	 * ep_find() till we release the mutex.
	 */
	epi = ep_find(ep, tf.file, fd);

	error = -EINVAL;
	switch (op) {
	case EPOLL_CTL_ADD:
		if (!epi) {
			epds.events |= EPOLLERR | EPOLLHUP;
			error = ep_insert(ep, &epds, tf.file, fd, full_check);
		} else
			error = -EEXIST;
		break;
	case EPOLL_CTL_DEL:
		if (epi)
			error = ep_remove(ep, epi);
		else
			error = -ENOENT;
		break;
	case EPOLL_CTL_MOD:
		if (epi) {
			if (!(epi->event.events & EPOLLEXCLUSIVE)) {
				epds.events |= EPOLLERR | EPOLLHUP;
				error = ep_modify(ep, epi, &epds);
			}
		} else
			error = -ENOENT;
		break;
	}
	if (tep != NULL)
		mutex_unlock(&tep->mtx);
	mutex_unlock(&ep->mtx);

error_tgt_fput:
	if (full_check) {
		clear_tfile_check_list();
		loop_check_gen++;
		mutex_unlock(&epmutex);
	}

	fdput(tf);
error_fput:
	fdput(f);
error_return:

	return error;
}

/*
 * Implement the event wait interface for the eventpoll file. It is the kernel
 * part of the user space epoll_wait(2).
 */
static int do_epoll_wait(int epfd, struct epoll_event __user *events,
			 int maxevents, int timeout)
{
	int error;
	struct fd f;
	struct eventpoll *ep;

	/* The maximum number of event must be greater than zero */
	if (maxevents <= 0 || maxevents > EP_MAX_EVENTS)
		return -EINVAL;

	/* Verify that the area passed by the user is writeable */
	if (!access_ok(VERIFY_WRITE, events, maxevents * sizeof(struct epoll_event)))
		return -EFAULT;

	/* Get the "struct file *" for the eventpoll file */
	f = fdget(epfd);
	if (!f.file)
		return -EBADF;

	/*
	 * We have to check that the file structure underneath the fd
	 * the user passed to us _is_ an eventpoll file.
	 */
	error = -EINVAL;
	if (!is_file_epoll(f.file))
		goto error_fput;

	/*
	 * At this point it is safe to assume that the "private_data" contains
	 * our own data structure.
	 */
	ep = f.file->private_data;

	/* Time to fish for events ... */
	error = ep_poll(ep, events, maxevents, timeout);

error_fput:
	fdput(f);
	return error;
}

SYSCALL_DEFINE4(epoll_wait, int, epfd, struct epoll_event __user *, events,
		int, maxevents, int, timeout)
{
	return do_epoll_wait(epfd, events, maxevents, timeout);
}

/*
 * Implement the event wait interface for the eventpoll file. It is the kernel
 * part of the user space epoll_pwait(2).
 */
SYSCALL_DEFINE6(epoll_pwait, int, epfd, struct epoll_event __user *, events,
		int, maxevents, int, timeout, const sigset_t __user *, sigmask,
		size_t, sigsetsize)
{
	int error;
	sigset_t ksigmask, sigsaved;

	/*
	 * If the caller wants a certain signal mask to be set during the wait,
	 * we apply it here.
	 */
	if (sigmask) {
		if (sigsetsize != sizeof(sigset_t))
			return -EINVAL;
		if (copy_from_user(&ksigmask, sigmask, sizeof(ksigmask)))
			return -EFAULT;
		sigsaved = current->blocked;
		set_current_blocked(&ksigmask);
	}

	error = do_epoll_wait(epfd, events, maxevents, timeout);

	/*
	 * If we changed the signal mask, we need to restore the original one.
	 * In case we've got a signal while waiting, we do not restore the
	 * signal mask yet, and we allow do_signal() to deliver the signal on
	 * the way back to userspace, before the signal mask is restored.
	 */
	if (sigmask) {
		if (error == -EINTR) {
			memcpy(&current->saved_sigmask, &sigsaved,
			       sizeof(sigsaved));
			set_restore_sigmask();
		} else
			set_current_blocked(&sigsaved);
	}

	return error;
}

#ifdef CONFIG_COMPAT
COMPAT_SYSCALL_DEFINE6(epoll_pwait, int, epfd,
			struct epoll_event __user *, events,
			int, maxevents, int, timeout,
			const compat_sigset_t __user *, sigmask,
			compat_size_t, sigsetsize)
{
	long err;
	sigset_t ksigmask, sigsaved;

	/*
	 * If the caller wants a certain signal mask to be set during the wait,
	 * we apply it here.
	 */
	if (sigmask) {
		if (sigsetsize != sizeof(compat_sigset_t))
			return -EINVAL;
		if (get_compat_sigset(&ksigmask, sigmask))
			return -EFAULT;
		sigsaved = current->blocked;
		set_current_blocked(&ksigmask);
	}

	err = do_epoll_wait(epfd, events, maxevents, timeout);

	/*
	 * If we changed the signal mask, we need to restore the original one.
	 * In case we've got a signal while waiting, we do not restore the
	 * signal mask yet, and we allow do_signal() to deliver the signal on
	 * the way back to userspace, before the signal mask is restored.
	 */
	if (sigmask) {
		if (err == -EINTR) {
			memcpy(&current->saved_sigmask, &sigsaved,
			       sizeof(sigsaved));
			set_restore_sigmask();
		} else
			set_current_blocked(&sigsaved);
	}

	return err;
}
#endif

static int __init eventpoll_init(void)
{
	struct sysinfo si;

	si_meminfo(&si);
	/*
	 * Allows top 4% of lomem to be allocated for epoll watches (per user).
	 */
	max_user_watches = (((si.totalram - si.totalhigh) / 25) << PAGE_SHIFT) /
		EP_ITEM_COST;
	BUG_ON(max_user_watches < 0);

	/*
	 * Initialize the structure used to perform epoll file descriptor
	 * inclusion loops checks.
	 */
	ep_nested_calls_init(&poll_loop_ncalls);

#ifdef CONFIG_DEBUG_LOCK_ALLOC
	/* Initialize the structure used to perform safe poll wait head wake ups */
	ep_nested_calls_init(&poll_safewake_ncalls);
#endif

	/*
	 * We can have many thousands of epitems, so prevent this from
	 * using an extra cache line on 64-bit (and smaller) CPUs
	 */
	BUILD_BUG_ON(sizeof(void *) <= 8 && sizeof(struct epitem) > 128);

	/* Allocates slab cache used to allocate "struct epitem" items */
	epi_cache = kmem_cache_create("eventpoll_epi", sizeof(struct epitem),
			0, SLAB_HWCACHE_ALIGN|SLAB_PANIC|SLAB_ACCOUNT, NULL);

	/* Allocates slab cache used to allocate "struct eppoll_entry" */
	pwq_cache = kmem_cache_create("eventpoll_pwq",
		sizeof(struct eppoll_entry), 0, SLAB_PANIC|SLAB_ACCOUNT, NULL);

	return 0;
}
fs_initcall(eventpoll_init);<|MERGE_RESOLUTION|>--- conflicted
+++ resolved
@@ -1386,14 +1386,9 @@
 			return -ENOMEM;
 	}
 
-<<<<<<< HEAD
-	name = epi->ffd.file->f_path.dentry->d_name.name;
-	ws = wakeup_source_register(NULL, name);
-=======
 	take_dentry_name_snapshot(&n, epi->ffd.file->f_path.dentry);
 	ws = wakeup_source_register(n.name);
 	release_dentry_name_snapshot(&n);
->>>>>>> 652373a6
 
 	if (!ws)
 		return -ENOMEM;
