--- conflicted
+++ resolved
@@ -209,11 +209,8 @@
 struct dentry *ovl_workdir(struct dentry *dentry);
 const struct cred *ovl_override_creds(struct super_block *sb);
 void ovl_revert_creds(const struct cred *oldcred);
-<<<<<<< HEAD
-=======
 ssize_t ovl_vfs_getxattr(struct dentry *dentry, const char *name, void *buf,
 			 size_t size);
->>>>>>> 146c22ec
 struct super_block *ovl_same_sb(struct super_block *sb);
 int ovl_can_decode_fh(struct super_block *sb);
 struct dentry *ovl_indexdir(struct super_block *sb);
